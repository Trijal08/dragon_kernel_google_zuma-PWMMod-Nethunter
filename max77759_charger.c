--- conflicted
+++ resolved
@@ -119,11 +119,6 @@
 	return ret;
 }
 
-<<<<<<< HEAD
-=======
-static int max77759_chg_prot(struct regmap *regmap, bool enable);
-
->>>>>>> 0fd77fe1
 int max77759_external_reg_read(struct i2c_client *client, uint8_t reg, uint8_t *val)
 {
 	struct max77759_chgr_data *data;
@@ -145,11 +140,8 @@
 }
 EXPORT_SYMBOL_GPL(max77759_external_reg_read);
 
-<<<<<<< HEAD
 static int max77759_chg_prot(struct regmap *regmap, bool enable);
 
-=======
->>>>>>> 0fd77fe1
 int max77759_external_reg_write(struct i2c_client *client, uint8_t reg, uint8_t val)
 {
 	struct max77759_chgr_data *data;
@@ -176,15 +168,9 @@
 	prot = max77759_chg_prot(data->regmap, true);
 	if (prot < 0) {
 		dev_err(data->dev, "%s: cannot restore protection bits (%d)\n",
-<<<<<<< HEAD
-		       __func__, prot);
-		return prot;
-	};
-=======
 			__func__, prot);
 		return prot;
 	}
->>>>>>> 0fd77fe1
 	return ret;
 }
 EXPORT_SYMBOL_GPL(max77759_external_reg_write);
