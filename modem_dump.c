--- conflicted
+++ resolved
@@ -122,13 +122,11 @@
 
 	case LOG_IDX_DATABUF_DL:
 		base = phys_to_virt(cp_shmem_get_base(cp_num, SHMEM_PKTPROC));
-<<<<<<< HEAD
-=======
 #if IS_ENABLED(CONFIG_LINK_DEVICE_PCIE_IOMMU)
 		size = mld->pktproc.buff_rgn_offset;
 #else
->>>>>>> b5f8c669
 		size = cp_shmem_get_size(cp_num, SHMEM_PKTPROC);
+#endif
 		break;
 
 #if IS_ENABLED(CONFIG_CP_PKTPROC_UL)
