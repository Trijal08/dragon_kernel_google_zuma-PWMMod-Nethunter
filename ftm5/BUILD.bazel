# SPDX-License-Identifier: GPL-2.0-or-later

load("//build/kernel/kleaf:kernel.bzl", "kernel_module")

filegroup(
    name = "ftm5.kconfig",
    srcs = glob([
        "Kconfig",
    ]),
    visibility = [
        "//private/devices/google:__subpackages__",
        "//private/google-modules/soc/gs:__pkg__",
    ],
)

kernel_module(
    name = "ftm5",
    srcs = glob([
        "**/*.c",
        "**/*.h",
        "Kbuild",
    ]) + [
<<<<<<< HEAD
        "//private/google-modules/display/samsung:headers",
        "//private/google-modules/display/samsung/include:headers",
=======
        "//private/google-modules/display:headers",
        "//private/google-modules/display/include:headers",
>>>>>>> 9e116c66
        "//private/google-modules/soc/gs:gs_soc_headers",
        "//private/google-modules/touch/common:headers",
    ],
    outs = [
        "ftm5.ko",
    ],
    kernel_build = "//private/google-modules/soc/gs:gs_kernel_build",
    visibility = [
        "//private/devices/google:__subpackages__",
        "//private/google-modules/soc/gs:__pkg__",
    ],
    deps = [
        "//private/google-modules/touch/common:touch.common",
    ],
)<|MERGE_RESOLUTION|>--- conflicted
+++ resolved
@@ -4,9 +4,9 @@
 
 filegroup(
     name = "ftm5.kconfig",
-    srcs = glob([
+    srcs = [
         "Kconfig",
-    ]),
+    ],
     visibility = [
         "//private/devices/google:__subpackages__",
         "//private/google-modules/soc/gs:__pkg__",
@@ -18,15 +18,10 @@
     srcs = glob([
         "**/*.c",
         "**/*.h",
+    ]) + [
         "Kbuild",
-    ]) + [
-<<<<<<< HEAD
         "//private/google-modules/display/samsung:headers",
         "//private/google-modules/display/samsung/include:headers",
-=======
-        "//private/google-modules/display:headers",
-        "//private/google-modules/display/include:headers",
->>>>>>> 9e116c66
         "//private/google-modules/soc/gs:gs_soc_headers",
         "//private/google-modules/touch/common:headers",
     ],
