#!/bin/sh
# SPDX-License-Identifier: GPL-2.0
#
# link vmlinux
#
# vmlinux is linked from the objects selected by $(KBUILD_VMLINUX_OBJS) and
# $(KBUILD_VMLINUX_LIBS). Most are built-in.a files from top-level directories
# in the kernel tree, others are specified in arch/$(ARCH)/Makefile.
# $(KBUILD_VMLINUX_LIBS) are archives which are linked conditionally
# (not within --whole-archive), and do not require symbol indexes added.
#
# vmlinux
#   ^
#   |
#   +--< $(KBUILD_VMLINUX_OBJS)
#   |    +--< init/built-in.a drivers/built-in.a mm/built-in.a + more
#   |
#   +--< $(KBUILD_VMLINUX_LIBS)
#   |    +--< lib/lib.a + more
#   |
#   +-< ${kallsymso} (see description in KALLSYMS section)
#
# vmlinux version (uname -v) cannot be updated during normal
# descending-into-subdirs phase since we do not yet know if we need to
# update vmlinux.
# Therefore this step is delayed until just before final link of vmlinux.
#
# System.map is generated to document addresses of all kernel symbols

# Error out on error
set -e

LD="$1"
KBUILD_LDFLAGS="$2"
LDFLAGS_vmlinux="$3"

is_enabled() {
	grep -q "^$1=y" include/config/auto.conf
}

# Nice output in kbuild format
# Will be supressed by "make -s"
info()
{
	printf "  %-7s %s\n" "${1}" "${2}"
}

# Generate a linker script to ensure correct ordering of initcalls.
gen_initcalls()
{
	info GEN .tmp_initcalls.lds

	${PYTHON3} ${srctree}/scripts/jobserver-exec		\
	${PERL} ${srctree}/scripts/generate_initcall_order.pl	\
		${KBUILD_VMLINUX_OBJS} ${KBUILD_VMLINUX_LIBS}	\
		> .tmp_initcalls.lds
}

# If CONFIG_LTO_CLANG is selected, collect generated symbol versions into
# .tmp_symversions.lds
gen_symversions()
{
	info GEN .tmp_symversions.lds
	rm -f .tmp_symversions.lds

	for o in ${KBUILD_VMLINUX_OBJS} ${KBUILD_VMLINUX_LIBS}; do
		if [ -f ${o}.symversions ]; then
			cat ${o}.symversions >> .tmp_symversions.lds
		fi
	done
}

# Link of vmlinux.o used for section mismatch analysis
# ${1} output file
modpost_link()
{
	local objects
	local lds=""

	objects="--whole-archive				\
		${KBUILD_VMLINUX_OBJS}				\
		--no-whole-archive				\
		--start-group					\
		${KBUILD_VMLINUX_LIBS}				\
		--end-group"

	if is_enabled CONFIG_LTO_CLANG; then
		gen_initcalls
		lds="-T .tmp_initcalls.lds"

		if is_enabled CONFIG_MODVERSIONS; then
			gen_symversions
			lds="${lds} -T .tmp_symversions.lds"
		fi

		# This might take a while, so indicate that we're doing
		# an LTO link
		info LTO ${1}
	else
		info LD ${1}
	fi

	${LD} ${KBUILD_LDFLAGS} -r -o ${1} ${lds} ${objects}
}

objtool_link()
{
	local objtoolcmd;
	local objtoolopt;

	if ! is_enabled CONFIG_OBJTOOL; then
		return;
	fi

	if is_enabled CONFIG_LTO_CLANG || is_enabled CONFIG_X86_KERNEL_IBT; then

		# For LTO and IBT, objtool doesn't run on individual
		# translation units.  Run everything on vmlinux instead.

		if is_enabled CONFIG_HAVE_JUMP_LABEL_HACK; then
			objtoolopt="${objtoolopt} --hacks=jump_label"
		fi

		if is_enabled CONFIG_HAVE_NOINSTR_HACK; then
			objtoolopt="${objtoolopt} --hacks=noinstr"
		fi

		if is_enabled CONFIG_X86_KERNEL_IBT; then
			objtoolopt="${objtoolopt} --ibt"
		fi

		if is_enabled CONFIG_FTRACE_MCOUNT_USE_OBJTOOL; then
			objtoolopt="${objtoolopt} --mcount"
		fi

		if is_enabled CONFIG_UNWINDER_ORC; then
			objtoolopt="${objtoolopt} --orc"
		fi

		if is_enabled CONFIG_RETPOLINE; then
			objtoolopt="${objtoolopt} --retpoline"
		fi

		if is_enabled CONFIG_SLS; then
			objtoolopt="${objtoolopt} --sls"
		fi
<<<<<<< HEAD
		if is_enabled CONFIG_GCOV_KERNEL; then
			objtoolopt="${objtoolopt} --no-unreachable"
=======

		if is_enabled CONFIG_STACK_VALIDATION; then
			objtoolopt="${objtoolopt} --stackval"
>>>>>>> 22682a07
		fi

		if is_enabled CONFIG_HAVE_STATIC_CALL_INLINE; then
			objtoolopt="${objtoolopt} --static-call"
		fi

<<<<<<< HEAD
		objtoolopt="${objtoolopt} --uaccess"

		if is_enabled CONFIG_SLS; then
			objtoolopt="${objtoolopt} --sls"
=======
		if is_enabled CONFIG_X86_SMAP; then
			objtoolopt="${objtoolopt} --uaccess"
		fi
	fi

	if is_enabled CONFIG_NOINSTR_VALIDATION; then
		objtoolopt="${objtoolopt} --noinstr"
	fi

	if [ -n "${objtoolopt}" ]; then

		if is_enabled CONFIG_GCOV_KERNEL; then
			objtoolopt="${objtoolopt} --no-unreachable"
>>>>>>> 22682a07
		fi

		objtoolopt="${objtoolopt} --link"

		info OBJTOOL ${1}
		tools/objtool/objtool ${objtoolopt} ${1}
	fi
}

# Link of vmlinux
# ${1} - output file
# ${2}, ${3}, ... - optional extra .o files
vmlinux_link()
{
	local output=${1}
	local objs
	local libs
	local ld
	local ldflags
	local ldlibs

	info LD ${output}

	# skip output file argument
	shift

	if is_enabled CONFIG_LTO_CLANG || is_enabled CONFIG_X86_KERNEL_IBT; then
		# Use vmlinux.o instead of performing the slow LTO link again.
		objs=vmlinux.o
		libs=
	else
		objs="${KBUILD_VMLINUX_OBJS}"
		libs="${KBUILD_VMLINUX_LIBS}"
	fi

	if [ "${SRCARCH}" = "um" ]; then
		wl=-Wl,
		ld="${CC}"
		ldflags="${CFLAGS_vmlinux}"
		ldlibs="-lutil -lrt -lpthread"
	else
		wl=
		ld="${LD}"
		ldflags="${KBUILD_LDFLAGS} ${LDFLAGS_vmlinux}"
		ldlibs=
	fi

	ldflags="${ldflags} ${wl}--script=${objtree}/${KBUILD_LDS}"

	# The kallsyms linking does not need debug symbols included.
	if [ "$output" != "${output#.tmp_vmlinux.kallsyms}" ] ; then
		ldflags="${ldflags} ${wl}--strip-debug"
	fi

	if is_enabled CONFIG_VMLINUX_MAP; then
		ldflags="${ldflags} ${wl}-Map=${output}.map"
	fi

	${ld} ${ldflags} -o ${output}					\
		${wl}--whole-archive ${objs} ${wl}--no-whole-archive	\
		${wl}--start-group ${libs} ${wl}--end-group		\
		$@ ${ldlibs}
}

# generate .BTF typeinfo from DWARF debuginfo
# ${1} - vmlinux image
# ${2} - file to dump raw BTF data into
gen_btf()
{
	local pahole_ver

	if ! [ -x "$(command -v ${PAHOLE})" ]; then
		echo >&2 "BTF: ${1}: pahole (${PAHOLE}) is not available"
		return 1
	fi

	pahole_ver=$(${PAHOLE} --version | sed -E 's/v([0-9]+)\.([0-9]+)/\1\2/')
	if [ "${pahole_ver}" -lt "116" ]; then
		echo >&2 "BTF: ${1}: pahole version $(${PAHOLE} --version) is too old, need at least v1.16"
		return 1
	fi

	vmlinux_link ${1}

	info "BTF" ${2}
	LLVM_OBJCOPY="${OBJCOPY}" ${PAHOLE} -J ${PAHOLE_FLAGS} ${1}

	# Create ${2} which contains just .BTF section but no symbols. Add
	# SHF_ALLOC because .BTF will be part of the vmlinux image. --strip-all
	# deletes all symbols including __start_BTF and __stop_BTF, which will
	# be redefined in the linker script. Add 2>/dev/null to suppress GNU
	# objcopy warnings: "empty loadable segment detected at ..."
	${OBJCOPY} --only-section=.BTF --set-section-flags .BTF=alloc,readonly \
		--strip-all ${1} ${2} 2>/dev/null
	# Change e_type to ET_REL so that it can be used to link final vmlinux.
	# Unlike GNU ld, lld does not allow an ET_EXEC input.
	printf '\1' | dd of=${2} conv=notrunc bs=1 seek=16 status=none
}

# Create ${2} .S file with all symbols from the ${1} object file
kallsyms()
{
	local kallsymopt;

	if is_enabled CONFIG_KALLSYMS_ALL; then
		kallsymopt="${kallsymopt} --all-symbols"
	fi

	if is_enabled CONFIG_KALLSYMS_ABSOLUTE_PERCPU; then
		kallsymopt="${kallsymopt} --absolute-percpu"
	fi

	if is_enabled CONFIG_KALLSYMS_BASE_RELATIVE; then
		kallsymopt="${kallsymopt} --base-relative"
	fi

	info KSYMS ${2}
	${NM} -n ${1} | scripts/kallsyms ${kallsymopt} > ${2}
}

# Perform one step in kallsyms generation, including temporary linking of
# vmlinux.
kallsyms_step()
{
	kallsymso_prev=${kallsymso}
	kallsyms_vmlinux=.tmp_vmlinux.kallsyms${1}
	kallsymso=${kallsyms_vmlinux}.o
	kallsyms_S=${kallsyms_vmlinux}.S

	vmlinux_link ${kallsyms_vmlinux} "${kallsymso_prev}" ${btf_vmlinux_bin_o}
	kallsyms ${kallsyms_vmlinux} ${kallsyms_S}

	info AS ${kallsyms_S}
	${CC} ${NOSTDINC_FLAGS} ${LINUXINCLUDE} ${KBUILD_CPPFLAGS} \
	      ${KBUILD_AFLAGS} ${KBUILD_AFLAGS_KERNEL} \
	      -c -o ${kallsymso} ${kallsyms_S}
}

# Create map file with all symbols from ${1}
# See mksymap for additional details
mksysmap()
{
	${CONFIG_SHELL} "${srctree}/scripts/mksysmap" ${1} ${2}
}

sorttable()
{
	${objtree}/scripts/sorttable ${1}
}

# Delete output files in case of error
cleanup()
{
	rm -f .btf.*
	rm -f .tmp_System.map
	rm -f .tmp_initcalls.lds
	rm -f .tmp_symversions.lds
	rm -f .tmp_vmlinux*
	rm -f System.map
	rm -f vmlinux
	rm -f vmlinux.map
	rm -f vmlinux.o
	rm -f .vmlinux.d
}

# Use "make V=1" to debug this script
case "${KBUILD_VERBOSE}" in
*1*)
	set -x
	;;
esac

if [ "$1" = "clean" ]; then
	cleanup
	exit 0
fi

# Update version
info GEN .version
if [ -r .version ]; then
	VERSION=$(expr 0$(cat .version) + 1)
	echo $VERSION > .version
else
	rm -f .version
	echo 1 > .version
fi;

# final build of init/
${MAKE} -f "${srctree}/scripts/Makefile.build" obj=init need-builtin=1

#link vmlinux.o
modpost_link vmlinux.o
objtool_link vmlinux.o

# modpost vmlinux.o to check for section mismatches
${MAKE} -f "${srctree}/scripts/Makefile.modpost" MODPOST_VMLINUX=1

info MODINFO modules.builtin.modinfo
${OBJCOPY} -j .modinfo -O binary vmlinux.o modules.builtin.modinfo
info GEN modules.builtin
# The second line aids cases where multiple modules share the same object.
tr '\0' '\n' < modules.builtin.modinfo | sed -n 's/^[[:alnum:]:_]*\.file=//p' |
	tr ' ' '\n' | uniq | sed -e 's:^:kernel/:' -e 's/$/.ko/' > modules.builtin

btf_vmlinux_bin_o=""
if is_enabled CONFIG_DEBUG_INFO_BTF; then
	btf_vmlinux_bin_o=.btf.vmlinux.bin.o
	if ! gen_btf .tmp_vmlinux.btf $btf_vmlinux_bin_o ; then
		echo >&2 "Failed to generate BTF for vmlinux"
		echo >&2 "Try to disable CONFIG_DEBUG_INFO_BTF"
		exit 1
	fi
fi

kallsymso=""
kallsymso_prev=""
kallsyms_vmlinux=""
if is_enabled CONFIG_KALLSYMS; then

	# kallsyms support
	# Generate section listing all symbols and add it into vmlinux
	# It's a three step process:
	# 1)  Link .tmp_vmlinux.kallsyms1 so it has all symbols and sections,
	#     but __kallsyms is empty.
	#     Running kallsyms on that gives us .tmp_kallsyms1.o with
	#     the right size
	# 2)  Link .tmp_vmlinux.kallsyms2 so it now has a __kallsyms section of
	#     the right size, but due to the added section, some
	#     addresses have shifted.
	#     From here, we generate a correct .tmp_vmlinux.kallsyms2.o
	# 3)  That link may have expanded the kernel image enough that
	#     more linker branch stubs / trampolines had to be added, which
	#     introduces new names, which further expands kallsyms. Do another
	#     pass if that is the case. In theory it's possible this results
	#     in even more stubs, but unlikely.
	#     KALLSYMS_EXTRA_PASS=1 may also used to debug or work around
	#     other bugs.
	# 4)  The correct ${kallsymso} is linked into the final vmlinux.
	#
	# a)  Verify that the System.map from vmlinux matches the map from
	#     ${kallsymso}.

	kallsyms_step 1
	kallsyms_step 2

	# step 3
	size1=$(${CONFIG_SHELL} "${srctree}/scripts/file-size.sh" ${kallsymso_prev})
	size2=$(${CONFIG_SHELL} "${srctree}/scripts/file-size.sh" ${kallsymso})

	if [ $size1 -ne $size2 ] || [ -n "${KALLSYMS_EXTRA_PASS}" ]; then
		kallsyms_step 3
	fi
fi

vmlinux_link vmlinux "${kallsymso}" ${btf_vmlinux_bin_o}

# fill in BTF IDs
if is_enabled CONFIG_DEBUG_INFO_BTF && is_enabled CONFIG_BPF; then
	info BTFIDS vmlinux
	${RESOLVE_BTFIDS} vmlinux
fi

info SYSMAP System.map
mksysmap vmlinux System.map

if is_enabled CONFIG_BUILDTIME_TABLE_SORT; then
	info SORTTAB vmlinux
	if ! sorttable vmlinux; then
		echo >&2 Failed to sort kernel tables
		exit 1
	fi
fi

# step a (see comment above)
if is_enabled CONFIG_KALLSYMS; then
	mksysmap ${kallsyms_vmlinux} .tmp_System.map

	if ! cmp -s System.map .tmp_System.map; then
		echo >&2 Inconsistent kallsyms data
		echo >&2 Try "make KALLSYMS_EXTRA_PASS=1" as a workaround
		exit 1
	fi
fi

# For fixdep
echo "vmlinux: $0" > .vmlinux.d<|MERGE_RESOLUTION|>--- conflicted
+++ resolved
@@ -144,40 +144,26 @@
 		if is_enabled CONFIG_SLS; then
 			objtoolopt="${objtoolopt} --sls"
 		fi
-<<<<<<< HEAD
+
+		if is_enabled CONFIG_STACK_VALIDATION; then
+			objtoolopt="${objtoolopt} --stackval"
+		fi
+
+		if is_enabled CONFIG_HAVE_STATIC_CALL_INLINE; then
+			objtoolopt="${objtoolopt} --static-call"
+		fi
+
+		objtoolopt="${objtoolopt} --uaccess"
+	fi
+
+	if is_enabled CONFIG_NOINSTR_VALIDATION; then
+		objtoolopt="${objtoolopt} --noinstr"
+	fi
+
+	if [ -n "${objtoolopt}" ]; then
+
 		if is_enabled CONFIG_GCOV_KERNEL; then
 			objtoolopt="${objtoolopt} --no-unreachable"
-=======
-
-		if is_enabled CONFIG_STACK_VALIDATION; then
-			objtoolopt="${objtoolopt} --stackval"
->>>>>>> 22682a07
-		fi
-
-		if is_enabled CONFIG_HAVE_STATIC_CALL_INLINE; then
-			objtoolopt="${objtoolopt} --static-call"
-		fi
-
-<<<<<<< HEAD
-		objtoolopt="${objtoolopt} --uaccess"
-
-		if is_enabled CONFIG_SLS; then
-			objtoolopt="${objtoolopt} --sls"
-=======
-		if is_enabled CONFIG_X86_SMAP; then
-			objtoolopt="${objtoolopt} --uaccess"
-		fi
-	fi
-
-	if is_enabled CONFIG_NOINSTR_VALIDATION; then
-		objtoolopt="${objtoolopt} --noinstr"
-	fi
-
-	if [ -n "${objtoolopt}" ]; then
-
-		if is_enabled CONFIG_GCOV_KERNEL; then
-			objtoolopt="${objtoolopt} --no-unreachable"
->>>>>>> 22682a07
 		fi
 
 		objtoolopt="${objtoolopt} --link"
