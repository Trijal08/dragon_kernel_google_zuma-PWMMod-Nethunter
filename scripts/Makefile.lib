# SPDX-License-Identifier: GPL-2.0
# Backward compatibility
asflags-y  += $(EXTRA_AFLAGS)
ccflags-y  += $(EXTRA_CFLAGS)
cppflags-y += $(EXTRA_CPPFLAGS)
ldflags-y  += $(EXTRA_LDFLAGS)

# flags that take effect in current and sub directories
KBUILD_AFLAGS += $(subdir-asflags-y)
KBUILD_CFLAGS += $(subdir-ccflags-y)

# Figure out what we need to build from the various variables
# ===========================================================================

# When an object is listed to be built compiled-in and modular,
# only build the compiled-in version
obj-m := $(filter-out $(obj-y),$(obj-m))

# Libraries are always collected in one lib file.
# Filter out objects already built-in
lib-y := $(filter-out $(obj-y), $(sort $(lib-y) $(lib-m)))

# Subdirectories we need to descend into
subdir-ym := $(sort $(subdir-y) $(subdir-m) \
			$(patsubst %/,%, $(filter %/, $(obj-y) $(obj-m))))

# Handle objects in subdirs:
# - If we encounter foo/ in $(obj-y), replace it by foo/built-in.a and
#   foo/modules.order
# - If we encounter foo/ in $(obj-m), replace it by foo/modules.order
#
# Generate modules.order to determine modorder. Unfortunately, we don't have
# information about ordering between -y and -m subdirs. Just put -y's first.

ifdef need-modorder
obj-m := $(patsubst %/,%/modules.order, $(filter %/, $(obj-y)) $(obj-m))
else
obj-m := $(filter-out %/, $(obj-m))
endif

ifdef need-builtin
obj-y		:= $(patsubst %/, %/built-in.a, $(obj-y))
else
obj-y		:= $(filter-out %/, $(obj-y))
endif

<<<<<<< HEAD
# Expand $(foo-objs) $(foo-y) by calling $(call suffix-search,foo.o,-objs -y)
suffix-search = $(foreach s,$(2),$($(1:.o=$s)))
# If $(foo-objs), $(foo-y), $(foo-m), or $(foo-) exists, foo.o is a composite object
# Do this recursively to find nested composite objects.
# foo-y may contain foo.o bar.o . For backwards compatibility, don't treat this
# foo.o as a nested object
multi-search = $(sort $(foreach m,$(1),$(if $(strip $(call suffix-search,$(m),$(2) -)),\
	$(if $(filter $(m),$(strip $(call suffix-search,$(m),$(2) -))),,\
	$(m) $(call multi-search,$(call suffix-search,$(m),$(2)),$(2))))))
multi-used-y := $(call multi-search,$(obj-y),-objs -y)
multi-used-m := $(call multi-search,$(obj-m),-objs -y -m)
multi-used   := $(multi-used-y) $(multi-used-m)

# Replace multi-part objects by their individual parts,
# including built-in.a from subdirectories
# Recursively search for real files. For backwards compatibility,
# foo-y may contain foo.o bar.o . foo.o in this context is a real object, and
# shouldn't be recursed into.
real-search = $(foreach m,$(1), $(if $(strip $(call suffix-search,$(m),$(2) -)), \
	$(filter $(m),$(call suffix-search,$(m),$(2))) $(call real-search,$(filter-out $(m),$(call suffix-search,$(m),$(2))),$(2)),\
	$(m)))
real-obj-y := $(call real-search, $(obj-y),-objs -y)
real-obj-m := $(call real-search, $(obj-m),-objs -y -m)
=======
# Expand $(foo-objs) $(foo-y) etc. by replacing their individuals
suffix-search = $(strip $(foreach s, $3, $($(1:%$(strip $2)=%$s))))
# List composite targets that are constructed by combining other targets
multi-search = $(sort $(foreach m, $1, $(if $(call suffix-search, $m, $2, $3 -), $m)))
# List primitive targets that are compiled from source files
real-search = $(foreach m, $1, $(if $(call suffix-search, $m, $2, $3 -), $(call suffix-search, $m, $2, $3), $m))

# If $(foo-objs), $(foo-y), $(foo-m), or $(foo-) exists, foo.o is a composite object
multi-obj-y := $(call multi-search, $(obj-y), .o, -objs -y)
multi-obj-m := $(call multi-search, $(obj-m), .o, -objs -y -m)
multi-obj-ym := $(multi-obj-y) $(multi-obj-m)

# Replace multi-part objects by their individual parts,
# including built-in.a from subdirectories
real-obj-y := $(call real-search, $(obj-y), .o, -objs -y)
real-obj-m := $(call real-search, $(obj-m), .o, -objs -y -m)
>>>>>>> 9821c60d

always-y += $(always-m)

# hostprogs-always-y += foo
# ... is a shorthand for
# hostprogs += foo
# always-y  += foo
hostprogs += $(hostprogs-always-y) $(hostprogs-always-m)
always-y += $(hostprogs-always-y) $(hostprogs-always-m)

# userprogs-always-y is likewise.
userprogs += $(userprogs-always-y) $(userprogs-always-m)
always-y += $(userprogs-always-y) $(userprogs-always-m)

# DTB
# If CONFIG_OF_ALL_DTBS is enabled, all DT blobs are built
dtb-$(CONFIG_OF_ALL_DTBS)       += $(dtb-)

# Composite DTB (i.e. DTB constructed by overlay)
multi-dtb-y := $(call multi-search, $(dtb-y), .dtb, -dtbs)
# Primitive DTB compiled from *.dts
real-dtb-y := $(call real-search, $(dtb-y), .dtb, -dtbs)
# Base DTB that overlay is applied onto (each first word of $(*-dtbs) expansion)
base-dtb-y := $(foreach m, $(multi-dtb-y), $(firstword $(call suffix-search, $m, .dtb, -dtbs)))

always-y			+= $(dtb-y)

ifneq ($(CHECK_DTBS),)
always-y += $(patsubst %.dtb,%.dt.yaml, $(real-dtb-y))
always-y += $(patsubst %.dtbo,%.dt.yaml, $(real-dtb-y))
endif

# Add subdir path

extra-y		:= $(addprefix $(obj)/,$(extra-y))
always-y	:= $(addprefix $(obj)/,$(always-y))
targets		:= $(addprefix $(obj)/,$(targets))
obj-m		:= $(addprefix $(obj)/,$(obj-m))
lib-y		:= $(addprefix $(obj)/,$(lib-y))
real-obj-y	:= $(addprefix $(obj)/,$(real-obj-y))
real-obj-m	:= $(addprefix $(obj)/,$(real-obj-m))
multi-obj-m	:= $(addprefix $(obj)/, $(multi-obj-m))
multi-dtb-y	:= $(addprefix $(obj)/, $(multi-dtb-y))
real-dtb-y	:= $(addprefix $(obj)/, $(real-dtb-y))
subdir-ym	:= $(addprefix $(obj)/,$(subdir-ym))

# Finds the multi-part object the current object will be linked into.
# If the object belongs to two or more multi-part objects, list them all.
modname-multi = $(sort $(foreach m,$(multi-obj-ym),\
		$(if $(filter $*.o, $(call suffix-search, $m, .o, -objs -y -m)),$(m:.o=))))

__modname = $(if $(modname-multi),$(modname-multi),$(basetarget))

modname = $(subst $(space),:,$(__modname))
modfile = $(addprefix $(obj)/,$(__modname))

# target with $(obj)/ and its suffix stripped
target-stem = $(basename $(patsubst $(obj)/%,%,$@))

# These flags are needed for modversions and compiling, so we define them here
# $(modname_flags) defines KBUILD_MODNAME as the name of the module it will
# end up in (or would, if it gets compiled in)
name-fix-token = $(subst $(comma),_,$(subst -,_,$1))
name-fix = $(call stringify,$(call name-fix-token,$1))
basename_flags = -DKBUILD_BASENAME=$(call name-fix,$(basetarget))
modname_flags  = -DKBUILD_MODNAME=$(call name-fix,$(modname)) \
		 -D__KBUILD_MODNAME=kmod_$(call name-fix-token,$(modname))
modfile_flags  = -DKBUILD_MODFILE=$(call stringify,$(modfile))

_c_flags       = $(filter-out $(CFLAGS_REMOVE_$(target-stem).o), \
                     $(filter-out $(ccflags-remove-y), \
                         $(KBUILD_CPPFLAGS) $(KBUILD_CFLAGS) $(ccflags-y)) \
                     $(CFLAGS_$(target-stem).o))
_a_flags       = $(filter-out $(AFLAGS_REMOVE_$(target-stem).o), \
                     $(filter-out $(asflags-remove-y), \
                         $(KBUILD_CPPFLAGS) $(KBUILD_AFLAGS) $(asflags-y)) \
                     $(AFLAGS_$(target-stem).o))
_cpp_flags     = $(KBUILD_CPPFLAGS) $(cppflags-y) $(CPPFLAGS_$(target-stem).lds)

#
# Enable gcov profiling flags for a file, directory or for all files depending
# on variables GCOV_PROFILE_obj.o, GCOV_PROFILE and CONFIG_GCOV_PROFILE_ALL
# (in this order)
#
ifeq ($(CONFIG_GCOV_KERNEL),y)
_c_flags += $(if $(patsubst n%,, \
		$(GCOV_PROFILE_$(basetarget).o)$(GCOV_PROFILE)$(CONFIG_GCOV_PROFILE_ALL)), \
		$(CFLAGS_GCOV))
endif

#
# Enable address sanitizer flags for kernel except some files or directories
# we don't want to check (depends on variables KASAN_SANITIZE_obj.o, KASAN_SANITIZE)
#
ifeq ($(CONFIG_KASAN),y)
ifneq ($(CONFIG_KASAN_HW_TAGS),y)
_c_flags += $(if $(patsubst n%,, \
		$(KASAN_SANITIZE_$(basetarget).o)$(KASAN_SANITIZE)y), \
		$(CFLAGS_KASAN), $(CFLAGS_KASAN_NOSANITIZE))
endif
endif

ifeq ($(CONFIG_UBSAN),y)
_c_flags += $(if $(patsubst n%,, \
		$(UBSAN_SANITIZE_$(basetarget).o)$(UBSAN_SANITIZE)$(CONFIG_UBSAN_SANITIZE_ALL)), \
		$(CFLAGS_UBSAN))
endif

ifeq ($(CONFIG_KCOV),y)
_c_flags += $(if $(patsubst n%,, \
	$(KCOV_INSTRUMENT_$(basetarget).o)$(KCOV_INSTRUMENT)$(CONFIG_KCOV_INSTRUMENT_ALL)), \
	$(CFLAGS_KCOV))
endif

#
# Enable KCSAN flags except some files or directories we don't want to check
# (depends on variables KCSAN_SANITIZE_obj.o, KCSAN_SANITIZE)
#
ifeq ($(CONFIG_KCSAN),y)
_c_flags += $(if $(patsubst n%,, \
	$(KCSAN_SANITIZE_$(basetarget).o)$(KCSAN_SANITIZE)y), \
	$(CFLAGS_KCSAN))
endif

# $(srctree)/$(src) for including checkin headers from generated source files
# $(objtree)/$(obj) for including generated headers from checkin source files
ifeq ($(KBUILD_EXTMOD),)
ifdef building_out_of_srctree
_c_flags   += -I $(srctree)/$(src) -I $(objtree)/$(obj)
_a_flags   += -I $(srctree)/$(src) -I $(objtree)/$(obj)
_cpp_flags += -I $(srctree)/$(src) -I $(objtree)/$(obj)
endif
endif

part-of-module = $(if $(filter $(basename $@).o, $(real-obj-m)),y)
quiet_modtag = $(if $(part-of-module),[M],   )

modkern_cflags =                                          \
	$(if $(part-of-module),                           \
		$(KBUILD_CFLAGS_MODULE) $(CFLAGS_MODULE), \
		$(KBUILD_CFLAGS_KERNEL) $(CFLAGS_KERNEL) $(modfile_flags))

modkern_aflags = $(if $(part-of-module),				\
			$(KBUILD_AFLAGS_MODULE) $(AFLAGS_MODULE),	\
			$(KBUILD_AFLAGS_KERNEL) $(AFLAGS_KERNEL))

c_flags        = -Wp,-MMD,$(depfile) $(NOSTDINC_FLAGS) $(LINUXINCLUDE)     \
		 -include $(srctree)/include/linux/compiler_types.h       \
		 $(_c_flags) $(modkern_cflags)                           \
		 $(basename_flags) $(modname_flags)

a_flags        = -Wp,-MMD,$(depfile) $(NOSTDINC_FLAGS) $(LINUXINCLUDE)     \
		 $(_a_flags) $(modkern_aflags)

cpp_flags      = -Wp,-MMD,$(depfile) $(NOSTDINC_FLAGS) $(LINUXINCLUDE)     \
		 $(_cpp_flags)

ld_flags       = $(KBUILD_LDFLAGS) $(ldflags-y) $(LDFLAGS_$(@F))

DTC_INCLUDE    := $(srctree)/scripts/dtc/include-prefixes

dtc_cpp_flags  = -Wp,-MMD,$(depfile).pre.tmp -nostdinc                    \
		 $(addprefix -I,$(DTC_INCLUDE))                          \
		 -undef -D__DTS__

# Objtool arguments are also needed for modfinal with LTO, so we define
# then here to avoid duplication.
objtool_args =								\
	$(if $(CONFIG_UNWINDER_ORC),orc generate,check)			\
	$(if $(part-of-module), --module,)				\
	$(if $(CONFIG_FRAME_POINTER),, --no-fp)				\
	$(if $(or $(CONFIG_GCOV_KERNEL),$(CONFIG_LTO_CLANG)), 		\
		--no-unreachable,)					\
	$(if $(CONFIG_RETPOLINE), --retpoline,)				\
	$(if $(CONFIG_X86_SMAP), --uaccess,)				\
	$(if $(CONFIG_FTRACE_MCOUNT_USE_OBJTOOL), --mcount,)

# Useful for describing the dependency of composite objects
# Usage:
#   $(call multi_depend, multi_used_targets, suffix_to_remove, suffix_to_add)
define multi_depend
$(foreach m, $(notdir $1), \
	$(eval $(obj)/$m: \
	$(addprefix $(obj)/, $(foreach s, $3, $($(m:%$(strip $2)=%$(s)))))))
endef

quiet_cmd_copy = COPY    $@
      cmd_copy = cp $< $@

# Shipped files
# ===========================================================================
# 'cp' preserves permissions. If you use it to copy a file in read-only srctree,
# the copy would be read-only as well, leading to an error when executing the
# rule next time. Use 'cat' instead in order to generate a writable file.

quiet_cmd_shipped = SHIPPED $@
cmd_shipped = cat $< > $@

$(obj)/%: $(src)/%_shipped
	$(call cmd,shipped)

# Commands useful for building a boot image
# ===========================================================================
#
#	Use as following:
#
#	target: source(s) FORCE
#		$(if_changed,ld/objcopy/gzip)
#
#	and add target to 'targets' so that we know we have to
#	read in the saved command line

# Linking
# ---------------------------------------------------------------------------

quiet_cmd_ld = LD      $@
      cmd_ld = $(LD) $(ld_flags) $(real-prereqs) -o $@

# Archive
# ---------------------------------------------------------------------------

quiet_cmd_ar = AR      $@
      cmd_ar = rm -f $@; $(AR) cDPrsT $@ $(real-prereqs)

# Objcopy
# ---------------------------------------------------------------------------

quiet_cmd_objcopy = OBJCOPY $@
cmd_objcopy = $(OBJCOPY) $(OBJCOPYFLAGS) $(OBJCOPYFLAGS_$(@F)) $< $@

# Gzip
# ---------------------------------------------------------------------------

quiet_cmd_gzip = GZIP    $@
      cmd_gzip = cat $(real-prereqs) | $(KGZIP) -n -f -9 > $@

# DTC
# ---------------------------------------------------------------------------
ifeq ("$(origin DTC)", "command line")
PHONY += $(DTC)
dtc-option = $(call try-run, $(DTC) $1 -v,$1)
else
# Just add the flag. DTC is compiled later as a prerequisite, so there's no dtc
# to test the flag against. This is okay because we're not testing flags which
# aren't supported by in-kernel dtc to begin with.
dtc-option = $1
endif

DTC ?= $(objtree)/scripts/dtc/dtc
DTC_FLAGS += $(call dtc-option,-Wno-interrupt_provider)

# Disable noisy checks by default
ifeq ($(findstring 1,$(KBUILD_EXTRA_WARN)),)
DTC_FLAGS += $(call dtc-option,-Wno-unit_address_vs_reg) \
	$(call dtc-option,-Wno-unit_address_format) \
	$(call dtc-option,-Wno-avoid_unnecessary_addr_size) \
	$(call dtc-option,-Wno-alias_paths) \
	$(call dtc-option,-Wno-graph_child_address) \
	$(call dtc-option,-Wno-simple_bus_reg) \
	$(call dtc-option,-Wno-unique_unit_address) \
	$(call dtc-option,-Wno-pci_device_reg)
endif

ifneq ($(findstring 2,$(KBUILD_EXTRA_WARN)),)
DTC_FLAGS += $(call dtc-option,-Wnode_name_chars_strict) \
	$(call dtc-option,-Wproperty_name_chars_strict) \
	$(call dtc-option,-Winterrupt_provider)
endif

ifeq ($(CONFIG_OF_GENERATE_SYMBOLS),y)
DTC_FLAGS += --symbols
endif

DTC_FLAGS += $(DTC_FLAGS_$(basetarget))

# Set -@ if the target is a base DTB that overlay is applied onto
DTC_FLAGS += $(if $(filter $(patsubst $(obj)/%,%,$@), $(base-dtb-y)), -@)

# Generate an assembly file to wrap the output of the device tree compiler
quiet_cmd_dt_S_dtb= DTB     $@
cmd_dt_S_dtb=						\
{							\
	echo '\#include <asm-generic/vmlinux.lds.h>'; 	\
	echo '.section .dtb.init.rodata,"a"';		\
	echo '.balign STRUCT_ALIGNMENT';		\
	echo '.global __dtb_$(subst -,_,$(*F))_begin';	\
	echo '__dtb_$(subst -,_,$(*F))_begin:';		\
	echo '.incbin "$<" ';				\
	echo '__dtb_$(subst -,_,$(*F))_end:';		\
	echo '.global __dtb_$(subst -,_,$(*F))_end';	\
	echo '.balign STRUCT_ALIGNMENT'; 		\
} > $@

$(obj)/%.dtb.S: $(obj)/%.dtb FORCE
	$(call if_changed,dt_S_dtb)

quiet_cmd_dtc = DTC     $@
cmd_dtc = $(HOSTCC) -E $(dtc_cpp_flags) -x assembler-with-cpp -o $(dtc-tmp) $< ; \
<<<<<<< HEAD
	$(DTC) -O $(2) -o $@ -b 0 \
=======
	$(DTC) -o $@ -b 0 \
>>>>>>> 9821c60d
		$(addprefix -i,$(dir $<) $(DTC_INCLUDE)) $(DTC_FLAGS) \
		-d $(depfile).dtc.tmp $(dtc-tmp) ; \
	cat $(depfile).pre.tmp $(depfile).dtc.tmp > $(depfile)

$(obj)/%.dtb: $(src)/%.dts $(DTC) FORCE
	$(call if_changed_dep,dtc,dtb)

$(obj)/%.dtbo: $(src)/%.dts $(DTC) FORCE
	$(call if_changed_dep,dtc)

quiet_cmd_fdtoverlay = DTOVL   $@
      cmd_fdtoverlay = $(objtree)/scripts/dtc/fdtoverlay -o $@ -i $(real-prereqs)

$(multi-dtb-y): FORCE
	$(call if_changed,fdtoverlay)
$(call multi_depend, $(multi-dtb-y), .dtb, -dtbs)

DT_CHECKER ?= dt-validate
DT_CHECKER_FLAGS ?= $(if $(DT_SCHEMA_FILES),,-m)
DT_BINDING_DIR := Documentation/devicetree/bindings
# DT_TMP_SCHEMA may be overridden from Documentation/devicetree/bindings/Makefile
DT_TMP_SCHEMA ?= $(objtree)/$(DT_BINDING_DIR)/processed-schema.json

quiet_cmd_dtb_check =	CHECK   $@
      cmd_dtb_check =	$(DT_CHECKER) $(DT_CHECKER_FLAGS) -u $(srctree)/$(DT_BINDING_DIR) -p $(DT_TMP_SCHEMA) $@

define rule_dtc
	$(call cmd_and_fixdep,dtc,yaml)
	$(call cmd,dtb_check)
endef

$(obj)/%.dt.yaml: $(src)/%.dts $(DTC) $(DT_TMP_SCHEMA) FORCE
	$(call if_changed_rule,dtc)

dtc-tmp = $(subst $(comma),_,$(dot-target).dts.tmp)

# mkdtimg
#----------------------------------------------------------------------------
quiet_cmd_mkdtimg = DTBOIMG $@
cmd_mkdtimg = mkdtimg create $@ $(MKDTIMG_FLAGS) $(filter-out FORCE,$^)

# Bzip2
# ---------------------------------------------------------------------------

# Bzip2 and LZMA do not include size in file... so we have to fake that;
# append the size as a 32-bit littleendian number as gzip does.
size_append = printf $(shell						\
dec_size=0;								\
for F in $(real-prereqs); do					\
	fsize=$$($(CONFIG_SHELL) $(srctree)/scripts/file-size.sh $$F);	\
	dec_size=$$(expr $$dec_size + $$fsize);				\
done;									\
printf "%08x\n" $$dec_size |						\
	sed 's/\(..\)/\1 /g' | {					\
		read ch0 ch1 ch2 ch3;					\
		for ch in $$ch3 $$ch2 $$ch1 $$ch0; do			\
			printf '%s%03o' '\\' $$((0x$$ch)); 		\
		done;							\
	}								\
)

quiet_cmd_bzip2 = BZIP2   $@
      cmd_bzip2 = { cat $(real-prereqs) | $(KBZIP2) -9; $(size_append); } > $@

# Lzma
# ---------------------------------------------------------------------------

quiet_cmd_lzma = LZMA    $@
      cmd_lzma = { cat $(real-prereqs) | $(LZMA) -9; $(size_append); } > $@

quiet_cmd_lzo = LZO     $@
      cmd_lzo = { cat $(real-prereqs) | $(KLZOP) -9; $(size_append); } > $@

quiet_cmd_lz4 = LZ4     $@
      cmd_lz4 = { cat $(real-prereqs) | \
                  $(LZ4) -l -12 --favor-decSpeed stdin stdout; \
                  $(size_append); } > $@

# U-Boot mkimage
# ---------------------------------------------------------------------------

MKIMAGE := $(srctree)/scripts/mkuboot.sh

# SRCARCH just happens to match slightly more than ARCH (on sparc), so reduces
# the number of overrides in arch makefiles
UIMAGE_ARCH ?= $(SRCARCH)
UIMAGE_COMPRESSION ?= $(if $(2),$(2),none)
UIMAGE_OPTS-y ?=
UIMAGE_TYPE ?= kernel
UIMAGE_LOADADDR ?= arch_must_set_this
UIMAGE_ENTRYADDR ?= $(UIMAGE_LOADADDR)
UIMAGE_NAME ?= 'Linux-$(KERNELRELEASE)'

quiet_cmd_uimage = UIMAGE  $@
      cmd_uimage = $(BASH) $(MKIMAGE) -A $(UIMAGE_ARCH) -O linux \
			-C $(UIMAGE_COMPRESSION) $(UIMAGE_OPTS-y) \
			-T $(UIMAGE_TYPE) \
			-a $(UIMAGE_LOADADDR) -e $(UIMAGE_ENTRYADDR) \
			-n $(UIMAGE_NAME) -d $< $@

# XZ
# ---------------------------------------------------------------------------
# Use xzkern to compress the kernel image and xzmisc to compress other things.
#
# xzkern uses a big LZMA2 dictionary since it doesn't increase memory usage
# of the kernel decompressor. A BCJ filter is used if it is available for
# the target architecture. xzkern also appends uncompressed size of the data
# using size_append. The .xz format has the size information available at
# the end of the file too, but it's in more complex format and it's good to
# avoid changing the part of the boot code that reads the uncompressed size.
# Note that the bytes added by size_append will make the xz tool think that
# the file is corrupt. This is expected.
#
# xzmisc doesn't use size_append, so it can be used to create normal .xz
# files. xzmisc uses smaller LZMA2 dictionary than xzkern, because a very
# big dictionary would increase the memory usage too much in the multi-call
# decompression mode. A BCJ filter isn't used either.
quiet_cmd_xzkern = XZKERN  $@
      cmd_xzkern = { cat $(real-prereqs) | sh $(srctree)/scripts/xz_wrap.sh; \
                     $(size_append); } > $@

quiet_cmd_xzmisc = XZMISC  $@
      cmd_xzmisc = cat $(real-prereqs) | $(XZ) --check=crc32 --lzma2=dict=1MiB > $@

# ZSTD
# ---------------------------------------------------------------------------
# Appends the uncompressed size of the data using size_append. The .zst
# format has the size information available at the beginning of the file too,
# but it's in a more complex format and it's good to avoid changing the part
# of the boot code that reads the uncompressed size.
#
# Note that the bytes added by size_append will make the zstd tool think that
# the file is corrupt. This is expected.
#
# zstd uses a maximum window size of 8 MB. zstd22 uses a maximum window size of
# 128 MB. zstd22 is used for kernel compression because it is decompressed in a
# single pass, so zstd doesn't need to allocate a window buffer. When streaming
# decompression is used, like initramfs decompression, zstd22 should likely not
# be used because it would require zstd to allocate a 128 MB buffer.

quiet_cmd_zstd = ZSTD    $@
      cmd_zstd = { cat $(real-prereqs) | $(ZSTD) -19; $(size_append); } > $@

quiet_cmd_zstd22 = ZSTD22  $@
      cmd_zstd22 = { cat $(real-prereqs) | $(ZSTD) -22 --ultra; $(size_append); } > $@

# ASM offsets
# ---------------------------------------------------------------------------

# Default sed regexp - multiline due to syntax constraints
#
# Use [:space:] because LLVM's integrated assembler inserts <tab> around
# the .ascii directive whereas GCC keeps the <space> as-is.
define sed-offsets
	's:^[[:space:]]*\.ascii[[:space:]]*"\(.*\)".*:\1:; \
	/^->/{s:->#\(.*\):/* \1 */:; \
	s:^->\([^ ]*\) [\$$#]*\([^ ]*\) \(.*\):#define \1 \2 /* \3 */:; \
	s:->::; p;}'
endef

# Use filechk to avoid rebuilds when a header changes, but the resulting file
# does not
define filechk_offsets
	 echo "#ifndef $2"; \
	 echo "#define $2"; \
	 echo "/*"; \
	 echo " * DO NOT MODIFY."; \
	 echo " *"; \
	 echo " * This file was generated by Kbuild"; \
	 echo " */"; \
	 echo ""; \
	 sed -ne $(sed-offsets) < $<; \
	 echo ""; \
	 echo "#endif"
endef<|MERGE_RESOLUTION|>--- conflicted
+++ resolved
@@ -44,31 +44,6 @@
 obj-y		:= $(filter-out %/, $(obj-y))
 endif
 
-<<<<<<< HEAD
-# Expand $(foo-objs) $(foo-y) by calling $(call suffix-search,foo.o,-objs -y)
-suffix-search = $(foreach s,$(2),$($(1:.o=$s)))
-# If $(foo-objs), $(foo-y), $(foo-m), or $(foo-) exists, foo.o is a composite object
-# Do this recursively to find nested composite objects.
-# foo-y may contain foo.o bar.o . For backwards compatibility, don't treat this
-# foo.o as a nested object
-multi-search = $(sort $(foreach m,$(1),$(if $(strip $(call suffix-search,$(m),$(2) -)),\
-	$(if $(filter $(m),$(strip $(call suffix-search,$(m),$(2) -))),,\
-	$(m) $(call multi-search,$(call suffix-search,$(m),$(2)),$(2))))))
-multi-used-y := $(call multi-search,$(obj-y),-objs -y)
-multi-used-m := $(call multi-search,$(obj-m),-objs -y -m)
-multi-used   := $(multi-used-y) $(multi-used-m)
-
-# Replace multi-part objects by their individual parts,
-# including built-in.a from subdirectories
-# Recursively search for real files. For backwards compatibility,
-# foo-y may contain foo.o bar.o . foo.o in this context is a real object, and
-# shouldn't be recursed into.
-real-search = $(foreach m,$(1), $(if $(strip $(call suffix-search,$(m),$(2) -)), \
-	$(filter $(m),$(call suffix-search,$(m),$(2))) $(call real-search,$(filter-out $(m),$(call suffix-search,$(m),$(2))),$(2)),\
-	$(m)))
-real-obj-y := $(call real-search, $(obj-y),-objs -y)
-real-obj-m := $(call real-search, $(obj-m),-objs -y -m)
-=======
 # Expand $(foo-objs) $(foo-y) etc. by replacing their individuals
 suffix-search = $(strip $(foreach s, $3, $($(1:%$(strip $2)=%$s))))
 # List composite targets that are constructed by combining other targets
@@ -85,7 +60,6 @@
 # including built-in.a from subdirectories
 real-obj-y := $(call real-search, $(obj-y), .o, -objs -y)
 real-obj-m := $(call real-search, $(obj-m), .o, -objs -y -m)
->>>>>>> 9821c60d
 
 always-y += $(always-m)
 
@@ -384,11 +358,7 @@
 
 quiet_cmd_dtc = DTC     $@
 cmd_dtc = $(HOSTCC) -E $(dtc_cpp_flags) -x assembler-with-cpp -o $(dtc-tmp) $< ; \
-<<<<<<< HEAD
-	$(DTC) -O $(2) -o $@ -b 0 \
-=======
 	$(DTC) -o $@ -b 0 \
->>>>>>> 9821c60d
 		$(addprefix -i,$(dir $<) $(DTC_INCLUDE)) $(DTC_FLAGS) \
 		-d $(depfile).dtc.tmp $(dtc-tmp) ; \
 	cat $(depfile).pre.tmp $(depfile).dtc.tmp > $(depfile)
