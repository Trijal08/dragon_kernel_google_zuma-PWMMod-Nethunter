--- conflicted
+++ resolved
@@ -516,10 +516,7 @@
 	initrd_end = 0;
 }
 
-<<<<<<< HEAD
-=======
 #ifdef CONFIG_BLK_DEV_RAM
->>>>>>> 6574612f
 #define BUF_SIZE 1024
 static void __init clean_rootfs(void)
 {
@@ -566,10 +563,7 @@
 	sys_close(fd);
 	kfree(buf);
 }
-<<<<<<< HEAD
-=======
 #endif
->>>>>>> 6574612f
 
 static int __init populate_rootfs(void)
 {
