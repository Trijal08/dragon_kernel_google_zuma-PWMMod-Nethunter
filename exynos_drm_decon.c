// SPDX-License-Identifier: GPL-2.0-only
/* exynos_drm_decon.c
 *
 * Copyright (C) 2018 Samsung Electronics Co.Ltd
 * Authors:
 *	Hyung-jun Kim <hyungjun07.kim@samsung.com>
 *	Seong-gyu Park <seongyu.park@samsung.com>
 *
 * This program is free software; you can redistribute  it and/or modify it
 * under  the terms of  the GNU General  Public License as published by the
 * Free Software Foundation;  either version 2 of the  License, or (at your
 * option) any later version.
 *
 */
#include <drm/drm_atomic.h>
#include <drm/drm_atomic_helper.h>
#include <drm/drm_atomic_uapi.h>
#include <drm/drm_modeset_lock.h>
#include <drm/drm_bridge.h>
#include <drm/drm_vblank.h>
#include <drm/exynos_drm.h>

#include <linux/atomic.h>
#include <linux/clk.h>
#include <linux/component.h>
#include <linux/console.h>
#include <linux/kernel.h>
#include <linux/kthread.h>
#include <linux/of.h>
#include <linux/of_address.h>
#include <linux/of_irq.h>
#include <linux/of_device.h>
#include <linux/of_gpio.h>
#include <linux/platform_device.h>
#include <linux/irq.h>
#include <linux/pm_runtime.h>
#include <linux/console.h>
#include <linux/iommu.h>
#include <uapi/linux/sched/types.h>

#include <soc/google/exynos-cpupm.h>
#include <video/videomode.h>

#include <decon_cal.h>
#include <regs-decon.h>
#include <trace/dpu_trace.h>

#include "exynos_drm_crtc.h"
#include "exynos_drm_decon.h"
#include "exynos_drm_dpp.h"
#include "exynos_drm_drv.h"
#include "exynos_drm_dsim.h"
#include "exynos_drm_fb.h"
#include "exynos_drm_plane.h"

#if IS_ENABLED(CONFIG_GS_DRM_PANEL_UNIFIED)
#include "gs_drm/gs_drm_connector.h"
#endif

struct decon_device *decon_drvdata[MAX_DECON_CNT];

#define decon_info(decon, fmt, ...)	\
pr_info("%s[%u]: "fmt, decon->dev->driver->name, decon->id, ##__VA_ARGS__)

#define decon_warn(decon, fmt, ...)	\
pr_warn("%s[%u]: "fmt, decon->dev->driver->name, decon->id, ##__VA_ARGS__)

#define decon_err(decon, fmt, ...)	\
pr_err("%s[%u]: "fmt, decon->dev->driver->name, decon->id, ##__VA_ARGS__)

#define decon_debug(decon, fmt, ...)	\
pr_debug("%s[%u]: "fmt, decon->dev->driver->name, decon->id, ##__VA_ARGS__)

#define SHADOW_UPDATE_TIMEOUT_US	(300 * USEC_PER_MSEC) /* 300ms */

static const struct of_device_id decon_driver_dt_match[] = {
	{.compatible = "samsung,exynos-decon"},
	{},
};
MODULE_DEVICE_TABLE(of, decon_driver_dt_match);

static void decon_seamless_mode_set(struct exynos_drm_crtc *exynos_crtc,
				    struct drm_crtc_state *old_crtc_state);
static int decon_request_te_irq(struct exynos_drm_crtc *exynos_crtc,
				const struct drm_connector_state *conn_state);
static bool decon_check_fs_pending_locked(struct decon_device *decon);

#ifdef CONFIG_BOARD_EMULATOR
#define FRAME_TIMEOUT  msecs_to_jiffies(100000)
#else
#define FRAME_TIMEOUT msecs_to_jiffies(100)
#endif

/* wait at least one frame time on top of common timeout */
static inline unsigned long fps_timeout(int fps)
{
	/* default to 60 fps, if fps is not provided */
	const long frame_time_ms = DIV_ROUND_UP(MSEC_PER_SEC, fps ? : 60);

	return msecs_to_jiffies(frame_time_ms) + FRAME_TIMEOUT;
}
void decon_dump(struct decon_device *decon, struct drm_printer *p)
{
	unsigned long flags;

	spin_lock_irqsave(&decon->slock, flags);
	decon_dump_locked(decon, p);
	spin_unlock_irqrestore(&decon->slock, flags);
}

void decon_dump_locked(const struct decon_device *decon, struct drm_printer *p)
{
	int i;
	struct decon_device *d;
	struct drm_printer printer;
	struct drm_printer *pointer;

	if (!p) {
		printer = is_console_enabled() ?
			drm_debug_printer("[drm]") : drm_info_printer(decon->dev);
		pointer = &printer;
	} else {
		pointer = p;
	}

	for (i = 0; i < REGS_DECON_ID_MAX; ++i) {
		d = get_decon_drvdata(i);
		if (!d)
			continue;

		if (d->state != DECON_STATE_ON) {
			drm_printf(pointer, "%s[%u]: DECON state is not On(%d)\n",
				d->dev->driver->name, d->id, d->state);
			continue;
		}

		__decon_dump(pointer, d->id, &d->regs, d->config.dsc.enabled, d->dqe != NULL);
	}

	if (decon->state != DECON_STATE_ON)
		return;

	for (i = 0; i < decon->dpp_cnt; ++i)
		dpp_dump(pointer, decon->dpp[i]);

	if (decon->rcd)
		rcd_dump(pointer, decon->rcd);

	if (decon->cgc_dma)
		cgc_dump(pointer, decon->cgc_dma);
}

static inline u32 win_start_pos(int x, int y)
{
	return (WIN_STRPTR_Y_F(y) | WIN_STRPTR_X_F(x));
}

static inline u32 win_end_pos(int x2, int y2)
{
	return (WIN_ENDPTR_Y_F(y2 - 1) | WIN_ENDPTR_X_F(x2 - 1));
}

/* ARGB value */
#define COLOR_MAP_VALUE			0x00340080

/*
 * This function can be used in cases where all windows are disabled
 * but need something to be rendered for display. This will make a black
 * frame via decon using a single window with color map enabled.
 */
static void decon_set_color_map(struct decon_device *decon, u32 win_id,
						u32 hactive, u32 vactive)
{
	struct decon_window_regs win_info;

	decon_debug(decon, "%s +\n", __func__);

	memset(&win_info, 0, sizeof(struct decon_window_regs));
	win_info.start_pos = win_start_pos(0, 0);
	win_info.end_pos = win_end_pos(hactive, vactive);
	win_info.start_time = 0;
#ifdef CONFIG_BOARD_EMULATOR
	win_info.colormap = 0x00FF00; /* green */
#else
	win_info.colormap = 0x000000; /* black */
#endif
	win_info.blend = DECON_BLENDING_NONE;
	decon_reg_set_window_control(decon->id, win_id, &win_info, true);
	decon_reg_update_req_window(decon->id, win_id);

	decon_debug(decon, "%s -\n", __func__);
}

static inline bool decon_is_effectively_active(const struct decon_device *decon)
{
	return decon->state == DECON_STATE_ON || decon->state == DECON_STATE_HIBERNATION;
}

static inline bool decon_is_te_enabled(const struct decon_device *decon)
{
	return (decon->config.mode.op_mode == DECON_COMMAND_MODE) &&
		(decon->config.mode.trig_mode == DECON_HW_TRIG);
}

void decon_enable_te_irq(struct decon_device *decon, bool enable)
{
	if (enable) {
		if (atomic_inc_return(&decon->te_ref) == 1)
			enable_irq(decon->irq_te);
	} else {
		int ret = atomic_dec_if_positive(&decon->te_ref);
		if (!ret)
			disable_irq_nosync(decon->irq_te);
		else if (ret < 0)
			WARN(1, "unbalanced te irq (%d)\n", ret);
	}
}

static int decon_enable_vblank(struct exynos_drm_crtc *crtc)
{
	struct decon_device *decon = crtc->ctx;

	if (!decon_is_effectively_active(decon)) {
		WARN(1, "decon is not ready");
		return -EINVAL;
	}

	decon_debug(decon, "%s +\n", __func__);

	hibernation_block(decon->hibernation);

	if (decon_is_te_enabled(decon))
		decon_enable_te_irq(decon, true);
	else /* if te is not enabled, use framestart interrupt to track vsyncs */
		enable_irq(decon->irq_fs);

	DPU_EVENT_LOG(DPU_EVT_VBLANK_ENABLE, decon->id, NULL);

	decon_debug(decon, "%s -\n", __func__);

	return 0;
}

static void decon_disable_vblank(struct exynos_drm_crtc *crtc)
{
	struct decon_device *decon = crtc->ctx;

	decon_debug(decon, "%s +\n", __func__);

	if (decon_is_te_enabled(decon))
		decon_enable_te_irq(decon, false);
	else /* if te is not enabled, we're using framestart interrupt to track vsyncs */
		disable_irq_nosync(decon->irq_fs);

	DPU_EVENT_LOG(DPU_EVT_VBLANK_DISABLE, decon->id, NULL);

	hibernation_unblock_enter(decon->hibernation);

	decon_debug(decon, "%s -\n", __func__);
}

static int decon_get_crtc_out_type(const struct drm_crtc_state *crtc_state)
{
	const struct drm_crtc *crtc = crtc_state->crtc;
	const struct drm_device *dev = crtc->dev;
	const struct drm_encoder *encoder;
	const struct dsim_device *dsim;
	int out_type = 0;

	drm_for_each_encoder_mask(encoder, dev, crtc_state->encoder_mask) {
		switch (encoder->encoder_type) {
		case DRM_MODE_ENCODER_LVDS:
			out_type = DECON_OUT_DP0;
			break;
		case DRM_MODE_ENCODER_VIRTUAL:
			/* if anything else is connected operate in cwb mode */
			if (!out_type)
				out_type = DECON_OUT_WB;
			break;
		case DRM_MODE_ENCODER_DSI:
			/* if wb is also connected, operate in dsi+cwb mode */
			out_type &= ~DECON_OUT_WB;

			if (out_type & ~DECON_OUT_DSI) {
				pr_err("Unable to support DSI along with out_type: 0x%x\n",
				       out_type);
				return -EINVAL;
			}

			dsim = encoder_to_dsim(encoder);
			if (dsim->dual_dsi != DSIM_DUAL_DSI_NONE) {
				out_type |= DECON_OUT_DSI;
			} else if (dsim->id == 0) {
				out_type |= DECON_OUT_DSI0;
			} else if (dsim->id == 1) {
				out_type |= DECON_OUT_DSI1;
			} else {
				pr_err("Invalid dsim id: %d\n", dsim->id);
				return -EINVAL;
			}
			break;
		default:
			pr_err("Unsupported encoder type: %d\n", encoder->encoder_type);
			return -ENOTSUPP;
		}
	}

	if (!out_type)
		return -EINVAL;

	return out_type;
}

static bool has_writeback_job(struct drm_crtc_state *new_crtc_state)
{
	int i;
	struct drm_atomic_state *state = new_crtc_state->state;
	struct drm_connector_state *conn_state;
	struct drm_connector *conn;

	for_each_new_connector_in_state(state, conn, conn_state, i) {
		if (!(new_crtc_state->connector_mask &
					drm_connector_mask(conn)))
			continue;

		if (wb_check_job(conn_state))
			return true;
	}
	return false;
}

static void
update_dsi_config_from_exynos_connector(struct decon_config *config,
					const struct exynos_drm_connector_state *exynos_conn_state)
{
	bool is_vid_mode;
	const struct exynos_display_mode *exynos_mode = &exynos_conn_state->exynos_mode;

	config->dsc.enabled = exynos_mode->dsc.enabled;
	if (config->dsc.enabled) {
		config->dsc.dsc_count = exynos_mode->dsc.dsc_count;
		config->dsc.slice_count = exynos_mode->dsc.slice_count;
		config->dsc.slice_height = exynos_mode->dsc.slice_height;
		config->dsc.slice_width =
			DIV_ROUND_UP(config->image_width, config->dsc.slice_count);
		config->dsc.cfg = exynos_mode->dsc.cfg;
		config->dsc.delay_reg_init_us = exynos_mode->dsc.delay_reg_init_us;
	}

	is_vid_mode = (exynos_mode->mode_flags & MIPI_DSI_MODE_VIDEO) != 0;

	config->mode.op_mode = is_vid_mode ? DECON_VIDEO_MODE : DECON_COMMAND_MODE;

	if (!is_vid_mode && !exynos_mode->sw_trigger) {
		if (exynos_conn_state->te_from >= MAX_DECON_TE_FROM_DDI) {
			pr_warn("TE from DDI is not valid (%d)\n", exynos_conn_state->te_from);
		} else {
			config->mode.trig_mode = DECON_HW_TRIG;
			config->te_from = exynos_conn_state->te_from;
			pr_debug("TE from DDI%d\n", config->te_from);
		}
	}
}

#if IS_ENABLED(CONFIG_GS_DRM_PANEL_UNIFIED)
static void update_dsi_config_from_gs_connector(struct decon_config *config,
						const struct gs_drm_connector_state *gs_conn_state)
{
	bool is_vid_mode;
	const struct gs_display_mode *gs_mode = &gs_conn_state->gs_mode;

	config->dsc.enabled = gs_mode->dsc.enabled;
	if (config->dsc.enabled) {
		config->dsc.dsc_count = gs_mode->dsc.dsc_count;
		config->dsc.slice_count = gs_mode->dsc.cfg->slice_count;
		config->dsc.slice_height = gs_mode->dsc.cfg->slice_height;
		config->dsc.slice_width = DIV_ROUND_UP(config->image_width,
						       config->dsc.slice_count);
		config->dsc.cfg = gs_mode->dsc.cfg;
		config->dsc.delay_reg_init_us = gs_mode->dsc.delay_reg_init_us;
	}

	is_vid_mode = (gs_mode->mode_flags & MIPI_DSI_MODE_VIDEO) != 0;

	config->mode.op_mode = is_vid_mode ? DECON_VIDEO_MODE : DECON_COMMAND_MODE;

	if (!is_vid_mode && !gs_mode->sw_trigger) {
		if (gs_conn_state->te_from >= MAX_DECON_TE_FROM_DDI) {
			pr_warn("TE from DDI is not valid (%d)\n", gs_conn_state->te_from);
		} else {
			config->mode.trig_mode = DECON_HW_TRIG;
			config->te_from = gs_conn_state->te_from;
			pr_debug("TE from DDI%d\n", config->te_from);
		}
	}
}
#endif

static void decon_update_dsi_config(struct decon_config *config,
				    const struct drm_crtc_state *crtc_state,
				    const struct drm_connector_state *conn_state)
{
	if (is_exynos_drm_connector(conn_state->connector)) {
		const struct exynos_drm_connector_state *exynos_conn_state;

		exynos_conn_state = to_exynos_connector_state(conn_state);
		update_dsi_config_from_exynos_connector(config, exynos_conn_state);
	}
#if IS_ENABLED(CONFIG_GS_DRM_PANEL_UNIFIED)
	else if (is_gs_drm_connector(conn_state->connector)) {
		const struct gs_drm_connector_state *gs_conn_state;

		gs_conn_state = to_gs_connector_state(conn_state);
		update_dsi_config_from_gs_connector(config, gs_conn_state);
	}
#endif
	else {
		pr_warn("%s Unsupported connector type\n", __func__);
	}
}

static int decon_get_main_dsim_id(void)
{
	const struct dsim_device *dsim = exynos_get_dual_dsi(DSIM_DUAL_DSI_MAIN);

	if (!dsim) {
		pr_err("%s: fail to get dsim, suppose dsim0\n", __func__);
		return 0;
	}

	return dsim->id;
}

static void decon_update_config(struct decon_config *config,
				const struct drm_crtc_state *crtc_state,
				const struct drm_connector_state *conn_state)
{
	const struct drm_display_mode *mode = &crtc_state->adjusted_mode;

	config->image_width = mode->hdisplay;
	config->image_height = mode->vdisplay;

	config->out_type = decon_get_crtc_out_type(crtc_state);
	if (config->out_type == DECON_OUT_DSI) {
		config->mode.dsi_mode = DSI_MODE_DUAL_DSI;
		config->main_dsim_id = decon_get_main_dsim_id();
	} else if (config->out_type & (DECON_OUT_DSI0 | DECON_OUT_DSI1)) {
		config->mode.dsi_mode = DSI_MODE_SINGLE;
	} else {
		config->mode.dsi_mode = DSI_MODE_NONE;
	}

	/* defaults if not dsi, if video mode or if hw trigger is not configured properly */
	config->mode.trig_mode = DECON_SW_TRIG;
	config->te_from = MAX_DECON_TE_FROM_DDI;
	config->dsc.enabled = false;
	if (config->out_type & DECON_OUT_DP)
		config->mode.op_mode = DECON_VIDEO_MODE;
	else
		config->mode.op_mode = DECON_COMMAND_MODE;

	if (!conn_state) {
		pr_debug("%s: no private mode config\n", __func__);

		/* default bpc */
		config->out_bpc = 8;
		return;
	}

	if (config->mode.dsi_mode != DSI_MODE_NONE)
		decon_update_dsi_config(config, crtc_state, conn_state);

	if (is_exynos_drm_connector(conn_state->connector))
		config->out_bpc = to_exynos_connector_state(conn_state)->exynos_mode.bpc;
#if IS_ENABLED(CONFIG_GS_DRM_PANEL_UNIFIED)
	else if (is_gs_drm_connector(conn_state->connector))
		config->out_bpc = to_gs_connector_state(conn_state)->gs_mode.bpc;
#endif
	else {
		pr_debug("%s: unsupported connector type\n", __func__);
		/* default bpc */
		config->out_bpc = 8;
		return;
	}
}

static bool decon_is_seamless_possible(const struct decon_device *decon,
				       const struct drm_crtc_state *crtc_state,
				       const struct drm_connector_state *conn_state)
{
	struct decon_config new_config = decon->config;

	decon_update_config(&new_config, crtc_state, conn_state);

	/* don't allow any changes in decon config */
	return !memcmp(&new_config, &decon->config, sizeof(new_config));
}

static int decon_check_modeset(struct exynos_drm_crtc *exynos_crtc,
			       struct drm_crtc_state *crtc_state)
{
	struct drm_atomic_state *state = crtc_state->state;
	const struct decon_device *decon = exynos_crtc->ctx;
	struct exynos_drm_crtc_state *exynos_crtc_state;
	struct drm_crtc *crtc = &exynos_crtc->base;
	const struct drm_crtc_state *old_crtc_state = drm_atomic_get_old_crtc_state(state, crtc);
	const struct drm_connector_state *conn_state;
	bool conn_state_seamless_possible, dsc_enabled;
	unsigned int dsc_count;
<<<<<<< HEAD

	conn_state = crtc_get_connector_state(state, crtc_state);
	if (!conn_state)
		return 0;

	if (is_exynos_drm_connector(conn_state->connector)) {
		const struct exynos_drm_connector_state *exynos_conn_state;

		exynos_conn_state = to_exynos_connector_state(conn_state);
		conn_state_seamless_possible = exynos_conn_state->seamless_possible;
		dsc_enabled = exynos_conn_state->exynos_mode.dsc.enabled;
		dsc_count = exynos_conn_state->exynos_mode.dsc.dsc_count;
	}
#if IS_ENABLED(CONFIG_GS_DRM_PANEL_UNIFIED)
	else if (is_gs_drm_connector(conn_state->connector)) {
		const struct gs_drm_connector_state *gs_conn_state;

		gs_conn_state = to_gs_connector_state(conn_state);
		conn_state_seamless_possible = gs_conn_state->seamless_possible;
		dsc_enabled = gs_conn_state->gs_mode.dsc.enabled;
		dsc_count = gs_conn_state->gs_mode.dsc.dsc_count;
	}
#endif
	else {
		pr_warn("%s Unsupported connector type\n", __func__);
=======

	conn_state = crtc_get_connector_state(state, crtc_state);
	if (!conn_state)
>>>>>>> 539d7e09
		return 0;
	}

	if (is_exynos_drm_connector(conn_state->connector)) {
		const struct exynos_drm_connector_state *exynos_conn_state;

		exynos_conn_state = to_exynos_connector_state(conn_state);
		conn_state_seamless_possible = exynos_conn_state->seamless_possible;
		dsc_enabled = exynos_conn_state->exynos_mode.dsc.enabled;
		dsc_count = exynos_conn_state->exynos_mode.dsc.dsc_count;
	}
#if IS_ENABLED(CONFIG_GS_DRM_PANEL_UNIFIED)
	else if (is_gs_drm_connector(conn_state->connector)) {
		const struct gs_drm_connector_state *gs_conn_state;

		gs_conn_state = to_gs_connector_state(conn_state);
		conn_state_seamless_possible = gs_conn_state->seamless_possible;
		dsc_enabled = gs_conn_state->gs_mode.dsc.enabled;
		dsc_count = gs_conn_state->gs_mode.dsc.dsc_count;
	}
#endif
	else {
		pr_warn("%s Unsupported connector type\n", __func__);
		return 0;
	}

	/* only decon0 supports more than 1 dsc */
	if (decon->id != 0) {
		if (dsc_enabled && (dsc_count > 1)) {
			decon_err(decon, "cannot support %d dsc\n", dsc_count);
			return -EINVAL;
		}
	}

	if (conn_state_seamless_possible && !crtc_state->connectors_changed &&
	    drm_atomic_crtc_effectively_active(old_crtc_state) && crtc_state->active) {
		if (!decon_is_seamless_possible(decon, crtc_state, conn_state)) {
			decon_warn(decon, "seamless not possible for mode %s\n",
				   crtc_state->adjusted_mode.name);
		} else {
			exynos_crtc_state = to_exynos_crtc_state(crtc_state);
			exynos_crtc_state->seamless_mode_changed = true;
			crtc_state->mode_changed = false;

			decon_debug(decon, "switch to mode %s can be seamless\n",
				    crtc_state->adjusted_mode.name);
		}
	}

	return 0;
}

static int _decon_handover_check(struct exynos_drm_crtc *exynos_crtc,
				 struct drm_crtc_state *crtc_state)
{
	const struct decon_device *decon = exynos_crtc->ctx;
	struct exynos_drm_crtc_state *exynos_crtc_state = to_exynos_crtc_state(crtc_state);
	unsigned long win_mask = 0;
	u32 ch;
	int i, j, ret;
	bool found_handover_dpp = false;

	if (exynos_crtc_state->planes_updated) {
		drm_info(decon, "%s: planes updated on commit, skipping handover\n", __func__);
		return 0;
	}

	for (i = 0; i < MAX_WIN_PER_DECON; ++i) {
		ret = decon_reg_get_win_ch(decon->id, i, &ch);
		if (ret)
			continue;

		decon_debug(decon, "%s: win=%d enabled dpp_ch=%d\n", __func__, i, ch);
		win_mask = BIT(i);

		for (j = 0; j < decon->dpp_cnt; ++j) {
			struct dpp_device *dpp = decon->dpp[j];

			if (dpp->id != ch)
				continue;

			if ((dpp->decon_id >= 0) && (dpp->decon_id != decon->id)) {
				decon_warn(decon, "%s: dpp is owned by decon #%d\n", __func__,
					   dpp->decon_id);
				continue;
			}

			dpp->state = DPP_STATE_HANDOVER;
			dpp->win_id = i;
			dpp->decon_id = decon->id;
			dpp->is_win_connected = true;
			found_handover_dpp = true;
		}
	}

	decon_debug(decon, "%s: final win_mask=0x%lx\n", __func__, win_mask);

	if (!win_mask) {
		drm_warn(decon, "%s: handover memory defined, but no windows attached\n", __func__);
		return -ENOENT;
	}

	if (!found_handover_dpp) {
		drm_warn(decon, "%s: handover memory defined, but cannot find handover dpp\n",
				__func__);
		return -EBUSY;
	}

	return 0;
}


static int decon_atomic_check(struct exynos_drm_crtc *exynos_crtc,
			      struct drm_crtc_state *crtc_state)
{
	const struct decon_device *decon = exynos_crtc->ctx;
	const bool is_wb = has_writeback_job(crtc_state);
	bool is_swb;
	struct exynos_drm_crtc_state *exynos_crtc_state = to_exynos_crtc_state(crtc_state);
	int out_type;
	int ret = 0;

	if (exynos_crtc_state->bypass && !crtc_state->self_refresh_active) {
		decon_err(decon, "bypass mode only supported in self refresh\n");
		return -EINVAL;
	}

	if (crtc_state->mode_changed) {
		out_type = decon_get_crtc_out_type(crtc_state);

		if (out_type < 0) {
			decon_err(decon, "unsupported decon output (%d)\n", out_type);
			return out_type;
		}
		ret = decon_check_modeset(exynos_crtc, crtc_state);
	} else {
		out_type = decon->config.out_type;
	}

	is_swb = out_type == DECON_OUT_WB;
	if (is_wb)
		exynos_crtc_state->wb_type = is_swb ? EXYNOS_WB_SWB : EXYNOS_WB_CWB;
	else
		exynos_crtc_state->wb_type = EXYNOS_WB_NONE;

	if (is_swb)
		crtc_state->no_vblank = true;

	/*
	 * toggle hibernation during atomic check runs so that hibernation
	 * is pushed out (if needed) ahead of commit
	 */
	if (crtc_state->active) {
		hibernation_block(decon->hibernation);
		hibernation_unblock_enter(decon->hibernation);

		if (decon->state == DECON_STATE_HANDOVER)
			ret = _decon_handover_check(exynos_crtc, crtc_state);
	}

	return ret;
}

static void decon_atomic_begin(struct exynos_drm_crtc *crtc)
{
	struct decon_device *decon = crtc->ctx;

	decon_debug(decon, "%s +\n", __func__);
	DPU_EVENT_LOG(DPU_EVT_ATOMIC_BEGIN, decon->id, NULL);
	decon_reg_wait_update_done_and_mask(decon->id, &decon->config.mode,
			SHADOW_UPDATE_TIMEOUT_US);
	decon_debug(decon, "%s -\n", __func__);
}

static int decon_get_win_id(const struct drm_crtc_state *crtc_state, int zpos)
{
	const struct exynos_drm_crtc_state *exynos_crtc_state = to_exynos_crtc_state(crtc_state);
	const unsigned long win_mask = exynos_crtc_state->reserved_win_mask;
	int bit, i = 0;

	for_each_set_bit(bit, &win_mask, MAX_WIN_PER_DECON) {
		if (i == zpos)
			return bit;
		i++;
	}

	return -EINVAL;
}

static bool decon_is_win_used(const struct drm_crtc_state *crtc_state, int win_id)
{
	const struct exynos_drm_crtc_state *exynos_crtc_state = to_exynos_crtc_state(crtc_state);
	const unsigned long win_mask = exynos_crtc_state->visible_win_mask;

	if (win_id > MAX_WIN_PER_DECON)
		return false;

	return (BIT(win_id) & win_mask) != 0;
}

static void decon_disable_win(struct decon_device *decon, int win_id)
{
	const struct drm_crtc *crtc = &decon->crtc->base;

	decon_debug(decon, "disabling winid:%d\n", win_id);

	/*
	 * When disabling the plane, previously connected window (win_id) should be
	 * disabled, not the newly requested one. Only disable the old window if it
	 * was previously connected and it's not going to be used by any other plane.
	 */
	if ((win_id < MAX_WIN_PER_DECON) && !decon_is_win_used(crtc->state, win_id))
		decon_reg_set_win_enable(decon->id, win_id, 0);
}

static void _dpp_disable(struct dpp_device *dpp)
{
	if (dpp->disable)
		dpp->disable(dpp);
	dpp->is_win_connected = false;
}

static void decon_update_plane(struct exynos_drm_crtc *exynos_crtc,
			       struct exynos_drm_plane *exynos_plane)
{
	const struct drm_plane_state *plane_state = exynos_plane->base.state;
	struct exynos_drm_plane_state *exynos_plane_state =
		to_exynos_plane_state(plane_state);
	const struct drm_crtc_state *crtc_state = exynos_crtc->base.state;
	const struct exynos_drm_crtc_state *exynos_crtc_state =
					to_exynos_crtc_state(crtc_state);
	struct dpp_device *dpp = plane_to_dpp(exynos_plane);
	struct decon_device *decon = exynos_crtc->ctx;
	struct decon_window_regs win_info;
	unsigned int zpos;
	int win_id;
	bool is_colormap = false;
	u16 hw_alpha;

	decon_debug(decon, "%s +\n", __func__);

	dpp->decon_id = decon->id;

	if (test_bit(DPP_ATTR_RCD, &dpp->attr)) {
		decon_debug(decon, "%s -\n", __func__);
		dpp->update(dpp, exynos_plane_state);
		dpp->win_id = MAX_WIN_PER_DECON;
		return;
	}

	zpos = plane_state->normalized_zpos;

	if (!dpp->is_win_connected || crtc_state->zpos_changed) {
		win_id = decon_get_win_id(exynos_crtc->base.state, zpos);
		decon_debug(decon, "new win_id=%d zpos=%d mask=0x%x\n",
			    win_id, zpos, crtc_state->plane_mask);
	} else {
		win_id = dpp->win_id;
		decon_debug(decon, "reuse existing win_id=%d zpos=%d mask=0x%x\n",
			    win_id, zpos, crtc_state->plane_mask);
	}

	if (WARN(win_id < 0 || win_id > MAX_WIN_PER_DECON,
		 "couldn't find win id (%d) for zpos=%d plane_mask=0x%x\n",
		 win_id, zpos, crtc_state->plane_mask))
		return;

	memset(&win_info, 0, sizeof(struct decon_window_regs));

	is_colormap = plane_state->fb && exynos_drm_fb_is_colormap(plane_state->fb);
	if (is_colormap)
		win_info.colormap = exynos_plane_state->colormap;

	win_info.start_pos = win_start_pos(exynos_plane_state->base.dst.x1,
					exynos_plane_state->base.dst.y1);
	win_info.end_pos = win_end_pos(exynos_plane_state->base.dst.x2,
					exynos_plane_state->base.dst.y2);
	win_info.start_time = 0;

	win_info.ch = dpp->id; /* DPP's id is DPP channel number */

	hw_alpha = DIV_ROUND_CLOSEST(plane_state->alpha * EXYNOS_PLANE_ALPHA_MAX,
			DRM_BLEND_ALPHA_OPAQUE);
	win_info.plane_alpha = hw_alpha;
	win_info.blend = plane_state->pixel_blend_mode;
	win_info.in_bpc = exynos_crtc_state->in_bpc;

	if (zpos == 0 && hw_alpha == EXYNOS_PLANE_ALPHA_MAX)
		win_info.blend = DRM_MODE_BLEND_PIXEL_NONE;

	/* disable previous window if zpos has changed */
	if (dpp->win_id != win_id)
		decon_disable_win(decon, dpp->win_id);

	decon_reg_set_window_control(decon->id, win_id, &win_info, is_colormap);

	if (!is_colormap) {
		dpp->update(dpp, exynos_plane_state);
		dpp->is_win_connected = true;
	} else {
		_dpp_disable(dpp);
	}

	dpp->win_id = win_id;

	DPU_EVENT_LOG(DPU_EVT_PLANE_UPDATE, decon->id, dpp);
	decon_debug(decon, "plane idx[%d]: alpha(0x%x) hw alpha(0x%x)\n",
			drm_plane_index(&exynos_plane->base), plane_state->alpha,
			hw_alpha);
	decon_debug(decon, "blend_mode(%d) color(%s:0x%x)\n", win_info.blend,
			is_colormap ? "enable" : "disable", win_info.colormap);
	decon_debug(decon, "%s -\n", __func__);
}

static void decon_disable_plane(struct exynos_drm_crtc *exynos_crtc,
				struct exynos_drm_plane *exynos_plane)
{
	struct decon_device *decon = exynos_crtc->ctx;
	struct dpp_device *dpp = plane_to_dpp(exynos_plane);

	decon_debug(decon, "%s +\n", __func__);

	decon_disable_win(decon, dpp->win_id);
	_dpp_disable(dpp);

	DPU_EVENT_LOG(DPU_EVT_PLANE_DISABLE, decon->id, dpp);
	decon_debug(decon, "%s -\n", __func__);
}

static void decon_send_vblank_event_locked(struct decon_device *decon)
{
	struct drm_crtc *crtc = &decon->crtc->base;
	struct drm_device *dev = crtc->dev;

	if (!decon->event)
		return;

	spin_lock(&dev->event_lock);
	drm_send_event_locked(dev, &decon->event->base);
	spin_unlock(&dev->event_lock);

	drm_crtc_vblank_put(crtc);

	decon->event = NULL;
}

void decon_force_vblank_event(struct decon_device *decon)
{
	unsigned long flags;

	spin_lock_irqsave(&decon->slock, flags);
	decon_send_vblank_event_locked(decon);
	spin_unlock_irqrestore(&decon->slock, flags);
}

static void decon_arm_event_locked(struct exynos_drm_crtc *exynos_crtc)
{
	struct drm_crtc *crtc = &exynos_crtc->base;
	struct decon_device *decon = exynos_crtc->ctx;
	struct drm_pending_vblank_event *event = crtc->state->event;

	if (!event)
		return;

	crtc->state->event = NULL;

	/* in the rare case that event wasn't signaled before, signal it now */
	if (WARN_ON(decon->event))
		decon_send_vblank_event_locked(decon);

	WARN_ON(drm_crtc_vblank_get(crtc) != 0);
	decon->event = event;
}

#define VSYNC_PERIOD_VARIANCE_NS		2000000
static void decon_wait_earliest_process_time(
		const struct exynos_drm_crtc_state *old_exynos_crtc_state,
		const struct exynos_drm_crtc_state *new_exynos_crtc_state)
{
	const struct drm_crtc_state *old_crtc_state = &old_exynos_crtc_state->base;
	const struct drm_crtc_state *new_crtc_state = &new_exynos_crtc_state->base;
	int32_t vrefresh, vsync_period_ns;
	ktime_t earliest_process_time, now;

	vrefresh = drm_mode_vrefresh(&old_crtc_state->mode);
	if (vrefresh == 0) {
		/* decon just be enabled */
		vrefresh = drm_mode_vrefresh(&new_crtc_state->mode);
	}
	vsync_period_ns = mult_frac(1000, 1000 * 1000, vrefresh);
	if (ktime_compare(new_exynos_crtc_state->expected_present_time,
				vsync_period_ns - VSYNC_PERIOD_VARIANCE_NS) <= 0) {
		return;
	}

	earliest_process_time = ktime_sub_ns(new_exynos_crtc_state->expected_present_time,
					vsync_period_ns - VSYNC_PERIOD_VARIANCE_NS);
	now = ktime_get();

	if (ktime_after(earliest_process_time, now)) {
		int32_t max_delay_us = (10 * vsync_period_ns) / 1000;
		int32_t delay_until_process;

		DPU_ATRACE_BEGIN("wait for earliest present time");

		delay_until_process = (int32_t)ktime_us_delta(earliest_process_time, now);
		if (delay_until_process > max_delay_us) {
			delay_until_process = max_delay_us;
			pr_warn("expected present time seems incorrect(now %llu, earliest %llu)\n",
					now, earliest_process_time);
		}
		usleep_range(delay_until_process, delay_until_process + 10);

		DPU_ATRACE_END("wait for earliest process time");
	}
}

static void decon_atomic_flush(struct exynos_drm_crtc *exynos_crtc,
		struct drm_crtc_state *old_crtc_state)
{
	struct decon_device *decon = exynos_crtc->ctx;
	struct drm_crtc_state *new_crtc_state = exynos_crtc->base.state;
	struct exynos_drm_crtc_state *new_exynos_crtc_state =
					to_exynos_crtc_state(new_crtc_state);
	struct exynos_drm_crtc_state *old_exynos_crtc_state =
					to_exynos_crtc_state(old_crtc_state);
	struct exynos_dqe *dqe = decon->dqe;
	struct exynos_partial *partial = decon->partial;
	u32 width, height;
	unsigned long flags;

	decon_debug(decon, "%s +\n", __func__);

	if (new_exynos_crtc_state->wb_type == EXYNOS_WB_NONE &&
			decon->config.out_type == DECON_OUT_WB)
		return;

	if (new_exynos_crtc_state->skip_update) {
		/* for seamless mode change, change pipeline but skip update from decon */
		if (new_exynos_crtc_state->seamless_mode_changed)
			decon_seamless_mode_set(exynos_crtc, old_crtc_state);

		/*
		 * during skip update, send vblank event on next vsync instead of frame start
		 * when it comes to video mode, vblank event is handled at fs_irq_handler.
		 * If fb handover is enabled, vblank event should be handled once because
		 * fs irq could be started after decon start by calling decon_reg_start().
		 */
		if (!new_crtc_state->no_vblank) {
			exynos_crtc_handle_event(exynos_crtc);
			if (decon->fb_handover.rmem) {
				decon_force_vblank_event(decon);
				drm_crtc_handle_vblank(&decon->crtc->base);
			}
		}

		return;
	}

	if (new_exynos_crtc_state->wb_type == EXYNOS_WB_CWB)
		decon_reg_set_cwb_enable(decon->id, true);
	else if (old_exynos_crtc_state->wb_type == EXYNOS_WB_CWB)
		decon_reg_set_cwb_enable(decon->id, false);

	/* if there are no dpp planes attached, enable colormap as fallback */
	if ((new_crtc_state->plane_mask & ~exynos_crtc->rcd_plane_mask) == 0) {
		const int win_id = decon_get_win_id(new_crtc_state, 0);

		if (win_id < 0) {
			decon_warn(decon, "unable to get free win_id=%d mask=0x%x\n",
				   win_id, new_exynos_crtc_state->reserved_win_mask);
			return;
		}
		decon_debug(decon, "no planes, enable color map win_id=%d\n", win_id);

		/*
		 * TODO: window id needs to be unique when using dual display, current hack is to
		 * use decon id, but it could conflict if planes are assigned to other display
		 */
		decon_set_color_map(decon, win_id, decon->config.image_width,
				decon->config.image_height);
	}

	decon->config.in_bpc = new_exynos_crtc_state->in_bpc;
	decon_reg_set_bpc_and_dither_path(decon->id, &decon->config);
	decon_debug(decon, "in/out/force bpc(%d/%d/%d)\n",
			new_exynos_crtc_state->in_bpc, decon->config.out_bpc,
			new_exynos_crtc_state->force_bpc);

	if (dqe && (new_crtc_state->color_mgmt_changed || !dqe->initialized ||
		    dqe->force_atc_config.dirty)) {
		if (partial && new_exynos_crtc_state->partial) {
			width = drm_rect_width(
					&new_exynos_crtc_state->partial_region);
			height = drm_rect_height(
					&new_exynos_crtc_state->partial_region);
		} else {
			width = decon->config.image_width;
			height = decon->config.image_height;
		}
		exynos_dqe_update(dqe, &new_exynos_crtc_state->dqe,
				width, height);
	}

	if (partial)
		exynos_partial_update(partial, &old_exynos_crtc_state->partial_region,
				&new_exynos_crtc_state->partial_region);

	decon_reg_all_win_shadow_update_req(decon->id);

	if (new_exynos_crtc_state->seamless_mode_changed)
		decon_seamless_mode_set(exynos_crtc, old_crtc_state);

	decon_wait_earliest_process_time(old_exynos_crtc_state, new_exynos_crtc_state);

	spin_lock_irqsave(&decon->slock, flags);
	decon_reg_start(decon->id, &decon->config);
	atomic_inc(&decon->frames_pending);
	if (!new_crtc_state->no_vblank)
		decon_arm_event_locked(exynos_crtc);
	spin_unlock_irqrestore(&decon->slock, flags);

	DPU_EVENT_LOG(DPU_EVT_ATOMIC_FLUSH, decon->id, NULL);

	decon_debug(decon, "%s -\n", __func__);
}

static void decon_print_config_info(struct decon_device *decon)
{
	char *str_output = NULL;
	char *str_trigger = NULL;

	if (decon->config.mode.trig_mode == DECON_HW_TRIG)
		str_trigger = "hw trigger.";
	else if (decon->config.mode.trig_mode == DECON_SW_TRIG)
		str_trigger = "sw trigger.";
	if (decon->config.mode.op_mode == DECON_VIDEO_MODE)
		str_trigger = "";

	if (decon->config.out_type == DECON_OUT_DSI)
		str_output = "Dual DSI";
	else if (decon->config.out_type & DECON_OUT_DSI0)
		str_output = "DSI0";
	else if  (decon->config.out_type & DECON_OUT_DSI1)
		str_output = "DSI1";
	else if  (decon->config.out_type & DECON_OUT_DP0)
		str_output = "DP0";
	else if  (decon->config.out_type & DECON_OUT_DP1)
		str_output = "DP1";
	else if  (decon->config.out_type & DECON_OUT_WB)
		str_output = "WB";

	decon_info(decon, "%s mode. %s %s output.(%dx%d@%dhz)\n",
			decon->config.mode.op_mode ? "command" : "video",
			str_trigger, str_output,
			decon->config.image_width, decon->config.image_height,
			decon->bts.fps);
}

static void decon_enable_irqs(struct decon_device *decon)
{
	decon_reg_set_interrupts(decon->id, 1);

	enable_irq(decon->irq_fd);
	enable_irq(decon->irq_ext);
	if (decon_is_te_enabled(decon))
		enable_irq(decon->irq_fs);
	if (decon->irq_ds >= 0)
		enable_irq(decon->irq_ds);
	if (decon->irq_de >= 0)
		enable_irq(decon->irq_de);
}

static void _decon_enable_locked(struct decon_device *decon)
{
	decon_reg_init(decon->id, &decon->config);
	decon_enable_irqs(decon);
}

#if IS_ENABLED(CONFIG_EXYNOS_BTS)
static void _decon_mode_update_bts_handover(struct decon_device *decon,
					    const struct drm_display_mode *mode)
{
	int i, j;
	struct dpu_bts_win_config *config;

	decon_debug(decon, "%s: configure bts for handover\n", __func__);

	for (i = 0, j = 0; i < decon->dpp_cnt; i++) {
		struct dpp_device *dpp = decon->dpp[i];

		if (dpp->state != DPP_STATE_HANDOVER)
			continue;

		config = &decon->bts.win_config[j];
		if (config->state != DPU_WIN_STATE_DISABLED) {
			decon_warn(decon, "win config[%d] set during handover\n", j);
			return;
		}

		memset(config, 0, sizeof(*config));

		config->state = DPU_WIN_STATE_BUFFER;
		config->src_w = mode->hdisplay;
		config->src_h = mode->vdisplay;
		config->dst_w = mode->hdisplay;
		config->dst_h = mode->vdisplay;
		config->format = DRM_FORMAT_ARGB8888;
		config->dpp_id = dpp->id;
		j++;
	}
}

static void decon_mode_update_bts(struct decon_device *decon,
				const struct drm_display_mode *mode,
				const unsigned int vblank_usec)
{
	struct videomode vm;

	drm_display_mode_to_videomode(mode, &vm);

	decon->bts.vbp = vm.vback_porch;
	decon->bts.vfp = vm.vfront_porch;
	decon->bts.vsa = vm.vsync_len;
	decon->bts.fps = drm_mode_vrefresh(mode);
	decon->bts.vblank_usec = vblank_usec;

	decon->config.image_width = mode->hdisplay;
	decon->config.image_height = mode->vdisplay;

	decon_debug(decon, "update decon bts config for mode: %dx%dx%d\n",
		    mode->hdisplay, mode->vdisplay, decon->bts.fps);

	atomic_set(&decon->bts.delayed_update, 0);

	if (decon->state == DECON_STATE_HANDOVER)
		_decon_mode_update_bts_handover(decon, mode);
}

static void decon_seamless_mode_bts_update(struct decon_device *decon,
					const struct drm_display_mode *mode,
					const unsigned int vblank_usec)
{
	DPU_ATRACE_BEGIN(__func__);

	decon_debug(decon, "seamless mode change from %dhz to %dhz\n",
		    decon->bts.fps, drm_mode_vrefresh(mode));

	/*
	 * when going from high->low refresh rate need to run with the higher fps while the
	 * switch takes effect in display, this could happen within 2 vsyncs in the worst case
	 *
	 * TODO: change to 3 to extend the time of higher fps due to b/196466885. Restore to
	 * 2 once the issue is clarified.
	 */
	if (decon->bts.fps > drm_mode_vrefresh(mode)) {
		decon->bts.pending_vblank_usec = vblank_usec;
		atomic_set(&decon->bts.delayed_update, 3);
	} else {
		decon_mode_update_bts(decon, mode, vblank_usec);
	}
	DPU_ATRACE_END(__func__);
}

#define DEFAULT_VBLANK_USEC	100

static unsigned int decon_get_vblank_usec(const struct drm_crtc_state *crtc_state,
					const struct drm_atomic_state *old_state)
{
	const struct drm_connector_state *conn_state =
		crtc_get_connector_state(old_state, crtc_state);
	if (WARN_ON(!conn_state))
		return DEFAULT_VBLANK_USEC;
	if (is_exynos_drm_connector(conn_state->connector)) {
		const struct exynos_drm_connector_state *exynos_conn_state =
			to_exynos_connector_state(conn_state);

		return exynos_conn_state->exynos_mode.vblank_usec;
	}
#if IS_ENABLED(CONFIG_GS_DRM_PANEL_UNIFIED)
	else if (is_gs_drm_connector(conn_state->connector)) {
		const struct gs_drm_connector_state *gs_conn_state =
			to_gs_connector_state(conn_state);

		return gs_conn_state->gs_mode.vblank_usec;
	}
#endif
	else
		return DEFAULT_VBLANK_USEC;
}

void decon_mode_bts_pre_update(struct decon_device *decon,
				const struct drm_crtc_state *crtc_state,
				const struct drm_atomic_state *old_state)
{
	const struct exynos_drm_crtc_state *exynos_crtc_state = to_exynos_crtc_state(crtc_state);
	unsigned int vblank_usec = 0;

	if (exynos_crtc_state->seamless_mode_changed) {
		if (decon->config.mode.op_mode == DECON_COMMAND_MODE)
			vblank_usec = decon_get_vblank_usec(crtc_state, old_state);

		decon_seamless_mode_bts_update(decon, &crtc_state->adjusted_mode, vblank_usec);
	} else if (drm_atomic_crtc_needs_modeset(crtc_state)) {
		if (decon->config.mode.op_mode == DECON_COMMAND_MODE)
			vblank_usec = decon_get_vblank_usec(crtc_state, old_state);

		decon_mode_update_bts(decon, &crtc_state->adjusted_mode, vblank_usec);
	} else if (!atomic_dec_if_positive(&decon->bts.delayed_update)) {
		decon_mode_update_bts(decon, &crtc_state->mode, decon->bts.pending_vblank_usec);
	}

	decon->bts.ops->calc_bw(decon);
	decon->bts.ops->update_bw(decon, false);
}
#endif

static void decon_seamless_mode_set(struct exynos_drm_crtc *exynos_crtc,
				    struct drm_crtc_state *old_crtc_state)
{
	struct drm_crtc *crtc = &exynos_crtc->base;
	struct decon_device *decon = exynos_crtc->ctx;
	struct drm_crtc_state *crtc_state = crtc->state;
	struct drm_atomic_state *old_state = old_crtc_state->state;
	struct drm_connector *conn;
	struct drm_connector_state *conn_state;
	struct drm_display_mode *mode, *adjusted_mode;
	int i;

	mode = &crtc_state->mode;
	adjusted_mode = &crtc_state->adjusted_mode;

	decon_debug(decon, "seamless mode set to %s\n", mode->name);

	for_each_new_connector_in_state(old_state, conn, conn_state, i) {
		const struct drm_encoder_helper_funcs *funcs;
		struct drm_encoder *encoder;
		struct drm_bridge *bridge;

		if (!(crtc_state->connector_mask & drm_connector_mask(conn)))
			continue;

		if (!conn_state->best_encoder)
			continue;

		encoder = conn_state->best_encoder;
		funcs = encoder->helper_private;

		bridge = drm_bridge_chain_get_first_bridge(encoder);
		drm_bridge_chain_mode_set(bridge, mode, adjusted_mode);

		if (funcs && funcs->atomic_mode_set)
			funcs->atomic_mode_set(encoder, crtc_state, conn_state);
		else if (funcs && funcs->mode_set)
			funcs->mode_set(encoder, mode, adjusted_mode);
	}
}

static int _decon_reinit_locked(struct decon_device *decon)
{
	int i;

	for (i = 0; i < MAX_WIN_PER_DECON; ++i)
		decon_reg_set_win_enable(decon->id, i, 0);

	for (i = 0; i < decon->dpp_cnt; ++i) {
		struct dpp_device *dpp = decon->dpp[i];

		if (dpp->state == DPP_STATE_HANDOVER)
			continue;

		if ((dpp->decon_id >= 0) && (dpp->decon_id != decon->id))
			continue;

		_dpp_disable(dpp);

		if (dpp->win_id < MAX_WIN_PER_DECON) {
			dpp->win_id = 0xFF;
			dpp->dbg_dma_addr = 0;
		}
	}

	if (decon->rcd)
		_dpp_disable(decon->rcd);

	return 0;
}

static void _decon_stop_locked(struct decon_device *decon, bool reset, u32 vrefresh)
{
	int i;
	const u32 fps = min(decon->bts.fps, vrefresh) ? : 60;

	decon_debug(decon, "%s: reset=%d\n", __func__, reset);

	/*
	 * Make sure all window connections are disabled when getting disabled,
	 * in case there are any stale mappings.
	 */
	for (i = 0; i < MAX_WIN_PER_DECON; ++i)
		decon->bts.win_config[i].state = DPU_WIN_STATE_DISABLED;

	decon->bts.rcd_win_config.win.state = DPU_WIN_STATE_DISABLED;
	decon->bts.rcd_win_config.dma_addr = 0;

	_decon_reinit_locked(decon);

	decon_reg_stop(decon->id, &decon->config, reset, fps);

	if (reset && decon->dqe)
		exynos_dqe_reset(decon->dqe);
}

static void decon_exit_hibernation(struct decon_device *decon)
{
	unsigned long flags;

	if (decon->state != DECON_STATE_HIBERNATION)
		return;

	DPU_EVENT_LOG(DPU_EVT_EXIT_HIBERNATION_IN, decon->id, NULL);
	DPU_ATRACE_BEGIN(__func__);
	decon_debug(decon, "%s +\n", __func__);

	if (pm_runtime_get_sync(decon->dev) < 0)
		decon_err(decon, "%s: failed to pm_runtime_get_sync\n", __func__);

	spin_lock_irqsave(&decon->slock, flags);
	_decon_enable_locked(decon);
	exynos_dqe_restore_lpd_data(decon->dqe);
	if (decon->partial)
		exynos_partial_restore(decon->partial);
	decon->state = DECON_STATE_ON;
	spin_unlock_irqrestore(&decon->slock, flags);

	decon_debug(decon, "%s -\n", __func__);
	DPU_ATRACE_END(__func__);
	DPU_EVENT_LOG(DPU_EVT_EXIT_HIBERNATION_OUT, decon->id, NULL);
}

static void decon_wait_for_te(struct decon_device *decon, int vrefresh)
{
	unsigned int te_period_ms = DIV_ROUND_UP(MSEC_PER_SEC, vrefresh);

	reinit_completion(&decon->te_rising);

	DPU_ATRACE_BEGIN(__func__);

	/* Wait for next TE rising or one TE period */
	if (!wait_for_completion_timeout(&decon->te_rising, te_period_ms))
		decon_debug(decon, "%s: exceed 1 TE period for %dhz\n", __func__, vrefresh);

	DPU_ATRACE_END(__func__);
}

static void decon_enable(struct exynos_drm_crtc *exynos_crtc, struct drm_crtc_state *old_crtc_state)
{
	const struct drm_crtc_state *crtc_state = exynos_crtc->base.state;
	struct exynos_drm_crtc_state *old_exynos_crtc_state = to_exynos_crtc_state(old_crtc_state);
	struct decon_device *decon = exynos_crtc->ctx;
	int vrefresh = drm_mode_vrefresh(&old_crtc_state->mode);
	unsigned long flags;

	if (decon->state == DECON_STATE_ON) {
		decon_info(decon, "already enabled(%d)\n", decon->state);
		return;
	}

	DPU_ATRACE_BEGIN(__func__);

	if (decon->state == DECON_STATE_HIBERNATION) {
		WARN_ON(!old_crtc_state->self_refresh_active ||
			crtc_state->mode_changed || crtc_state->connectors_changed);

		if (old_exynos_crtc_state->bypass) {
			spin_lock_irqsave(&decon->slock, flags);
			_decon_stop_locked(decon, true, vrefresh);
			spin_unlock_irqrestore(&decon->slock, flags);
		}

		decon_exit_hibernation(decon);
		goto ret;
	}

	decon_info(decon, "%s +\n", __func__);

	if (crtc_state->mode_changed || crtc_state->connectors_changed) {
		const struct drm_atomic_state *state = old_crtc_state->state;
		const struct drm_connector_state *conn_state =
			crtc_get_connector_state(state, crtc_state);

		decon_update_config(&decon->config, crtc_state, conn_state);
		DPU_EVENT_LOG(DPU_EVT_DECON_UPDATE_CONFIG, decon->id, NULL);

		/*
		 * If CRTC(DECON) is connected with DP Connector, exynos_conn_state is NULL and
		 * DECON's OUT_BPC is set by default 8. It needs to update here.
		 */
		if (decon->config.out_type & DECON_OUT_DP) {
			const struct drm_connector_state *drm_conn_state =
				crtc_get_drm_connector_state(state, crtc_state);

			if (drm_conn_state) {
				decon_info(decon, "drm_conn_state->max_bpc = %u\n",
					   drm_conn_state->max_bpc);

				/*
				 * drm_atomic_connector_check() has been called.
				 * drm_conn_state->max_bpc has the right value for out_bpc.
				 */
				decon->config.out_bpc = drm_conn_state->max_bpc;
			}
		}

<<<<<<< HEAD
		if (decon_is_te_enabled(decon)) {
			decon_request_te_irq(exynos_crtc, conn_state);

			if (decon_init)
				decon->is_first_te_triggered = false;
		}
=======
		if (decon_is_te_enabled(decon))
			decon_request_te_irq(exynos_crtc, conn_state);
>>>>>>> 539d7e09
	}

	pm_runtime_get_sync(decon->dev);

	spin_lock_irqsave(&decon->slock, flags);
	if (decon->state == DECON_STATE_HANDOVER) {
		_decon_reinit_locked(decon);
		/* remove pm_runtime ref taken during probe */
		pm_runtime_put(decon->dev);
	} else if (decon->state == DECON_STATE_INIT) {
		_decon_stop_locked(decon, true, drm_mode_vrefresh(&old_crtc_state->mode));
	}
	_decon_enable_locked(decon);
	decon->state = DECON_STATE_ON;
	spin_unlock_irqrestore(&decon->slock, flags);

	decon_print_config_info(decon);

	DPU_EVENT_LOG(DPU_EVT_DECON_ENABLED, decon->id, decon);

	decon_info(decon, "%s -\n", __func__);

ret:
<<<<<<< HEAD
	if (decon->config.dsc.enabled) {
		if (decon_init) {
			/*
			 * The 1st TE period will be 16.6ms while booting because we only
			 * use 60Hz in the bootloader. Delay an estimated time after
			 * receiving the 1st TE then configure the DPU DSC so that the
			 * panel DSC and the 1st framestart can be within the same VSYNC.
			 */
			decon_wait_for_te(decon, vrefresh);
			decon->is_first_te_triggered = true;
			usleep_range(BOOT_DSC_REG_INIT_DELAY_US,
				     BOOT_DSC_REG_INIT_DELAY_US + 100);
		} else if (decon->config.dsc.delay_reg_init_us) {
			struct drm_atomic_state *state = old_crtc_state->state;
			unsigned int delay_us = decon->config.dsc.delay_reg_init_us;
			struct drm_connector_state *conn_state =
				crtc_get_connector_state(state, crtc_state);

			decon_wait_for_te(decon, vrefresh);
			usleep_range(delay_us, delay_us + 100);

			/* remove the delay */
			if (is_exynos_drm_connector(conn_state->connector)) {
				struct exynos_display_mode *exynos_mode =
					&to_exynos_connector_state(conn_state)->exynos_mode;

				exynos_mode->dsc.delay_reg_init_us = 0;
			}
#if IS_ENABLED(CONFIG_GS_DRM_PANEL_UNIFIED)
			else if (is_gs_drm_connector(conn_state->connector)) {
				struct gs_display_mode *gs_mode =
					&to_gs_connector_state(conn_state)->gs_mode;

				gs_mode->dsc.delay_reg_init_us = 0;
			}
#endif
			decon->config.dsc.delay_reg_init_us = 0;
=======
	if (decon->config.dsc.enabled && decon->config.dsc.delay_reg_init_us) {
		struct drm_atomic_state *state = old_crtc_state->state;
		struct drm_connector_state *conn_state =
			crtc_get_connector_state(state, crtc_state);
		unsigned int delay_us = decon->config.dsc.delay_reg_init_us;
		unsigned int extra_delay_us =
			DIV_ROUND_UP(MSEC_PER_SEC, vrefresh) * MSEC_PER_SEC - delay_us;

		decon_wait_for_te(decon, vrefresh);
		usleep_range(extra_delay_us, extra_delay_us + 100);

		/* remove the delay */
		if (is_exynos_drm_connector(conn_state->connector)) {
			struct exynos_display_mode *exynos_mode =
				&to_exynos_connector_state(conn_state)->exynos_mode;

			exynos_mode->dsc.delay_reg_init_us = 0;
>>>>>>> 539d7e09
		}
#if IS_ENABLED(CONFIG_GS_DRM_PANEL_UNIFIED)
		else if (is_gs_drm_connector(conn_state->connector)) {
			struct gs_display_mode *gs_mode =
				&to_gs_connector_state(conn_state)->gs_mode;

			gs_mode->dsc.delay_reg_init_us = 0;
		}
#endif
		decon->config.dsc.delay_reg_init_us = 0;

		decon_dsc_reg_init(decon->id, &decon->config, 0, 0);
	}

	/* drop extra vote taken to avoid power disable during bypass mode */
	if (old_exynos_crtc_state->bypass) {
		decon_debug(decon, "bypass mode: drop extra power ref\n");
		pm_runtime_put_sync(decon->dev);
	}

	DPU_ATRACE_END(__func__);

	WARN_ON(!pm_runtime_active(decon->dev));
}

static void decon_disable_irqs(struct decon_device *decon)
{
	disable_irq_nosync(decon->irq_fd);
	disable_irq_nosync(decon->irq_ext);
	if (decon->irq_ds >= 0)
		disable_irq_nosync(decon->irq_ds);
	if (decon->irq_de >= 0)
		disable_irq_nosync(decon->irq_de);
	decon_reg_set_interrupts(decon->id, 0);
	if (decon_is_te_enabled(decon))
		disable_irq_nosync(decon->irq_fs);
}

static u32 _decon_get_current_fps(struct decon_device *decon)
{
	struct drm_crtc *crtc = &decon->crtc->base;
	const struct drm_crtc_state *crtc_state = crtc->state;

	return min_t(u32, decon->bts.fps, drm_mode_vrefresh(&crtc_state->mode)) ?: 60;
}

static bool _decon_wait_for_framedone(struct decon_device *decon)
{
	const u32 fps = _decon_get_current_fps(decon);
	const u64 timeout = fps_timeout(fps);
	u64 ret;

	ret = wait_event_timeout(decon->framedone_wait,
				 atomic_read(&decon->frames_pending) == 0 ||
				 decon_reg_is_idle(decon->id),
				 timeout);
	if (!ret) {
		WARN(1, "decon%d: wait for frame done timed out (%dhz)", decon->id, fps);
		return true;
	} else {
		struct drm_crtc *crtc = &decon->crtc->base;
		const struct drm_crtc_state *crtc_state = crtc->state;
		bool reset = drm_atomic_crtc_needs_modeset(crtc_state);

		decon_debug(decon, "%s: frame done after: ~%dus (%dhz)", __func__,
			    jiffies_to_usecs(timeout - ret), fps);
		return reset;
	}
}

static void _decon_disable_locked(struct decon_device *decon, bool reset)
{
	decon_disable_irqs(decon);
	atomic_set(&decon->frames_pending, 0);
	atomic_set(&decon->frame_transfer_pending, 0);
	_decon_stop_locked(decon, reset, _decon_get_current_fps(decon));
}

static void decon_enter_hibernation(struct decon_device *decon)
{
	bool reset = false;
	unsigned long flags;

	if (decon->state != DECON_STATE_ON)
		return;

	decon_debug(decon, "%s +\n", __func__);

	DPU_ATRACE_BEGIN(__func__);
	DPU_EVENT_LOG(DPU_EVT_ENTER_HIBERNATION_IN, decon->id, NULL);

	reset = _decon_wait_for_framedone(decon);
	spin_lock_irqsave(&decon->slock, flags);
	exynos_dqe_hibernation_enter(decon->dqe);
	_decon_disable_locked(decon, reset);
	pm_runtime_put(decon->dev);
	decon->state = DECON_STATE_HIBERNATION;
	spin_unlock_irqrestore(&decon->slock, flags);

	DPU_EVENT_LOG(DPU_EVT_ENTER_HIBERNATION_OUT, decon->id, NULL);
	DPU_ATRACE_END(__func__);

	decon_debug(decon, "%s -\n", __func__);
}

static void decon_disable(struct exynos_drm_crtc *crtc)
{
	struct decon_device *decon = crtc->ctx;
	struct drm_crtc_state *crtc_state = crtc->base.state;
	struct exynos_drm_crtc_state *exynos_crtc_state = to_exynos_crtc_state(crtc_state);
	const enum decon_state old_decon_state = decon->state;
	bool reset;
	unsigned long flags;

	if (old_decon_state == DECON_STATE_OFF)
		return;

	if (exynos_crtc_state->bypass) {
		decon_debug(decon, "bypass mode: get extra power ref\n");
		pm_runtime_get_sync(decon->dev);
	}

	if (crtc_state->self_refresh_active) {
		decon_enter_hibernation(decon);
		return;
	}

	decon_info(decon, "%s +\n", __func__);

	if (crtc_state->mode_changed || crtc_state->connectors_changed) {
		if (decon->irq_te >= 0) {
			if (atomic_read(&decon->te_ref))
				disable_irq(decon->irq_te);
			devm_free_irq(decon->dev, decon->irq_te, decon);
			decon->irq_te = -1;
			decon->te_gpio = 0;
		}
	}

	reset = _decon_wait_for_framedone(decon);
	spin_lock_irqsave(&decon->slock, flags);
	if (old_decon_state == DECON_STATE_ON) {
		_decon_disable_locked(decon, reset);
		pm_runtime_put(decon->dev);
	}
	decon->state = DECON_STATE_OFF;
	spin_unlock_irqrestore(&decon->slock, flags);

	DPU_EVENT_LOG(DPU_EVT_DECON_DISABLED, decon->id, decon);

	decon_info(decon, "%s -\n", __func__);
}

static void decon_wait_for_flip_done(struct exynos_drm_crtc *crtc,
				const struct drm_crtc_state *old_crtc_state,
				const struct drm_crtc_state *new_crtc_state)
{
	struct decon_device *decon = crtc->ctx;
	struct drm_crtc_commit *commit = new_crtc_state->commit;
	struct decon_mode *mode;
	int fps, recovering;

	if (!new_crtc_state->active)
		return;

	if (WARN_ON(!commit))
		return;

	fps = drm_mode_vrefresh(&new_crtc_state->mode);
	if (old_crtc_state->active)
		fps = min(fps, drm_mode_vrefresh(&old_crtc_state->mode));

	if (!wait_for_completion_timeout(&commit->flip_done, fps_timeout(fps))) {
		unsigned long flags;
		bool fs_irq_pending;

		spin_lock_irqsave(&decon->slock, flags);
		fs_irq_pending = decon_check_fs_pending_locked(decon);
		spin_unlock_irqrestore(&decon->slock, flags);

		if (!fs_irq_pending) {
			DPU_EVENT_LOG(DPU_EVT_FRAMESTART_TIMEOUT, decon->id, NULL);
			recovering = atomic_read(&decon->recovery.recovering);
			decon_err(decon, "framestart timeout (%dhz), recovering: %d, pending: %d\n",
				    fps, recovering, atomic_read(&decon->frames_pending));

			atomic_set(&decon->frames_pending, 0);
			atomic_set(&decon->frame_transfer_pending, 0);
			if (!recovering)
				decon_dump_all(decon, DPU_EVT_CONDITION_DEFAULT, false);

			decon_force_vblank_event(decon);

			if (!recovering)
				decon_trigger_recovery(decon);
		} else {
			pr_warn("decon%u scheduler late to service fs irq handle (%d fps)\n",
					decon->id, fps);
		}
	}

	mode = &decon->config.mode;
	if (mode->op_mode == DECON_COMMAND_MODE && !decon->keep_unmask) {
		DPU_EVENT_LOG(DPU_EVT_DECON_TRIG_MASK, decon->id, NULL);
		decon_reg_set_trigger(decon->id, mode, DECON_TRIG_MASK);
	}
}

static const struct exynos_drm_crtc_ops decon_crtc_ops = {
	.enable = decon_enable,
	.disable = decon_disable,
	.enable_vblank = decon_enable_vblank,
	.disable_vblank = decon_disable_vblank,
	.atomic_check = decon_atomic_check,
	.atomic_begin = decon_atomic_begin,
	.update_plane = decon_update_plane,
	.disable_plane = decon_disable_plane,
	.atomic_flush = decon_atomic_flush,
	.wait_for_flip_done = decon_wait_for_flip_done,
};

static int dpu_sysmmu_fault_handler(struct iommu_fault *fault, void *data)
{
	struct decon_device *decon = data;

	if (!decon || !decon_is_effectively_active(decon))
		return 0;

	DPU_EVENT_LOG(DPU_EVT_SYSMMU_FAULT, decon->id, NULL);
	decon_warn(decon, "%s +\n", __func__);

	decon_dump_all(decon, DPU_EVT_CONDITION_DEFAULT, false);

	return 0;
}

static ssize_t early_wakeup_show(struct device *dev,
			struct device_attribute *attr, char *buf)
{
	return 0;
}

static ssize_t early_wakeup_store(struct device *dev,
			struct device_attribute *attr, const char *buf, size_t len)
{
	struct decon_device *decon;
	bool trigger;

	if (!dev || !buf || !len) {
		pr_err("%s: invalid input param(s)\n", __func__);
		return -EINVAL;
	}

	if (kstrtobool(buf, &trigger) < 0)
		return -EINVAL;

	if (!trigger)
		return len;

	DPU_ATRACE_BEGIN(__func__);
	decon = dev_get_drvdata(dev);
	exynos_hibernation_async_exit(decon->hibernation);
	DPU_ATRACE_END(__func__);

	return len;
}
static DEVICE_ATTR_RW(early_wakeup);

static int decon_bind(struct device *dev, struct device *master, void *data)
{
	struct decon_device *decon = dev_get_drvdata(dev);
	struct drm_device *drm_dev = data;
	struct exynos_drm_private *priv = drm_to_exynos_dev(drm_dev);
	struct drm_plane *default_plane;
	int i;
	int ret;
	char symlink_name_buffer[7];

	decon->drm_dev = drm_dev;

	default_plane = &decon->dpp[decon->id]->plane.base;

	decon->crtc = exynos_drm_crtc_create(drm_dev, default_plane,
			decon->con_type, &decon_crtc_ops, decon);
	if (IS_ERR(decon->crtc))
		return PTR_ERR(decon->crtc);

	for (i = 0; i < decon->dpp_cnt; ++i) {
		struct dpp_device *dpp = decon->dpp[i];
		struct drm_plane *plane = &dpp->plane.base;

		plane->possible_crtcs |=
			drm_crtc_mask(&decon->crtc->base);
		decon_debug(decon, "plane possible_crtcs = 0x%x\n",
				plane->possible_crtcs);
	}

	if (decon->rcd) {
		struct dpp_device *rcd = decon->rcd;
		struct drm_plane *plane = &rcd->plane.base;

		plane->possible_crtcs |= drm_crtc_mask(&decon->crtc->base);
		decon_debug(decon, "plane possible_crtcs = 0x%x\n",
				plane->possible_crtcs);
		decon->crtc->rcd_plane_mask |= drm_plane_mask(plane);
	}

	priv->iommu_client = dev;

	iommu_register_device_fault_handler(dev, dpu_sysmmu_fault_handler, decon);

#if IS_ENABLED(CONFIG_EXYNOS_ITMON)
	decon->itmon_nb.notifier_call = dpu_itmon_notifier;
	itmon_notifier_chain_register(&decon->itmon_nb);
#endif

	if (IS_ENABLED(CONFIG_EXYNOS_BTS)) {
		decon->bts.ops = &dpu_bts_control;
		decon->bts.ops->init(decon);
	}

	/* Create symlink to decon device */
	snprintf(symlink_name_buffer, 7, "decon%d", decon->id);
	ret = sysfs_create_link(&decon->drm_dev->dev->kobj, &decon->dev->kobj,
			(const char *) symlink_name_buffer);
	if (ret) {
		pr_err("Error creating symlink to decon%d: %d\n",
				decon->id, ret);
	}

	device_create_file(dev, &dev_attr_early_wakeup);
	decon_debug(decon, "%s -\n", __func__);
	return 0;
}

static void decon_unbind(struct device *dev, struct device *master,
			void *data)
{
	char symlink_name_buffer[7];
	struct decon_device *decon = dev_get_drvdata(dev);
	decon_debug(decon, "%s +\n", __func__);

	/* Remove symlink to decon device */
	snprintf(symlink_name_buffer, 7, "decon%d", decon->id);
	sysfs_remove_link(&decon->drm_dev->dev->kobj,
			  (const char *) symlink_name_buffer);

	device_remove_file(dev, &dev_attr_early_wakeup);
	if (IS_ENABLED(CONFIG_EXYNOS_BTS))
		decon->bts.ops->deinit(decon);

	decon_disable(decon->crtc);
	decon_debug(decon, "%s -\n", __func__);
}

static const struct component_ops decon_component_ops = {
	.bind	= decon_bind,
	.unbind = decon_unbind,
};

static irqreturn_t decon_irq_handler(int irq, void *dev_data)
{
	struct decon_device *decon = dev_data;
	u32 irq_sts_reg;
	u32 ext_irq = 0;

	spin_lock(&decon->slock);
	if (decon->state != DECON_STATE_ON) {
		decon_warn(decon, "%s: irq occurs with decon->state=%d\n", __func__, decon->state);
		goto irq_end;
	}

	irq_sts_reg = decon_reg_get_interrupt_and_clear(decon->id, &ext_irq);
	decon_debug(decon, "%s: irq_sts_reg = %x, ext_irq = %x\n",
			__func__, irq_sts_reg, ext_irq);

	if (irq_sts_reg & DPU_FRAME_DONE_INT_PEND) {
		DPU_ATRACE_INT_PID("frame_transfer", 0, decon->thread->pid);
		atomic_set(&decon->frame_transfer_pending, 0);
		DPU_EVENT_LOG(DPU_EVT_DECON_FRAMEDONE, decon->id, decon);
		exynos_dqe_save_lpd_data(decon->dqe);
		atomic_dec_if_positive(&decon->frames_pending);
		if (decon->dqe)
			handle_histogram_event(decon->dqe);
		wake_up_all(&decon->framedone_wait);
		decon_debug(decon, "%s: frame done\n", __func__);
	}

	if (irq_sts_reg & INT_PEND_DQE_DIMMING_START) {
		decon->keep_unmask = true;
		if (decon->config.mode.op_mode == DECON_COMMAND_MODE)
			decon_reg_set_trigger(decon->id, &decon->config.mode,
					DECON_TRIG_UNMASK);

		DPU_EVENT_LOG(DPU_EVT_DIMMING_START, decon->id, NULL);
	}

	if (irq_sts_reg & INT_PEND_DQE_DIMMING_END) {
		decon->keep_unmask = false;
		if (!decon->event && decon->config.mode.op_mode == DECON_COMMAND_MODE)
			decon_reg_set_trigger(decon->id, &decon->config.mode,
					DECON_TRIG_MASK);

		DPU_EVENT_LOG(DPU_EVT_DIMMING_END, decon->id, NULL);
	}

	if (ext_irq & DPU_RESOURCE_CONFLICT_INT_PEND)
		decon_debug(decon, "%s: resource conflict\n", __func__);

	if (ext_irq & DPU_TIME_OUT_INT_PEND) {
		decon_err(decon, "%s: timeout irq occurs\n", __func__);
		decon_dump_locked(decon, NULL);
		WARN_ON(1);
	}

irq_end:
	spin_unlock(&decon->slock);
	return IRQ_HANDLED;
}

static bool decon_check_fs_pending_locked(struct decon_device *decon)
{
	u32 pending_irq;

	if (decon->state != DECON_STATE_ON)
		return false;

	pending_irq = decon_reg_get_fs_interrupt_and_clear(decon->id);

	if (pending_irq & DPU_FRAME_START_INT_PEND) {
		DPU_ATRACE_INT_PID("frame_transfer", 1, decon->thread->pid);
		atomic_set(&decon->frame_transfer_pending, 1);
		DPU_EVENT_LOG(DPU_EVT_DECON_FRAMESTART, decon->id, decon);
		decon_send_vblank_event_locked(decon);
		if (decon->config.mode.op_mode == DECON_VIDEO_MODE)
			drm_crtc_handle_vblank(&decon->crtc->base);

		return true;
	}

	return false;
}


static irqreturn_t decon_fs_irq_handler(int irq, void *dev_data)
{
	struct decon_device *decon = dev_data;

	spin_lock(&decon->slock);

	if (decon_check_fs_pending_locked(decon))
		decon_debug(decon, "%s: frame start\n", __func__);

	spin_unlock(&decon->slock);
	return IRQ_HANDLED;
}

static int decon_parse_dt(struct decon_device *decon, struct device_node *np)
{
	struct device_node *dpp_np = NULL;
	struct property *prop;
	const __be32 *cur;
	u32 val;
	int ret = 0, i;
	int dpp_id;
	u32 dfs_lv_cnt, dfs_lv_khz[BTS_DFS_MAX] = {400000, 0, };
	bool err_flag = false;

	of_property_read_u32(np, "decon,id", &decon->id);

	ret = of_property_read_u32(np, "max_win", &decon->win_cnt);
	if (ret) {
		decon_err(decon, "failed to parse max windows count\n");
		return ret;
	}

	ret = of_property_read_u32(np, "rd_en", &decon->config.urgent.rd_en);
	if (ret)
		decon_warn(decon, "failed to parse urgent rd_en(%d)\n", ret);

	ret = of_property_read_u32(np, "rd_hi_thres",
			&decon->config.urgent.rd_hi_thres);
	if (ret) {
		decon_warn(decon, "failed to parse urgent rd_hi_thres(%d)\n",
				ret);
	}

	ret = of_property_read_u32(np, "rd_lo_thres",
			&decon->config.urgent.rd_lo_thres);
	if (ret) {
		decon_warn(decon, "failed to parse urgent rd_lo_thres(%d)\n",
				ret);
	}

	ret = of_property_read_u32(np, "rd_wait_cycle",
			&decon->config.urgent.rd_wait_cycle);
	if (ret) {
		decon_warn(decon, "failed to parse urgent rd_wait_cycle(%d)\n",
				ret);
	}

	ret = of_property_read_u32(np, "wr_en", &decon->config.urgent.wr_en);
	if (ret)
		decon_warn(decon, "failed to parse urgent wr_en(%d)\n", ret);

	ret = of_property_read_u32(np, "wr_hi_thres",
			&decon->config.urgent.wr_hi_thres);
	if (ret) {
		decon_warn(decon, "failed to parse urgent wr_hi_thres(%d)\n",
				ret);
	}

	ret = of_property_read_u32(np, "wr_lo_thres",
			&decon->config.urgent.wr_lo_thres);
	if (ret) {
		decon_warn(decon, "failed to parse urgent wr_lo_thres(%d)\n",
				ret);
	}

	decon->config.urgent.dta_en = of_property_read_bool(np, "dta_en");
	if (decon->config.urgent.dta_en) {
		ret = of_property_read_u32(np, "dta_hi_thres",
				&decon->config.urgent.dta_hi_thres);
		if (ret) {
			decon_err(decon, "failed to parse dta_hi_thres(%d)\n",
					ret);
		}
		ret = of_property_read_u32(np, "dta_lo_thres",
				&decon->config.urgent.dta_lo_thres);
		if (ret) {
			decon_err(decon, "failed to parse dta_lo_thres(%d)\n",
					ret);
		}
	}

	if (of_property_read_u32(np, "ppc", (u32 *)&decon->bts.ppc))
		decon->bts.ppc = 2U;
	decon_debug(decon, "PPC(%u)\n", decon->bts.ppc);

	if (of_property_read_u32(np, "ppc_rotator",
					(u32 *)&decon->bts.ppc_rotator)) {
		decon->bts.ppc_rotator = 4U;
		decon_warn(decon, "WARN: rotator ppc is not defined in DT.\n");
	}
	decon_debug(decon, "rotator ppc(%d)\n", decon->bts.ppc_rotator);

	if (of_property_read_u32(np, "ppc_scaler",
					(u32 *)&decon->bts.ppc_scaler)) {
		decon->bts.ppc_scaler = 2U;
		decon_warn(decon, "WARN: scaler ppc is not defined in DT.\n");
	}
	decon_debug(decon, "scaler ppc(%d)\n", decon->bts.ppc_scaler);

	if (of_property_read_u32(np, "delay_comp",
				(u32 *)&decon->bts.delay_comp)) {
		decon->bts.delay_comp = 4UL;
		decon_warn(decon, "WARN: comp line delay is not defined in DT.\n");
	}
	decon_debug(decon, "line delay comp(%d)\n", decon->bts.delay_comp);

	if (of_property_read_u32(np, "delay_scaler",
				(u32 *)&decon->bts.delay_scaler)) {
		decon->bts.delay_scaler = 2UL;
		decon_warn(decon, "WARN: scaler line delay is not defined in DT.\n");
	}
	decon_debug(decon, "line delay scaler(%d)\n", decon->bts.delay_scaler);

	if (of_property_read_u32(np, "bus_width", &decon->bts.bus_width)) {
		decon->bts.bus_width = 16;
		decon_warn(decon, "WARN: bus_width is not defined in DT.\n");
	}
	if (of_property_read_u32(np, "bus_util", &decon->bts.bus_util_pct)) {
		decon->bts.bus_util_pct = 65;
		decon_debug(decon, "WARN: bus_util_pct is not defined in DT.\n");
	}
	if (of_property_read_u32(np, "rot_util", &decon->bts.rot_util_pct)) {
		decon->bts.rot_util_pct = 60;
		decon_debug(decon, "WARN: rot_util_pct is not defined in DT.\n");
	}
	if (of_property_read_u32(np, "afbc_rgb_util_pct", &decon->bts.afbc_rgb_util_pct)) {
		decon->bts.afbc_rgb_util_pct = 100;
		decon_debug(decon, "INFO: afbc_rgb_util_pct is not defined in DT.\n");
	}
	if (of_property_read_u32(np, "afbc_yuv_util_pct", &decon->bts.afbc_yuv_util_pct)) {
		decon->bts.afbc_yuv_util_pct = 100;
		decon_debug(decon, "INFO: afbc_yuv_util_pct is not defined in DT.\n");
	}
	if (of_property_read_u32(np, "afbc_rgb_rt_util_pct", &decon->bts.afbc_rgb_rt_util_pct)) {
		decon->bts.afbc_rgb_rt_util_pct = 100;
		decon_debug(decon, "INFO: afbc_rgb_rt_util_pct is not defined in DT.\n");
	}
	if (of_property_read_u32(np, "afbc_yuv_rt_util_pct", &decon->bts.afbc_yuv_rt_util_pct)) {
		decon->bts.afbc_yuv_rt_util_pct = 100;
		decon_debug(decon, "INFO: afbc_yuv_rt_util_pct is not defined in DT.\n");
	}
	if (of_property_read_u32(np, "afbc_clk_ppc_margin", &decon->bts.afbc_clk_ppc_margin)) {
		decon->bts.afbc_clk_ppc_margin = 0;
		decon_debug(decon, "INFO: afbc_clk_margin is not defined in DT.\n");
	}

	decon_debug(decon, "bus_width(%u) bus_util(%u) rot_util(%u)\n",
			decon->bts.bus_width, decon->bts.bus_util_pct,
			decon->bts.rot_util_pct);

	decon_debug(decon, "afbc: rgb_util(%u) yuv_util(%u) rgb_rt_util(%u) yuv_rt_util(%u) margin(%u)\n",
			decon->bts.afbc_rgb_util_pct, decon->bts.afbc_yuv_util_pct,
			decon->bts.afbc_rgb_rt_util_pct, decon->bts.afbc_yuv_rt_util_pct,
			decon->bts.afbc_clk_ppc_margin);

	if (of_property_read_u32(np, "dfs_lv_cnt", &dfs_lv_cnt)) {
		err_flag = true;
		dfs_lv_cnt = 1;
		decon->bts.dfs_lv_khz[0] = 400000U; /* 400Mhz */
		decon_warn(decon, "WARN: DPU DFS Info is not defined in DT.\n");
	}
	decon->bts.dfs_lv_cnt = dfs_lv_cnt;

	if (!err_flag) {
		of_property_read_u32_array(np, "dfs_lv", dfs_lv_khz, dfs_lv_cnt);
		decon_debug(decon, "DPU DFS Level : ");
		for (i = 0; i < dfs_lv_cnt; i++) {
			decon->bts.dfs_lv_khz[i] = dfs_lv_khz[i];
			decon_debug(decon, "%6d ", dfs_lv_khz[i]);
		}
		decon_debug(decon, "\n");
	}

	decon->dpp_cnt = of_count_phandle_with_args(np, "dpps", NULL);
	for (i = 0; i < decon->dpp_cnt; ++i) {
		dpp_np = of_parse_phandle(np, "dpps", i);
		if (!dpp_np) {
			decon_err(decon, "can't find dpp%d node\n", i);
			return -EINVAL;
		}

		decon->dpp[i] = of_find_dpp_by_node(dpp_np);
		if (!decon->dpp[i]) {
			decon_err(decon, "can't find dpp%d structure\n", i);
			return -EINVAL;
		}

		dpp_id = decon->dpp[i]->id;
		decon_debug(decon, "found dpp%d\n", dpp_id);

		if (dpp_np)
			of_node_put(dpp_np);
	}

	/* RCD Function */
	dpp_np = of_parse_phandle(np, "rcd", 0);
	if (!dpp_np)
		decon_debug(decon, "can't find rcd node\n");

	decon->rcd = of_find_dpp_by_node(dpp_np);
	if (!decon->rcd)
		decon_debug(decon, "can't find rcd structure\n");
	else
		decon_debug(decon, "found rcd: dpp%d\n", decon->rcd->id);

	if (dpp_np)
		of_node_put(dpp_np);

	of_property_for_each_u32(np, "connector", prop, cur, val)
		decon->con_type |= val;

	return 0;
}

static int decon_remap_regs(struct decon_device *decon)
{
	struct resource res;
	struct device *dev = decon->dev;
	struct device_node *np = dev->of_node;
	int i, ret = 0;

	i = of_property_match_string(np, "reg-names", "main");
	if (of_address_to_resource(np, i, &res)) {
		decon_err(decon, "failed to get main resource\n");
		goto err;
	}
	decon->regs.regs = ioremap(res.start, resource_size(&res));
	if (IS_ERR(decon->regs.regs)) {
		decon_err(decon, "failed decon ioremap\n");
		ret = PTR_ERR(decon->regs.regs);
		goto err;
	}
	decon_regs_desc_init(decon->regs.regs, res.start, "decon", REGS_DECON,
			decon->id);

	np = of_find_compatible_node(NULL, NULL, "samsung,exynos9-disp_ss");
	if (IS_ERR_OR_NULL(np)) {
		decon_err(decon, "failed to find disp_ss node");
		ret = PTR_ERR(np);
		goto err_main;
	}
	i = of_property_match_string(np, "reg-names", "sys");
	if (of_address_to_resource(np, i, &res)) {
		decon_err(decon, "failed to get sys resource\n");
		goto err_main;
	}
	decon->regs.ss_regs = ioremap(res.start, resource_size(&res));
	if (!decon->regs.ss_regs) {
		decon_err(decon, "failed to map sysreg-disp address.");
		ret = -ENOMEM;
		goto err_main;
	}
	decon_regs_desc_init(decon->regs.ss_regs, res.start, "decon-ss", REGS_DECON_SYS,
			decon->id);

	return ret;

err_main:
	iounmap(decon->regs.regs);
err:
	return ret;
}

static irqreturn_t decon_te_irq_handler(int irq, void *dev_id)
{
	struct decon_device *decon = dev_id;

	if (!decon)
		goto end;

	pr_debug("%s: state(%d)\n", __func__, decon->state);

	if (decon->state != DECON_STATE_ON &&
				decon->state != DECON_STATE_HIBERNATION)
		goto end;

	if (decon->d.force_te_on && decon->te_gpio > 0) {
		bool level = gpio_get_value(decon->te_gpio);

		DPU_ATRACE_INT_PID("TE", level, decon->thread->pid);
		if (!level)
			goto end;
	} else {
		DPU_ATRACE_INT_PID("TE", decon->d.te_cnt++ & 1, decon->thread->pid);
	}
	DPU_EVENT_LOG(DPU_EVT_TE_INTERRUPT, decon->id, NULL);

	if (decon->config.dsc.delay_reg_init_us)
		complete_all(&decon->te_rising);

	if (decon->config.mode.op_mode == DECON_COMMAND_MODE)
		drm_crtc_handle_vblank(&decon->crtc->base);

end:
	return IRQ_HANDLED;
}

static int decon_request_te_irq(struct exynos_drm_crtc *exynos_crtc,
				const struct drm_connector_state *conn_state)
{
	struct decon_device *decon = exynos_crtc->ctx;
	int ret, irq, te_gpio;
	unsigned long flags = IRQF_TRIGGER_RISING;

	if (WARN_ON(!conn_state))
		return -EINVAL;

	WARN(decon->irq_te >= 0, "unbalanced te irq\n");

	if (is_exynos_drm_connector(conn_state->connector)) {
		te_gpio = to_exynos_connector_state(conn_state)->te_gpio;
		if (decon->d.force_te_on && te_gpio > 0) {
			flags |= IRQF_TRIGGER_FALLING;
			decon->te_gpio = te_gpio;
		}
<<<<<<< HEAD
	}
#if IS_ENABLED(CONFIG_GS_DRM_PANEL_UNIFIED)
	else if (is_gs_drm_connector(conn_state->connector)) {
		te_gpio = to_gs_connector_state(conn_state)->te_gpio;
		if (decon->d.force_te_on && te_gpio > 0) {
			flags |= IRQF_TRIGGER_FALLING;
			decon->te_gpio = te_gpio;
		}
	}
=======
	}
#if IS_ENABLED(CONFIG_GS_DRM_PANEL_UNIFIED)
	else if (is_gs_drm_connector(conn_state->connector)) {
		te_gpio = to_gs_connector_state(conn_state)->te_gpio;
		if (decon->d.force_te_on && te_gpio > 0) {
			flags |= IRQF_TRIGGER_FALLING;
			decon->te_gpio = te_gpio;
		}
	}
>>>>>>> 539d7e09
#endif
	else
		return -EINVAL;
	irq = gpio_to_irq(te_gpio);

	decon_debug(decon, "TE irq number(%d)\n", irq);
	irq_set_status_flags(irq, IRQ_DISABLE_UNLAZY);
	ret = devm_request_irq(decon->dev, irq, decon_te_irq_handler, flags,
			       exynos_crtc->base.name, decon);
	if (!ret) {
		decon->irq_te = irq;
		if (!atomic_read(&decon->te_ref))
			disable_irq(irq);
	}

	return ret;
}

static int decon_register_irqs(struct decon_device *decon)
{
	struct device *dev = decon->dev;
	struct device_node *np = dev->of_node;
	struct platform_device *pdev;
	int ret = 0;

	pdev = container_of(dev, struct platform_device, dev);

	/* 1: FRAME START */
	decon->irq_fs = of_irq_get_byname(np, "frame_start");
	ret = devm_request_irq(dev, decon->irq_fs, decon_fs_irq_handler,
			0, pdev->name, decon);
	if (ret) {
		decon_err(decon, "failed to install FRAME START irq\n");
		return ret;
	}
	disable_irq(decon->irq_fs);

	/* 2: FRAME DONE */
	decon->irq_fd = of_irq_get_byname(np, "frame_done");
	ret = devm_request_irq(dev, decon->irq_fd, decon_irq_handler,
			0, pdev->name, decon);
	if (ret) {
		decon_err(decon, "failed to install FRAME DONE irq\n");
		return ret;
	}
	disable_irq(decon->irq_fd);

	/* 3: EXTRA: resource conflict, timeout and error irq */
	decon->irq_ext = of_irq_get_byname(np, "extra");
	ret = devm_request_irq(dev, decon->irq_ext, decon_irq_handler,
			0, pdev->name, decon);
	if (ret) {
		decon_err(decon, "failed to install EXTRA irq\n");
		return ret;
	}
	disable_irq(decon->irq_ext);

	/* 4: DIMMING START */
	decon->irq_ds = of_irq_get_byname(np, "dimming_start");
	if (devm_request_irq(dev, decon->irq_ds, decon_irq_handler,
			0, pdev->name, decon)) {
		decon->irq_ds = -1;
		decon_info(decon, "dimming start irq is not supported\n");
	} else {
		disable_irq(decon->irq_ds);
	}

	/* 5: DIMMING END */
	decon->irq_de = of_irq_get_byname(np, "dimming_end");
	if (devm_request_irq(dev, decon->irq_de, decon_irq_handler,
			0, pdev->name, decon)) {
		decon->irq_de = -1;
		decon_info(decon, "dimming end irq is not supported\n");
	} else {
		disable_irq(decon->irq_de);
	}

	decon->irq_te = -1;

	return ret;
}

#ifndef CONFIG_BOARD_EMULATOR
static int decon_get_clock(struct decon_device *decon)
{
	decon->res.aclk = devm_clk_get(decon->dev, "aclk");
	if (IS_ERR_OR_NULL(decon->res.aclk)) {
		decon_debug(decon, "failed to get aclk(optional)\n");
		decon->res.aclk = NULL;
	}

	decon->res.aclk_disp = devm_clk_get(decon->dev, "aclk-disp");
	if (IS_ERR_OR_NULL(decon->res.aclk_disp)) {
		decon_debug(decon, "failed to get aclk_disp(optional)\n");
		decon->res.aclk_disp = NULL;
	}

	return 0;
}
#else
static inline int decon_get_clock(struct decon_device *decon) { return 0; }
#endif

static int decon_init_resources(struct decon_device *decon)
{
	int ret = 0;

	ret = decon_remap_regs(decon);
	if (ret)
		goto err;

	ret = decon_register_irqs(decon);
	if (ret)
		goto err;

	ret = decon_get_clock(decon);
	if (ret)
		goto err;

	ret = __decon_init_resources(decon);
	if (ret)
		goto err;

err:
	return ret;
}

static int decon_probe(struct platform_device *pdev)
{
	int ret = 0;
	struct decon_device *decon;
	struct device *dev = &pdev->dev;
	struct sched_param param = {
		.sched_priority = 20
	};

	decon = devm_kzalloc(dev, sizeof(struct decon_device), GFP_KERNEL);
	if (!decon)
		return -ENOMEM;

	dma_set_mask(&pdev->dev, DMA_BIT_MASK(32));

	decon->dev = dev;

	ret = decon_parse_dt(decon, dev->of_node);
	if (ret)
		goto err;

	decon_drvdata[decon->id] = decon;

	spin_lock_init(&decon->slock);
	init_waitqueue_head(&decon->framedone_wait);
	init_completion(&decon->te_rising);

	ret = decon_init_resources(decon);
	if (ret)
		goto err;

	/* set drvdata */
	platform_set_drvdata(pdev, decon);

	kthread_init_worker(&decon->worker);
	decon->thread = kthread_run(kthread_worker_fn, &decon->worker,
				    "decon%u_kthread", decon->id);
	if (IS_ERR(decon->thread)) {
		decon_err(decon, "failed to run display thread\n");
		ret = PTR_ERR(decon->thread);
		goto err;
	}
	sched_setscheduler_nocheck(decon->thread, SCHED_FIFO, &param);

	decon->hibernation = exynos_hibernation_register(decon);
	exynos_recovery_register(decon);

	decon->dqe = exynos_dqe_register(decon);

	decon->cgc_dma = exynos_cgc_dma_register(decon);
	exynos_rmem_register(decon);

	decon->state = decon->fb_handover.rmem ? DECON_STATE_HANDOVER : DECON_STATE_INIT;
	pm_runtime_enable(decon->dev);

	if (decon->state == DECON_STATE_HANDOVER)
		pm_runtime_get_sync(decon->dev);

	ret = component_add(dev, &decon_component_ops);
	if (ret)
		goto err;

	decon_info(decon, "successfully probed");

err:
	return ret;
}

static int decon_remove(struct platform_device *pdev)
{
	struct decon_device *decon = platform_get_drvdata(pdev);

	if (decon->thread)
		kthread_stop(decon->thread);

	exynos_hibernation_destroy(decon->hibernation);

	component_del(&pdev->dev, &decon_component_ops);

	__decon_unmap_regs(decon);
	iounmap(decon->regs.regs);

	return 0;
}

#ifdef CONFIG_PM
static int decon_runtime_suspend(struct device *dev)
{
	struct decon_device *decon = dev_get_drvdata(dev);

	if (decon->state != DECON_STATE_HIBERNATION &&
		decon->state != DECON_STATE_OFF) {
		decon_warn(decon, "decon state = %u at suspending\n",
			decon->state);
		WARN_ON(1);
		decon_dump_all(decon, DPU_EVT_CONDITION_DEFAULT, false);
		return -EINVAL;
	}

	if (decon->res.aclk)
		clk_disable_unprepare(decon->res.aclk);

	if (decon->res.aclk_disp)
		clk_disable_unprepare(decon->res.aclk_disp);

	if (decon->dqe)
		exynos_dqe_reset(decon->dqe);

	DPU_EVENT_LOG(DPU_EVT_DECON_RUNTIME_SUSPEND, decon->id, NULL);

	decon_debug(decon, "suspended\n");

	return 0;
}

static int decon_runtime_resume(struct device *dev)
{
	struct decon_device *decon = dev_get_drvdata(dev);

	if (decon->state == DECON_STATE_ON) {
		decon_warn(decon, "decon state = %u at resuming\n",
			decon->state);
		WARN_ON(1);
		decon_dump_all(decon, DPU_EVT_CONDITION_DEFAULT, false);
		return -EINVAL;
	}

	if (decon->res.aclk)
		clk_prepare_enable(decon->res.aclk);

	if (decon->res.aclk_disp)
		clk_prepare_enable(decon->res.aclk_disp);

	DPU_EVENT_LOG(DPU_EVT_DECON_RUNTIME_RESUME, decon->id, NULL);

	decon_debug(decon, "resumed\n");

	return 0;
}

static int decon_atomic_suspend(struct decon_device *decon)
{
	struct drm_modeset_acquire_ctx ctx;
	struct drm_atomic_state *suspend_state;
	int ret = 0;

	if (!decon) {
		decon_err(decon, "%s: decon is not ready\n", __func__);
		return -EINVAL;
	}
	drm_modeset_acquire_init(&ctx, 0);
	suspend_state = exynos_crtc_suspend(&decon->crtc->base, &ctx);
	if (!IS_ERR(suspend_state))
		decon->suspend_state = suspend_state;
	else
		ret = PTR_ERR(suspend_state);

	drm_modeset_drop_locks(&ctx);
	drm_modeset_acquire_fini(&ctx);
	return ret;
}

static int decon_atomic_resume(struct decon_device *decon)
{
	struct drm_modeset_acquire_ctx ctx;
	int ret = 0;

	if (!decon) {
		decon_err(decon, "%s: decon is not ready\n", __func__);
		return -EINVAL;
	}
	drm_modeset_acquire_init(&ctx, 0);
	if (!IS_ERR_OR_NULL(decon->suspend_state)) {
		ret = exynos_crtc_resume(decon->suspend_state, &ctx);
		drm_atomic_state_put(decon->suspend_state);
	}
	decon->suspend_state = NULL;
	drm_modeset_drop_locks(&ctx);
	drm_modeset_acquire_fini(&ctx);
	return ret;
}

static int decon_suspend(struct device *dev)
{
	struct decon_device *decon = dev_get_drvdata(dev);
	int ret;

	decon_debug(decon, "%s\n", __func__);

	if (!decon->hibernation)
		return decon_atomic_suspend(decon);

	ret = exynos_hibernation_suspend(decon->hibernation);

	if (ret == -ENOTCONN)
		ret = 0;
	else
		DPU_EVENT_LOG(DPU_EVT_DECON_SUSPEND, decon->id, NULL);

	return ret;
}

static int decon_resume(struct device *dev)
{
	struct decon_device *decon = dev_get_drvdata(dev);
	int ret = 0;

	if (!decon_is_effectively_active(decon))
		return 0;

	decon_debug(decon, "%s\n", __func__);

	if (!decon->hibernation)
		ret = decon_atomic_resume(decon);

	DPU_EVENT_LOG(DPU_EVT_DECON_RESUME, decon->id, NULL);

	return ret;
}
#endif

static const struct dev_pm_ops decon_pm_ops = {
	SET_RUNTIME_PM_OPS(decon_runtime_suspend, decon_runtime_resume, NULL)
	SET_SYSTEM_SLEEP_PM_OPS(decon_suspend, decon_resume)
};

struct platform_driver decon_driver = {
	.probe		= decon_probe,
	.remove		= decon_remove,
	.driver		= {
		.name	= "exynos-decon",
		.pm	= &decon_pm_ops,
		.of_match_table = decon_driver_dt_match,
	},
};

MODULE_AUTHOR("Hyung-jun Kim <hyungjun07.kim@samsung.com>");
MODULE_AUTHOR("Seong-gyu Park <seongyu.park@samsung.com>");
MODULE_DESCRIPTION("Samsung SoC Display and Enhancement Controller");
MODULE_LICENSE("GPL v2");<|MERGE_RESOLUTION|>--- conflicted
+++ resolved
@@ -507,39 +507,10 @@
 	const struct drm_connector_state *conn_state;
 	bool conn_state_seamless_possible, dsc_enabled;
 	unsigned int dsc_count;
-<<<<<<< HEAD
 
 	conn_state = crtc_get_connector_state(state, crtc_state);
 	if (!conn_state)
 		return 0;
-
-	if (is_exynos_drm_connector(conn_state->connector)) {
-		const struct exynos_drm_connector_state *exynos_conn_state;
-
-		exynos_conn_state = to_exynos_connector_state(conn_state);
-		conn_state_seamless_possible = exynos_conn_state->seamless_possible;
-		dsc_enabled = exynos_conn_state->exynos_mode.dsc.enabled;
-		dsc_count = exynos_conn_state->exynos_mode.dsc.dsc_count;
-	}
-#if IS_ENABLED(CONFIG_GS_DRM_PANEL_UNIFIED)
-	else if (is_gs_drm_connector(conn_state->connector)) {
-		const struct gs_drm_connector_state *gs_conn_state;
-
-		gs_conn_state = to_gs_connector_state(conn_state);
-		conn_state_seamless_possible = gs_conn_state->seamless_possible;
-		dsc_enabled = gs_conn_state->gs_mode.dsc.enabled;
-		dsc_count = gs_conn_state->gs_mode.dsc.dsc_count;
-	}
-#endif
-	else {
-		pr_warn("%s Unsupported connector type\n", __func__);
-=======
-
-	conn_state = crtc_get_connector_state(state, crtc_state);
-	if (!conn_state)
->>>>>>> 539d7e09
-		return 0;
-	}
 
 	if (is_exynos_drm_connector(conn_state->connector)) {
 		const struct exynos_drm_connector_state *exynos_conn_state;
@@ -1452,17 +1423,8 @@
 			}
 		}
 
-<<<<<<< HEAD
-		if (decon_is_te_enabled(decon)) {
-			decon_request_te_irq(exynos_crtc, conn_state);
-
-			if (decon_init)
-				decon->is_first_te_triggered = false;
-		}
-=======
 		if (decon_is_te_enabled(decon))
 			decon_request_te_irq(exynos_crtc, conn_state);
->>>>>>> 539d7e09
 	}
 
 	pm_runtime_get_sync(decon->dev);
@@ -1486,45 +1448,6 @@
 	decon_info(decon, "%s -\n", __func__);
 
 ret:
-<<<<<<< HEAD
-	if (decon->config.dsc.enabled) {
-		if (decon_init) {
-			/*
-			 * The 1st TE period will be 16.6ms while booting because we only
-			 * use 60Hz in the bootloader. Delay an estimated time after
-			 * receiving the 1st TE then configure the DPU DSC so that the
-			 * panel DSC and the 1st framestart can be within the same VSYNC.
-			 */
-			decon_wait_for_te(decon, vrefresh);
-			decon->is_first_te_triggered = true;
-			usleep_range(BOOT_DSC_REG_INIT_DELAY_US,
-				     BOOT_DSC_REG_INIT_DELAY_US + 100);
-		} else if (decon->config.dsc.delay_reg_init_us) {
-			struct drm_atomic_state *state = old_crtc_state->state;
-			unsigned int delay_us = decon->config.dsc.delay_reg_init_us;
-			struct drm_connector_state *conn_state =
-				crtc_get_connector_state(state, crtc_state);
-
-			decon_wait_for_te(decon, vrefresh);
-			usleep_range(delay_us, delay_us + 100);
-
-			/* remove the delay */
-			if (is_exynos_drm_connector(conn_state->connector)) {
-				struct exynos_display_mode *exynos_mode =
-					&to_exynos_connector_state(conn_state)->exynos_mode;
-
-				exynos_mode->dsc.delay_reg_init_us = 0;
-			}
-#if IS_ENABLED(CONFIG_GS_DRM_PANEL_UNIFIED)
-			else if (is_gs_drm_connector(conn_state->connector)) {
-				struct gs_display_mode *gs_mode =
-					&to_gs_connector_state(conn_state)->gs_mode;
-
-				gs_mode->dsc.delay_reg_init_us = 0;
-			}
-#endif
-			decon->config.dsc.delay_reg_init_us = 0;
-=======
 	if (decon->config.dsc.enabled && decon->config.dsc.delay_reg_init_us) {
 		struct drm_atomic_state *state = old_crtc_state->state;
 		struct drm_connector_state *conn_state =
@@ -1542,7 +1465,6 @@
 				&to_exynos_connector_state(conn_state)->exynos_mode;
 
 			exynos_mode->dsc.delay_reg_init_us = 0;
->>>>>>> 539d7e09
 		}
 #if IS_ENABLED(CONFIG_GS_DRM_PANEL_UNIFIED)
 		else if (is_gs_drm_connector(conn_state->connector)) {
@@ -2312,7 +2234,6 @@
 			flags |= IRQF_TRIGGER_FALLING;
 			decon->te_gpio = te_gpio;
 		}
-<<<<<<< HEAD
 	}
 #if IS_ENABLED(CONFIG_GS_DRM_PANEL_UNIFIED)
 	else if (is_gs_drm_connector(conn_state->connector)) {
@@ -2322,17 +2243,6 @@
 			decon->te_gpio = te_gpio;
 		}
 	}
-=======
-	}
-#if IS_ENABLED(CONFIG_GS_DRM_PANEL_UNIFIED)
-	else if (is_gs_drm_connector(conn_state->connector)) {
-		te_gpio = to_gs_connector_state(conn_state)->te_gpio;
-		if (decon->d.force_te_on && te_gpio > 0) {
-			flags |= IRQF_TRIGGER_FALLING;
-			decon->te_gpio = te_gpio;
-		}
-	}
->>>>>>> 539d7e09
 #endif
 	else
 		return -EINVAL;
