// SPDX-License-Identifier: GPL-2.0-only
/*
 * MIPI-DSI based HK3 AMOLED LCD panel driver.
 *
 * Copyright (c) 2022 Google LLC
 *
 * This program is free software; you can redistribute it and/or modify
 * it under the terms of the GNU General Public License version 2 as
 * published by the Free Software Foundation.
 */

#include <drm/display/drm_dsc_helper.h>
#include <drm/drm_vblank.h>
#include <linux/debugfs.h>
#include <linux/module.h>
#include <linux/of_platform.h>
#include <linux/thermal.h>
#include <video/mipi_display.h>

#include "trace/dpu_trace.h"
#include "trace/panel_trace.h"
#include "panel/panel-samsung-drv.h"

/**
 * enum hk3_panel_feature - features supported by this panel
 * @FEAT_HBM: high brightness mode
 * @FEAT_IRC_OFF: IR compensation off state
 * @FEAT_IRC_Z_MODE: IR compensation on state and use Flat Z mode
 * @FEAT_EARLY_EXIT: early exit from a long frame
 * @FEAT_OP_NS: normal speed (not high speed)
 * @FEAT_FRAME_AUTO: automatic (not manual) frame control
 * @FEAT_MAX: placeholder, counter for number of features
 *
 * The following features are correlated, if one or more of them change, the others need
 * to be updated unconditionally.
 */
enum hk3_panel_feature {
	FEAT_HBM = 0,
	FEAT_IRC_OFF,
	FEAT_IRC_Z_MODE,
	FEAT_EARLY_EXIT,
	FEAT_OP_NS,
	FEAT_FRAME_AUTO,
	FEAT_MAX,
};

/**
 * enum hk3_lhbm_brt - local hbm brightness
 * @LHBM_R_COARSE: red coarse
 * @LHBM_GB_COARSE: green and blue coarse
 * @LHBM_R_FINE: red fine
 * @LHBM_G_FINE: green fine
 * @LHBM_B_FINE: blue fine
 * @LHBM_BRT_LEN: local hbm brightness array length
 */
enum hk3_lhbm_brt {
	LHBM_R_COARSE = 0,
	LHBM_GB_COARSE,
	LHBM_R_FINE,
	LHBM_G_FINE,
	LHBM_B_FINE,
	LHBM_BRT_LEN
};
#define LHBM_BRT_CMD_LEN (LHBM_BRT_LEN + 1)

/**
 * enum hk3_lhbm_brt_overdrive_group - lhbm brightness overdrive group number
 * @LHBM_OVERDRIVE_GRP_0_NIT: group number for 0 nit
 * @LHBM_OVERDRIVE_GRP_6_NIT: group number for 0-6 nits
 * @LHBM_OVERDRIVE_GRP_50_NIT: group number for 6-50 nits
 * @LHBM_OVERDRIVE_GRP_300_NIT: group number for 50-300 nits
 * @LHBM_OVERDRIVE_GRP_MAX: maximum group number
 */
enum hk3_lhbm_brt_overdrive_group {
	LHBM_OVERDRIVE_GRP_0_NIT = 0,
	LHBM_OVERDRIVE_GRP_6_NIT,
	LHBM_OVERDRIVE_GRP_50_NIT,
	LHBM_OVERDRIVE_GRP_300_NIT,
	LHBM_OVERDRIVE_GRP_MAX
};

/**
 * enum hk3_material - different materials in HW
 * @MATERIAL_E6: EVT1 material E6
 * @MATERIAL_E7_DOE: EVT1 material E7
 * @MATERIAL_E7: EVT1.1 maetrial E7
 * @MATERIAL_LPC5: EVT1.1 material LPC5
 */
enum hk3_material {
	MATERIAL_E6 = 0,
	MATERIAL_E7_DOE,
	MATERIAL_E7,
	MATERIAL_LPC5
};

struct hk3_lhbm_ctl {
	/** @brt_normal: normal LHBM brightness parameters */
	u8 brt_normal[LHBM_BRT_LEN];
	/** @brt_overdrive: overdrive LHBM brightness parameters */
	u8 brt_overdrive[LHBM_OVERDRIVE_GRP_MAX][LHBM_BRT_LEN];
	/** @overdrived: whether LHBM is overdrived */
	bool overdrived;
	/** @hist_roi_configured: whether LHBM histogram configuration is done */
	bool hist_roi_configured;
};

/**
 * Expect to have five values for the Vreg parameters:
 * EVT1.1 and earlier: 0x1B
 * DVT1 and later: 0x1A
 */
#define HK3_VREG_STR_SIZE 11
#define HK3_VREG_PARAM_NUM 5
#define HK3_VREG_STR(ctx) (((ctx)->panel_rev >= PANEL_REV_DVT1) ? "1a1a1a1a1a" : "1b1b1b1b1b")

/**
 * struct hk3_panel - panel specific info
 *
 * This struct maintains hk3 panel specific info. The variables with the prefix hw_ keep
 * track of the features that were actually committed to hardware, and should be modified
 * after sending cmds to panel, i.e. updating hw state.
 */
struct hk3_panel {
	/** @base: base panel struct */
	struct exynos_panel base;
	/** @feat: software or working correlated features, not guaranteed to be effective in panel */
	DECLARE_BITMAP(feat, FEAT_MAX);
	/** @hw_feat: correlated states effective in panel */
	DECLARE_BITMAP(hw_feat, FEAT_MAX);
	/** @hw_vrefresh: vrefresh rate effective in panel */
	u32 hw_vrefresh;
	/** @hw_idle_vrefresh: idle vrefresh rate effective in panel */
	u32 hw_idle_vrefresh;
	/**
	 * @auto_mode_vrefresh: indicates current minimum refresh rate while in auto mode,
	 *			if 0 it means that auto mode is not enabled
	 */
	u32 auto_mode_vrefresh;
	/** @force_changeable_te: force changeable TE (instead of fixed) during early exit */
	bool force_changeable_te;
	/** @force_changeable_te2: force changeable TE (instead of fixed) for monitoring refresh rate */
	bool force_changeable_te2;
	/** @hw_acl_setting: automatic current limiting setting */
	u8 hw_acl_setting;
	/** @hw_dbv: indicate the current dbv */
	u16 hw_dbv;
	/** @hw_za_enabled: whether zonal attenuation is enabled */
	bool hw_za_enabled;
	/** @force_za_off: force to turn off zonal attenuation */
	bool force_za_off;
	/** @lhbm_ctl: lhbm brightness control */
	struct hk3_lhbm_ctl lhbm_ctl;
	/** @material: the material version used in panel */
	enum hk3_material material;
	/** @tz: thermal zone device for reading temperature */
	struct thermal_zone_device *tz;
	/** @hw_temp: the temperature applied into panel */
	u32 hw_temp;
	/** @pending_temp_update: whether there is pending temperature update. It will be
	 *			  handled in the commit_done function.
	 */
	bool pending_temp_update;
	/**
	 * @is_pixel_off: pixel-off command is sent to panel. Only sending normal-on or resetting
	 *		  panel can recover to normal mode after entering pixel-off state.
	 */
	bool is_pixel_off;
	/** @hw_vreg: the Vreg setting after calling hk3_read_back_vreg() */
	char hw_vreg[HK3_VREG_STR_SIZE];
	/**
	 * @read_vreg: whether need to read back Vreg setting after self_refresh. The Vreg cannot
	 *	       be read right after it's set, so we have to wait for taking effect, but
	 *	       cannot block the main thread.
	 */
	bool read_vreg;
};

#define to_spanel(ctx) container_of(ctx, struct hk3_panel, base)

/* 1344x2992 */
static const struct drm_dsc_config wqhd_pps_config = {
	.line_buf_depth = 9,
	.bits_per_component = 8,
	.convert_rgb = true,
	.slice_width = 672,
	.slice_height = 187,
	.simple_422 = false,
	.pic_width = 1344,
	.pic_height = 2992,
	.rc_tgt_offset_high = 3,
	.rc_tgt_offset_low = 3,
	.bits_per_pixel = 128,
	.rc_edge_factor = 6,
	.rc_quant_incr_limit1 = 11,
	.rc_quant_incr_limit0 = 11,
	.initial_xmit_delay = 512,
	.initial_dec_delay = 592,
	.block_pred_enable = true,
	.first_line_bpg_offset = 12,
	.initial_offset = 6144,
	.rc_buf_thresh = {
		14, 28, 42, 56,
		70, 84, 98, 105,
		112, 119, 121, 123,
		125, 126
	},
	.rc_range_params = {
		{.range_min_qp = 0, .range_max_qp = 4, .range_bpg_offset = 2},
		{.range_min_qp = 0, .range_max_qp = 4, .range_bpg_offset = 0},
		{.range_min_qp = 1, .range_max_qp = 5, .range_bpg_offset = 0},
		{.range_min_qp = 1, .range_max_qp = 6, .range_bpg_offset = 62},
		{.range_min_qp = 3, .range_max_qp = 7, .range_bpg_offset = 60},
		{.range_min_qp = 3, .range_max_qp = 7, .range_bpg_offset = 58},
		{.range_min_qp = 3, .range_max_qp = 7, .range_bpg_offset = 56},
		{.range_min_qp = 3, .range_max_qp = 8, .range_bpg_offset = 56},
		{.range_min_qp = 3, .range_max_qp = 9, .range_bpg_offset = 56},
		{.range_min_qp = 3, .range_max_qp = 10, .range_bpg_offset = 54},
		{.range_min_qp = 5, .range_max_qp = 11, .range_bpg_offset = 54},
		{.range_min_qp = 5, .range_max_qp = 12, .range_bpg_offset = 52},
		{.range_min_qp = 5, .range_max_qp = 13, .range_bpg_offset = 52},
		{.range_min_qp = 7, .range_max_qp = 13, .range_bpg_offset = 52},
		{.range_min_qp = 13, .range_max_qp = 15, .range_bpg_offset = 52}
	},
	.rc_model_size = 8192,
	.flatness_min_qp = 3,
	.flatness_max_qp = 12,
	.initial_scale_value = 32,
	.scale_decrement_interval = 9,
	.scale_increment_interval = 5177,
	.nfl_bpg_offset = 133,
	.slice_bpg_offset = 112,
	.final_offset = 4336,
	.vbr_enable = false,
	.slice_chunk_size = 672,
	.dsc_version_minor = 1,
	.dsc_version_major = 1,
	.native_422 = false,
	.native_420 = false,
	.second_line_bpg_offset = 0,
	.nsl_bpg_offset = 0,
	.second_line_offset_adj = 0,
};

/* 1008x2244 */
static const struct drm_dsc_config fhd_pps_config = {
	.line_buf_depth = 9,
	.bits_per_component = 8,
	.convert_rgb = true,
	.slice_width = 504,
	.slice_height = 187,
	.simple_422 = false,
	.pic_width = 1008,
	.pic_height = 2244,
	.rc_tgt_offset_high = 3,
	.rc_tgt_offset_low = 3,
	.bits_per_pixel = 128,
	.rc_edge_factor = 6,
	.rc_quant_incr_limit1 = 11,
	.rc_quant_incr_limit0 = 11,
	.initial_xmit_delay = 512,
	.initial_dec_delay = 508,
	.block_pred_enable = true,
	.first_line_bpg_offset = 12,
	.initial_offset = 6144,
	.rc_buf_thresh = {
		14, 28, 42, 56,
		70, 84, 98, 105,
		112, 119, 121, 123,
		125, 126
	},
	.rc_range_params = {
		{.range_min_qp = 0, .range_max_qp = 4, .range_bpg_offset = 2},
		{.range_min_qp = 0, .range_max_qp = 4, .range_bpg_offset = 0},
		{.range_min_qp = 1, .range_max_qp = 5, .range_bpg_offset = 0},
		{.range_min_qp = 1, .range_max_qp = 6, .range_bpg_offset = 62},
		{.range_min_qp = 3, .range_max_qp = 7, .range_bpg_offset = 60},
		{.range_min_qp = 3, .range_max_qp = 7, .range_bpg_offset = 58},
		{.range_min_qp = 3, .range_max_qp = 7, .range_bpg_offset = 56},
		{.range_min_qp = 3, .range_max_qp = 8, .range_bpg_offset = 56},
		{.range_min_qp = 3, .range_max_qp = 9, .range_bpg_offset = 56},
		{.range_min_qp = 3, .range_max_qp = 10, .range_bpg_offset = 54},
		{.range_min_qp = 5, .range_max_qp = 11, .range_bpg_offset = 54},
		{.range_min_qp = 5, .range_max_qp = 12, .range_bpg_offset = 52},
		{.range_min_qp = 5, .range_max_qp = 13, .range_bpg_offset = 52},
		{.range_min_qp = 7, .range_max_qp = 13, .range_bpg_offset = 52},
		{.range_min_qp = 13, .range_max_qp = 15, .range_bpg_offset = 52}
	},
	.rc_model_size = 8192,
	.flatness_min_qp = 3,
	.flatness_max_qp = 12,
	.initial_scale_value = 32,
	.scale_decrement_interval = 7,
	.scale_increment_interval = 4482,
	.nfl_bpg_offset = 133,
	.slice_bpg_offset = 150,
	.final_offset = 4336,
	.vbr_enable = false,
	.slice_chunk_size = 504,
	.dsc_version_minor = 1,
	.dsc_version_major = 1,
	.native_422 = false,
	.native_420 = false,
	.second_line_bpg_offset = 0,
	.nsl_bpg_offset = 0,
	.second_line_offset_adj = 0,
};

#define HK3_WRCTRLD_DIMMING_BIT    0x08
#define HK3_WRCTRLD_BCTRL_BIT      0x20
#define HK3_WRCTRLD_HBM_BIT        0xC0
#define HK3_WRCTRLD_LOCAL_HBM_BIT  0x10

#define HK3_TE2_CHANGEABLE 0x04
#define HK3_TE2_FIXED      0x51
#define HK3_TE2_RISING_EDGE_OFFSET 0x10
#define HK3_TE2_FALLING_EDGE_OFFSET 0x30
#define HK3_TE2_FALLING_EDGE_OFFSET_NS 0x25

#define HK3_TE_USEC_AOD 693
#define HK3_TE_USEC_120HZ 273
#define HK3_TE_USEC_60HZ_HS 8500
#define HK3_TE_USEC_60HZ_NS 546
#define HK3_TE_PERIOD_DELTA_TOLERANCE_USEC 2000

#define MIPI_DSI_FREQ_DEFAULT 1368
#define MIPI_DSI_FREQ_ALTERNATIVE 1346

#define PROJECT "HK3"

static const u8 unlock_cmd_f0[] = { 0xF0, 0x5A, 0x5A };
static const u8 lock_cmd_f0[]   = { 0xF0, 0xA5, 0xA5 };
static const u8 freq_update[] = { 0xF7, 0x0F };
static const u8 lhbm_brightness_index[] = { 0xB0, 0x03, 0x21, 0x95 };
static const u8 lhbm_brightness_reg = 0x95;
static const u8 pixel_off[] = { 0x22 };
static const u8 sync_begin[] = { 0xE4, 0x00, 0x2C, 0x2C, 0xA2, 0x00, 0x00 };
static const u8 sync_end[] = { 0xE4, 0x00, 0x2C, 0x2C, 0x82, 0x00, 0x00 };
static const u8 aod_on[] = { MIPI_DCS_WRITE_CONTROL_DISPLAY, 0x24 };
static const u8 aod_off[] = { MIPI_DCS_WRITE_CONTROL_DISPLAY, 0x20 };
static const u8 min_dbv[] = { MIPI_DCS_SET_DISPLAY_BRIGHTNESS, 0x00, 0x04 };

static const struct exynos_dsi_cmd hk3_lp_low_cmds[] = {
	EXYNOS_DSI_CMD0(unlock_cmd_f0),
	/* AOD Low Mode, 10nit */
	EXYNOS_DSI_CMD_SEQ(0xB0, 0x00, 0x52, 0x94),
	EXYNOS_DSI_CMD_SEQ(0x94, 0x01, 0x07, 0x6A, 0x02),
	EXYNOS_DSI_CMD0(lock_cmd_f0),
	EXYNOS_DSI_CMD0(min_dbv),
};

static const struct exynos_dsi_cmd hk3_lp_high_cmds[] = {
	EXYNOS_DSI_CMD0(unlock_cmd_f0),
	/* AOD High Mode, 50nit */
	EXYNOS_DSI_CMD_SEQ(0xB0, 0x00, 0x52, 0x94),
	EXYNOS_DSI_CMD_SEQ(0x94, 0x00, 0x07, 0x6A, 0x02),
	EXYNOS_DSI_CMD0(lock_cmd_f0),
	EXYNOS_DSI_CMD0(min_dbv),
};

static const struct exynos_binned_lp hk3_binned_lp[] = {
	/* low threshold 40 nits */
	BINNED_LP_MODE_TIMING("low", 766, hk3_lp_low_cmds,
			      HK3_TE2_RISING_EDGE_OFFSET, HK3_TE2_FALLING_EDGE_OFFSET),
	BINNED_LP_MODE_TIMING("high", 3307, hk3_lp_high_cmds,
			      HK3_TE2_RISING_EDGE_OFFSET, HK3_TE2_FALLING_EDGE_OFFSET)
};

static inline bool is_in_comp_range(int temp)
{
	return (temp >= 10 && temp <= 49);
}

/* Read temperature and apply appropriate gain into DDIC for burn-in compensation if needed */
static void hk3_update_disp_therm(struct exynos_panel *ctx)
{
	/* temperature*1000 in celsius */
	int temp, ret;
	struct hk3_panel *spanel = to_spanel(ctx);

	if (IS_ERR_OR_NULL(spanel->tz))
		return;

	if (ctx->panel_rev < PANEL_REV_EVT1_1 || ctx->panel_state != PANEL_STATE_NORMAL)
		return;

	spanel->pending_temp_update = false;

	ret = thermal_zone_get_temp(spanel->tz, &temp);
	if (ret) {
		dev_err(ctx->dev, "%s: fail to read temperature ret:%d\n", __func__, ret);
		return;
	}

	temp = DIV_ROUND_CLOSEST(temp, 1000);
	dev_dbg(ctx->dev, "%s: temp=%d\n", __func__, temp);
	if (temp == spanel->hw_temp || !is_in_comp_range(temp))
		return;

	dev_dbg(ctx->dev, "%s: apply gain into ddic at %ddeg c\n", __func__, temp);

	DPU_ATRACE_BEGIN(__func__);
	EXYNOS_DCS_BUF_ADD_SET(ctx, unlock_cmd_f0);
	EXYNOS_DCS_BUF_ADD(ctx, 0xB0, 0x00, 0x03, 0x67);
	EXYNOS_DCS_BUF_ADD(ctx, 0x67, temp);
	EXYNOS_DCS_BUF_ADD_SET_AND_FLUSH(ctx, lock_cmd_f0);
	DPU_ATRACE_END(__func__);

	spanel->hw_temp = temp;
}

static u8 hk3_get_te2_option(struct exynos_panel *ctx)
{
	struct hk3_panel *spanel = to_spanel(ctx);

	if (!ctx || !ctx->current_mode || spanel->force_changeable_te2)
		return HK3_TE2_CHANGEABLE;

	if (ctx->current_mode->exynos_mode.is_lp_mode ||
	    (test_bit(FEAT_EARLY_EXIT, spanel->feat) &&
		spanel->auto_mode_vrefresh < 30))
		return HK3_TE2_FIXED;

	return HK3_TE2_CHANGEABLE;
}

static void hk3_update_te2_internal(struct exynos_panel *ctx, bool lock)
{
	struct exynos_panel_te2_timing timing = {
		.rising_edge = HK3_TE2_RISING_EDGE_OFFSET,
		.falling_edge = HK3_TE2_FALLING_EDGE_OFFSET,
	};
	u32 rising, falling;
	struct hk3_panel *spanel = to_spanel(ctx);
	u8 option = hk3_get_te2_option(ctx);
	u8 idx;

	if (!ctx)
		return;

	/* skip TE2 update if going through RRS */
	if (ctx->mode_in_progress == MODE_RES_IN_PROGRESS ||
	    ctx->mode_in_progress == MODE_RES_AND_RR_IN_PROGRESS) {
		dev_dbg(ctx->dev, "%s: RRS in progress, skip\n", __func__);
		return;
	}

	if (test_bit(FEAT_OP_NS, spanel->feat)) {
		rising = HK3_TE2_RISING_EDGE_OFFSET;
		falling = HK3_TE2_FALLING_EDGE_OFFSET_NS;
	} else {
		if (exynos_panel_get_current_mode_te2(ctx, &timing)) {
			dev_dbg(ctx->dev, "failed to get TE2 timng\n");
			return;
		}
		rising = timing.rising_edge;
		falling = timing.falling_edge;
	}

	ctx->te2.option = (option == HK3_TE2_FIXED) ? TE2_OPT_FIXED : TE2_OPT_CHANGEABLE;

	dev_dbg(ctx->dev,
		"TE2 updated: %s mode, option %s, idle %s, rising=0x%X falling=0x%X\n",
		test_bit(FEAT_OP_NS, spanel->feat) ? "NS" : "HS",
		(option == HK3_TE2_CHANGEABLE) ? "changeable" : "fixed",
		ctx->panel_idle_vrefresh ? "active" : "inactive",
		rising, falling);

	if (lock)
		EXYNOS_DCS_BUF_ADD_SET(ctx, unlock_cmd_f0);
	EXYNOS_DCS_BUF_ADD(ctx, 0xB0, 0x00, 0x42, 0xF2);
	EXYNOS_DCS_BUF_ADD(ctx, 0xF2, 0x0D);
	EXYNOS_DCS_BUF_ADD(ctx, 0xB0, 0x00, 0x01, 0xB9);
	EXYNOS_DCS_BUF_ADD(ctx, 0xB9, option);
	idx = option == HK3_TE2_FIXED ? 0x22 : 0x1E;
	EXYNOS_DCS_BUF_ADD(ctx, 0xB0, 0x00, idx, 0xB9);
	if (option == HK3_TE2_FIXED) {
		EXYNOS_DCS_BUF_ADD(ctx, 0xB9, (rising >> 8) & 0xF, rising & 0xFF,
			(falling >> 8) & 0xF, falling & 0xFF,
			(rising >> 8) & 0xF, rising & 0xFF,
			(falling >> 8) & 0xF, falling & 0xFF);
	} else {
		EXYNOS_DCS_BUF_ADD(ctx, 0xB9, (rising >> 8) & 0xF, rising & 0xFF,
			(falling >> 8) & 0xF, falling & 0xFF);
	}
	if (lock)
		EXYNOS_DCS_BUF_ADD_SET_AND_FLUSH(ctx, lock_cmd_f0);
}

static void hk3_update_te2(struct exynos_panel *ctx)
{
	hk3_update_te2_internal(ctx, true);
}

static inline bool is_auto_mode_allowed(struct exynos_panel *ctx)
{
	/* don't want to enable auto mode/early exit during dimming on */
	if (ctx->dimming_on)
		return false;

	if (ctx->idle_delay_ms) {
		const unsigned int delta_ms = panel_get_idle_time_delta(ctx);

		if (delta_ms < ctx->idle_delay_ms)
			return false;
	}

	return ctx->panel_idle_enabled;
}

static u32 hk3_get_min_idle_vrefresh(struct exynos_panel *ctx,
				     const struct exynos_panel_mode *pmode)
{
	const int vrefresh = drm_mode_vrefresh(&pmode->mode);
	int min_idle_vrefresh = ctx->min_vrefresh;

	if ((min_idle_vrefresh < 0) || !is_auto_mode_allowed(ctx))
		return 0;

	if (min_idle_vrefresh <= 1)
		min_idle_vrefresh = 1;
	else if (min_idle_vrefresh <= 10)
		min_idle_vrefresh = 10;
	else if (min_idle_vrefresh <= 30)
		min_idle_vrefresh = 30;
	else
		return 0;

	if (min_idle_vrefresh >= vrefresh) {
		dev_dbg(ctx->dev, "min idle vrefresh (%d) higher than target (%d)\n",
				min_idle_vrefresh, vrefresh);
		return 0;
	}

	dev_dbg(ctx->dev, "%s: min_idle_vrefresh %d\n", __func__, min_idle_vrefresh);

	return min_idle_vrefresh;
}

static void hk3_set_panel_feat(struct exynos_panel *ctx, const u32 vrefresh,
			       const u32 idle_vrefresh, const unsigned long *feat,
			       bool vrr_mode, bool enforce)
{
	struct hk3_panel *spanel = to_spanel(ctx);
	u8 val;
	DECLARE_BITMAP(changed_feat, FEAT_MAX);
	bool vrefresh_changed = vrr_mode ? test_bit(FEAT_OP_NS, changed_feat) :
					   spanel->hw_vrefresh != vrefresh;

	if (enforce) {
		bitmap_fill(changed_feat, FEAT_MAX);
		vrefresh_changed = true;
	} else {
		bitmap_xor(changed_feat, feat, spanel->hw_feat, FEAT_MAX);
		if (bitmap_empty(changed_feat, FEAT_MAX) && !vrefresh_changed &&
			idle_vrefresh == spanel->hw_idle_vrefresh) {
			dev_dbg(ctx->dev, "%s: no changes, skip update\n", __func__);
			return;
		}
	}

	spanel->hw_vrefresh = vrefresh;
	spanel->hw_idle_vrefresh = idle_vrefresh;
	bitmap_copy(spanel->hw_feat, feat, FEAT_MAX);
	dev_dbg(ctx->dev,
		"op=%s ee=%s hbm=%s irc=%s fi=%s fps=%u idle_fps=%u vrr=%d\n",
		test_bit(FEAT_OP_NS, feat) ? "ns" : "hs",
		test_bit(FEAT_EARLY_EXIT, feat) ? "on" : "off",
		test_bit(FEAT_HBM, feat) ? "on" : "off",
		ctx->panel_rev >= PANEL_REV_EVT1 ?
			(test_bit(FEAT_IRC_Z_MODE, feat) ? "flat_z" : "flat") :
			(test_bit(FEAT_IRC_OFF, feat) ? "off" : "on"),
		test_bit(FEAT_FRAME_AUTO, feat) ? "auto" : "manual",
		vrefresh,
		idle_vrefresh,
		vrr_mode);

	EXYNOS_DCS_BUF_ADD_SET(ctx, unlock_cmd_f0);

	/* TE setting */
	if (test_bit(FEAT_EARLY_EXIT, changed_feat) ||
		test_bit(FEAT_OP_NS, changed_feat) || vrefresh_changed) {
		if (test_bit(FEAT_EARLY_EXIT, feat) && !spanel->force_changeable_te) {
			u32 peak_vrefresh = test_bit(FEAT_OP_NS, feat) ? 60 : 120;

			/* Fixed TE */
			EXYNOS_DCS_BUF_ADD(ctx, 0xB9, 0x51);
			EXYNOS_DCS_BUF_ADD(ctx, 0xB0, 0x00, 0x02, 0xB9);
			/* Set TE frequency same with vrefresh */
			EXYNOS_DCS_BUF_ADD(ctx, 0xB9, vrr_mode ? 0x00 :
					   (peak_vrefresh == vrefresh ? 0x00 : 0x01));
			/* Set fixed TE width */
			EXYNOS_DCS_BUF_ADD(ctx, 0xB0, 0x00, 0x08, 0xB9);
			EXYNOS_DCS_BUF_ADD(ctx, 0xB9, 0x0B, 0xBB, 0x00, 0x2F,
			   0x0B, 0xBB, 0x00, 0x2F);
		} else {
			/* Changeable TE */
			EXYNOS_DCS_BUF_ADD(ctx, 0xB9, 0x04);
			/* Changeable TE width setting and frequency */
			EXYNOS_DCS_BUF_ADD(ctx, 0xB0, 0x00, 0x04, 0xB9);
			/* width 273us in normal mode */
			EXYNOS_DCS_BUF_ADD(ctx, 0xB9, 0x0B, 0xBB, 0x00, 0x2F);
		}
	}

	/* TE2 setting */
	if (test_bit(FEAT_OP_NS, changed_feat))
		hk3_update_te2_internal(ctx, false);

	/*
	 * HBM IRC setting
	 *
	 * Description: after EVT1, IRC will be always on. "Flat mode" is used to
	 * replace IRC on for normal mode and HDR video, and "Flat Z mode" is used
	 * to replace IRC off for sunlight environment.
	 */
	if (ctx->panel_rev >= PANEL_REV_EVT1) {
		if (test_bit(FEAT_IRC_Z_MODE, changed_feat)) {
			EXYNOS_DCS_BUF_ADD(ctx, 0xB0, 0x02, 0x00, 0x92);
			if (test_bit(FEAT_IRC_Z_MODE, feat)) {
				if (spanel->material == MATERIAL_E6) {
					EXYNOS_DCS_BUF_ADD(ctx, 0x92, 0xBE, 0x98);
					EXYNOS_DCS_BUF_ADD(ctx, 0xB0, 0x02, 0xF3, 0x68);
					EXYNOS_DCS_BUF_ADD(ctx, 0x68, 0x97, 0x87, 0x87, 0xFB, 0xFD, 0xF1);
				} else {
					EXYNOS_DCS_BUF_ADD(ctx, 0x92, 0xF1, 0xC1);
					EXYNOS_DCS_BUF_ADD(ctx, 0xB0, 0x02, 0xF3, 0x68);
					EXYNOS_DCS_BUF_ADD(ctx, 0x68, 0x82, 0x70, 0x23, 0x91, 0x88, 0x3C);
				}
			} else {
				EXYNOS_DCS_BUF_ADD(ctx, 0x92, 0x00, 0x00);
				EXYNOS_DCS_BUF_ADD(ctx, 0xB0, 0x02, 0xF3, 0x68);
				if (spanel->material == MATERIAL_E6)
					EXYNOS_DCS_BUF_ADD(ctx, 0x68, 0x71, 0x81, 0x59, 0x90, 0xA2, 0x80);
				else
					EXYNOS_DCS_BUF_ADD(ctx, 0x68, 0x77, 0x81, 0x23, 0x8C, 0x99, 0x3C);
			}
		}
	} else {
		if (test_bit(FEAT_IRC_OFF, changed_feat)) {
			EXYNOS_DCS_BUF_ADD(ctx, 0xB0, 0x01, 0x9B, 0x92);
			val = test_bit(FEAT_IRC_OFF, feat) ? 0x07 : 0x27;
			EXYNOS_DCS_BUF_ADD(ctx, 0x92, val);
		}
	}

	/*
	 * Operating Mode: NS or HS
	 *
	 * Description: the configs could possibly be overrided by frequency setting,
	 * depending on FI mode.
	 */
	if (test_bit(FEAT_OP_NS, changed_feat)) {
		/* mode set */
		EXYNOS_DCS_BUF_ADD(ctx, 0xF2, 0x01);
		val = test_bit(FEAT_OP_NS, feat) ? 0x18 : 0x00;
		EXYNOS_DCS_BUF_ADD(ctx, 0x60, val);
	}

	/*
	 * Note: the following command sequence should be sent as a whole if one of panel
	 * state defined by enum panel_state changes or at turning on panel, or unexpected
	 * behaviors will be seen, e.g. black screen, flicker.
	 */

	/*
	 * Early-exit: enable or disable
	 *
	 * Description: early-exit sequence overrides some configs HBM set.
	 */
	if (test_bit(FEAT_EARLY_EXIT, feat)) {
		if (test_bit(FEAT_HBM, feat))
			EXYNOS_DCS_BUF_ADD(ctx, 0xBD, 0x21, 0x00, 0x83, 0x03, 0x01);
		else
			EXYNOS_DCS_BUF_ADD(ctx, 0xBD, 0x21, 0x01, 0x83, 0x03, 0x03);
	} else {
		if (test_bit(FEAT_HBM, feat))
			EXYNOS_DCS_BUF_ADD(ctx, 0xBD, 0x21, 0x80, 0x83, 0x03, 0x01);
		else
			EXYNOS_DCS_BUF_ADD(ctx, 0xBD, 0x21, 0x81, 0x83, 0x03, 0x03);
	}
	EXYNOS_DCS_BUF_ADD(ctx, 0xB0, 0x00, 0x10, 0xBD);
	val = test_bit(FEAT_EARLY_EXIT, feat) ? 0x22 : 0x00;
	EXYNOS_DCS_BUF_ADD(ctx, 0xBD, val);
	EXYNOS_DCS_BUF_ADD(ctx, 0xB0, 0x00, 0x82, 0xBD);
	EXYNOS_DCS_BUF_ADD(ctx, 0xBD, val, val, val, val);
	val = test_bit(FEAT_OP_NS, feat) ? 0x4E : 0x1E;
	EXYNOS_DCS_BUF_ADD(ctx, 0xB0, 0x00, val, 0xBD);
	if (test_bit(FEAT_HBM, feat)) {
		if (test_bit(FEAT_OP_NS, feat))
			EXYNOS_DCS_BUF_ADD(ctx, 0xBD, 0x00, 0x00, 0x00, 0x02,
				0x00, 0x04, 0x00, 0x0A, 0x00, 0x16, 0x00, 0x76);
		else
			EXYNOS_DCS_BUF_ADD(ctx, 0xBD, 0x00, 0x00, 0x00, 0x01,
				0x00, 0x03, 0x00, 0x0B, 0x00, 0x17, 0x00, 0x77);
	} else {
		if (test_bit(FEAT_OP_NS, feat))
			EXYNOS_DCS_BUF_ADD(ctx, 0xBD, 0x00, 0x00, 0x00, 0x04,
				0x00, 0x08, 0x00, 0x14, 0x00, 0x2C, 0x00, 0xEC);
		else
			EXYNOS_DCS_BUF_ADD(ctx, 0xBD, 0x00, 0x00, 0x00, 0x02,
				0x00, 0x06, 0x00, 0x16, 0x00, 0x2E, 0x00, 0xEE);
	}

	/*
	 * Frequency setting: FI, frequency, idle frequency
	 *
	 * Description: this sequence possibly overrides some configs early-exit
	 * and operation set, depending on FI mode.
	 */
	if (test_bit(FEAT_FRAME_AUTO, feat)) {
		if (test_bit(FEAT_OP_NS, feat)) {
			/* threshold setting */
			EXYNOS_DCS_BUF_ADD(ctx, 0xB0, 0x00, 0x0C, 0xBD);
			EXYNOS_DCS_BUF_ADD(ctx, 0xBD, 0x00, 0x00);
		} else {
			/* initial frequency */
			EXYNOS_DCS_BUF_ADD(ctx, 0xB0, 0x00, 0x92, 0xBD);
			if (vrefresh == 60) {
				val = test_bit(FEAT_HBM, feat) ? 0x01 : 0x02;
			} else {
				if (vrefresh != 120)
					dev_warn(ctx->dev, "%s: unsupported init freq %d (hs)\n",
						 __func__, vrefresh);
				/* 120Hz */
				val = 0x00;
			}
			EXYNOS_DCS_BUF_ADD(ctx, 0xBD, 0x00, val);
		}
		/* target frequency */
		EXYNOS_DCS_BUF_ADD(ctx, 0xB0, 0x00, 0x12, 0xBD);
		if (test_bit(FEAT_OP_NS, feat)) {
			if (idle_vrefresh == 30) {
				val = test_bit(FEAT_HBM, feat) ? 0x02 : 0x04;
			} else if (idle_vrefresh == 10) {
				val = test_bit(FEAT_HBM, feat) ? 0x0A : 0x14;
			} else {
				if (idle_vrefresh != 1)
					dev_warn(ctx->dev, "%s: unsupported target freq %d (ns)\n",
						 __func__, idle_vrefresh);
				/* 1Hz */
				val = test_bit(FEAT_HBM, feat) ? 0x76 : 0xEC;
			}
			EXYNOS_DCS_BUF_ADD(ctx, 0xBD, 0x00, 0x00, val);
		} else {
			if (idle_vrefresh == 30) {
				val = test_bit(FEAT_HBM, feat) ? 0x03 : 0x06;
			} else if (idle_vrefresh == 10) {
				val = test_bit(FEAT_HBM, feat) ? 0x0B : 0x16;
			} else {
				if (idle_vrefresh != 1)
					dev_warn(ctx->dev, "%s: unsupported target freq %d (hs)\n",
						 __func__, idle_vrefresh);
				/* 1Hz */
				val = test_bit(FEAT_HBM, feat) ? 0x77 : 0xEE;
			}
			EXYNOS_DCS_BUF_ADD(ctx, 0xBD, 0x00, 0x00, val);
		}
		/* step setting */
		EXYNOS_DCS_BUF_ADD(ctx, 0xB0, 0x00, 0x9E, 0xBD);
		if (test_bit(FEAT_OP_NS, feat)) {
			if (test_bit(FEAT_HBM, feat))
				EXYNOS_DCS_BUF_ADD(ctx, 0xBD, 0x00, 0x02, 0x00, 0x0A, 0x00, 0x00);
			else
				EXYNOS_DCS_BUF_ADD(ctx, 0xBD, 0x00, 0x04, 0x00, 0x14, 0x00, 0x00);
		} else {
			if (test_bit(FEAT_HBM, feat))
				EXYNOS_DCS_BUF_ADD(ctx, 0xBD, 0x00, 0x01, 0x00, 0x03, 0x00, 0x0B);
			else
				EXYNOS_DCS_BUF_ADD(ctx, 0xBD, 0x00, 0x02, 0x00, 0x06, 0x00, 0x16);
		}
		EXYNOS_DCS_BUF_ADD(ctx, 0xB0, 0x00, 0xAE, 0xBD);
		if (test_bit(FEAT_OP_NS, feat)) {
			if (idle_vrefresh == 30) {
				/* 60Hz -> 30Hz idle */
				EXYNOS_DCS_BUF_ADD(ctx, 0xBD, 0x00, 0x00, 0x00);
			} else if (idle_vrefresh == 10) {
				/* 60Hz -> 10Hz idle */
				EXYNOS_DCS_BUF_ADD(ctx, 0xBD, 0x01, 0x00, 0x00);
			} else {
				if (idle_vrefresh != 1)
					dev_warn(ctx->dev, "%s: unsupported freq step to %d (ns)\n",
						 __func__, idle_vrefresh);
				/* 60Hz -> 1Hz idle */
				EXYNOS_DCS_BUF_ADD(ctx, 0xBD, 0x01, 0x03, 0x00);
			}
		} else {
			if (vrefresh == 60) {
				if (idle_vrefresh == 30) {
					/* 60Hz -> 30Hz idle */
					EXYNOS_DCS_BUF_ADD(ctx, 0xBD, 0x01, 0x00, 0x00);
				} else if (idle_vrefresh == 10) {
					/* 60Hz -> 10Hz idle */
					EXYNOS_DCS_BUF_ADD(ctx, 0xBD, 0x01, 0x01, 0x00);
				} else {
					if (idle_vrefresh != 1)
						dev_warn(ctx->dev, "%s: unsupported freq step to %d (hs)\n",
							 __func__, vrefresh);
					/* 60Hz -> 1Hz idle */
					EXYNOS_DCS_BUF_ADD(ctx, 0xBD, 0x01, 0x01, 0x03);
				}
			} else {
				if (vrefresh != 120)
					dev_warn(ctx->dev, "%s: unsupported freq step from %d (hs)\n",
						 __func__, vrefresh);
				if (idle_vrefresh == 30) {
					/* 120Hz -> 30Hz idle */
					EXYNOS_DCS_BUF_ADD(ctx, 0xBD, 0x00, 0x00, 0x00);
				} else if (idle_vrefresh == 10) {
					/* 120Hz -> 10Hz idle */
					EXYNOS_DCS_BUF_ADD(ctx, 0xBD, 0x00, 0x03, 0x00);
				} else {
					if (idle_vrefresh != 1)
						dev_warn(ctx->dev, "%s: unsupported freq step to %d (hs)\n",
						 __func__, idle_vrefresh);
					/* 120Hz -> 1Hz idle */
					EXYNOS_DCS_BUF_ADD(ctx, 0xBD, 0x00, 0x01, 0x03);
				}
			}
		}
		EXYNOS_DCS_BUF_ADD(ctx, 0xBD, 0xA3);
	} else { /* manual */
		EXYNOS_DCS_BUF_ADD(ctx, 0xBD, 0x21);
		if (test_bit(FEAT_OP_NS, feat)) {
			if (vrefresh == 1) {
				val = 0x1F;
			} else if (vrefresh == 5) {
				val = 0x1E;
			} else if (vrefresh == 10) {
				val = 0x1B;
			} else if (vrefresh == 30) {
				val = 0x19;
			} else {
				if (vrefresh != 60)
					dev_warn(ctx->dev,
						 "%s: unsupported manual freq %d (ns)\n",
						 __func__, vrefresh);
				/* 60Hz */
				val = 0x18;
			}
		} else {
			if (vrefresh == 1) {
				val = 0x07;
			} else if (vrefresh == 5) {
				val = 0x06;
			} else if (vrefresh == 10) {
				val = 0x03;
			} else if (vrefresh == 30) {
				val = 0x02;
			} else if (vrefresh == 60) {
				val = 0x01;
			} else {
				if (vrefresh != 120)
					dev_warn(ctx->dev,
						 "%s: unsupported manual freq %d (hs)\n",
						 __func__, vrefresh);
				/* 120Hz */
				val = 0x00;
			}
		}
		EXYNOS_DCS_BUF_ADD(ctx, 0x60, val);
	}

	EXYNOS_DCS_BUF_ADD_SET(ctx, freq_update);
	EXYNOS_DCS_BUF_ADD_SET_AND_FLUSH(ctx, lock_cmd_f0);;
}

static void hk3_update_vrr_panel_feat(struct exynos_panel *ctx,
				      unsigned long *feat, u32 vrefresh)
{
	set_bit(FEAT_EARLY_EXIT, feat);
	clear_bit(FEAT_FRAME_AUTO, feat);
	if (vrefresh == 60)
		set_bit(FEAT_OP_NS, feat);
	else
		clear_bit(FEAT_OP_NS, feat);
}

/**
 * hk3_disable_panel_feat - set the panel at the state of powering up except refresh rate
 * @ctx: exynos_panel struct
 * @vrefresh: refresh rate
 * This function disables HBM, switches to HS, sets manual mode and changeable TE.
 */
static void hk3_disable_panel_feat(struct exynos_panel *ctx,
				   const struct exynos_panel_mode *pmode, u32 vrefresh)
{
	DECLARE_BITMAP(feat, FEAT_MAX);

	bitmap_zero(feat, FEAT_MAX);
	hk3_set_panel_feat(ctx, vrefresh, 0, feat, is_vrr_mode(pmode), true);
}

static void hk3_update_panel_feat(struct exynos_panel *ctx,
				  const struct exynos_panel_mode *pmode, bool enforce)
{
	struct hk3_panel *spanel = to_spanel(ctx);
	u32 vrefresh = drm_mode_vrefresh(&pmode->mode);
	u32 idle_vrefresh = spanel->auto_mode_vrefresh;
	bool vrr_mode = is_vrr_mode(pmode);
<<<<<<< HEAD

	/* Manual 1Hz + fixed TE + early exit for VRR modes */
	if (vrr_mode) {
		hk3_update_vrr_panel_feat(ctx, spanel->feat, vrefresh);
		idle_vrefresh = 0;
		vrefresh = 1;
	}

=======

	/* Manual 1Hz + fixed TE + early exit for VRR modes */
	if (vrr_mode) {
		hk3_update_vrr_panel_feat(ctx, spanel->feat, vrefresh);
		idle_vrefresh = 0;
		vrefresh = 1;
	}

>>>>>>> 41150038
	hk3_set_panel_feat(ctx, vrefresh, idle_vrefresh, spanel->feat, vrr_mode, enforce);
}

static void hk3_update_refresh_mode(struct exynos_panel *ctx,
					const struct exynos_panel_mode *pmode,
					const u32 idle_vrefresh)
{
	struct hk3_panel *spanel = to_spanel(ctx);
	u32 vrefresh = drm_mode_vrefresh(&pmode->mode);

	/*
	 * Skip idle update if going through RRS without refresh rate change. If
	 * we're switching resolution and refresh rate in the same atomic commit
	 * (MODE_RES_AND_RR_IN_PROGRESS), we shouldn't skip the update to
	 * ensure the refresh rate will be set correctly to avoid problems.
	 */
	if (ctx->mode_in_progress == MODE_RES_IN_PROGRESS) {
		dev_dbg(ctx->dev, "%s: RRS in progress without RR change, skip\n", __func__);
		return;
	}

	dev_dbg(ctx->dev, "%s: mode: %s set idle_vrefresh: %u\n", __func__,
		pmode->mode.name, idle_vrefresh);

	if (idle_vrefresh)
		set_bit(FEAT_FRAME_AUTO, spanel->feat);
	else
		clear_bit(FEAT_FRAME_AUTO, spanel->feat);

	/*
	 * fixed TE + early exit: 60NS, 120HS, 60HS + auto mode
	 * changeable TE + disabling early exit: 60HS + manual mode
	 */
	if ((vrefresh == ctx->op_hz) || idle_vrefresh)
		set_bit(FEAT_EARLY_EXIT, spanel->feat);
	else
		clear_bit(FEAT_EARLY_EXIT, spanel->feat);

	spanel->auto_mode_vrefresh = idle_vrefresh;
	/*
	 * Note: when mode is explicitly set, panel performs early exit to get out
	 * of idle at next vsync, and will not back to idle until not seeing new
	 * frame traffic for a while. If idle_vrefresh != 0, try best to guess what
	 * panel_idle_vrefresh will be soon, and hk3_update_idle_state() in
	 * new frame commit will correct it if the guess is wrong.
	 */
	ctx->panel_idle_vrefresh = idle_vrefresh;

	hk3_update_panel_feat(ctx, pmode, false);
	te2_state_changed(ctx->bl);
	backlight_state_changed(ctx->bl);

	dev_dbg(ctx->dev, "%s: display state is notified\n", __func__);
}

static void hk3_change_frequency(struct exynos_panel *ctx,
				 const struct exynos_panel_mode *pmode)
{
	u32 vrefresh = drm_mode_vrefresh(&pmode->mode);
	u32 idle_vrefresh = 0;

	if (vrefresh > ctx->op_hz) {
		dev_err(ctx->dev,
		"invalid freq setting: op_hz=%u, vrefresh=%u\n",
		ctx->op_hz, vrefresh);
		return;
	}

	if (pmode->idle_mode == IDLE_MODE_ON_INACTIVITY)
		idle_vrefresh = hk3_get_min_idle_vrefresh(ctx, pmode);

	hk3_update_refresh_mode(ctx, pmode, idle_vrefresh);

	dev_dbg(ctx->dev, "change to %u hz\n", vrefresh);
}

static void hk3_panel_idle_notification(struct exynos_panel *ctx,
		u32 display_id, u32 vrefresh, u32 idle_te_vrefresh)
{
	char event_string[64];
	char *envp[] = { event_string, NULL };
	struct drm_device *dev = ctx->bridge.dev;

	if (!dev) {
		dev_warn(ctx->dev, "%s: drm_device is null\n", __func__);
	} else {
		snprintf(event_string, sizeof(event_string),
			"PANEL_IDLE_ENTER=%u,%u,%u", display_id, vrefresh, idle_te_vrefresh);
		kobject_uevent_env(&dev->primary->kdev->kobj, KOBJ_CHANGE, envp);
	}
}

static void hk3_wait_one_vblank(struct exynos_panel *ctx)
{
	struct drm_crtc *crtc = NULL;

	if (ctx->exynos_connector.base.state)
		crtc = ctx->exynos_connector.base.state->crtc;

	DPU_ATRACE_BEGIN(__func__);
	if (crtc) {
		int ret = drm_crtc_vblank_get(crtc);

		if (!ret) {
			drm_crtc_wait_one_vblank(crtc);
			drm_crtc_vblank_put(crtc);
		} else {
			usleep_range(8350, 8500);
		}
	} else {
		usleep_range(8350, 8500);
	}
	DPU_ATRACE_END(__func__);
}

static void hk3_read_back_vreg(struct exynos_panel *ctx)
{
	struct hk3_panel *spanel = to_spanel(ctx);
	struct mipi_dsi_device *dsi = to_mipi_dsi_device(ctx->dev);
	char buf[HK3_VREG_PARAM_NUM] = {0};
	int ret;

	EXYNOS_DCS_BUF_ADD_SET(ctx, unlock_cmd_f0);
	EXYNOS_DCS_BUF_ADD_AND_FLUSH(ctx, 0xB0, 0x00, 0x31, 0xF4);
	ret = mipi_dsi_dcs_read(dsi, 0xF4, buf, HK3_VREG_PARAM_NUM);
	EXYNOS_DCS_BUF_ADD_SET_AND_FLUSH(ctx, lock_cmd_f0);
	if (ret != HK3_VREG_PARAM_NUM) {
		dev_warn(ctx->dev, "unable to read vreg setting (%d)\n", ret);
	} else {
		exynos_bin2hex(buf, HK3_VREG_PARAM_NUM,
			       spanel->hw_vreg, sizeof(spanel->hw_vreg));
		if (!strcmp(spanel->hw_vreg, HK3_VREG_STR(ctx)))
			dev_dbg(ctx->dev, "normal vreg: %s\n", spanel->hw_vreg);
		else
			dev_warn(ctx->dev, "abnormal vreg: %s (expect %s)\n",
				 spanel->hw_vreg, HK3_VREG_STR(ctx));
	}

	spanel->read_vreg = false;
}

static bool hk3_set_self_refresh(struct exynos_panel *ctx, bool enable)
{
	const struct exynos_panel_mode *pmode = ctx->current_mode;
	struct hk3_panel *spanel = to_spanel(ctx);
	u32 idle_vrefresh;

	dev_dbg(ctx->dev, "%s: %d\n", __func__, enable);

	if (unlikely(!pmode))
		return false;

	if (enable && spanel->read_vreg)
		hk3_read_back_vreg(ctx);

	/* self refresh is not supported in lp mode since that always makes use of early exit */
	if (pmode->exynos_mode.is_lp_mode) {
		/* set 1Hz while self refresh is active, otherwise clear it */
		ctx->panel_idle_vrefresh = enable ? 1 : 0;
		backlight_state_changed(ctx->bl);
		return false;
	}

	if (spanel->pending_temp_update && enable)
		hk3_update_disp_therm(ctx);

	idle_vrefresh = hk3_get_min_idle_vrefresh(ctx, pmode);

	if (pmode->idle_mode != IDLE_MODE_ON_SELF_REFRESH) {
		/*
		 * if idle mode is on inactivity, may need to update the target fps for auto mode,
		 * or switch to manual mode if idle should be disabled (idle_vrefresh=0)
		 */
		if ((pmode->idle_mode == IDLE_MODE_ON_INACTIVITY) &&
			(spanel->auto_mode_vrefresh != idle_vrefresh)) {
			hk3_update_refresh_mode(ctx, pmode, idle_vrefresh);
			return true;
		}
		return false;
	}

	if (!enable)
		idle_vrefresh = 0;

	/* if there's no change in idle state then skip cmds */
	if (ctx->panel_idle_vrefresh == idle_vrefresh)
		return false;

	DPU_ATRACE_BEGIN(__func__);
	hk3_update_refresh_mode(ctx, pmode, idle_vrefresh);

	if (idle_vrefresh) {
		const int vrefresh = drm_mode_vrefresh(&pmode->mode);

		hk3_panel_idle_notification(ctx, 0, vrefresh, 120);
	} else if (ctx->panel_need_handle_idle_exit) {
		/*
		 * after exit idle mode with fixed TE at non-120hz, TE may still keep at 120hz.
		 * If any layer that already be assigned to DPU that can't be handled at 120hz,
		 * panel_need_handle_idle_exit will be set then we need to wait one vblank to
		 * avoid underrun issue.
		 */
		dev_dbg(ctx->dev, "wait one vblank after exit idle\n");
		hk3_wait_one_vblank(ctx);
	}

	DPU_ATRACE_END(__func__);

	return true;
}

static void hk3_update_lhbm_hist_config(struct exynos_panel *ctx)
{
	struct hk3_panel *spanel = to_spanel(ctx);
	struct hk3_lhbm_ctl *ctl = &spanel->lhbm_ctl;
	const struct exynos_panel_mode *pmode = ctx->current_mode;
	const struct drm_display_mode *mode;
	int d = 766, r = 115;

	if (ctl->hist_roi_configured)
		return;

	if (!pmode) {
		dev_err(ctx->dev, "no current mode set\n");
		return;
	}
	mode = &pmode->mode;
	if (mode->hdisplay == 1008) {
		d = 575;
		r = 87;
	}
	if (!exynos_drm_connector_set_lhbm_hist(&ctx->exynos_connector,
		mode->hdisplay, mode->vdisplay, d, r)) {
		ctl->hist_roi_configured = true;
		dev_info(ctx->dev, "configure lhbm hist: %d %d %d %d\n",
			mode->hdisplay, mode->vdisplay, d, r);
	}
}

static int hk3_atomic_check(struct exynos_panel *ctx, struct drm_atomic_state *state)
{
	struct drm_connector *conn = &ctx->exynos_connector.base;
	struct drm_connector_state *new_conn_state = drm_atomic_get_new_connector_state(state, conn);
	struct drm_crtc_state *old_crtc_state, *new_crtc_state;
	struct hk3_panel *spanel = to_spanel(ctx);

	hk3_update_lhbm_hist_config(ctx);

	if (!ctx->current_mode || drm_mode_vrefresh(&ctx->current_mode->mode) == 120 ||
	    !new_conn_state || !new_conn_state->crtc)
		return 0;

	new_crtc_state = drm_atomic_get_new_crtc_state(state, new_conn_state->crtc);
	old_crtc_state = drm_atomic_get_old_crtc_state(state, new_conn_state->crtc);
	if (!old_crtc_state || !new_crtc_state || !new_crtc_state->active)
		return 0;

	if ((spanel->auto_mode_vrefresh && old_crtc_state->self_refresh_active) ||
	    !drm_atomic_crtc_effectively_active(old_crtc_state)) {
		struct drm_display_mode *mode = &new_crtc_state->adjusted_mode;

		/* set clock to max refresh rate on self refresh exit or resume due to early exit */
		mode->clock = mode->htotal * mode->vtotal * 120 / 1000;

		if (mode->clock != new_crtc_state->mode.clock) {
			new_crtc_state->mode_changed = true;
			dev_dbg(ctx->dev, "raise mode (%s) clock to 120hz on %s\n",
				mode->name,
				old_crtc_state->self_refresh_active ? "self refresh exit" : "resume");
		}
	} else if (old_crtc_state->active_changed &&
		   (old_crtc_state->adjusted_mode.clock != old_crtc_state->mode.clock)) {
		/* clock hacked in last commit due to self refresh exit or resume, undo that */
		new_crtc_state->mode_changed = true;
		new_crtc_state->adjusted_mode.clock = new_crtc_state->mode.clock;
		dev_dbg(ctx->dev, "restore mode (%s) clock after self refresh exit or resume\n",
			new_crtc_state->mode.name);
	}

	return 0;
}

static void hk3_write_display_mode(struct exynos_panel *ctx,
				   const struct drm_display_mode *mode)
{
	u8 val = HK3_WRCTRLD_BCTRL_BIT;

	if (IS_HBM_ON(ctx->hbm_mode))
		val |= HK3_WRCTRLD_HBM_BIT;

	if (ctx->hbm.local_hbm.enabled)
		val |= HK3_WRCTRLD_LOCAL_HBM_BIT;

	if (ctx->dimming_on)
		val |= HK3_WRCTRLD_DIMMING_BIT;

	dev_dbg(ctx->dev,
		"%s(wrctrld:0x%x, hbm: %s, dimming: %s local_hbm: %s)\n",
		__func__, val, IS_HBM_ON(ctx->hbm_mode) ? "on" : "off",
		ctx->dimming_on ? "on" : "off",
		ctx->hbm.local_hbm.enabled ? "on" : "off");

	EXYNOS_DCS_BUF_ADD_AND_FLUSH(ctx, MIPI_DCS_WRITE_CONTROL_DISPLAY, val);
}

#define HK3_OPR_VAL_LEN 2
#define HK3_MAX_OPR_VAL 0x3FF
/* Get OPR (on pixel ratio), the unit is percent */
static int hk3_get_opr(struct exynos_panel *ctx, u8 *opr)
{
	struct mipi_dsi_device *dsi = to_mipi_dsi_device(ctx->dev);
	u8 buf[HK3_OPR_VAL_LEN] = {0};
	u16 val;
	int ret;

	DPU_ATRACE_BEGIN(__func__);
	EXYNOS_DCS_WRITE_TABLE(ctx, unlock_cmd_f0);
	EXYNOS_DCS_WRITE_SEQ(ctx, 0xB0, 0x00, 0xE7, 0x91);
	ret = mipi_dsi_dcs_read(dsi, 0x91, buf, HK3_OPR_VAL_LEN);
	EXYNOS_DCS_WRITE_TABLE(ctx, lock_cmd_f0);
	DPU_ATRACE_END(__func__);

	if (ret != HK3_OPR_VAL_LEN) {
		dev_warn(ctx->dev, "Failed to read OPR (%d)\n", ret);
		return ret;
	}

	val = (buf[0] << 8) | buf[1];
	*opr = DIV_ROUND_CLOSEST(val * 100, HK3_MAX_OPR_VAL);
	dev_dbg(ctx->dev, "%s: %u (0x%X)\n", __func__, *opr, val);

	return 0;
}

#define HK3_ZA_THRESHOLD_OPR 80
static void hk3_update_za(struct exynos_panel *ctx)
{
	struct hk3_panel *spanel = to_spanel(ctx);
	bool enable_za = false;
	u8 opr;

	if ((spanel->hw_acl_setting > 0) && !spanel->force_za_off) {
		if (ctx->panel_rev != PANEL_REV_PROTO1) {
			enable_za = true;
		} else if (!hk3_get_opr(ctx, &opr)) {
			enable_za = (opr > HK3_ZA_THRESHOLD_OPR);
		} else {
			dev_warn(ctx->dev, "Unable to update za\n");
			return;
		}
	}

	if (spanel->hw_za_enabled != enable_za) {
		/* LP setting - 0x21 or 0x11: 7.5%, 0x00: off */
		u8 val = 0;

		EXYNOS_DCS_BUF_ADD_SET(ctx, unlock_cmd_f0);
		EXYNOS_DCS_BUF_ADD(ctx, 0xB0, 0x01, 0x6C, 0x92);
		if (enable_za)
			val = (ctx->panel_rev == PANEL_REV_PROTO1) ? 0x21 : 0x11;
		EXYNOS_DCS_BUF_ADD(ctx, 0x92, val);
		EXYNOS_DCS_BUF_ADD_SET_AND_FLUSH(ctx, lock_cmd_f0);

		spanel->hw_za_enabled = enable_za;
		dev_info(ctx->dev, "%s: %s\n", __func__, enable_za ? "on" : "off");
	}
}

#define HK3_ACL_ZA_THRESHOLD_DBV_P1_0 3917
#define HK3_ACL_ZA_THRESHOLD_DBV_P1_1 3781
#define HK3_ACL_ENHANCED_THRESHOLD_DBV 3865
#define HK3_ACL_NORMAL_THRESHOLD_DBV_1 3570
#define HK3_ACL_NORMAL_THRESHOLD_DBV_2 3963

#define HK3_ACL_SETTING_EVT_17 0x03
#define HK3_ACL_SETTING_EVT_12 0x02
#define HK3_ACL_SETTING_EVT_7p5 0x01
#define HK3_ACL_SETTING_PROTO_5 0x01
#define HK3_ACL_SETTING_PROTO_7p5 0x02

/* updated za when acl mode changed */
static void hk3_set_acl_mode(struct exynos_panel *ctx, enum exynos_acl_mode mode)
{
	struct hk3_panel *spanel = to_spanel(ctx);
	u16 dbv_th = 0;
	u8 setting = 0;
	bool enable_acl = false;
	/*
	 * ACL mode and setting:
	 *
	 * P1.0
	 *    NORMAL/ENHANCED- 5% (0x01)
	 * P1.1
	 *    NORMAL/ENHANCED- 7.5% (0x02)
	 *
	 * EVT1 and later
	 *    ENHANCED   - 17%  (0x03)
	 *    NORMAL     - 12%  (0x02)
	 *               - 7.5% (0x01)
	 *
	 * Set 0x00 to disable it
	 */
	if (ctx->panel_rev == PANEL_REV_PROTO1) {
		dbv_th = HK3_ACL_ZA_THRESHOLD_DBV_P1_0;
		setting = HK3_ACL_SETTING_PROTO_5;
	} else if (ctx->panel_rev == PANEL_REV_PROTO1_1) {
		dbv_th = HK3_ACL_ZA_THRESHOLD_DBV_P1_1;
		setting = HK3_ACL_SETTING_PROTO_7p5;
	} else {
		if (mode == ACL_ENHANCED) {
			dbv_th = HK3_ACL_ENHANCED_THRESHOLD_DBV;
			setting = HK3_ACL_SETTING_EVT_17;
		} else if (mode == ACL_NORMAL) {
			if (spanel->hw_dbv >= HK3_ACL_NORMAL_THRESHOLD_DBV_1 &&
				spanel->hw_dbv < HK3_ACL_NORMAL_THRESHOLD_DBV_2) {
				dbv_th = HK3_ACL_NORMAL_THRESHOLD_DBV_1;
				setting = HK3_ACL_SETTING_EVT_7p5;
			} else if (spanel->hw_dbv >= HK3_ACL_NORMAL_THRESHOLD_DBV_2) {
				dbv_th = HK3_ACL_NORMAL_THRESHOLD_DBV_2;
				setting = HK3_ACL_SETTING_EVT_12;
			}
		}
	}

	enable_acl = (spanel->hw_dbv >= dbv_th && IS_HBM_ON(ctx->hbm_mode) && mode != ACL_OFF);
	if (enable_acl == false)
		setting = 0;

	if (spanel->hw_acl_setting != setting) {
		EXYNOS_DCS_WRITE_SEQ(ctx, 0x55, setting);
		spanel->hw_acl_setting = setting;
		dev_dbg(ctx->dev, "%s: %d\n", __func__, setting);
		/* Keep ZA off after EVT1 */
		if (ctx->panel_rev < PANEL_REV_EVT1)
			hk3_update_za(ctx);
	}
}

static int hk3_set_brightness(struct exynos_panel *ctx, u16 br)
{
	int ret;
	u16 brightness;
	struct hk3_panel *spanel = to_spanel(ctx);

	if (ctx->current_mode->exynos_mode.is_lp_mode) {
		const struct exynos_panel_funcs *funcs;

		/* don't stay at pixel-off state in AOD, or black screen is possibly seen */
		if (spanel->is_pixel_off) {
			EXYNOS_DCS_WRITE_SEQ(ctx, MIPI_DCS_ENTER_NORMAL_MODE);
			spanel->is_pixel_off = false;
		}
		funcs = ctx->desc->exynos_panel_func;
		if (funcs && funcs->set_binned_lp)
			funcs->set_binned_lp(ctx, br);
		return 0;
	}

	/* Use pixel off command instead of setting DBV 0 */
	if (!br) {
		if (!spanel->is_pixel_off) {
			EXYNOS_DCS_WRITE_TABLE(ctx, pixel_off);
			spanel->is_pixel_off = true;
			dev_dbg(ctx->dev, "%s: pixel off instead of dbv 0\n", __func__);
		}
		return 0;
	} else if (br && spanel->is_pixel_off) {
		EXYNOS_DCS_WRITE_SEQ(ctx, MIPI_DCS_ENTER_NORMAL_MODE);
		spanel->is_pixel_off = false;
	}

	brightness = (br & 0xff) << 8 | br >> 8;
	ret = exynos_dcs_set_brightness(ctx, brightness);
	if (!ret) {
		spanel->hw_dbv = br;
		hk3_set_acl_mode(ctx, ctx->acl_mode);
	}

	return ret;
}

static const struct exynos_dsi_cmd hk3_display_on_cmds[] = {
	EXYNOS_DSI_CMD0(unlock_cmd_f0),
	EXYNOS_DSI_CMD0(sync_begin),
	/* AMP type change (return) */
	EXYNOS_DSI_CMD_SEQ(0xB0, 0x00, 0x4F, 0xF4),
	EXYNOS_DSI_CMD_SEQ(0xF4, 0x70),
	/* Vreg = 7.1V (return) */
	EXYNOS_DSI_CMD_SEQ(0xB0, 0x00, 0x31, 0xF4),
	EXYNOS_DSI_CMD_SEQ_REV(PANEL_REV_GE(PANEL_REV_DVT1), 0xF4, 0x1A, 0x1A, 0x1A, 0x1A, 0x1A),
	EXYNOS_DSI_CMD_SEQ_REV(PANEL_REV_LT(PANEL_REV_DVT1), 0xF4, 0x1B, 0x1B, 0x1B, 0x1B, 0x1B),
	EXYNOS_DSI_CMD0(sync_end),
	EXYNOS_DSI_CMD0(lock_cmd_f0),

	EXYNOS_DSI_CMD_SEQ(MIPI_DCS_SET_DISPLAY_ON),
};
static DEFINE_EXYNOS_CMD_SET(hk3_display_on);

static const struct exynos_dsi_cmd hk3_display_off_cmds[] = {
	EXYNOS_DSI_CMD_SEQ(MIPI_DCS_SET_DISPLAY_OFF),

	EXYNOS_DSI_CMD0(unlock_cmd_f0),
	EXYNOS_DSI_CMD0(sync_begin),
	/* AMP type change */
	EXYNOS_DSI_CMD_SEQ(0xB0, 0x00, 0x4F, 0xF4),
	EXYNOS_DSI_CMD_SEQ(0xF4, 0x50),
	/* Vreg = 4.5 */
	EXYNOS_DSI_CMD_SEQ(0xB0, 0x00, 0x31, 0xF4),
	EXYNOS_DSI_CMD_SEQ(0xF4, 0x00, 0x00, 0x00, 0x00, 0x00),
	EXYNOS_DSI_CMD0(sync_end),
	EXYNOS_DSI_CMD0(lock_cmd_f0),
};
static DEFINE_EXYNOS_CMD_SET(hk3_display_off);

static unsigned int hk3_get_te_usec(struct exynos_panel *ctx,
				    const struct exynos_panel_mode *pmode)
{
	struct hk3_panel *spanel = to_spanel(ctx);

	if (spanel->hw_vrefresh != 60)
		return pmode->exynos_mode.te_usec;
	else
		return (test_bit(FEAT_OP_NS, spanel->feat) ? HK3_TE_USEC_60HZ_NS :
							     HK3_TE_USEC_60HZ_HS);
}

static u32 hk3_get_te_width_usec(u32 vrefresh, bool is_ns)
{
	/* TODO: update this line if supporting 30 Hz normal mode in the future */
	if (vrefresh == 30)
		return HK3_TE_USEC_AOD;
	else if (vrefresh == 120)
		return HK3_TE_USEC_120HZ;
	else
		return is_ns ? HK3_TE_USEC_60HZ_NS : HK3_TE_USEC_60HZ_HS;
}

static void hk3_wait_for_vsync_done(struct exynos_panel *ctx, u32 vrefresh, bool is_ns)
{
	u32 te_width_us = hk3_get_te_width_usec(vrefresh, is_ns);

	dev_dbg(ctx->dev, "%s: %dhz\n", __func__, vrefresh);

	DPU_ATRACE_BEGIN(__func__);
	exynos_panel_wait_for_vsync_done(ctx, te_width_us,
		EXYNOS_VREFRESH_TO_PERIOD_USEC(vrefresh));
	/* add 1ms tolerance */
	exynos_panel_msleep(1);
	DPU_ATRACE_END(__func__);
}

/**
 * hk3_wait_for_vsync_done_changeable - wait for finishing vsync for changeable TE to avoid
 * fake TE at transition from fixed TE to changeable TE.
 * @ctx: panel struct
 * @vrefresh: current refresh rate
 */
static void hk3_wait_for_vsync_done_changeable(struct exynos_panel *ctx, u32 vrefresh, bool is_ns)
{
	int i = 0;
	const int timeout = 5;
	u32 te_width_us = hk3_get_te_width_usec(vrefresh, is_ns);

	while (i++ < timeout) {
		ktime_t t;
		s64 delta_us;
		int period_us = EXYNOS_VREFRESH_TO_PERIOD_USEC(vrefresh);

		exynos_panel_wait_for_vblank(ctx);
		t = ktime_get();
		exynos_panel_wait_for_vblank(ctx);
		delta_us = ktime_us_delta(ktime_get(), t);
		if (abs(delta_us - period_us) < HK3_TE_PERIOD_DELTA_TOLERANCE_USEC)
			break;
	}
	if (i >= timeout)
		dev_warn(ctx->dev, "timeout of waiting for changeable TE @ %d Hz\n", vrefresh);
	usleep_range(te_width_us, te_width_us + 10);
}

static bool hk3_is_peak_vrefresh(u32 vrefresh, bool is_ns)
{
	return (is_ns && vrefresh == 60) || (!is_ns && vrefresh == 120);
}

static void hk3_set_lp_mode(struct exynos_panel *ctx, const struct exynos_panel_mode *pmode)
{
	struct hk3_panel *spanel = to_spanel(ctx);
	const u16 brightness = exynos_panel_get_brightness(ctx);
	bool is_changeable_te = !test_bit(FEAT_EARLY_EXIT, spanel->feat);
	bool is_ns = test_bit(FEAT_OP_NS, spanel->feat);
	bool panel_enabled = is_panel_enabled(ctx);
	u32 vrefresh = panel_enabled ? spanel->hw_vrefresh : 60;

	dev_dbg(ctx->dev, "%s: panel: %s\n", __func__, panel_enabled ? "ON" : "OFF");

	DPU_ATRACE_BEGIN(__func__);

	hk3_disable_panel_feat(ctx, pmode, vrefresh);
	if (panel_enabled)  {
		/* init sequence has sent display-off command already */
		if (!hk3_is_peak_vrefresh(vrefresh, is_ns) && is_changeable_te)
			hk3_wait_for_vsync_done_changeable(ctx, vrefresh, is_ns);
		else
			hk3_wait_for_vsync_done(ctx, vrefresh, is_ns);
		exynos_panel_send_cmd_set(ctx, &hk3_display_off_cmd_set);
	}
	hk3_wait_for_vsync_done(ctx, vrefresh, false);

	EXYNOS_DCS_BUF_ADD_SET_AND_FLUSH(ctx, aod_on);
	exynos_panel_set_binned_lp(ctx, brightness);
	EXYNOS_DCS_BUF_ADD_SET(ctx, unlock_cmd_f0);
	/* Fixed TE: sync on */
	EXYNOS_DCS_BUF_ADD(ctx, 0xB9, 0x51);
	/* Default TE pulse width 693us */
	EXYNOS_DCS_BUF_ADD(ctx, 0xB0, 0x00, 0x08, 0xB9);
	EXYNOS_DCS_BUF_ADD(ctx, 0xB9, 0x0B, 0xE0, 0x00, 0x2F, 0x0B, 0xE0, 0x00, 0x2F);
	/* Frequency set for AOD */
	EXYNOS_DCS_BUF_ADD(ctx, 0xB0, 0x00, 0x02, 0xB9);
	EXYNOS_DCS_BUF_ADD(ctx, 0xB9, 0x00);
	/* Auto frame insertion: 1Hz */
	EXYNOS_DCS_BUF_ADD(ctx, 0xB0, 0x00, 0x18, 0xBD);
	EXYNOS_DCS_BUF_ADD(ctx, 0xBD, 0x04, 0x00, 0x74);
	EXYNOS_DCS_BUF_ADD(ctx, 0xB0, 0x00, 0xB8, 0xBD);
	EXYNOS_DCS_BUF_ADD(ctx, 0xBD, 0x00, 0x08);
	EXYNOS_DCS_BUF_ADD(ctx, 0xB0, 0x00, 0xC8, 0xBD);
	EXYNOS_DCS_BUF_ADD(ctx, 0xBD, 0x03);
	EXYNOS_DCS_BUF_ADD(ctx, 0xBD, 0xA7);
	/* Enable early exit */
	EXYNOS_DCS_BUF_ADD(ctx, 0xB0, 0x00, 0xE8, 0xBD);
	EXYNOS_DCS_BUF_ADD(ctx, 0xBD, 0x00);
	EXYNOS_DCS_BUF_ADD(ctx, 0xB0, 0x00, 0x10, 0xBD);
	EXYNOS_DCS_BUF_ADD(ctx, 0xBD, 0x22);
	EXYNOS_DCS_BUF_ADD(ctx, 0xB0, 0x00, 0x82, 0xBD);
	EXYNOS_DCS_BUF_ADD(ctx, 0xBD, 0x22, 0x22, 0x22, 0x22);
	EXYNOS_DCS_BUF_ADD_SET(ctx, freq_update);
	EXYNOS_DCS_BUF_ADD_SET_AND_FLUSH(ctx, lock_cmd_f0);
	exynos_panel_send_cmd_set(ctx, &hk3_display_on_cmd_set);

	spanel->hw_vrefresh = 30;
	spanel->read_vreg = true;

	DPU_ATRACE_END(__func__);

	dev_info(ctx->dev, "enter %dhz LP mode\n", drm_mode_vrefresh(&pmode->mode));
}

static void hk3_set_nolp_mode(struct exynos_panel *ctx,
			      const struct exynos_panel_mode *pmode)
{
	struct hk3_panel *spanel = to_spanel(ctx);

	dev_dbg(ctx->dev, "%s\n", __func__);

	DPU_ATRACE_BEGIN(__func__);

	EXYNOS_DCS_BUF_ADD_SET(ctx, unlock_cmd_f0);
	/* manual mode */
	EXYNOS_DCS_BUF_ADD(ctx, 0xBD, 0x21);
	/* Changeable TE is a must to ensure command sync */
	EXYNOS_DCS_BUF_ADD(ctx, 0xB9, 0x04);
	/* Changeable TE width setting and frequency */
	EXYNOS_DCS_BUF_ADD(ctx, 0xB0, 0x00, 0x04, 0xB9);
	/* width 693us in AOD mode */
	EXYNOS_DCS_BUF_ADD(ctx, 0xB9, 0x0B, 0xE0, 0x00, 0x2F);
	/* AOD 30Hz */
	EXYNOS_DCS_BUF_ADD(ctx, 0xB0, 0x00, 0x01, 0x60);
	EXYNOS_DCS_BUF_ADD(ctx, 0x60, 0x00);
	EXYNOS_DCS_BUF_ADD_SET(ctx, freq_update);
	EXYNOS_DCS_BUF_ADD_SET_AND_FLUSH(ctx, lock_cmd_f0);
	spanel->hw_idle_vrefresh = 0;

	hk3_wait_for_vsync_done(ctx, 30, false);
	exynos_panel_send_cmd_set(ctx, &hk3_display_off_cmd_set);

	hk3_wait_for_vsync_done(ctx, 30, false);
	EXYNOS_DCS_BUF_ADD_SET(ctx, unlock_cmd_f0);
	/* disabling AOD low Mode is a must before aod-off */
	EXYNOS_DCS_BUF_ADD(ctx, 0xB0, 0x00, 0x52, 0x94);
	EXYNOS_DCS_BUF_ADD(ctx, 0x94, 0x00);
	EXYNOS_DCS_BUF_ADD_SET(ctx, lock_cmd_f0);
	EXYNOS_DCS_BUF_ADD_SET_AND_FLUSH(ctx, aod_off);
	hk3_set_panel_feat(ctx, drm_mode_vrefresh(&pmode->mode),
		spanel->auto_mode_vrefresh, spanel->feat, is_vrr_mode(pmode), true);
	/* backlight control and dimming */
	hk3_write_display_mode(ctx, &pmode->mode);
	hk3_change_frequency(ctx, pmode);
	exynos_panel_send_cmd_set(ctx, &hk3_display_on_cmd_set);
	spanel->read_vreg = true;

	DPU_ATRACE_END(__func__);

	dev_info(ctx->dev, "exit LP mode\n");
}

static const struct exynos_dsi_cmd hk3_init_cmds[] = {
	EXYNOS_DSI_CMD_SEQ_DELAY(10, MIPI_DCS_EXIT_SLEEP_MODE),

	EXYNOS_DSI_CMD0(unlock_cmd_f0),
	/* Delete Toggle */
	EXYNOS_DSI_CMD_SEQ_REV(PANEL_REV_LT(PANEL_REV_EVT1_1), 0xB0, 0x00, 0x58, 0x94),
	EXYNOS_DSI_CMD_SEQ_REV(PANEL_REV_LT(PANEL_REV_EVT1_1), 0x94, 0x0B, 0xF0, 0x0B, 0xF0),
	/* AMP type change */
	EXYNOS_DSI_CMD_SEQ(0xB0, 0x00, 0x4F, 0xF4),
	EXYNOS_DSI_CMD_SEQ(0xF4, 0x50),
	/* VREG 4.5V */
	EXYNOS_DSI_CMD_SEQ(0xB0, 0x00, 0x31, 0xF4),
	EXYNOS_DSI_CMD_SEQ(0xF4, 0x00, 0x00, 0x00, 0x00, 0x00),
	EXYNOS_DSI_CMD(lock_cmd_f0, 110),
	/* Enable TE*/
	EXYNOS_DSI_CMD_SEQ(MIPI_DCS_SET_TEAR_ON),

	EXYNOS_DSI_CMD0(unlock_cmd_f0),
	/* AOD Transition Set */
	EXYNOS_DSI_CMD_SEQ_REV(PANEL_REV_LT(PANEL_REV_DVT1), 0xB0, 0x00, 0x03, 0xBB),
	EXYNOS_DSI_CMD_SEQ_REV(PANEL_REV_LT(PANEL_REV_DVT1), 0xBB, 0x41),

	/* TSP SYNC Enable (Auto Set) */
	EXYNOS_DSI_CMD_SEQ(0xB0, 0x00, 0x3C, 0xB9),
	EXYNOS_DSI_CMD_SEQ(0xB9, 0x19, 0x09),

	/* FFC: off, 165MHz, MIPI Speed 1368 Mbps */
	EXYNOS_DSI_CMD_SEQ(0xB0, 0x00, 0x36, 0xC5),
	EXYNOS_DSI_CMD_SEQ(0xC5, 0x10, 0x10, 0x50, 0x05, 0x4D, 0x31, 0x40, 0x00,
				 0x40, 0x00, 0x40, 0x00, 0x4D, 0x31, 0x40, 0x00,
				 0x40, 0x00, 0x40, 0x00, 0x4D, 0x31, 0x40, 0x00,
				 0x40, 0x00, 0x40, 0x00, 0x4D, 0x31, 0x40, 0x00,
				 0x40, 0x00, 0x40, 0x00),

	/* TE width setting */
	EXYNOS_DSI_CMD_SEQ(0xB0, 0x00, 0x04, 0xB9),
	EXYNOS_DSI_CMD_SEQ(0xB9, 0x0B, 0xBB, 0x00, 0x2F, /* changeable TE */
			   0x0B, 0xBB, 0x00, 0x2F, 0x0B, 0xBB, 0x00, 0x2F), /* fixed TE */

	/* enable OPEC (auto still IMG detect off) */
	EXYNOS_DSI_CMD_SEQ_REV(PANEL_REV_LT(PANEL_REV_MP), 0xB0, 0x00, 0x1D, 0x63),
	EXYNOS_DSI_CMD_SEQ_REV(PANEL_REV_LT(PANEL_REV_MP), 0x63, 0x02, 0x18),

	/* PMIC Fast Discharge off */
	EXYNOS_DSI_CMD_SEQ(0xB0, 0x00, 0x18, 0xB1),
	EXYNOS_DSI_CMD_SEQ(0xB1, 0x55, 0x01),
	EXYNOS_DSI_CMD_SEQ(0xB0, 0x00, 0x13, 0xB1),
	EXYNOS_DSI_CMD_SEQ(0xB1, 0x80),

	EXYNOS_DSI_CMD0(freq_update),
	EXYNOS_DSI_CMD0(lock_cmd_f0),
	/* CASET: 1343 */
	EXYNOS_DSI_CMD_SEQ(MIPI_DCS_SET_COLUMN_ADDRESS, 0x00, 0x00, 0x05, 0x3F),
	/* PASET: 2991 */
	EXYNOS_DSI_CMD_SEQ(MIPI_DCS_SET_PAGE_ADDRESS, 0x00, 0x00, 0x0B, 0xAF),
};
static DEFINE_EXYNOS_CMD_SET(hk3_init);

static const struct exynos_dsi_cmd hk3_ns_gamma_fix_cmds[] = {
	EXYNOS_DSI_CMD0(unlock_cmd_f0),
	EXYNOS_DSI_CMD_SEQ(0xB0, 0x02, 0x3F, 0xCB),
	EXYNOS_DSI_CMD_SEQ(0xCB, 0x0A),
	EXYNOS_DSI_CMD_SEQ(0xB0, 0x02, 0x45, 0xCB),
	EXYNOS_DSI_CMD_SEQ(0xCB, 0x0A),
	EXYNOS_DSI_CMD0(freq_update),
	EXYNOS_DSI_CMD0(lock_cmd_f0),
};
static DEFINE_EXYNOS_CMD_SET(hk3_ns_gamma_fix);

static void hk3_lhbm_luminance_opr_setting(struct exynos_panel *ctx)
{
	struct hk3_panel *spanel = to_spanel(ctx);
	bool is_ns_mode = test_bit(FEAT_OP_NS, spanel->feat);

	EXYNOS_DCS_BUF_ADD_SET(ctx, unlock_cmd_f0);
	EXYNOS_DCS_BUF_ADD(ctx, 0xB0, 0x02, 0xF9, 0x95);
	/* DBV setting */
	EXYNOS_DCS_BUF_ADD(ctx, 0x95, 0x00, 0x40, 0x0C, 0x01, 0x90, 0x33, 0x06, 0x60,
				0xCC, 0x11, 0x92, 0x7F);
	EXYNOS_DCS_BUF_ADD(ctx, 0x71, 0xC6, 0x00, 0x00, 0x19);
	/* 120Hz base (HS) offset */
	EXYNOS_DCS_BUF_ADD(ctx, 0x6C, 0x9C, 0x9F, 0x59, 0x58, 0x50, 0x2F, 0x2B, 0x2E);
	EXYNOS_DCS_BUF_ADD(ctx, 0x71, 0xC6, 0x00, 0x00, 0x6A);
	/* 60Hz base (NS) offset */
	EXYNOS_DCS_BUF_ADD(ctx, 0x6C, 0xA0, 0xA7, 0x57, 0x5C, 0x52, 0x37, 0x37, 0x40);

	/* Target frequency */
	EXYNOS_DCS_BUF_ADD(ctx, 0x60, is_ns_mode ? 0x18 : 0x00);
	EXYNOS_DCS_BUF_ADD_SET(ctx, freq_update);
	/* Opposite setting of target frequency */
	EXYNOS_DCS_BUF_ADD(ctx, 0x60, is_ns_mode ? 0x00 : 0x18);
	EXYNOS_DCS_BUF_ADD_SET(ctx, freq_update);
	/* Target frequency */
	EXYNOS_DCS_BUF_ADD(ctx, 0x60, is_ns_mode ? 0x18 : 0x00);
	EXYNOS_DCS_BUF_ADD_SET(ctx, freq_update);
	EXYNOS_DCS_BUF_ADD_SET_AND_FLUSH(ctx, lock_cmd_f0);
}

static void hk3_negative_field_setting(struct exynos_panel *ctx)
{
	/* all settings will take effect in AOD mode automatically */
	EXYNOS_DCS_BUF_ADD_SET(ctx, unlock_cmd_f0);
	/* Vint -3V */
	EXYNOS_DCS_BUF_ADD(ctx, 0xB0, 0x00, 0x21, 0xF4);
	EXYNOS_DCS_BUF_ADD(ctx, 0xF4, 0x1E);
	/* Vaint -4V */
	EXYNOS_DCS_BUF_ADD(ctx, 0xB0, 0x00, 0x69, 0xF4);
	EXYNOS_DCS_BUF_ADD(ctx, 0xF4, 0x78);
	/* VGL -8V */
	EXYNOS_DCS_BUF_ADD(ctx, 0xB0, 0x00, 0x17, 0xF4);
	EXYNOS_DCS_BUF_ADD(ctx, 0xF4, 0x1E);
	EXYNOS_DCS_BUF_ADD_SET(ctx, freq_update);
	EXYNOS_DCS_BUF_ADD_SET_AND_FLUSH(ctx, lock_cmd_f0);
}

static int hk3_enable(struct drm_panel *panel)
{
	struct exynos_panel *ctx = container_of(panel, struct exynos_panel, panel);
	const struct exynos_panel_mode *pmode = ctx->current_mode;
	const struct drm_display_mode *mode;
	struct hk3_panel *spanel = to_spanel(ctx);
	const bool needs_reset = !is_panel_enabled(ctx);
	bool is_ns = needs_reset ? false : test_bit(FEAT_OP_NS, spanel->feat);
	struct drm_dsc_picture_parameter_set pps_payload;
	bool is_fhd;
	u32 vrefresh;

	if (!pmode) {
		dev_err(ctx->dev, "no current mode set\n");
		return -EINVAL;
	}
	mode = &pmode->mode;
	is_fhd = mode->hdisplay == 1008;
	vrefresh = drm_mode_vrefresh(mode);

	dev_info(ctx->dev, "%s (%s)\n", __func__, is_fhd ? "fhd" : "wqhd");

	DPU_ATRACE_BEGIN(__func__);

	if (needs_reset)
		exynos_panel_reset(ctx);

	if (ctx->mode_in_progress == MODE_RES_IN_PROGRESS) {
		u32 te_width_us = hk3_get_te_width_usec(vrefresh, is_ns);

		exynos_panel_wait_for_vsync_done(ctx, te_width_us,
			EXYNOS_VREFRESH_TO_PERIOD_USEC(vrefresh));
	} else if (ctx->mode_in_progress == MODE_RES_AND_RR_IN_PROGRESS) {
		u32 te_width_us = hk3_get_te_width_usec(ctx->last_rr, is_ns);

		exynos_panel_wait_for_vsync_done(ctx, te_width_us,
			EXYNOS_VREFRESH_TO_PERIOD_USEC(ctx->last_rr));
	}
	PANEL_SEQ_LABEL_BEGIN("init");
	/* DSC related configuration */
	drm_dsc_pps_payload_pack(&pps_payload,
				 is_fhd ? &fhd_pps_config : &wqhd_pps_config);
	EXYNOS_DCS_WRITE_SEQ(ctx, 0x9D, 0x01);
	EXYNOS_PPS_WRITE_BUF(ctx, &pps_payload);

	if (needs_reset) {
		exynos_panel_send_cmd_set(ctx, &hk3_init_cmd_set);
		if (ctx->panel_rev == PANEL_REV_PROTO1)
			hk3_lhbm_luminance_opr_setting(ctx);
		if (ctx->panel_rev >= PANEL_REV_DVT1)
			hk3_negative_field_setting(ctx);

		spanel->is_pixel_off = false;
		ctx->dsi_hs_clk = MIPI_DSI_FREQ_DEFAULT;
	}
	PANEL_SEQ_LABEL_END("init");

	EXYNOS_DCS_BUF_ADD_SET(ctx, unlock_cmd_f0);
	EXYNOS_DCS_BUF_ADD(ctx, 0xC3, is_fhd ? 0x0D : 0x0C);
	/* 8/10bit config for QHD/FHD */
	EXYNOS_DCS_BUF_ADD(ctx, 0xB0, 0x00, 0x01, 0xF2);
	EXYNOS_DCS_BUF_ADD(ctx, 0xF2, is_fhd ? 0x81 : 0x01);
	EXYNOS_DCS_BUF_ADD_SET_AND_FLUSH(ctx, lock_cmd_f0);

	if (needs_reset && spanel->material == MATERIAL_E7_DOE)
		exynos_panel_send_cmd_set(ctx, &hk3_ns_gamma_fix_cmd_set);

	if (pmode->exynos_mode.is_lp_mode) {
		hk3_set_lp_mode(ctx, pmode);
	} else {
<<<<<<< HEAD
		u32 vrefresh = drm_mode_vrefresh(mode);
		bool is_ns = needs_reset ? false : test_bit(FEAT_OP_NS, spanel->feat);

=======
>>>>>>> 41150038
		hk3_update_panel_feat(ctx, pmode, true);
		hk3_write_display_mode(ctx, mode); /* dimming and HBM */
		hk3_change_frequency(ctx, pmode);

		if (needs_reset || (ctx->panel_state == PANEL_STATE_BLANK)) {
			hk3_wait_for_vsync_done(ctx, needs_reset ? 60 : vrefresh, is_ns);
			exynos_panel_send_cmd_set(ctx, &hk3_display_on_cmd_set);
			spanel->read_vreg = true;
		}
	}

	spanel->lhbm_ctl.hist_roi_configured = false;

	DPU_ATRACE_END(__func__);

	return 0;
}

static int hk3_disable(struct drm_panel *panel)
{
	struct exynos_panel *ctx = container_of(panel, struct exynos_panel, panel);
	struct hk3_panel *spanel = to_spanel(ctx);
	u32 vrefresh = spanel->hw_vrefresh;
	int ret;

	dev_info(ctx->dev, "%s\n", __func__);

	/* skip disable sequence if going through RRS */
	if (ctx->mode_in_progress == MODE_RES_IN_PROGRESS ||
	    ctx->mode_in_progress == MODE_RES_AND_RR_IN_PROGRESS) {
		dev_dbg(ctx->dev, "%s: RRS in progress, skip\n", __func__);
		return 0;
	}

	ret = exynos_panel_disable(panel);
	if (ret)
		return ret;

	hk3_disable_panel_feat(ctx, ctx->current_mode, 60);
	/*
	 * can't get crtc pointer here, fallback to sleep. hk3_disable_panel_feat() sends freq
	 * update command to trigger early exit if auto mode is enabled before, waiting for one
	 * frame (for either auto or manual mode) should be sufficient to make sure the previous
	 * commands become effective.
	 */
	exynos_panel_msleep(EXYNOS_VREFRESH_TO_PERIOD_USEC(vrefresh) / 1000 + 1);

	exynos_panel_send_cmd_set(ctx, &hk3_display_off_cmd_set);
	exynos_panel_msleep(20);
	if (ctx->panel_state == PANEL_STATE_OFF)
		EXYNOS_DCS_WRITE_SEQ_DELAY(ctx, 100, MIPI_DCS_ENTER_SLEEP_MODE);

	/* panel register state gets reset after disabling hardware */
	bitmap_clear(spanel->hw_feat, 0, FEAT_MAX);
	spanel->hw_vrefresh = 60;
	spanel->hw_idle_vrefresh = 0;
	spanel->hw_acl_setting = 0;
	spanel->hw_za_enabled = false;
	spanel->hw_dbv = 0;

	return 0;
}

/*
 * 120hz auto mode takes at least 2 frames to start lowering refresh rate in addition to
 * time to next vblank. Use just over 2 frames time to consider worst case scenario
 */
#define EARLY_EXIT_THRESHOLD_US 17000

/**
 * hk3_update_idle_state - update panel auto frame insertion state
 * @ctx: panel struct
 *
 * - update timestamp of switching to manual mode in case its been a while since the
 *   last frame update and auto mode may have started to lower refresh rate.
 * - trigger early exit by command if it's changeable TE and no switching delay, which
 *   could result in fast 120 Hz boost and seeing 120 Hz TE earlier, otherwise disable
 *   auto refresh mode to avoid lowering frequency too fast.
 */
static void hk3_update_idle_state(struct exynos_panel *ctx)
{
	s64 delta_us;
	struct hk3_panel *spanel = to_spanel(ctx);

	ctx->panel_idle_vrefresh = 0;
	if (!test_bit(FEAT_FRAME_AUTO, spanel->feat))
		return;

	delta_us = ktime_us_delta(ktime_get(), ctx->last_commit_ts);
	if (delta_us < EARLY_EXIT_THRESHOLD_US) {
		dev_dbg(ctx->dev, "skip early exit. %lldus since last commit\n",
			delta_us);
		return;
	}

	/* triggering early exit causes a switch to 120hz */
	ctx->last_mode_set_ts = ktime_get();

	DPU_ATRACE_BEGIN(__func__);

	if (!ctx->idle_delay_ms && spanel->force_changeable_te) {
		dev_dbg(ctx->dev, "sending early exit out cmd\n");
		EXYNOS_DCS_BUF_ADD_SET(ctx, unlock_cmd_f0);
		EXYNOS_DCS_BUF_ADD_SET(ctx, freq_update);
		EXYNOS_DCS_BUF_ADD_SET_AND_FLUSH(ctx, lock_cmd_f0);
	} else {
		/* turn off auto mode to prevent panel from lowering frequency too fast */
		hk3_update_refresh_mode(ctx, ctx->current_mode, 0);
	}

	DPU_ATRACE_END(__func__);
}

static void hk3_commit_done(struct exynos_panel *ctx)
{
	struct hk3_panel *spanel = to_spanel(ctx);

	if (ctx->current_mode->exynos_mode.is_lp_mode)
		return;

	/* skip idle update if going through RRS */
	if (ctx->mode_in_progress == MODE_RES_IN_PROGRESS ||
	    ctx->mode_in_progress == MODE_RES_AND_RR_IN_PROGRESS) {
		dev_dbg(ctx->dev, "%s: RRS in progress, skip\n", __func__);
		return;
	}

	hk3_update_idle_state(ctx);

	hk3_update_za(ctx);

	if (spanel->pending_temp_update)
		hk3_update_disp_therm(ctx);
}

static void hk3_set_hbm_mode(struct exynos_panel *ctx,
			     enum exynos_hbm_mode mode)
{
	struct hk3_panel *spanel = to_spanel(ctx);
	const struct exynos_panel_mode *pmode = ctx->current_mode;

	if (mode == ctx->hbm_mode)
		return;

	if (unlikely(!pmode))
		return;

	ctx->hbm_mode = mode;

	if (IS_HBM_ON(mode)) {
		set_bit(FEAT_HBM, spanel->feat);
		/* enforce IRC on for factory builds */
#ifndef PANEL_FACTORY_BUILD
		if (mode == HBM_ON_IRC_ON)
			clear_bit(ctx->panel_rev >= PANEL_REV_EVT1 ?
				  FEAT_IRC_Z_MODE : FEAT_IRC_OFF, spanel->feat);
		else
			set_bit(ctx->panel_rev >= PANEL_REV_EVT1 ?
				FEAT_IRC_Z_MODE : FEAT_IRC_OFF, spanel->feat);
#endif
	} else {
		clear_bit(FEAT_HBM, spanel->feat);
		clear_bit(ctx->panel_rev >= PANEL_REV_EVT1 ?
			  FEAT_IRC_Z_MODE : FEAT_IRC_OFF, spanel->feat);
	}

	if (ctx->panel_state == PANEL_STATE_NORMAL) {
		if (!IS_HBM_ON(mode))
			hk3_write_display_mode(ctx, &pmode->mode);
		hk3_update_panel_feat(ctx, pmode, false);
		if (IS_HBM_ON(mode))
			hk3_write_display_mode(ctx, &pmode->mode);
	}
}

static void hk3_set_dimming_on(struct exynos_panel *ctx,
			       bool dimming_on)
{
	const struct exynos_panel_mode *pmode = ctx->current_mode;

	ctx->dimming_on = dimming_on;
	if (pmode->exynos_mode.is_lp_mode) {
		dev_info(ctx->dev,"in lp mode, skip to update");
		return;
	}
	hk3_write_display_mode(ctx, &pmode->mode);
}

static void hk3_set_local_hbm_brightness(struct exynos_panel *ctx, bool is_first_stage)
{
	struct hk3_panel *spanel = to_spanel(ctx);
	struct hk3_lhbm_ctl *ctl = &spanel->lhbm_ctl;
	const u8 *brt;
	enum hk3_lhbm_brt_overdrive_group group = LHBM_OVERDRIVE_GRP_MAX;
	static u8 cmd[LHBM_BRT_CMD_LEN];
	int i;

	if (!is_local_hbm_post_enabling_supported(ctx))
		return;

	dev_info(ctx->dev, "set LHBM brightness at %s stage\n", is_first_stage ? "1st" : "2nd");
	if (is_first_stage) {
		u32 gray = exynos_drm_connector_get_lhbm_gray_level(&ctx->exynos_connector);
		u32 dbv = exynos_panel_get_brightness(ctx);
		u32 normal_dbv_max = ctx->desc->brt_capability->normal.level.max;
		u32 normal_nit_max = ctx->desc->brt_capability->normal.nits.max;
		u32 luma = 0;

		if (gray < 15) {
			group = LHBM_OVERDRIVE_GRP_0_NIT;
		} else {
			if (dbv <= normal_dbv_max)
				luma = panel_cmn_calc_gamma_2_2_luminance(dbv, normal_dbv_max,
				normal_nit_max);
			else
				luma = panel_cmn_calc_linear_luminance(dbv, 700, -1271);
			luma = panel_cmn_calc_gamma_2_2_luminance(gray, 255, luma);

			if (luma < 6)
				group = LHBM_OVERDRIVE_GRP_6_NIT;
			else if (luma < 50)
				group = LHBM_OVERDRIVE_GRP_50_NIT;
			else if (luma < 300)
				group = LHBM_OVERDRIVE_GRP_300_NIT;
			else
				group = LHBM_OVERDRIVE_GRP_MAX;
		}
		dev_dbg(ctx->dev, "check LHBM overdrive condition | gray=%u dbv=%u luma=%u\n",
			gray, dbv, luma);
	}

	if (group < LHBM_OVERDRIVE_GRP_MAX) {
		brt = ctl->brt_overdrive[group];
		ctl->overdrived = true;
	} else {
		brt = ctl->brt_normal;
		ctl->overdrived = false;
	}
	cmd[0] = lhbm_brightness_reg;
	for (i = 0; i < LHBM_BRT_LEN; i++)
		cmd[i+1] = brt[i];
	dev_dbg(ctx->dev, "set %s brightness: [%d] %*ph\n",
		ctl->overdrived ? "overdrive" : "normal",
		ctl->overdrived ? group : -1, LHBM_BRT_LEN, brt);
	EXYNOS_DCS_BUF_ADD_SET(ctx, unlock_cmd_f0);
	EXYNOS_DCS_BUF_ADD_SET(ctx, lhbm_brightness_index);
	EXYNOS_DCS_BUF_ADD_SET(ctx, cmd);
	EXYNOS_DCS_BUF_ADD_SET_AND_FLUSH(ctx, lock_cmd_f0);
}

static void hk3_set_local_hbm_mode(struct exynos_panel *ctx,
				 bool local_hbm_en)
{
	const struct exynos_panel_mode *pmode = ctx->current_mode;

	/* TODO: LHBM Position & Size */
	hk3_write_display_mode(ctx, &pmode->mode);

	if (local_hbm_en)
		hk3_set_local_hbm_brightness(ctx, true);

}

static void hk3_set_local_hbm_mode_post(struct exynos_panel *ctx)
{
	const struct hk3_panel *spanel = to_spanel(ctx);

	if (spanel->lhbm_ctl.overdrived)
		hk3_set_local_hbm_brightness(ctx, false);
}

static void hk3_mode_set(struct exynos_panel *ctx,
			 const struct exynos_panel_mode *pmode)
{
	hk3_change_frequency(ctx, pmode);
}

static bool hk3_is_mode_seamless(const struct exynos_panel *ctx,
				     const struct exynos_panel_mode *pmode)
{
	const struct drm_display_mode *c = &ctx->current_mode->mode;
	const struct drm_display_mode *n = &pmode->mode;

	/* seamless mode set can happen if active region resolution is same */
	return (c->vdisplay == n->vdisplay) && (c->hdisplay == n->hdisplay) &&
	       (c->flags == n->flags);
}

static int hk3_set_op_hz(struct exynos_panel *ctx, unsigned int hz)
{
	struct hk3_panel *spanel = to_spanel(ctx);
	u32 vrefresh = drm_mode_vrefresh(&ctx->current_mode->mode);

	if (vrefresh > hz || (hz != 60 && hz != 120)) {
		dev_err(ctx->dev, "invalid op_hz=%d for vrefresh=%d\n",
			hz, vrefresh);
		return -EINVAL;
	}

	if (is_vrr_mode(ctx->current_mode)) {
		dev_warn(ctx->dev, "%s: should be set via mode switch\n", __func__);
		return -EINVAL;
	}

	DPU_ATRACE_BEGIN(__func__);

	ctx->op_hz = hz;
	if (hz == 60)
		set_bit(FEAT_OP_NS, spanel->feat);
	else
		clear_bit(FEAT_OP_NS, spanel->feat);

	if (is_panel_active(ctx))
		hk3_update_refresh_mode(ctx, ctx->current_mode, spanel->hw_idle_vrefresh);
	dev_info(ctx->dev, "%s op_hz at %d\n",
		is_panel_active(ctx) ? "set" : "cache", hz);

	DPU_ATRACE_END(__func__);

	return 0;
}

static int hk3_read_id(struct exynos_panel *ctx)
{
	return exynos_panel_read_ddic_id(ctx);
}

/* Note the format is 0x<DAh><DBh><DCh> which is reverse of bootloader (0x<DCh><DBh><DAh>) */
static void hk3_get_panel_material(struct exynos_panel *ctx, u32 id)
{
	struct hk3_panel *spanel = to_spanel(ctx);

	switch (id) {
	case 0x000A4000:
		spanel->material = MATERIAL_E6;
		break;
	case 0x000A4020:
		spanel->material = MATERIAL_E7_DOE;
		break;
	case 0x000A4420:
		spanel->material = MATERIAL_E7;
		break;
	case 0x000A4520:
		spanel->material = MATERIAL_LPC5;
		break;
	default:
		dev_warn(ctx->dev, "unknown material from panel (%#x), default to E7\n", id);
		spanel->material = MATERIAL_E7;
		break;
	}

	dev_info(ctx->dev, "%s: %d\n", __func__, spanel->material);
}

static void hk3_get_panel_rev(struct exynos_panel *ctx, u32 id)
{
	/* extract command 0xDB */
	u8 build_code = (id & 0xFF00) >> 8;
	u8 rev = ((build_code & 0xE0) >> 3) | ((build_code & 0x0C) >> 2);

	exynos_panel_get_panel_rev(ctx, rev);

	hk3_get_panel_material(ctx, id);
}

static void hk3_normal_mode_work(struct exynos_panel *ctx)
{
	if (ctx->self_refresh_active) {
		hk3_update_disp_therm(ctx);
	} else {
		struct hk3_panel *spanel = to_spanel(ctx);

		spanel->pending_temp_update = true;
	}
}

static void hk3_pre_update_ffc(struct exynos_panel *ctx)
{
	dev_dbg(ctx->dev, "%s\n", __func__);

	DPU_ATRACE_BEGIN(__func__);

	EXYNOS_DCS_BUF_ADD_SET(ctx, unlock_cmd_f0);
	/* FFC off */
	EXYNOS_DCS_BUF_ADD(ctx, 0xB0, 0x00, 0x36, 0xC5);
	EXYNOS_DCS_BUF_ADD(ctx, 0xC5, 0x10);
	EXYNOS_DCS_BUF_ADD_SET_AND_FLUSH(ctx, lock_cmd_f0);

	DPU_ATRACE_END(__func__);
}

static void hk3_update_ffc(struct exynos_panel *ctx, unsigned int hs_clk)
{
	dev_dbg(ctx->dev, "%s: hs_clk: current=%d, target=%d\n",
		__func__, ctx->dsi_hs_clk, hs_clk);

	DPU_ATRACE_BEGIN(__func__);

	if (hs_clk != MIPI_DSI_FREQ_DEFAULT && hs_clk != MIPI_DSI_FREQ_ALTERNATIVE) {
		dev_warn(ctx->dev, "%s: invalid hs_clk=%d for FFC\n", __func__, hs_clk);
	} else if (ctx->dsi_hs_clk != hs_clk) {
		dev_info(ctx->dev, "%s: updating for hs_clk=%d\n", __func__, hs_clk);
		ctx->dsi_hs_clk = hs_clk;

		/* Update FFC */
		EXYNOS_DCS_BUF_ADD_SET(ctx, unlock_cmd_f0);
		EXYNOS_DCS_BUF_ADD(ctx, 0xB0, 0x00, 0x37, 0xC5);
		if (hs_clk == MIPI_DSI_FREQ_DEFAULT)
			EXYNOS_DCS_BUF_ADD(ctx, 0xC5, 0x10, 0x50, 0x05, 0x4D, 0x31, 0x40, 0x00,
						0x40, 0x00, 0x40, 0x00, 0x4D, 0x31, 0x40, 0x00,
						0x40, 0x00, 0x40, 0x00, 0x4D, 0x31, 0x40, 0x00,
						0x40, 0x00, 0x40, 0x00, 0x4D, 0x31, 0x40, 0x00,
						0x40, 0x00, 0x40, 0x00);
		else /* MIPI_DSI_FREQ_ALTERNATIVE */
			EXYNOS_DCS_BUF_ADD(ctx, 0xC5, 0x10, 0x50, 0x05, 0x4E, 0x74, 0x40, 0x00,
						0x40, 0x00, 0x40, 0x00, 0x4E, 0x74, 0x40, 0x00,
						0x40, 0x00, 0x40, 0x00, 0x4E, 0x74, 0x40, 0x00,
						0x40, 0x00, 0x40, 0x00, 0x4E, 0x74, 0x40, 0x00,
						0x40, 0x00, 0x40, 0x00);
		EXYNOS_DCS_BUF_ADD_SET(ctx, lock_cmd_f0);
	}

	/* FFC on */
	EXYNOS_DCS_BUF_ADD_SET(ctx, unlock_cmd_f0);
	EXYNOS_DCS_BUF_ADD(ctx, 0xB0, 0x00, 0x36, 0xC5);
	EXYNOS_DCS_BUF_ADD(ctx, 0xC5, 0x11);
	EXYNOS_DCS_BUF_ADD_SET_AND_FLUSH(ctx, lock_cmd_f0);

	DPU_ATRACE_END(__func__);
}

static const struct exynos_display_underrun_param underrun_param = {
	.te_idle_us = 350,
	.te_var = 1,
};

static const u32 hk3_bl_range[] = {
	94, 180, 270, 360, 3307
};

#define HK3_WQHD_DSC {\
	.enabled = true,\
	.dsc_count = 2,\
	.slice_count = 2,\
	.slice_height = 187,\
	.cfg = &wqhd_pps_config,\
}
#define HK3_FHD_DSC {\
	.enabled = true,\
	.dsc_count = 2,\
	.slice_count = 2,\
	.slice_height = 187,\
	.cfg = &fhd_pps_config,\
}

static const struct exynos_panel_mode hk3_modes[] = {
	/* MRR modes */
#ifdef PANEL_FACTORY_BUILD
	{
		.mode = {
			.name = "1344x2992x1",
			.clock = 4545,
			.hdisplay = 1344,
			.hsync_start = 1344 + 80, // add hfp
			.hsync_end = 1344 + 80 + 24, // add hsa
			.htotal = 1344 + 80 + 24 + 52, // add hbp
			.vdisplay = 2992,
			.vsync_start = 2992 + 12, // add vfp
			.vsync_end = 2992 + 12 + 4, // add vsa
			.vtotal = 2992 + 12 + 4 + 22, // add vbp
			.flags = 0,
			.width_mm = 70,
			.height_mm = 155,
		},
		.exynos_mode = {
			.mode_flags = MIPI_DSI_CLOCK_NON_CONTINUOUS,
			.vblank_usec = 120,
			.bpc = 8,
			.dsc = HK3_WQHD_DSC,
			.underrun_param = &underrun_param,
		},
		.te2_timing = {
			.rising_edge = HK3_TE2_RISING_EDGE_OFFSET,
			.falling_edge = HK3_TE2_FALLING_EDGE_OFFSET,
		},
		.idle_mode = IDLE_MODE_UNSUPPORTED,
	},
	{
		.mode = {
			.name = "1344x2992x5",
			.clock = 22725,
			.hdisplay = 1344,
			.hsync_start = 1344 + 80, // add hfp
			.hsync_end = 1344 + 80 + 24, // add hsa
			.htotal = 1344 + 80 + 24 + 52, // add hbp
			.vdisplay = 2992,
			.vsync_start = 2992 + 12, // add vfp
			.vsync_end = 2992 + 12 + 4, // add vsa
			.vtotal = 2992 + 12 + 4 + 22, // add vbp
			.flags = 0,
			.width_mm = 70,
			.height_mm = 155,
		},
		.exynos_mode = {
			.mode_flags = MIPI_DSI_CLOCK_NON_CONTINUOUS,
			.vblank_usec = 120,
			.bpc = 8,
			.dsc = HK3_WQHD_DSC,
			.underrun_param = &underrun_param,
		},
		.te2_timing = {
			.rising_edge = HK3_TE2_RISING_EDGE_OFFSET,
			.falling_edge = HK3_TE2_FALLING_EDGE_OFFSET,
		},
		.idle_mode = IDLE_MODE_UNSUPPORTED,
	},
	{
		.mode = {
			.name = "1344x2992x10",
			.clock = 45147,
			.hdisplay = 1344,
			.hsync_start = 1344 + 80, // add hfp
			.hsync_end = 1344 + 80 + 24, // add hsa
			.htotal = 1344 + 80 + 24 + 42, // add hbp
			.vdisplay = 2992,
			.vsync_start = 2992 + 12, // add vfp
			.vsync_end = 2992 + 12 + 4, // add vsa
			.vtotal = 2992 + 12 + 4 + 22, // add vbp
			.flags = 0,
			.width_mm = 70,
			.height_mm = 155,
		},
		.exynos_mode = {
			.mode_flags = MIPI_DSI_CLOCK_NON_CONTINUOUS,
			.vblank_usec = 120,
			.bpc = 8,
			.dsc = HK3_WQHD_DSC,
			.underrun_param = &underrun_param,
		},
		.te2_timing = {
			.rising_edge = HK3_TE2_RISING_EDGE_OFFSET,
			.falling_edge = HK3_TE2_FALLING_EDGE_OFFSET,
		},
		.idle_mode = IDLE_MODE_UNSUPPORTED,
	},
	{
		.mode = {
			.name = "1344x2992x30",
			.clock = 135441,
			.hdisplay = 1344,
			.hsync_start = 1344 + 80, // add hfp
			/* change hsa and hbp to avoid conflicting to LP mode 30Hz */
			.hsync_end = 1344 + 80 + 22, // add hsa
			.htotal = 1344 + 80 + 22 + 44, // add hbp
			.vdisplay = 2992,
			.vsync_start = 2992 + 12, // add vfp
			.vsync_end = 2992 + 12 + 4, // add vsa
			.vtotal = 2992 + 12 + 4 + 22, // add vbp
			.flags = 0,
			.width_mm = 70,
			.height_mm = 155,
		},
		.exynos_mode = {
			.mode_flags = MIPI_DSI_CLOCK_NON_CONTINUOUS,
			.vblank_usec = 120,
			.bpc = 8,
			.dsc = HK3_WQHD_DSC,
			.underrun_param = &underrun_param,
		},
		.te2_timing = {
			.rising_edge = HK3_TE2_RISING_EDGE_OFFSET,
			.falling_edge = HK3_TE2_FALLING_EDGE_OFFSET,
		},
		.idle_mode = IDLE_MODE_UNSUPPORTED,
	},
#endif
	{
		.mode = {
			.name = "1344x2992x60",
			.clock = 270882,
			.hdisplay = 1344,
			.hsync_start = 1344 + 80, // add hfp
			.hsync_end = 1344 + 80 + 24, // add hsa
			.htotal = 1344 + 80 + 24 + 42, // add hbp
			.vdisplay = 2992,
			.vsync_start = 2992 + 12, // add vfp
			.vsync_end = 2992 + 12 + 4, // add vsa
			.vtotal = 2992 + 12 + 4 + 22, // add vbp
			.flags = 0,
			.type = DRM_MODE_TYPE_PREFERRED,
			.width_mm = 70,
			.height_mm = 155,
		},
		.exynos_mode = {
			.mode_flags = MIPI_DSI_CLOCK_NON_CONTINUOUS,
			.vblank_usec = 120,
			.bpc = 8,
			.dsc = HK3_WQHD_DSC,
			.underrun_param = &underrun_param,
		},
		.te2_timing = {
			.rising_edge = HK3_TE2_RISING_EDGE_OFFSET,
			.falling_edge = HK3_TE2_FALLING_EDGE_OFFSET,
		},
		.idle_mode = IDLE_MODE_ON_SELF_REFRESH,
	},
	{
		.mode = {
			.name = "1344x2992x120",
			.clock = 541764,
			.hdisplay = 1344,
			.hsync_start = 1344 + 80, // add hfp
			.hsync_end = 1344 + 80 + 24, // add hsa
			.htotal = 1344 + 80 + 24 + 42, // add hbp
			.vdisplay = 2992,
			.vsync_start = 2992 + 12, // add vfp
			.vsync_end = 2992 + 12 + 4, // add vsa
			.vtotal = 2992 + 12 + 4 + 22, // add vbp
			.flags = 0,
			.width_mm = 70,
			.height_mm = 155,
		},
		.exynos_mode = {
			.mode_flags = MIPI_DSI_CLOCK_NON_CONTINUOUS,
			.vblank_usec = 120,
			.te_usec = HK3_TE_USEC_120HZ,
			.bpc = 8,
			.dsc = HK3_WQHD_DSC,
			.underrun_param = &underrun_param,
		},
		.te2_timing = {
			.rising_edge = HK3_TE2_RISING_EDGE_OFFSET,
			.falling_edge = HK3_TE2_FALLING_EDGE_OFFSET,
		},
		.idle_mode = IDLE_MODE_ON_INACTIVITY,
	},
#ifndef PANEL_FACTORY_BUILD
	{
		.mode = {
			.name = "1008x2244x60",
			.clock = 157320,
			.hdisplay = 1008,
			.hsync_start = 1008 + 80, // add hfp
			.hsync_end = 1008 + 80 + 24, // add hsa
			.htotal = 1008 + 80 + 24 + 38, // add hbp
			.vdisplay = 2244,
			.vsync_start = 2244 + 12, // add vfp
			.vsync_end = 2244 + 12 + 4, // add vsa
			.vtotal = 2244 + 12 + 4 + 20, // add vbp
			.flags = 0,
			.width_mm = 70,
			.height_mm = 155,
		},
		.exynos_mode = {
			.mode_flags = MIPI_DSI_CLOCK_NON_CONTINUOUS,
			.vblank_usec = 120,
			.bpc = 8,
			.dsc = HK3_FHD_DSC,
			.underrun_param = &underrun_param,
		},
		.te2_timing = {
			.rising_edge = HK3_TE2_RISING_EDGE_OFFSET,
			.falling_edge = HK3_TE2_FALLING_EDGE_OFFSET,
		},
		.idle_mode = IDLE_MODE_ON_SELF_REFRESH,
	},
	{
		.mode = {
			.name = "1008x2244x120",
			.clock = 314640,
			.hdisplay = 1008,
			.hsync_start = 1008 + 80, // add hfp
			.hsync_end = 1008 + 80 + 24, // add hsa
			.htotal = 1008 + 80 + 24 + 38, // add hbp
			.vdisplay = 2244,
			.vsync_start = 2244 + 12, // add vfp
			.vsync_end = 2244 + 12 + 4, // add vsa
			.vtotal = 2244 + 12 + 4 + 20, // add vbp
			.flags = 0,
			.width_mm = 70,
			.height_mm = 155,
		},
		.exynos_mode = {
			.mode_flags = MIPI_DSI_CLOCK_NON_CONTINUOUS,
			.vblank_usec = 120,
			.te_usec = HK3_TE_USEC_120HZ,
			.bpc = 8,
			.dsc = HK3_FHD_DSC,
			.underrun_param = &underrun_param,
		},
		.te2_timing = {
			.rising_edge = HK3_TE2_RISING_EDGE_OFFSET,
			.falling_edge = HK3_TE2_FALLING_EDGE_OFFSET,
		},
		.idle_mode = IDLE_MODE_ON_INACTIVITY,
	},
	/* VRR modes (change hsa and hbp to avoid conflicting to MRR modes) */
	{
		.mode = {
			.name = "1344x2992@120HS",
			.clock = 541764,
			.hdisplay = 1344,
			.hsync_start = 1344 + 80, // add hfp
			.hsync_end = 1344 + 80 + 26, // add hsa
			.htotal = 1344 + 80 + 26 + 40, // add hbp
			.vdisplay = 2992,
			.vsync_start = 2992 + 12, // add vfp
			.vsync_end = 2992 + 12 + 4, // add vsa
			.vtotal = 2992 + 12 + 4 + 22, // add vbp
			.flags = 0,
			.type = DRM_MODE_TYPE_VRR, // VRR mode
			.width_mm = 70,
			.height_mm = 155,
		},
		.exynos_mode = {
			.mode_flags = MIPI_DSI_CLOCK_NON_CONTINUOUS,
			.vblank_usec = 120,
			.te_usec = HK3_TE_USEC_120HZ,
			.bpc = 8,
			.dsc = HK3_WQHD_DSC,
			.underrun_param = &underrun_param,
		},
		.te2_timing = {
			.rising_edge = HK3_TE2_RISING_EDGE_OFFSET,
			.falling_edge = HK3_TE2_FALLING_EDGE_OFFSET,
		},
		.idle_mode = IDLE_MODE_UNSUPPORTED,
	},
	{
		.mode = {
			.name = "1008x2244@120HS",
			.clock = 314640,
			.hdisplay = 1008,
			.hsync_start = 1008 + 80, // add hfp
			.hsync_end = 1008 + 80 + 26, // add hsa
			.htotal = 1008 + 80 + 26 + 36, // add hbp
			.vdisplay = 2244,
			.vsync_start = 2244 + 12, // add vfp
			.vsync_end = 2244 + 12 + 4, // add vsa
			.vtotal = 2244 + 12 + 4 + 20, // add vbp
			.flags = 0,
			.type = DRM_MODE_TYPE_VRR, // VRR mode
			.width_mm = 70,
			.height_mm = 155,
		},
		.exynos_mode = {
			.mode_flags = MIPI_DSI_CLOCK_NON_CONTINUOUS,
			.vblank_usec = 120,
			.te_usec = HK3_TE_USEC_120HZ,
			.bpc = 8,
			.dsc = HK3_FHD_DSC,
			.underrun_param = &underrun_param,
		},
		.te2_timing = {
			.rising_edge = HK3_TE2_RISING_EDGE_OFFSET,
			.falling_edge = HK3_TE2_FALLING_EDGE_OFFSET,
		},
		.idle_mode = IDLE_MODE_UNSUPPORTED,
	},
	{
		.mode = {
			.name = "1344x2992@60NS",
			.clock = 270882,
			.hdisplay = 1344,
			.hsync_start = 1344 + 80, // add hfp
			.hsync_end = 1344 + 80 + 26, // add hsa
			.htotal = 1344 + 80 + 26 + 40, // add hbp
			.vdisplay = 2992,
			.vsync_start = 2992 + 12, // add vfp
			.vsync_end = 2992 + 12 + 4, // add vsa
			.vtotal = 2992 + 12 + 4 + 22, // add vbp
			.flags = DRM_MODE_FLAG_NS, // NS mode
			.type = DRM_MODE_TYPE_VRR, // VRR mode
			.width_mm = 70,
			.height_mm = 155,
		},
		.exynos_mode = {
			.mode_flags = MIPI_DSI_CLOCK_NON_CONTINUOUS,
			.vblank_usec = 120,
			.bpc = 8,
			.dsc = HK3_WQHD_DSC,
			.underrun_param = &underrun_param,
		},
		.te2_timing = {
			.rising_edge = HK3_TE2_RISING_EDGE_OFFSET,
			.falling_edge = HK3_TE2_FALLING_EDGE_OFFSET_NS,
		},
		.idle_mode = IDLE_MODE_UNSUPPORTED,
	},
	{
		.mode = {
			.name = "1008x2244@60NS",
			.clock = 157320,
			.hdisplay = 1008,
			.hsync_start = 1008 + 80, // add hfp
			.hsync_end = 1008 + 80 + 24, // add hsa
			.htotal = 1008 + 80 + 24 + 38, // add hbp
			.vdisplay = 2244,
			.vsync_start = 2244 + 12, // add vfp
			.vsync_end = 2244 + 12 + 4, // add vsa
			.vtotal = 2244 + 12 + 4 + 20, // add vbp
			.flags = DRM_MODE_FLAG_NS, // NS mode
			.type = DRM_MODE_TYPE_VRR, // VRR mode
			.width_mm = 70,
			.height_mm = 155,
		},
		.exynos_mode = {
			.mode_flags = MIPI_DSI_CLOCK_NON_CONTINUOUS,
			.vblank_usec = 120,
			.bpc = 8,
			.dsc = HK3_FHD_DSC,
			.underrun_param = &underrun_param,
		},
		.te2_timing = {
			.rising_edge = HK3_TE2_RISING_EDGE_OFFSET,
			.falling_edge = HK3_TE2_FALLING_EDGE_OFFSET_NS,
		},
		.idle_mode = IDLE_MODE_UNSUPPORTED,
	},
#endif
};

static const struct exynos_panel_mode hk3_lp_modes[] = {
	{
		.mode = {
			.name = "1344x2992x30",
			.clock = 135441,
			.hdisplay = 1344,
			.hsync_start = 1344 + 80, // add hfp
			.hsync_end = 1344 + 80 + 24, // add hsa
			.htotal = 1344 + 80 + 24 + 42, // add hbp
			.vdisplay = 2992,
			.vsync_start = 2992 + 12, // add vfp
			.vsync_end = 2992 + 12 + 4, // add vsa
			.vtotal = 2992 + 12 + 4 + 22, // add vbp
			.flags = 0,
			.width_mm = 70,
			.height_mm = 155,
		},
		.exynos_mode = {
			.mode_flags = MIPI_DSI_CLOCK_NON_CONTINUOUS,
			.vblank_usec = 120,
			.te_usec = HK3_TE_USEC_AOD,
			.bpc = 8,
			.dsc = HK3_WQHD_DSC,
			.underrun_param = &underrun_param,
			.is_lp_mode = true,
		},
	},
#ifndef PANEL_FACTORY_BUILD
	{
		.mode = {
			.name = "1008x2244x30",
			.clock = 78660,
			.hdisplay = 1008,
			.hsync_start = 1008 + 80, // add hfp
			.hsync_end = 1008 + 80 + 24, // add hsa
			.htotal = 1008 + 80 + 24 + 38, // add hbp
			.vdisplay = 2244,
			.vsync_start = 2244 + 12, // add vfp
			.vsync_end = 2244 + 12 + 4, // add vsa
			.vtotal = 2244 + 12 + 4 + 20, // add vbp
			.flags = 0,
			.width_mm = 70,
			.height_mm = 155,
		},
		.exynos_mode = {
			.mode_flags = MIPI_DSI_CLOCK_NON_CONTINUOUS,
			.vblank_usec = 120,
			.te_usec = HK3_TE_USEC_AOD,
			.bpc = 8,
			.dsc = HK3_FHD_DSC,
			.underrun_param = &underrun_param,
			.is_lp_mode = true,
		},
	},
#endif
};

static void hk3_calc_lhbm_od_brightness(u8 n_fine, u8 n_coarse,
	u8 *o_fine, u8 *o_coarse,
	u8 fine_offset_0, u8 fine_offset_1,
	u8 coarse_offset_0, u8 coarse_offset_1)
{
	if (((int)n_fine + (int)fine_offset_0) <= 0xFF) {
		*o_coarse = n_coarse + coarse_offset_0;
		*o_fine = n_fine + fine_offset_0;
	} else {
		*o_coarse = n_coarse + coarse_offset_1;
		*o_fine = n_fine - fine_offset_1;
	}
}

static void hk3_lhbm_brightness_init(struct exynos_panel *ctx)
{
	struct mipi_dsi_device *dsi = to_mipi_dsi_device(ctx->dev);
	struct hk3_panel *spanel = to_spanel(ctx);
	struct hk3_lhbm_ctl *ctl = &spanel->lhbm_ctl;
	int ret;
	u8 g_coarse, b_coarse;
	u8 *p_norm = ctl->brt_normal;
	u8 *p_over;
	enum hk3_lhbm_brt_overdrive_group grp;

	EXYNOS_DCS_WRITE_TABLE(ctx, unlock_cmd_f0);
	EXYNOS_DCS_WRITE_TABLE(ctx, lhbm_brightness_index);
	ret = mipi_dsi_dcs_read(dsi, lhbm_brightness_reg, p_norm, LHBM_BRT_LEN);
	EXYNOS_DCS_WRITE_TABLE(ctx, lock_cmd_f0);
	if (ret != LHBM_BRT_LEN) {
		dev_err(ctx->dev, "failed to read lhbm brightness ret=%d\n", ret);
		return;
	}
	dev_dbg(ctx->dev, "lhbm normal brightness: %*ph\n", LHBM_BRT_LEN, p_norm);

	/* 0 nit */
	grp = LHBM_OVERDRIVE_GRP_0_NIT;
	p_over = ctl->brt_overdrive[grp];
	hk3_calc_lhbm_od_brightness(p_norm[LHBM_R_FINE], p_norm[LHBM_R_COARSE],
		&p_over[LHBM_R_FINE], &p_over[LHBM_R_COARSE],
		0x00, 0x00, 0x01, 0x01);
	hk3_calc_lhbm_od_brightness(p_norm[LHBM_G_FINE], p_norm[LHBM_GB_COARSE],
		&p_over[LHBM_G_FINE], &g_coarse,
		0x00, 0x00, 0x10, 0x10);
	hk3_calc_lhbm_od_brightness(p_norm[LHBM_B_FINE], p_norm[LHBM_GB_COARSE],
		&p_over[LHBM_B_FINE], &b_coarse,
		0x5C, 0x79, 0x01, 0x02);
	p_over[LHBM_GB_COARSE] = (g_coarse & 0xF0) | (b_coarse & 0x0F);

	/* 0 - 6 nits */
	grp = LHBM_OVERDRIVE_GRP_6_NIT;
	p_over = ctl->brt_overdrive[grp];
	hk3_calc_lhbm_od_brightness(p_norm[LHBM_R_FINE], p_norm[LHBM_R_COARSE],
		&p_over[LHBM_R_FINE], &p_over[LHBM_R_COARSE],
		0x63, 0x7A, 0x00, 0x01);
	hk3_calc_lhbm_od_brightness(p_norm[LHBM_G_FINE], p_norm[LHBM_GB_COARSE],
		&p_over[LHBM_G_FINE], &g_coarse,
		0x70, 0x80, 0x00, 0x10);
	hk3_calc_lhbm_od_brightness(p_norm[LHBM_B_FINE], p_norm[LHBM_GB_COARSE],
		&p_over[LHBM_B_FINE], &b_coarse,
		0x90, 0x43, 0x00, 0x01);
	p_over[LHBM_GB_COARSE] = (g_coarse & 0xF0) | (b_coarse & 0x0F);

	/* 6 - 100 nits */
	grp = LHBM_OVERDRIVE_GRP_50_NIT;
	p_over = ctl->brt_overdrive[grp];
	hk3_calc_lhbm_od_brightness(p_norm[LHBM_R_FINE], p_norm[LHBM_R_COARSE],
		&p_over[LHBM_R_FINE], &p_over[LHBM_R_COARSE],
		0x45, 0x8F, 0x00, 0x01);
	hk3_calc_lhbm_od_brightness(p_norm[LHBM_G_FINE], p_norm[LHBM_GB_COARSE],
		&p_over[LHBM_G_FINE], &g_coarse,
		0x55, 0x98, 0x00, 0x10);
	hk3_calc_lhbm_od_brightness(p_norm[LHBM_B_FINE], p_norm[LHBM_GB_COARSE],
		&p_over[LHBM_B_FINE], &b_coarse,
		0x75, 0x58, 0x00, 0x01);
	p_over[LHBM_GB_COARSE] = (g_coarse & 0xF0) | (b_coarse & 0x0F);

	/* 100 - 300 nits */
	grp = LHBM_OVERDRIVE_GRP_300_NIT;
	p_over = ctl->brt_overdrive[grp];
	hk3_calc_lhbm_od_brightness(p_norm[LHBM_R_FINE], p_norm[LHBM_R_COARSE],
		&p_over[LHBM_R_FINE], &p_over[LHBM_R_COARSE],
		0x44, 0xA2, 0x00, 0x01);
	hk3_calc_lhbm_od_brightness(p_norm[LHBM_G_FINE], p_norm[LHBM_GB_COARSE],
		&p_over[LHBM_G_FINE], &g_coarse,
		0x41, 0xAC, 0x00, 0x10);
	hk3_calc_lhbm_od_brightness(p_norm[LHBM_B_FINE], p_norm[LHBM_GB_COARSE],
		&p_over[LHBM_B_FINE], &b_coarse,
		0x55, 0x78, 0x00, 0x01);
	p_over[LHBM_GB_COARSE] = (g_coarse & 0xF0) | (b_coarse & 0x0F);

	for (grp = 0; grp < LHBM_OVERDRIVE_GRP_MAX; grp++) {
		dev_dbg(ctx->dev, "lhbm overdrive brightness[%d]: %*ph\n",
			grp, LHBM_BRT_LEN, ctl->brt_overdrive[grp]);
	}
}

static void hk3_debugfs_init(struct drm_panel *panel, struct dentry *root)
{
#ifdef CONFIG_DEBUG_FS
	struct exynos_panel *ctx = container_of(panel, struct exynos_panel, panel);
	struct dentry *panel_root, *csroot;
	struct hk3_panel *spanel;

	if (!ctx)
		return;

	panel_root = debugfs_lookup("panel", root);
	if (!panel_root)
		return;

	csroot = debugfs_lookup("cmdsets", panel_root);
	if (!csroot) {
		goto panel_out;
	}

	spanel = to_spanel(ctx);

	exynos_panel_debugfs_create_cmdset(ctx, csroot, &hk3_init_cmd_set, "init");
	debugfs_create_bool("force_changeable_te", 0644, panel_root,
				&spanel->force_changeable_te);
	debugfs_create_bool("force_changeable_te2", 0644, panel_root,
				&spanel->force_changeable_te2);
	debugfs_create_bool("force_za_off", 0644, panel_root,
				&spanel->force_za_off);
	debugfs_create_u8("hw_acl_setting", 0644, panel_root,
				&spanel->hw_acl_setting);
	dput(csroot);
panel_out:
	dput(panel_root);
#endif
}

static void hk3_panel_init(struct exynos_panel *ctx)
{
	struct hk3_panel *spanel = to_spanel(ctx);

#ifdef PANEL_FACTORY_BUILD
	ctx->panel_idle_enabled = false;
#endif
	hk3_lhbm_brightness_init(ctx);

	if (ctx->panel_rev < PANEL_REV_DVT1) {
		/* AOD Transition Set */
		EXYNOS_DCS_BUF_ADD_SET(ctx, unlock_cmd_f0);
		EXYNOS_DCS_BUF_ADD(ctx, 0xB0, 0x00, 0x03, 0xBB);
		EXYNOS_DCS_BUF_ADD(ctx, 0xBB, 0x41);
		EXYNOS_DCS_BUF_ADD_SET_AND_FLUSH(ctx, lock_cmd_f0);
	}

	if (ctx->panel_rev >= PANEL_REV_DVT1)
		hk3_negative_field_setting(ctx);

	spanel->tz = thermal_zone_get_zone_by_name("disp_therm");
	if (IS_ERR_OR_NULL(spanel->tz))
		dev_err(ctx->dev, "%s: failed to get thermal zone disp_therm\n",
			__func__);
}

static int hk3_panel_probe(struct mipi_dsi_device *dsi)
{
	struct hk3_panel *spanel;

	spanel = devm_kzalloc(&dsi->dev, sizeof(*spanel), GFP_KERNEL);
	if (!spanel)
		return -ENOMEM;

	spanel->base.op_hz = 120;
	spanel->hw_vrefresh = 60;
	spanel->hw_acl_setting = 0;
	spanel->hw_za_enabled = false;
	spanel->hw_dbv = 0;
	/* ddic default temp */
	spanel->hw_temp = 25;
	spanel->pending_temp_update = false;
	spanel->is_pixel_off = false;
	spanel->read_vreg = false;

	return exynos_panel_common_init(dsi, &spanel->base);
}

static int hk3_panel_config(struct exynos_panel *ctx)
{
	exynos_panel_model_init(ctx, PROJECT, 0);

	return 0;
}

static const struct drm_panel_funcs hk3_drm_funcs = {
	.disable = hk3_disable,
	.unprepare = exynos_panel_unprepare,
	.prepare = exynos_panel_prepare,
	.enable = hk3_enable,
	.get_modes = exynos_panel_get_modes,
	.debugfs_init = hk3_debugfs_init,
};

static const struct exynos_panel_funcs hk3_exynos_funcs = {
	.set_brightness = hk3_set_brightness,
	.set_lp_mode = hk3_set_lp_mode,
	.set_nolp_mode = hk3_set_nolp_mode,
	.set_binned_lp = exynos_panel_set_binned_lp,
	.set_hbm_mode = hk3_set_hbm_mode,
	.set_dimming_on = hk3_set_dimming_on,
	.set_local_hbm_mode = hk3_set_local_hbm_mode,
	.set_local_hbm_mode_post = hk3_set_local_hbm_mode_post,
	.is_mode_seamless = hk3_is_mode_seamless,
	.mode_set = hk3_mode_set,
	.panel_init = hk3_panel_init,
	.panel_config = hk3_panel_config,
	.get_panel_rev = hk3_get_panel_rev,
	.get_te2_edges = exynos_panel_get_te2_edges,
	.configure_te2_edges = exynos_panel_configure_te2_edges,
	.update_te2 = hk3_update_te2,
	.commit_done = hk3_commit_done,
	.atomic_check = hk3_atomic_check,
	.set_self_refresh = hk3_set_self_refresh,
	.set_op_hz = hk3_set_op_hz,
	.read_id = hk3_read_id,
	.get_te_usec = hk3_get_te_usec,
	.set_acl_mode = hk3_set_acl_mode,
	.run_normal_mode_work = hk3_normal_mode_work,
	.pre_update_ffc = hk3_pre_update_ffc,
	.update_ffc = hk3_update_ffc,
};

const struct brightness_capability hk3_brightness_capability = {
	.normal = {
		.nits = {
			.min = 2,
			.max = 1000,
		},
		.level = {
			.min = 196,
			.max = 3307,
		},
		.percentage = {
			.min = 0,
			.max = 63,
		},
	},
	.hbm = {
		.nits = {
			.min = 1000,
			.max = 1600,
		},
		.level = {
			.min = 3308,
			.max = 4095,
		},
		.percentage = {
			.min = 63,
			.max = 100,
		},
	},
};

const struct exynos_panel_desc google_hk3 = {
	.data_lane_cnt = 4,
	.max_brightness = 4095,
	.dft_brightness = 1353, /* 140 nits */
	.brt_capability = &hk3_brightness_capability,
	.dbv_extra_frame = true,
	/* supported HDR format bitmask : 1(DOLBY_VISION), 2(HDR10), 3(HLG) */
	.hdr_formats = BIT(2) | BIT(3),
	.max_luminance = 10000000,
	.max_avg_luminance = 1200000,
	.min_luminance = 5,
	.bl_range = hk3_bl_range,
	.bl_num_ranges = ARRAY_SIZE(hk3_bl_range),
	.modes = hk3_modes,
	.num_modes = ARRAY_SIZE(hk3_modes),
	.lp_mode = hk3_lp_modes,
	.lp_mode_count = ARRAY_SIZE(hk3_lp_modes),
	.binned_lp = hk3_binned_lp,
	.num_binned_lp = ARRAY_SIZE(hk3_binned_lp),
	.is_panel_idle_supported = true,
	.no_lhbm_rr_constraints = true,
	.panel_func = &hk3_drm_funcs,
	.exynos_panel_func = &hk3_exynos_funcs,
	.lhbm_effective_delay_frames = 1,
	.lhbm_post_cmd_delay_frames = 1,
	.normal_mode_work_delay_ms = 30000,
	.default_dsi_hs_clk = MIPI_DSI_FREQ_DEFAULT,
	.reset_timing_ms = {1, 1, 5},
	.reg_ctrl_enable = {
		{PANEL_REG_ID_VDDI, 1},
		{PANEL_REG_ID_VCI, 10},
	},
	.reg_ctrl_post_enable = {
		{PANEL_REG_ID_VDDD, 1},
	},
	.reg_ctrl_pre_disable = {
		{PANEL_REG_ID_VDDD, 1},
	},
	.reg_ctrl_disable = {
		{PANEL_REG_ID_VCI, 1},
		{PANEL_REG_ID_VDDI, 1},
	},
};

static const struct of_device_id exynos_panel_of_match[] = {
	{ .compatible = "google,hk3", .data = &google_hk3 },
	{ }
};
MODULE_DEVICE_TABLE(of, exynos_panel_of_match);

static struct mipi_dsi_driver exynos_panel_driver = {
	.probe = hk3_panel_probe,
	.remove = exynos_panel_remove,
	.driver = {
		.name = "panel-google-hk3",
		.of_match_table = exynos_panel_of_match,
	},
};
module_mipi_dsi_driver(exynos_panel_driver);

MODULE_AUTHOR("Chris Lu <luchris@google.com>");
MODULE_DESCRIPTION("MIPI-DSI based Google HK3 panel driver");
MODULE_LICENSE("GPL");<|MERGE_RESOLUTION|>--- conflicted
+++ resolved
@@ -897,7 +897,6 @@
 	u32 vrefresh = drm_mode_vrefresh(&pmode->mode);
 	u32 idle_vrefresh = spanel->auto_mode_vrefresh;
 	bool vrr_mode = is_vrr_mode(pmode);
-<<<<<<< HEAD
 
 	/* Manual 1Hz + fixed TE + early exit for VRR modes */
 	if (vrr_mode) {
@@ -906,16 +905,6 @@
 		vrefresh = 1;
 	}
 
-=======
-
-	/* Manual 1Hz + fixed TE + early exit for VRR modes */
-	if (vrr_mode) {
-		hk3_update_vrr_panel_feat(ctx, spanel->feat, vrefresh);
-		idle_vrefresh = 0;
-		vrefresh = 1;
-	}
-
->>>>>>> 41150038
 	hk3_set_panel_feat(ctx, vrefresh, idle_vrefresh, spanel->feat, vrr_mode, enforce);
 }
 
@@ -1796,12 +1785,6 @@
 	if (pmode->exynos_mode.is_lp_mode) {
 		hk3_set_lp_mode(ctx, pmode);
 	} else {
-<<<<<<< HEAD
-		u32 vrefresh = drm_mode_vrefresh(mode);
-		bool is_ns = needs_reset ? false : test_bit(FEAT_OP_NS, spanel->feat);
-
-=======
->>>>>>> 41150038
 		hk3_update_panel_feat(ctx, pmode, true);
 		hk3_write_display_mode(ctx, mode); /* dimming and HBM */
 		hk3_change_frequency(ctx, pmode);
