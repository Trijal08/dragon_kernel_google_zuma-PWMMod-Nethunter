--- conflicted
+++ resolved
@@ -638,9 +638,6 @@
 	return drm_mode_equal_no_clocks(&ctx->current_mode->mode, &pmode->mode);
 }
 
-<<<<<<< HEAD
-static void shoreline_debugfs_init(struct drm_panel *panel, struct dentry *root)
-=======
 static void shoreline_calc_lhbm_od_brightness(u8 n_fine, u8 n_coarse,
 	u8 *o_fine, u8 *o_coarse,
 	u8 fine_offset_0, u8 fine_offset_1,
@@ -737,8 +734,7 @@
 		ctl->brt_overdrive, sizeof(ctl->brt_overdrive), false);
 }
 
-static void shoreline_panel_init(struct exynos_panel *ctx)
->>>>>>> 73c17562
+static void shoreline_debugfs_init(struct drm_panel *panel, struct dentry *root)
 {
 	struct exynos_panel *ctx = container_of(panel, struct exynos_panel, panel);
 	struct dentry *panel_root, *csroot;
