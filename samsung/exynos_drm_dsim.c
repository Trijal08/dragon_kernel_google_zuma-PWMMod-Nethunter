// SPDX-License-Identifier: GPL-2.0-only
/* exynos_drm_dsi.h
 *
 * Copyright (c) 2018 Samsung Electronics Co., Ltd.
 * Authors:
 *	Donghwa Lee <dh09.lee@samsung.com>
 *
 * This program is free software; you can redistribute  it and/or modify it
 * under  the terms of  the GNU General  Public License as published by the
 * Free Software Foundation;  either version 2 of the  License, or (at your
 * option) any later version.
 */

#define pr_fmt(fmt)  "%s: " fmt, __func__

#include <asm/unaligned.h>

#include <drm/drm_of.h>
#include <drm/drm_crtc_helper.h>
#include <drm/drm_panel.h>
#include <drm/drm_atomic.h>
#include <drm/drm_atomic_helper.h>
#include <drm/drm_modes.h>
#include <drm/drm_vblank.h>

#include <linux/clk.h>
#include <linux/gpio/consumer.h>
#include <linux/irq.h>
#include <linux/of_address.h>
#include <linux/of_irq.h>
#include <linux/of_device.h>
#include <linux/of_gpio.h>
#include <linux/of_graph.h>
#include <linux/phy/phy.h>
#include <linux/pm_runtime.h>
#include <linux/regulator/consumer.h>
#include <linux/component.h>
#include <linux/iommu.h>

#include <video/mipi_display.h>

#if defined(CONFIG_CPU_IDLE)
#include <soc/google/exynos-cpupm.h>
#endif

#if IS_ENABLED(CONFIG_ARM_EXYNOS_DEVFREQ)
#include <soc/google/exynos-devfreq.h>
#if defined(CONFIG_SOC_GS101)
#include <dt-bindings/soc/google/gs101-devfreq.h>
#elif defined(CONFIG_SOC_GS201)
#include <dt-bindings/soc/google/gs201-devfreq.h>
#endif
#endif

#include <regs-dsim.h>

#include <trace/dpu_trace.h>

#include "exynos_drm_connector.h"
#include "exynos_drm_crtc.h"
#include "exynos_drm_decon.h"
#include "exynos_drm_dsim.h"

struct dsim_device *dsim_drvdata[MAX_DSI_CNT];

#define PANEL_DRV_LEN 64
#define RETRY_READ_FIFO_MAX 10

static char panel_name[PANEL_DRV_LEN];
module_param_string(panel_name, panel_name, sizeof(panel_name), 0644);
MODULE_PARM_DESC(panel_name, "preferred panel name");

static char sec_panel_name[PANEL_DRV_LEN];
module_param_string(sec_panel_name, sec_panel_name, sizeof(sec_panel_name), 0644);
MODULE_PARM_DESC(sec_panel_name, "secondary panel name");

enum panel_priority_index {
	PANEL_PRIORITY_PRI_IDX = 0,
	PANEL_PRIORITY_SEC_IDX = 1,
};
static u8 panel_usage = {0};

#define dsim_info(dsim, fmt, ...)	\
pr_info("%s[%d]: "fmt, dsim->dev->driver->name, dsim->id, ##__VA_ARGS__)

#define dsim_warn(dsim, fmt, ...)	\
pr_warn("%s[%d]: "fmt, dsim->dev->driver->name, dsim->id, ##__VA_ARGS__)

#define dsim_err(dsim, fmt, ...)	\
pr_err("%s[%d]: "fmt, dsim->dev->driver->name, dsim->id, ##__VA_ARGS__)

#define dsim_debug(dsim, fmt, ...)	\
pr_debug("%s[%d]: "fmt, dsim->dev->driver->name, dsim->id, ##__VA_ARGS__)

#define host_to_dsi(host) container_of(host, struct dsim_device, dsi_host)

#define DSIM_ESCAPE_CLK_20MHZ	20

//#define DSIM_BIST

#define DEFAULT_TE_IDLE_US              1000
#define DEFAULT_TE_VARIATION            1

static const struct of_device_id dsim_of_match[] = {
	{ .compatible = "samsung,exynos-dsim",
	  .data = NULL },
	{ }
};
MODULE_DEVICE_TABLE(of, dsim_of_match);

static int dsim_calc_underrun(const struct dsim_device *dsim, uint32_t hs_clock_mhz,
		uint32_t *underrun);

static struct drm_crtc *drm_encoder_get_new_crtc(struct drm_encoder *encoder,
						 struct drm_atomic_state *state)
{
	struct drm_connector *connector;
	const struct drm_connector_state *conn_state;

	connector = drm_atomic_get_new_connector_for_encoder(state, encoder);
	if (!connector)
		return NULL;

	conn_state = drm_atomic_get_new_connector_state(state, connector);
	if (!conn_state)
		return NULL;

	return conn_state->crtc;
}

static struct drm_crtc *drm_encoder_get_old_crtc(struct drm_encoder *encoder,
						 struct drm_atomic_state *state)
{
	struct drm_connector *connector;
	const struct drm_connector_state *conn_state;

	connector = drm_atomic_get_old_connector_for_encoder(state, encoder);
	if (!connector)
		return NULL;

	conn_state = drm_atomic_get_old_connector_state(state, connector);
	if (!conn_state)
		return NULL;

	return conn_state->crtc;
}

static void dsim_dump(struct dsim_device *dsim)
{
	struct dsim_regs regs;

	dsim_info(dsim, "=== DSIM SFR DUMP ===\n");

	if (dsim->state != DSIM_STATE_HSCLKEN)
		return;

	regs.regs = dsim->res.regs;
	regs.ss_regs = dsim->res.ss_reg_base;
	regs.phy_regs = dsim->res.phy_regs;
	regs.phy_regs_ex = dsim->res.phy_regs_ex;
	__dsim_dump(dsim->id, &regs);
}

static int dsim_phy_power_on(struct dsim_device *dsim)
{
	int ret;

	dsim_debug(dsim, "%s +\n", __func__);

	if (IS_ENABLED(CONFIG_BOARD_EMULATOR))
		return 0;

	ret = phy_power_on(dsim->res.phy);
	if (ret) {
		dsim_err(dsim, "failed to enable dphy(%d)\n", ret);
		return ret;
	}
	if (dsim->res.phy_ex) {
		ret = phy_power_on(dsim->res.phy_ex);
		if (ret) {
			dsim_err(dsim, "failed to enable ext dphy(%d)\n", ret);
			return ret;
		}
	}

	dsim_debug(dsim, "%s -\n", __func__);

	return 0;
}

static int dsim_phy_power_off(struct dsim_device *dsim)
{
	int ret;

	dsim_debug(dsim, "%s +\n", __func__);

	if (IS_ENABLED(CONFIG_BOARD_EMULATOR))
		return 0;

	ret = phy_power_off(dsim->res.phy);
	if (ret) {
		dsim_err(dsim, "failed to disable dphy(%d)\n", ret);
		return ret;
	}
	if (dsim->res.phy_ex) {
		ret = phy_power_off(dsim->res.phy_ex);
		if (ret) {
			dsim_err(dsim, "failed to disable ext dphy(%d)\n", ret);
			return ret;
		}
	}

	dsim_debug(dsim, "%s -\n", __func__);

	return 0;
}

static void _dsim_exit_ulps_locked(struct dsim_device *dsim)
{
	const struct decon_device *decon = dsim_get_decon(dsim);

	WARN_ON(!mutex_is_locked(&dsim->state_lock));

	if (dsim->state != DSIM_STATE_ULPS)
		return;

	dsim_debug(dsim, "+\n");

	DPU_ATRACE_BEGIN(__func__);

#if defined(CONFIG_CPU_IDLE)
	exynos_update_ip_idle_status(dsim->idle_ip_index, 0);
#endif

	dsim_phy_power_on(dsim);

	dsim_reg_init(dsim->id, &dsim->config, &dsim->clk_param, false);
	dsim_reg_exit_ulps_and_start(dsim->id, 0, 0x1F);

	dsim->state = DSIM_STATE_HSCLKEN;
	enable_irq(dsim->irq);

	dsim_debug(dsim, "-\n");
	if (decon)
		DPU_EVENT_LOG(DPU_EVT_DSIM_ULPS_EXIT, decon->id, dsim);

	DPU_ATRACE_END(__func__);
}

static void dsim_set_te_pinctrl(struct dsim_device *dsim, bool en)
{
	int ret;

	if (!dsim->hw_trigger || !dsim->te_on || !dsim->te_off)
		return;

	ret = pinctrl_select_state(dsim->pinctrl, en ? dsim->te_on : dsim->te_off);
	if (ret)
		dsim_err(dsim, "failed to control decon TE(%d)\n", en);
}

static void _dsim_enable(struct dsim_device *dsim)
{
	const struct decon_device *decon = dsim_get_decon(dsim);
	struct dsim_device *sec_dsi;

	pm_runtime_get_sync(dsim->dev);

	mutex_lock(&dsim->state_lock);
	if (dsim->state == DSIM_STATE_HSCLKEN) {
		mutex_unlock(&dsim->state_lock);
		pm_runtime_put_sync(dsim->dev);
		dsim_info(dsim, "already enabled(%d)\n", dsim->state);
		return;
	}

	dsim_debug(dsim, "%s +\n", __func__);

#if defined(CONFIG_CPU_IDLE)
	exynos_update_ip_idle_status(dsim->idle_ip_index, 0);
#endif

	dsim_phy_power_on(dsim);

	dsim_reg_init(dsim->id, &dsim->config, &dsim->clk_param, true);
	dsim_reg_start(dsim->id);

	/* TODO: dsi start: enable irq, sfr configuration */
	dsim->state = DSIM_STATE_HSCLKEN;
	enable_irq(dsim->irq);
	mutex_unlock(&dsim->state_lock);

#if defined(DSIM_BIST)
	dsim_reg_set_bist(dsim->id, true, DSIM_GRAY_GRADATION);
	dsim_dump(dsim);
#endif

	if (decon)
		DPU_EVENT_LOG(DPU_EVT_DSIM_ENABLED, decon->id, dsim);

	dsim_debug(dsim, "%s -\n", __func__);

	if (dsim->dual_dsi == DSIM_DUAL_DSI_MAIN) {
		sec_dsi = exynos_get_dual_dsi(DSIM_DUAL_DSI_SEC);
		if (sec_dsi)
			_dsim_enable(sec_dsi);
		else
			dsim_err(dsim, "could not get secondary dsi\n");
	}
}

static void dsim_encoder_enable(struct drm_encoder *encoder, struct drm_atomic_state *state)
{
	struct dsim_device *dsim = encoder_to_dsim(encoder);
	struct drm_crtc *crtc = drm_encoder_get_new_crtc(encoder, state);
	struct drm_crtc_state *old_crtc_state = drm_atomic_get_old_crtc_state(state, crtc);
	const struct decon_device *decon = to_exynos_crtc(crtc)->ctx;
	struct device *supplier = decon->dev;

	dsim_debug(dsim, "current state: %d\n", dsim->state);

	if (dsim->dev_link && (dsim->dev_link->supplier != supplier)) {
		device_link_del(dsim->dev_link);
		dsim->dev_link = NULL;
	}

	if (!dsim->dev_link) {
		const u32 dl_flags = DL_FLAG_PM_RUNTIME | DL_FLAG_AUTOREMOVE_SUPPLIER;

		dsim->dev_link = device_link_add(dsim->dev, supplier, dl_flags);
		if (WARN(!dsim->dev_link, "unable to create dev link between decon/dsim\n"))
			return;
	}


	if (dsim->state == DSIM_STATE_SUSPEND) {
		_dsim_enable(dsim);
		dsim_set_te_pinctrl(dsim, 1);
	} else if (dsim->state == DSIM_STATE_BYPASS) {
		pm_runtime_set_suspended(dsim->dev);
		dsim->state = DSIM_STATE_SUSPEND;
		_dsim_enable(dsim);
	} else if (old_crtc_state->self_refresh_active) {
		/* get extra ref count dropped when going into self refresh */
		pm_runtime_get_sync(dsim->dev);
	} else {
		WARN(1, "unknown dsim state (%d)\n", dsim->state);
	}
}

static void _dsim_enter_ulps_locked(struct dsim_device *dsim)
{
	const struct decon_device *decon = dsim_get_decon(dsim);

	WARN_ON(!mutex_is_locked(&dsim->state_lock));

	DPU_ATRACE_BEGIN(__func__);

	dsim_debug(dsim, "+\n");

	/* Wait for current read & write CMDs. */
	mutex_lock(&dsim->cmd_lock);
	if (WARN_ON(dsim_reg_has_pend_cmd(dsim->id)))
		dsim_dump(dsim);
	dsim->state = DSIM_STATE_ULPS;
	mutex_unlock(&dsim->cmd_lock);

	disable_irq(dsim->irq);
	dsim_reg_stop_and_enter_ulps(dsim->id, 0, 0x1F);

	dsim_phy_power_off(dsim);

#if defined(CONFIG_CPU_IDLE)
	exynos_update_ip_idle_status(dsim->idle_ip_index, 1);
#endif
	if (decon)
		DPU_EVENT_LOG(DPU_EVT_DSIM_ULPS_ENTER, decon->id, dsim);

	dsim_debug(dsim, "-\n");

	DPU_ATRACE_END(__func__);
}

static void _dsim_disable(struct dsim_device *dsim)
{
	const struct decon_device *decon = dsim_get_decon(dsim);
	struct dsim_device *sec_dsi;

	if (dsim->dual_dsi == DSIM_DUAL_DSI_MAIN) {
		sec_dsi = exynos_get_dual_dsi(DSIM_DUAL_DSI_SEC);
		if (sec_dsi)
			_dsim_disable(sec_dsi);
		else
			dsim_err(dsim, "could not get secondary dsi\n");
	}

	dsim_debug(dsim, "+\n");
	mutex_lock(&dsim->state_lock);
	if (dsim->state == DSIM_STATE_SUSPEND) {
		mutex_unlock(&dsim->state_lock);
		dsim_info(dsim, "already disabled(%d)\n", dsim->state);
		return;
	}

	/* Wait for current read & write CMDs. */
	mutex_lock(&dsim->cmd_lock);
	/* TODO: 0x1F will be changed */
	dsim_reg_stop(dsim->id, 0x1F);
	disable_irq(dsim->irq);

	dsim->state = DSIM_STATE_SUSPEND;
	WARN_ON(dsim_reg_has_pend_cmd(dsim->id));
	mutex_unlock(&dsim->cmd_lock);
	mutex_unlock(&dsim->state_lock);

	dsim_phy_power_off(dsim);
	dsim->total_pend_ph = 0;
	dsim->total_pend_pl = 0;
	dsim->force_batching = false;

#if defined(CONFIG_CPU_IDLE)
	exynos_update_ip_idle_status(dsim->idle_ip_index, 1);
#endif

	pm_runtime_put_sync(dsim->dev);

	if (decon)
		DPU_EVENT_LOG(DPU_EVT_DSIM_DISABLED, decon->id, dsim);

	dsim_debug(dsim, "-\n");
}

static void dsim_encoder_disable(struct drm_encoder *encoder, struct drm_atomic_state *state)
{
	struct dsim_device *dsim = encoder_to_dsim(encoder);
	struct drm_crtc *crtc = drm_encoder_get_old_crtc(encoder, state);
	bool self_refresh_active = false;
	bool was_in_self_refresh = false;

	if (crtc) {
		const struct drm_crtc_state *old_crtc_state =
			drm_atomic_get_old_crtc_state(state, crtc);
		const struct drm_crtc_state *new_crtc_state =
			drm_atomic_get_new_crtc_state(state, crtc);

		if (old_crtc_state && old_crtc_state->self_refresh_active)
			was_in_self_refresh = true;
		if (new_crtc_state && new_crtc_state->self_refresh_active)
			self_refresh_active = true;
	}

	dsim_debug(dsim, "state: %d self_refresh: %d->%d\n", dsim->state,
		   was_in_self_refresh, self_refresh_active);

	DPU_ATRACE_BEGIN(__func__);

	if (self_refresh_active) {
		const struct exynos_drm_crtc_state *exynos_crtc_state =
			to_exynos_crtc_state(crtc->state);

		if (was_in_self_refresh) {
			WARN(1, "already in self refresh state. state:%d\n", dsim->state);
		} else if (exynos_crtc_state->bypass) {
			/* in bypass mode dsim should get fully disabled */
			_dsim_disable(dsim);
			dsim->state = DSIM_STATE_BYPASS;
		} else {
			/* during regular self refresh just need to go into runtime idle */
			pm_runtime_put_sync(dsim->dev);
		}
	} else {
		if (was_in_self_refresh) {
			/* get extra ref count dropped when going into self refresh */
			pm_runtime_get_sync(dsim->dev);

			dsim_debug(dsim, "disable right after self refresh. state:%d\n",
				  dsim->state);
		}

		_dsim_disable(dsim);

		dsim_set_te_pinctrl(dsim, 0);
	}

	DPU_ATRACE_END(__func__);
}

static void dsim_modes_release(struct dsim_pll_params *pll_params)
{
	if (pll_params->params) {
		unsigned int i;

		for (i = 0; i < pll_params->num_modes; i++)
			kfree(pll_params->params[i]);
		kfree(pll_params->params);
	}
	kfree(pll_params->features);

	kfree(pll_params);
}

static struct dsim_pll_param *
dsim_get_clock_mode(const struct dsim_device *dsim,
		    const struct drm_display_mode *mode)
{
	int i;
	const struct dsim_pll_params *pll_params = dsim->pll_params;
	const size_t mlen = strnlen(mode->name, DRM_DISPLAY_MODE_LEN);
	struct dsim_pll_param *ret = NULL;
	size_t plen;

	for (i = 0; i < pll_params->num_modes; i++) {
		struct dsim_pll_param *p = pll_params->params[i];

		plen = strnlen(p->name, DRM_DISPLAY_MODE_LEN);

		if (!strncmp(mode->name, p->name, plen)) {
			ret = p;
			/*
			 * if it's not exact match, continue looking for exact
			 * match, use this as a fallback
			 */
			if (plen == mlen)
				break;
		}
	}

	return ret;
}

static void dsim_update_clock_config(struct dsim_device *dsim,
				     const struct dsim_pll_param *p)
{
	dsim->config.dphy_pms.p = p->p;
	dsim->config.dphy_pms.m = p->m;
	dsim->config.dphy_pms.s = p->s;
	dsim->config.dphy_pms.k = p->k;

	dsim->config.dphy_pms.mfr = p->mfr;
	dsim->config.dphy_pms.mrr = p->mrr;
	dsim->config.dphy_pms.sel_pf = p->sel_pf;
	dsim->config.dphy_pms.icp = p->icp;
	dsim->config.dphy_pms.afc_enb = p->afc_enb;
	dsim->config.dphy_pms.extafc = p->extafc;
	dsim->config.dphy_pms.feed_en = p->feed_en;
	dsim->config.dphy_pms.fsel = p->fsel;
	dsim->config.dphy_pms.fout_mask = p->fout_mask;
	dsim->config.dphy_pms.rsel = p->rsel;
	dsim->config.dphy_pms.dither_en = p->dither_en;

	dsim->clk_param.hs_clk = p->pll_freq;
	dsim->clk_param.esc_clk = p->esc_freq;

	dsim_debug(dsim, "found proper pll parameter\n");
	dsim_debug(dsim, "\t%s(p:0x%x,m:0x%x,s:0x%x,k:0x%x)\n", p->name,
		 dsim->config.dphy_pms.p, dsim->config.dphy_pms.m,
		 dsim->config.dphy_pms.s, dsim->config.dphy_pms.k);

	dsim_debug(dsim, "\t%s(hs:%d,esc:%d)\n", p->name, dsim->clk_param.hs_clk,
		 dsim->clk_param.esc_clk);

	if (p->cmd_underrun_cnt) {
		dsim->config.cmd_underrun_cnt[0] = p->cmd_underrun_cnt;
	} else {
		dsim_warn(dsim, "cmd_underrun_cnt is not set correctly\n");
		WARN_ON(1);
	}

	dsim_debug(dsim, "\tunderrun_lp_ref 0x%x\n", dsim->config.cmd_underrun_cnt[0]);
}

static int dsim_set_clock_mode(struct dsim_device *dsim,
			       const struct drm_display_mode *mode)
{
	struct dsim_pll_param *p = dsim_get_clock_mode(dsim, mode);
	uint32_t underrun_cnt;

	if (!p)
		return -ENOENT;

	if (!dsim_calc_underrun(dsim, p->pll_freq, &underrun_cnt))
		p->cmd_underrun_cnt = underrun_cnt;

	dsim_update_clock_config(dsim, p);
	dsim->current_pll_param = p;

	return 0;
}

static int dsim_of_parse_modes(struct device_node *entry,
		struct dsim_pll_param *pll_param)
{
	u32 res[14];
	int cnt;

	memset(pll_param, 0, sizeof(*pll_param));

	of_property_read_string(entry, "mode-name",
			(const char **)&pll_param->name);

	cnt = of_property_count_u32_elems(entry, "pmsk");
	if (cnt != 4 && cnt != 14) {
		pr_err("mode %s has wrong pmsk elements number %d\n",
				pll_param->name, cnt);
		return -EINVAL;
	}

	/* TODO: how dsi dither handle ? */
	of_property_read_u32_array(entry, "pmsk", res, cnt);
	pll_param->dither_en = false;
	pll_param->p = res[0];
	pll_param->m = res[1];
	pll_param->s = res[2];
	pll_param->k = res[3];
	if (cnt == 14) {
		pll_param->mfr = res[4];
		pll_param->mrr = res[5];
		pll_param->sel_pf = res[6];
		pll_param->icp = res[7];
		pll_param->afc_enb = res[8];
		pll_param->extafc = res[9];
		pll_param->feed_en = res[10];
		pll_param->fsel = res[11];
		pll_param->fout_mask = res[12];
		pll_param->rsel = res[13];
		pll_param->dither_en = true;
	}

	of_property_read_u32(entry, "hs-clk", &pll_param->pll_freq);
	of_property_read_u32(entry, "esc-clk", &pll_param->esc_freq);
	of_property_read_u32(entry, "cmd_underrun_cnt",
			&pll_param->cmd_underrun_cnt);

	return 0;
}

static struct dsim_pll_features *dsim_of_get_pll_features(
		struct dsim_device *dsim, struct device_node *np)
{
	u64 range64[2];
	u32 range32[2];
	struct dsim_pll_features *pll_features;

	pll_features = kzalloc(sizeof(*pll_features), GFP_KERNEL);
	if (!pll_features)
		return NULL;

	if (of_property_read_u64(np, "pll-input", &pll_features->finput) < 0) {
		dsim_err(dsim, "%s failed to get pll-input\n", __func__);
		goto read_node_fail;
	}

	if (of_property_read_u64(np, "pll-optimum",
				 &pll_features->foptimum) < 0) {
		dsim_err(dsim, "%s failed to get pll-optimum\n", __func__);
		goto read_node_fail;
	}

	if (of_property_read_u64_array(np, "pll-out-range", range64, 2) < 0) {
		dsim_err(dsim, "%s failed to get pll-out-range\n", __func__);
		goto read_node_fail;
	}
	pll_features->fout_min = range64[0];
	pll_features->fout_max = range64[1];

	if (of_property_read_u64_array(np, "pll-vco-range", range64, 2) < 0) {
		dsim_err(dsim, "%s failed to get pll-vco-range\n", __func__);
		goto read_node_fail;
	}
	pll_features->fvco_min = range64[0];
	pll_features->fvco_max = range64[1];

	if (of_property_read_u32_array(np, "p-range", range32, 2) < 0) {
		dsim_err(dsim, "%s failed to get p-range\n", __func__);
		goto read_node_fail;
	}
	pll_features->p_min = range32[0];
	pll_features->p_max = range32[1];

	if (of_property_read_u32_array(np, "m-range", range32, 2) < 0) {
		dsim_err(dsim, "%s failed to get m-range\n", __func__);
		goto read_node_fail;
	}
	pll_features->m_min = range32[0];
	pll_features->m_max = range32[1];

	if (of_property_read_u32_array(np, "s-range", range32, 2) < 0) {
		dsim_err(dsim, "%s failed to get s-range\n", __func__);
		goto read_node_fail;
	}
	pll_features->s_min = range32[0];
	pll_features->s_max = range32[1];

	if (of_property_read_u32(np, "k-bits", &pll_features->k_bits) < 0) {
		dsim_err(dsim, "%s failed to get k-bits\n", __func__);
		goto read_node_fail;
	}

	dsim_debug(dsim, "pll features: input %llu, optimum%llu\n",
		  pll_features->finput, pll_features->foptimum);
	dsim_debug(dsim, "pll features: output(%llu, %llu)\n",
		  pll_features->fout_min, pll_features->fout_max);
	dsim_debug(dsim, "pll features: vco (%llu, %llu)\n",
		  pll_features->fvco_min, pll_features->fout_max);
	dsim_debug(dsim, "pll limits: p(%u, %u), m(%u, %u), s(%u, %u), k(%u)\n",
		  pll_features->p_min, pll_features->p_max,
		  pll_features->m_min, pll_features->m_max,
		  pll_features->s_min, pll_features->s_max,
		  pll_features->k_bits);

	return pll_features;

read_node_fail:
	kfree(pll_features);
	return NULL;
}

static struct dsim_pll_params *dsim_of_get_clock_mode(struct dsim_device *dsim)
{
	struct device *dev = dsim->dev;
	struct device_node *np, *mode_np, *entry;
	struct dsim_pll_params *pll_params;

	np = of_parse_phandle(dev->of_node, "dsim_mode", 0);
	if (!np) {
		dsim_err(dsim, "could not get dsi modes\n");
		return NULL;
	}

	mode_np = of_get_child_by_name(np, "dsim-modes");
	if (!mode_np) {
		dsim_err(dsim, "%pOF: could not find dsim-modes node\n", np);
		goto getnode_fail;
	}

	pll_params = kzalloc(sizeof(*pll_params), GFP_KERNEL);
	if (!pll_params)
		goto getmode_fail;

	entry = of_get_next_child(mode_np, NULL);
	if (!entry) {
		dsim_err(dsim, "could not find child node of dsim-modes");
		goto getchild_fail;
	}

	pll_params->num_modes = of_get_child_count(mode_np);
	if (pll_params->num_modes == 0) {
		dsim_err(dsim, "%pOF: no modes specified\n", np);
		goto getchild_fail;
	}

	pll_params->params = kzalloc(sizeof(struct dsim_pll_param *) *
				pll_params->num_modes, GFP_KERNEL);
	if (!pll_params->params)
		goto getchild_fail;

	pll_params->num_modes = 0;

	for_each_child_of_node(mode_np, entry) {
		struct dsim_pll_param *pll_param;

		pll_param = kzalloc(sizeof(*pll_param), GFP_KERNEL);
		if (!pll_param)
			goto getpll_fail;

		if (dsim_of_parse_modes(entry, pll_param) < 0) {
			kfree(pll_param);
			continue;
		}

		pll_params->params[pll_params->num_modes] = pll_param;
		pll_params->num_modes++;
	}

	pll_params->features = dsim_of_get_pll_features(dsim, np);

	of_node_put(np);
	of_node_put(mode_np);
	of_node_put(entry);

	return pll_params;

getpll_fail:
	of_node_put(entry);
getchild_fail:
	dsim_modes_release(pll_params);
getmode_fail:
	of_node_put(mode_np);
getnode_fail:
	of_node_put(np);
	return NULL;
}

static void dsim_restart(struct dsim_device *dsim)
{
	mutex_lock(&dsim->cmd_lock);
	dsim_reg_stop(dsim->id, 0x1F);
	disable_irq(dsim->irq);

	dsim_reg_init(dsim->id, &dsim->config, &dsim->clk_param, true);
	dsim_reg_start(dsim->id);
	enable_irq(dsim->irq);
	mutex_unlock(&dsim->cmd_lock);
}

#ifdef CONFIG_DEBUG_FS

static int dsim_of_parse_diag(struct device_node *np, struct dsim_dphy_diag *diag)
{
        int count;
        u8 bit_range[2];
        const char *reg_base = NULL;

        of_property_read_string(np, "reg-base", &reg_base);
        if (!strcmp(reg_base, "dphy")) {
                diag->reg_base = REGS_DSIM_PHY;
        } else if (!strcmp(reg_base, "dphy-extra")) {
                diag->reg_base = REGS_DSIM_PHY_BIAS;
        } else {
                pr_err("%s: invalid reg-base: %s\n", __func__, reg_base);
                return -EINVAL;
        }

        of_property_read_string(np, "diag-name", &diag->name);
        if (!diag->name || !diag->name[0]) {
                pr_err("%s: empty diag-name\n", __func__);
                return -EINVAL;
        }

        of_property_read_string(np, "desc", &diag->desc);
        of_property_read_string(np, "help", &diag->help);

        count = of_property_count_u16_elems(np, "reg-offset");
        if (count <= 0 || count > MAX_DIAG_REG_NUM) {
                pr_err("%s: wrong number of reg-offset: %d\n", __func__, count);
                return -ERANGE;
        }

        if (of_property_read_u16_array(np, "reg-offset", diag->reg_offset, count) < 0) {
                pr_err("%s: failed to read reg-offset\n", __func__);
                return -EINVAL;
        }
        diag->num_reg = count;

        if (of_property_read_u8_array(np, "bit-range", bit_range, 2) < 0) {
                pr_err("%s: failed to read bit-range\n", __func__);
                return -EINVAL;
        }

        if (bit_range[0] >= 32 || bit_range[1] >= 32) {
                pr_err("%s: invalid bit range %d, %d\n", __func__, bit_range[0], bit_range[1]);
                return -EINVAL;
        }
        if (bit_range[0] < bit_range[1]) {
                diag->bit_start = bit_range[0];
                diag->bit_end = bit_range[1];
        } else {
                diag->bit_start = bit_range[1];
                diag->bit_end = bit_range[0];
        }
        diag->read_only = of_property_read_bool(np, "read_only");

        return 0;
}

static void dsim_of_get_pll_diags(struct dsim_device *dsim)
{
	struct device_node *np, *entry;
	struct device *dev = dsim->dev;
        uint32_t index = 0;

	np = of_parse_phandle(dev->of_node, "dphy_diag", 0);
        dsim->config.num_dphy_diags = of_get_child_count(np);
        if (dsim->config.num_dphy_diags == 0) {
                goto nochild;
        }

	dsim->config.dphy_diags = devm_kzalloc(dsim->dev, sizeof(struct dsim_dphy_diag) *
					dsim->config.num_dphy_diags, GFP_KERNEL);
	if (!dsim->config.dphy_diags) {
                dsim_warn(dsim, "%s: no memory for %u diag items\n",
                          __func__, dsim->config.num_dphy_diags);
                dsim->config.num_dphy_diags = 0;
                goto nochild;
        }

        for_each_child_of_node(np, entry) {
                if (index >= dsim->config.num_dphy_diags) {
                      dsim_warn(dsim, "%s: diag parsing error with unexpected index %u\n",
                                __func__, index);
                      goto get_diag_fail;
                }

                if (dsim_of_parse_diag(entry, &dsim->config.dphy_diags[index]) < 0) {
                      dsim_warn(dsim, "%s: diag parsing error for item %u\n",
                                __func__, index);
                      goto get_diag_fail;
                }
                ++index;
        }
        return;

get_diag_fail:
        dsim->config.num_dphy_diags = 0;
        devm_kfree(dsim->dev, dsim->config.dphy_diags);
        dsim->config.dphy_diags = NULL;
nochild:
        return;
}

int dsim_dphy_diag_get_reg(struct dsim_device *dsim,
                           struct dsim_dphy_diag *diag, uint32_t *vals)
{
	int ret;
	uint32_t ix, mask, val;

	ret = dsim_dphy_diag_mask_from_range(diag->bit_start, diag->bit_end,
					     &mask);
	if (ret < 0)
		return ret;

	mutex_lock(&dsim->state_lock);
	if (dsim->state != DSIM_STATE_HSCLKEN) {
		ret = -ENODEV;
		goto out;
	}

	for (ix = 0; ix < diag->num_reg; ++ix) {
		if (diag->reg_base == REGS_DSIM_PHY_BIAS)
			val = diag_dsim_dphy_extra_reg_read_mask(
				dsim->id, diag->reg_offset[ix], mask);
		else if (diag->reg_base == REGS_DSIM_PHY)
			val = diag_dsim_dphy_reg_read_mask(
				dsim->id, diag->reg_offset[ix], mask);
		else {
			pr_err("%s: invalid reg_base %u\n", __func__,
			       diag->reg_base);
			goto out;
		}
		vals[ix] = val >> diag->bit_start;
	}
out:
	mutex_unlock(&dsim->state_lock);
	return ret;
}

int dsim_dphy_diag_set_reg(struct dsim_device *dsim,
                           struct dsim_dphy_diag *diag, uint32_t val)
{
	int ret;
	u32 mask;

	ret = dsim_dphy_diag_mask_from_range(diag->bit_start, diag->bit_end,
					     &mask);
	if (ret < 0)
		return ret;

	diag->override = true;
	diag->user_value = (val << diag->bit_start) & mask;

	mutex_lock(&dsim->state_lock);
	if (dsim->state != DSIM_STATE_HSCLKEN)
		goto out;

	/* restart dsim to apply new config */
	dsim_restart(dsim);

out:
	mutex_unlock(&dsim->state_lock);
	return ret;
}

#else

static void dsim_of_get_pll_diags(struct dsim_device * /* dsim */)
{
}

#endif

static void dsim_update_config_for_mode(struct dsim_reg_config *config,
					const struct drm_display_mode *mode,
					const struct exynos_display_mode *exynos_mode)
{
	struct dpu_panel_timing *p_timing = &config->p_timing;
	struct videomode vm;

	drm_display_mode_to_videomode(mode, &vm);

	p_timing->vactive = vm.vactive;
	p_timing->vfp = vm.vfront_porch;
	p_timing->vbp = vm.vback_porch;
	p_timing->vsa = vm.vsync_len;

	p_timing->hactive = vm.hactive;
	if (config->dual_dsi)
		p_timing->hactive /= 2;
	p_timing->hfp = vm.hfront_porch;
	p_timing->hbp = vm.hback_porch;
	p_timing->hsa = vm.hsync_len;
	p_timing->vrefresh = drm_mode_vrefresh(mode);
	if (exynos_mode->underrun_param) {
		p_timing->te_idle_us = exynos_mode->underrun_param->te_idle_us;
		p_timing->te_var = exynos_mode->underrun_param->te_var;
	} else {
		p_timing->te_idle_us = DEFAULT_TE_IDLE_US;
		p_timing->te_var = DEFAULT_TE_VARIATION;
		pr_debug("%s: underrun_param for mode " DRM_MODE_FMT
			" not specified", __func__, DRM_MODE_ARG(mode));
	}

	/* TODO: This hard coded information will be defined in device tree */
	config->mres_mode = 0;
	config->mode = (exynos_mode->mode_flags & MIPI_DSI_MODE_VIDEO) ?
				DSIM_VIDEO_MODE : DSIM_COMMAND_MODE;
	config->bpp = exynos_mode->bpc * 3;

	config->dsc.enabled = exynos_mode->dsc.enabled;
	if (config->dsc.enabled) {
		config->dsc.dsc_count = exynos_mode->dsc.dsc_count;
		config->dsc.slice_count = exynos_mode->dsc.slice_count;
		config->dsc.slice_height = exynos_mode->dsc.slice_height;
		config->dsc.slice_width = DIV_ROUND_UP(
				config->p_timing.hactive,
				config->dsc.slice_count);
	}
}

static void dsim_set_display_mode(struct dsim_device *dsim,
				  const struct drm_display_mode *mode,
				  const struct exynos_display_mode *exynos_mode)
{
	struct dsim_device *sec_dsi;

	if (!dsim->dsi_device)
		return;

	mutex_lock(&dsim->state_lock);
	dsim->config.data_lane_cnt = dsim->dsi_device->lanes;
	dsim->hw_trigger = !exynos_mode->sw_trigger;

	dsim->config.dual_dsi = dsim->dual_dsi;
	dsim_update_config_for_mode(&dsim->config, mode, exynos_mode);

	dsim_set_clock_mode(dsim, mode);

	if (dsim->state == DSIM_STATE_HSCLKEN)
		dsim_reg_set_vrr_config(dsim->id, &dsim->config, &dsim->clk_param);

	dsim_debug(dsim, "dsim mode %s dsc is %s [%d %d %d %d]\n",
			dsim->config.mode == DSIM_VIDEO_MODE ? "video" : "cmd",
			dsim->config.dsc.enabled ? "enabled" : "disabled",
			dsim->config.dsc.dsc_count,
			dsim->config.dsc.slice_count,
			dsim->config.dsc.slice_width,
			dsim->config.dsc.slice_height);
	mutex_unlock(&dsim->state_lock);

	if (dsim->dual_dsi == DSIM_DUAL_DSI_MAIN) {
		sec_dsi = exynos_get_dual_dsi(DSIM_DUAL_DSI_SEC);
		if (sec_dsi) {
			sec_dsi->dsi_device = dsim->dsi_device;
			dsim_set_display_mode(sec_dsi, mode, exynos_mode);
		} else
			dsim_err(dsim, "could not get main dsi\n");
	}
}

static void dsim_atomic_mode_set(struct drm_encoder *encoder, struct drm_crtc_state *crtc_state,
				 struct drm_connector_state *conn_state)
{
	struct dsim_device *dsim = encoder_to_dsim(encoder);
	const struct exynos_drm_connector_state *exynos_conn_state =
		to_exynos_connector_state(conn_state);

	dsim_set_display_mode(dsim, &crtc_state->adjusted_mode, &exynos_conn_state->exynos_mode);
}

static enum drm_mode_status dsim_mode_valid(struct drm_encoder *encoder,
					    const struct drm_display_mode *mode)
{
	struct dsim_device *dsim = encoder_to_dsim(encoder);

	if (!dsim_get_clock_mode(dsim, mode))
		return MODE_NOMODE;

	return MODE_OK;
}

/*
 * Check whether mode change can happean seamlessly from dsim perspective.
 * Seamless mode switch from dsim perspective can only happen if there's no
 * need to change dsim configuration.
 */
static bool dsim_mode_is_seamless(const struct dsim_device *dsim,
				  const struct drm_display_mode *mode,
				  const struct exynos_display_mode *exynos_mode)
{
	struct dsim_reg_config new_config = dsim->config;

	if (dsim->current_pll_param != dsim_get_clock_mode(dsim, mode)) {
		dsim_debug(dsim, "clock mode change not allowed seamlessly\n");
		return false;
	}

	dsim_update_config_for_mode(&new_config, mode, exynos_mode);
	if (dsim->config.mode != new_config.mode) {
		dsim_debug(dsim, "op mode change not allowed seamlessly\n");
		return false;
	}

	if (memcmp(&dsim->config.dsc, &new_config.dsc, sizeof(new_config.dsc))) {
		dsim_debug(dsim, "dsc change not allowed seamlessly\n");
		return false;
	}

	return true;
}

static int dsim_atomic_check(struct drm_encoder *encoder,
			     struct drm_crtc_state *crtc_state,
			     struct drm_connector_state *connector_state)
{
	struct drm_display_mode *mode;
	const struct dsim_device *dsim = encoder_to_dsim(encoder);
	struct exynos_drm_connector_state *exynos_conn_state;

	if (crtc_state->mode_changed) {
		if (!is_exynos_drm_connector(connector_state->connector)) {
			dsim_warn(dsim, "%s: mode set is only supported w/exynos connector\n",
				  __func__);
			return -EINVAL;
		}

		exynos_conn_state = to_exynos_connector_state(connector_state);
		mode = &crtc_state->adjusted_mode;

		if (exynos_conn_state->seamless_possible &&
		    !dsim_mode_is_seamless(dsim, mode, &exynos_conn_state->exynos_mode)) {
			dsim_warn(dsim, "%s: seamless mode switch not supported for %s\n",
				  __func__, mode->name);
			exynos_conn_state->seamless_possible = false;
		}

		if (!exynos_conn_state->exynos_mode.sw_trigger) {
			if (!dsim->pinctrl) {
				dsim_err(dsim, "TE error: pinctrl not found\n");
				return -EINVAL;
			} else if ((dsim->te_gpio < 0) ||
				   (dsim->te_from >= MAX_DECON_TE_FROM_DDI)) {
				dsim_err(dsim, "invalid TE config for hw trigger mode\n");
				return -EINVAL;
			}

			exynos_conn_state->te_from = dsim->te_from;
			exynos_conn_state->te_gpio = dsim->te_gpio;
		}
	}

	return 0;
}

static const struct drm_encoder_helper_funcs dsim_encoder_helper_funcs = {
	.mode_valid = dsim_mode_valid,
	.atomic_mode_set = dsim_atomic_mode_set,
	.atomic_enable = dsim_encoder_enable,
	.atomic_disable = dsim_encoder_disable,
	.atomic_check = dsim_atomic_check,
};

#ifdef CONFIG_DEBUG_FS

static int dsim_encoder_late_register(struct drm_encoder *encoder)
{
        struct dsim_device *dsim = encoder_to_dsim(encoder);
        dsim_diag_create_debugfs(dsim);
        return 0;
}

static void dsim_encoder_early_unregister(struct drm_encoder *encoder)
{
        struct dsim_device *dsim = encoder_to_dsim(encoder);
        dsim_diag_remove_debugfs(dsim);
}

#else

static int dsim_encoder_late_register(struct drm_encoder * /* encoder */)
{
        return 0;
}

static void dsim_encoder_early_unregister(struct drm_encoder * /*encoder */)
{
}

#endif

static const struct drm_encoder_funcs dsim_encoder_funcs = {
	.destroy = drm_encoder_cleanup,
        .late_register = dsim_encoder_late_register,
        .early_unregister = dsim_encoder_early_unregister,
};

static int dsim_add_mipi_dsi_device(struct dsim_device *dsim,
	const char *pname, enum panel_priority_index idx)
{
	struct mipi_dsi_device_info info = {
		.node = NULL,
	};
	struct device_node *node;
	const char *name;
	const char *dual_dsi;

	dsim_debug(dsim, "preferred panel is %s\n", pname);

	for_each_available_child_of_node(dsim->dsi_host.dev->of_node, node) {
		bool found;

		/*
		 * panel w/ reg node will be added in mipi_dsi_host_register,
		 * abort panel detection in that case
		 */
		if (of_find_property(node, "reg", NULL)) {
			if (info.node)
				of_node_put(info.node);

			return -ENODEV;
		}

		/*
		 * We already detected panel we want but keep iterating
		 * in case there are devices with reg property
		 */
		if (info.node)
			continue;

		if (of_property_read_u32(node, "channel", &info.channel))
			continue;

		name = of_get_property(node, "label", NULL);
		if (!name)
			continue;

		/* if panel name is not specified pick the first device found */
		found = !strncmp(name, pname, PANEL_DRV_LEN);
		if (pname[0] == '\0' || found) {
			/*
			 * The default is primary panel. If not, add priority
			 * index in the panel name, i.e. "priority-index:panel-name"
			 */
			if (found && idx > PANEL_PRIORITY_PRI_IDX)
				scnprintf(info.type, sizeof(info.type),
					"%d:%s", idx, name);
			else
				strlcpy(info.type, name, sizeof(info.type));
			info.node = of_node_get(node);
		}
	}

	if (info.node) {
		if (!of_property_read_string(info.node, "dual-dsi", &dual_dsi)) {
			if (!strcmp(dual_dsi, "main"))
				dsim->dual_dsi = DSIM_DUAL_DSI_MAIN;
			else if (!strcmp(dual_dsi, "sec"))
				dsim->dual_dsi = DSIM_DUAL_DSI_SEC;
			else
				dsim->dual_dsi = DSIM_DUAL_DSI_NONE;
		}
		if (dsim->dual_dsi != DSIM_DUAL_DSI_SEC)
			mipi_dsi_device_register_full(&dsim->dsi_host, &info);

		if (dsim->dual_dsi == DSIM_DUAL_DSI_NONE)
			panel_usage |= BIT(idx);
		return 0;
	}

	return -ENODEV;
}

static const char *dsim_get_panel_name(const struct dsim_device *dsim, const char *name, size_t len)
{
	const char *p = strchr(name, ':');
	size_t pos;
	int dsim_id;

	/* if colon is found expect format which includes intended intf
	 * (ex. dsim0:panel_name), otherwise fallback to panel name only */
	if (!p)
		return name;

	if ((len < 5) || strncmp(name, "dsim", 4))
		return NULL;

	dsim_id = name[4] - '0';
	if (dsim->id != dsim_id)
		return NULL;

	p++;
	pos = p - name;
	if (pos >= len)
		return NULL;

	return p;
}

static int dsim_parse_panel_name(struct dsim_device *dsim)
{
	const char *name;
	enum panel_priority_index idx;

	name = dsim_get_panel_name(dsim, panel_name, PANEL_DRV_LEN);
	idx = PANEL_PRIORITY_PRI_IDX;
	if (name && !(panel_usage & BIT(idx)))
		return dsim_add_mipi_dsi_device(dsim, name, idx);

	name = dsim_get_panel_name(dsim, sec_panel_name, PANEL_DRV_LEN);
	idx = PANEL_PRIORITY_SEC_IDX;
	if (name && name[0] && !(panel_usage & BIT(idx)))
		return dsim_add_mipi_dsi_device(dsim, name, idx);

	return -ENODEV;
}

static int dsim_bind(struct device *dev, struct device *master, void *data)
{
	struct drm_encoder *encoder = dev_get_drvdata(dev);
	struct dsim_device *dsim = encoder_to_dsim(encoder);
	struct drm_device *drm_dev = data;
	int ret = 0;

	dsim_debug(dsim, "%s +\n", __func__);

	/* parse the panel name to select the dsi device for the detected panel */
	dsim_parse_panel_name(dsim);

	if (dsim->dual_dsi == DSIM_DUAL_DSI_SEC)
		return 0;

	drm_encoder_init(drm_dev, encoder, &dsim_encoder_funcs,
			 DRM_MODE_ENCODER_DSI, NULL);
	drm_encoder_helper_add(encoder, &dsim_encoder_helper_funcs);

	encoder->possible_crtcs = exynos_drm_get_possible_crtcs(encoder,
							dsim->output_type);
	if (!encoder->possible_crtcs) {
		dsim_err(dsim, "failed to get possible crtc, ret = %d\n", ret);
		drm_encoder_cleanup(encoder);
		return -ENOTSUPP;
	}

	ret = mipi_dsi_host_register(&dsim->dsi_host);

	dsim_debug(dsim, "%s -\n", __func__);

	return ret;
}

static void dsim_unbind(struct device *dev, struct device *master,
				void *data)
{
	struct drm_encoder *encoder = dev_get_drvdata(dev);
	struct dsim_device *dsim = encoder_to_dsim(encoder);

	dsim_debug(dsim, "%s +\n", __func__);
	if (dsim->pll_params)
		dsim_modes_release(dsim->pll_params);

	if (dsim->dual_dsi == DSIM_DUAL_DSI_SEC)
		return;

	mipi_dsi_host_unregister(&dsim->dsi_host);
}

static const struct component_ops dsim_component_ops = {
	.bind	= dsim_bind,
	.unbind	= dsim_unbind,
};

static int dsim_parse_dt(struct dsim_device *dsim)
{
	struct device_node *np = dsim->dev->of_node;
	int ret;

	if (!np) {
		dsim_err(dsim, "no device tree information\n");
		return -ENOTSUPP;
	}

	of_property_read_u32(np, "dsim,id", &dsim->id);
	if (dsim->id < 0 || dsim->id >= MAX_DSI_CNT) {
		dsim_err(dsim, "wrong dsim id(%d)\n", dsim->id);
		return -ENODEV;
	}

	dsim->pll_params = dsim_of_get_clock_mode(dsim);
	dsim_of_get_pll_diags(dsim);

	ret = of_property_read_u32(np, "te_from", &dsim->te_from);
	if (ret) {
		dsim->te_from = MAX_DECON_TE_FROM_DDI;
		dsim_warn(dsim, "failed to get TE from DDI\n");
	}
	dsim_debug(dsim, "TE from DDI%d\n", dsim->te_from);

	if (!ret) {
		dsim->te_gpio = of_get_named_gpio(np, "te-gpio", 0);
		if (dsim->te_gpio < 0) {
			dsim_warn(dsim, "failed to get TE gpio\n");
			dsim->te_from = MAX_DECON_TE_FROM_DDI;
		}
	}

	return 0;
}

static int dsim_remap_regs(struct dsim_device *dsim)
{
	struct resource res;
	struct device *dev = dsim->dev;
	struct device_node *np = dev->of_node;
	int i, ret = 0;

	i = of_property_match_string(np, "reg-names", "dsi");
	if (of_address_to_resource(np, i, &res)) {
		pr_err("failed to get dsi resource\n");
		goto err;
	}
	dsim->res.regs = ioremap(res.start, resource_size(&res));
	if (IS_ERR(dsim->res.regs)) {
		dsim_err(dsim, "failed to remap io region\n");
		ret = PTR_ERR(dsim->res.regs);
		goto err;
	}
	dsim_regs_desc_init(dsim->res.regs, res.start, "dsi", REGS_DSIM_DSI, dsim->id);

	i = of_property_match_string(np, "reg-names", "dphy");
	if (of_address_to_resource(np, i, &res)) {
		pr_err("failed to get dphy resource\n");
		goto err;
	}

	dsim->res.phy_regs = ioremap(res.start, resource_size(&res));
	if (IS_ERR(dsim->res.phy_regs)) {
		dsim_err(dsim, "failed to remap io region\n");
		ret = PTR_ERR(dsim->res.regs);
		goto err_dsi;
	}
	dsim_regs_desc_init(dsim->res.phy_regs, res.start, "dphy", REGS_DSIM_PHY,
			dsim->id);

	i = of_property_match_string(np, "reg-names", "dphy-extra");
	if (of_address_to_resource(np, i, &res)) {
		pr_err("failed to get dphy resource\n");
		goto err_dsi;
	}
	dsim->res.phy_regs_ex = ioremap(res.start, resource_size(&res));
	if (IS_ERR(dsim->res.phy_regs_ex))
		dsim_warn(dsim, "failed to remap io region. it's optional\n");
	dsim_regs_desc_init(dsim->res.phy_regs_ex, res.start, "dphy-extra",
			REGS_DSIM_PHY_BIAS, dsim->id);

	np = of_find_compatible_node(NULL, NULL, "samsung,exynos9-disp_ss");
	i = of_property_match_string(np, "reg-names", "sys");
	if (of_address_to_resource(np, i, &res)) {
		dsim_err(dsim, "failed to get sys resource\n");
		goto err_dphy_ext;
	}
	dsim->res.ss_reg_base = ioremap(res.start, resource_size(&res));
	if (!dsim->res.ss_reg_base) {
		dsim_err(dsim, "failed to map sysreg-disp address.");
		ret = PTR_ERR(dsim->res.ss_reg_base);
		goto err_dphy_ext;
	}
	dsim_regs_desc_init(dsim->res.ss_reg_base, res.start, np->name, REGS_DSIM_SYS,
			dsim->id);

	return ret;

err_dphy_ext:
	iounmap(dsim->res.phy_regs_ex);
	iounmap(dsim->res.phy_regs);
err_dsi:
	iounmap(dsim->res.regs);
err:
	return ret;
}


#if IS_ENABLED(CONFIG_ARM_EXYNOS_DEVFREQ)
static void dsim_underrun_info(struct dsim_device *dsim, u32 underrun_cnt)
{
	printk_ratelimited("underrun irq occurs(%u): MIF(%lu), INT(%lu), DISP(%lu)\n",
			underrun_cnt,
			exynos_devfreq_get_domain_freq(DEVFREQ_MIF),
			exynos_devfreq_get_domain_freq(DEVFREQ_INT),
			exynos_devfreq_get_domain_freq(DEVFREQ_DISP));
}
#else
static void dsim_underrun_info(struct dsim_device *dsim, u32 underrun_cnt)
{
	printk_ratelimited("underrun irq occurs(%u)\n", underrun_cnt);
}
#endif

static irqreturn_t dsim_irq_handler(int irq, void *dev_id)
{
	struct dsim_device *dsim = dev_id;
	struct decon_device *decon = (struct decon_device *)dsim_get_decon(dsim);
	unsigned int int_src;

	spin_lock(&dsim->slock);

	dsim_debug(dsim, "%s +\n", __func__);

	if (dsim->state != DSIM_STATE_HSCLKEN) {
		dsim_info(dsim, "dsim power is off state(0x%x)\n", dsim->state);
		spin_unlock(&dsim->slock);
		return IRQ_HANDLED;
	}

	int_src = dsim_reg_get_int_and_clear(dsim->id);
	if (int_src & DSIM_INTSRC_SFR_PH_FIFO_EMPTY) {
		complete(&dsim->ph_wr_comp);
		dsim_debug(dsim, "PH_FIFO_EMPTY irq occurs\n");
	}

	if (int_src & DSIM_INTSRC_SFR_PL_FIFO_EMPTY) {
		complete(&dsim->pl_wr_comp);
		dsim_debug(dsim, "PL_FIFO_EMPTY irq occurs\n");
	}

	if (int_src & DSIM_INTSRC_RX_DATA_DONE)
		complete(&dsim->rd_comp);
	if (int_src & DSIM_INTSRC_FRAME_DONE) {
		dsim_debug(dsim, "framedone irq occurs\n");
		if (decon)
			DPU_EVENT_LOG(DPU_EVT_DSIM_FRAMEDONE, decon->id, NULL);
	}

	if (int_src & DSIM_INTSRC_RX_CRC) {
		dsim_err(dsim, "RX CRC error was detected!\n");
		if (decon)
			DPU_EVENT_LOG(DPU_EVT_DSIM_CRC, decon->id, NULL);
	}

	if (int_src & DSIM_INTSRC_ERR_RX_ECC) {
		dsim_err(dsim, "RX ECC Multibit error was detected!\n");
		if (decon)
			DPU_EVENT_LOG(DPU_EVT_DSIM_ECC, decon->id, NULL);
	}

	if (int_src & DSIM_INTSRC_UNDER_RUN) {
		DPU_ATRACE_INT("DPU_UNDERRUN", 1);
		if (decon) {
			static unsigned long last_dumptime;

			dsim_underrun_info(dsim, decon->d.underrun_cnt + 1);
			DPU_EVENT_LOG(DPU_EVT_DSIM_UNDERRUN, decon->id, NULL);
			if (time_after(jiffies, last_dumptime + msecs_to_jiffies(5000))) {
				decon_dump_event_condition(decon, DPU_EVT_CONDITION_UNDERRUN);
				last_dumptime = jiffies;
			}
		} else {
			dsim_underrun_info(dsim, 0);
		}

		DPU_ATRACE_INT("DPU_UNDERRUN", 0);
	}

	spin_unlock(&dsim->slock);

	return IRQ_HANDLED;
}

static int dsim_register_irq(struct dsim_device *dsim)
{
	struct device *dev = dsim->dev;
	struct device_node *np = dev->of_node;
	struct platform_device *pdev;
	int ret = 0;

	pdev = container_of(dev, struct platform_device, dev);

	dsim->irq = of_irq_get_byname(np, "dsim");
	ret = devm_request_irq(dsim->dev, dsim->irq, dsim_irq_handler, 0,
			pdev->name, dsim);
	if (ret) {
		dsim_err(dsim, "failed to install DSIM irq\n");
		return -EINVAL;
	}
	disable_irq(dsim->irq);

	return 0;
}

static int dsim_get_phys(struct dsim_device *dsim)
{
	if (IS_ENABLED(CONFIG_BOARD_EMULATOR))
		return 0;

	dsim->res.phy = devm_phy_get(dsim->dev, "dsim_dphy");
	if (IS_ERR(dsim->res.phy)) {
		dsim_err(dsim, "failed to get dsim phy\n");
		return PTR_ERR(dsim->res.phy);
	}

	dsim->res.phy_ex = devm_phy_get(dsim->dev, "dsim_dphy_extra");
	if (IS_ERR(dsim->res.phy_ex)) {
		dsim_warn(dsim, "failed to get dsim extra phy\n");
		dsim->res.phy_ex = NULL;
	}

	return 0;
}

static int dsim_init_resources(struct dsim_device *dsim)
{
	int ret = 0;

	ret = dsim_remap_regs(dsim);
	if (ret)
		goto err;

	ret = dsim_register_irq(dsim);
	if (ret)
		goto err;

	ret = dsim_get_phys(dsim);
	if (ret)
		goto err;

err:
	return ret;
}

static int dsim_host_attach(struct mipi_dsi_host *host,
				  struct mipi_dsi_device *device)
{
	struct dsim_device *dsim = host_to_dsi(host);
	struct drm_bridge *bridge;
	int ret;

	dsim_debug(dsim, "%s +\n", __func__);

	bridge = of_drm_find_bridge(device->dev.of_node);
	if (!bridge) {
		struct drm_panel *panel;

		panel = of_drm_find_panel(device->dev.of_node);
		if (IS_ERR(panel)) {
			dsim_err(dsim, "failed to find panel\n");
			return PTR_ERR(panel);
		}

		bridge = devm_drm_panel_bridge_add_typed(host->dev, panel,
						   DRM_MODE_CONNECTOR_DSI);
		if (IS_ERR(bridge)) {
			dsim_err(dsim, "failed to create panel bridge\n");
			return PTR_ERR(bridge);
		}
	}

	ret = drm_bridge_attach(&dsim->encoder, bridge, NULL, 0);
	if (ret) {
		dsim_err(dsim, "Unable to attach panel bridge\n");
	} else {
		dsim->panel_bridge = bridge;
		dsim->dsi_device = device;
	}

	ret = sysfs_create_link(&device->dev.kobj, &host->dev->kobj, "dsim");
	if (ret)
		dev_warn(&device->dev, "unable to link %s sysfs (%d)\n", "dsim", ret);

	dsim_debug(dsim, "%s -\n", __func__);

	return ret;
}

static int dsim_host_detach(struct mipi_dsi_host *host,
				  struct mipi_dsi_device *device)
{
	struct dsim_device *dsim = host_to_dsi(host);

	dsim_info(dsim, "%s +\n", __func__);

	_dsim_disable(dsim);
	if (dsim->panel_bridge) {
		struct drm_bridge *bridge = dsim->panel_bridge;

		if (bridge->funcs && bridge->funcs->detach)
			bridge->funcs->detach(bridge);
		dsim->panel_bridge = NULL;
	}
	dsim->dsi_device = NULL;

	sysfs_remove_link(&device->dev.kobj, "dsim");
	dsim_info(dsim, "%s -\n", __func__);
	return 0;
}

static int __dsim_wait_for_ph_fifo_empty(struct dsim_device *dsim)
{
	const struct decon_device *decon = dsim_get_decon(dsim);

	dsim_debug(dsim, "wait for packet header fifo empty\n");

	if (!wait_for_completion_timeout(&dsim->ph_wr_comp, MIPI_WR_TIMEOUT)) {
		if (dsim_reg_header_fifo_is_empty(dsim->id)) {
			dsim_reg_clear_int(dsim->id,
					DSIM_INTSRC_SFR_PH_FIFO_EMPTY);
			return 0;
		}

		dsim_warn(dsim, "timeout: packet header fifo empty\n");
		if (decon) {
			DPU_EVENT_LOG(DPU_EVT_DSIM_PH_FIFO_TIMEOUT, decon->id,
					NULL);
			decon_dump_event_condition(decon,
						DPU_EVT_CONDITION_FIFO_TIMEOUT);
		}
		return -ETIMEDOUT;
	}

	return 0;
}

static int __dsim_wait_for_pl_fifo_empty(struct dsim_device *dsim)
{
	const struct decon_device *decon = dsim_get_decon(dsim);

	dsim_debug(dsim, "wait for packet payload fifo empty\n");

	if (!wait_for_completion_timeout(&dsim->pl_wr_comp, MIPI_WR_TIMEOUT)) {
		if (dsim_reg_payload_fifo_is_empty(dsim->id)) {
			dsim_reg_clear_int(dsim->id,
					DSIM_INTSRC_SFR_PL_FIFO_EMPTY);
			return 0;
		}

		dsim_warn(dsim, "timeout: packet payload fifo empty\n");
		if (decon) {
			DPU_EVENT_LOG(DPU_EVT_DSIM_PL_FIFO_TIMEOUT, decon->id,
					NULL);
			decon_dump_event_condition(decon,
						DPU_EVT_CONDITION_FIFO_TIMEOUT);
		}
		return -ETIMEDOUT;
	}

	return 0;
}

static int dsim_wait_for_cmd_fifo_empty(struct dsim_device *dsim, bool is_long)
{
	int ret = 0;

	DPU_ATRACE_BEGIN(__func__);
	if (is_long)
		ret = __dsim_wait_for_pl_fifo_empty(dsim);

	ret |= __dsim_wait_for_ph_fifo_empty(dsim);

	if (ret)
		dsim_dump(dsim);

	DPU_ATRACE_END(__func__);
	return ret;
}

static void
dsim_write_payload(struct dsim_device *dsim, const u8* buf, size_t len)
{
	const u8 *p = buf;
	const u8 *end = buf + len;
	u32 payload;

	dsim_debug(dsim, "payload length(%lu)\n", len);

	while (p < end) {
		size_t pkt_size = min_t(size_t, 4, end - p);

		if (pkt_size >= 4)
			payload = p[0] | p[1] << 8 | p[2] << 16 | p[3] << 24;
		else if (pkt_size == 3)
			payload = p[0] | p[1] << 8 | p[2] << 16;
		else if (pkt_size == 2)
			payload = p[0] | p[1] << 8;
		else if (pkt_size == 1)
			payload = p[0];

		dsim_reg_wr_tx_payload(dsim->id, payload);
		dsim_debug(dsim, "payload: 0x%x\n", payload);

		p += pkt_size;
	}
}

static void __dsim_write_data(struct dsim_device *dsim,
				const struct mipi_dsi_msg *msg, bool is_long)
{
	struct mipi_dsi_packet packet;

	mipi_dsi_create_packet(&packet, msg);

	if (is_long)
		dsim_write_payload(dsim, packet.payload, packet.payload_length);
	dsim_reg_wr_tx_header(dsim->id, packet.header[0], packet.header[1],
						packet.header[2], false);

	dsim_debug(dsim, "header(0x%x 0x%x 0x%x) size(%lu) ph fifo(%d)\n",
			packet.header[0], packet.header[1], packet.header[2],
			packet.size, dsim_reg_get_ph_cnt(dsim->id));
}

static int dsim_write_single_cmd_locked(struct dsim_device *dsim,
				const struct mipi_dsi_msg *msg, bool is_long)
{
	const u8 *tx_buf = msg->tx_buf;

	WARN_ON(!mutex_is_locked(&dsim->cmd_lock));

	DPU_EVENT_LOG_CMD(dsim, msg->type, tx_buf[0], msg->tx_len);

	dsim_reg_clear_int(dsim->id, DSIM_INTSRC_SFR_PH_FIFO_EMPTY);

	reinit_completion(is_long ? &dsim->pl_wr_comp : &dsim->ph_wr_comp);

	__dsim_write_data(dsim, msg, is_long);

	return dsim_wait_for_cmd_fifo_empty(dsim, is_long);
}

/*
 *		      <-- ACTIVE -->
 * data transfer ---|-**************------------------|--
 *				       <-CMD ALLOW->
 * CMD LOCK       __|-----------------|_____________|---
 *
 * TE PROTECT       <------- TE PROTECT ON -------->
 *
 * ready allow	    <---- ready allow ---->|<-1ms->|
 *
 * It is important to set packet-go ready to high to send multiple commnads
 * within one vblank interval at the same time. Because as soon as it becomes
 * high, the piled commands will start transmission. The ready_allow_period is
 * defined so that the stacked commands would not be sent in two vblank
 * intervals. The ready_allow_period is set from start of vblank to end of
 * CMD ALLOW period - 1ms. The 1ms is enough time to send the stacked commands
 * at once.
 */
#define PKTGO_READY_MARGIN_NS	1000000
static void need_wait_vblank(struct dsim_device *dsim)
{
	const struct decon_device *decon = dsim_get_decon(dsim);
	struct drm_vblank_crtc *vblank;
	struct drm_crtc *crtc;
	ktime_t last_vblanktime, diff, cur_time;
	int ready_allow_period;

	if (!decon)
		return;

	crtc = &decon->crtc->base;
	if (!crtc)
		return;

	if (drm_crtc_vblank_get(crtc))
		return;

	vblank = &crtc->dev->vblank[crtc->index];
	ready_allow_period =
		mult_frac(vblank->framedur_ns, 95, 100) - PKTGO_READY_MARGIN_NS;

	drm_crtc_vblank_count_and_time(crtc, &last_vblanktime);
	cur_time = ktime_get();
	diff = ktime_sub_ns(cur_time, last_vblanktime);

	dsim_debug(dsim, "last(%lld) cur(%lld) diff(%lld) ready allow period(%d)\n",
			last_vblanktime, cur_time, diff, ready_allow_period);

	if (diff > ready_allow_period) {
		DPU_ATRACE_BEGIN("dsim_pktgo_wait_vblank");
		drm_crtc_wait_one_vblank(crtc);
		DPU_ATRACE_END("dsim_pktgo_wait_vblank");
	}
	drm_crtc_vblank_put(crtc);
}

#define PL_FIFO_THRESHOLD	mult_frac(MAX_PL_FIFO, 75, 100) /* 75% */
#define IS_LAST(flags)		(((flags) & EXYNOS_DSI_MSG_QUEUE) == 0)
static int
dsim_write_data(struct dsim_device *dsim, const struct mipi_dsi_msg *msg)
{
	int ret = 0;
	u16 flags = msg->flags;
	bool is_long;
	bool is_empty_msg;
	bool is_last;

	if (flags & EXYNOS_DSI_MSG_FORCE_BATCH) {
		WARN_ON(dsim->force_batching);
		dsim->force_batching = true;
		return 0;
	}

	DPU_ATRACE_BEGIN(__func__);
	is_long = mipi_dsi_packet_format_is_long(msg->type);
	if (dsim->config.mode == DSIM_VIDEO_MODE) {
		ret = dsim_write_single_cmd_locked(dsim, msg, is_long);
		goto err;
	}

	if (((dsim->total_pend_pl + msg->tx_len) > MAX_PL_FIFO) ||
			(dsim->total_pend_ph == MAX_PH_FIFO)) {
		dsim_err(dsim, "fifo would be full. ph(%u) pl(%lu) max(%d/%d)\n",
				dsim->total_pend_ph,
				dsim->total_pend_pl + msg->tx_len,
				MAX_PH_FIFO, MAX_PL_FIFO);
		ret = -EINVAL;
		goto err;
	}

	is_last = (IS_LAST(flags) && !dsim->force_batching) || (flags & EXYNOS_DSI_MSG_FORCE_FLUSH);
	is_empty_msg = msg->tx_len == 0;
	if (flags & EXYNOS_DSI_MSG_FORCE_FLUSH) {
		dsim->force_batching = false;
		WARN_ON(!is_empty_msg);
	}

	if (!is_last && !is_empty_msg &&
		(((dsim->total_pend_ph + 1) == MAX_PH_FIFO) ||
		((dsim->total_pend_pl + msg->tx_len) > PL_FIFO_THRESHOLD))) {
		dsim_warn(dsim, "warning. changed last command. pend pl/pl(%u,%u)\n",
				dsim->total_pend_ph, dsim->total_pend_pl);
<<<<<<< HEAD
		is_last = true;
=======
		flags &= ~EXYNOS_DSI_MSG_QUEUE;
>>>>>>> cbaccfeb
	}

	dsim_debug(dsim, "%s last command\n", is_last ? "" : "Not");

	if (is_last) {
		if (dsim->total_pend_ph) {
			reinit_completion(is_long ?
					&dsim->pl_wr_comp : &dsim->ph_wr_comp);

			if (!is_empty_msg)
				__dsim_write_data(dsim, msg, is_long);

			if (!(flags & EXYNOS_DSI_MSG_IGNORE_VBLANK))
				need_wait_vblank(dsim);

			dsim_reg_ready_packetgo(dsim->id, true);
			dsim_debug(dsim, "packet go ready\n");

			ret = dsim_wait_for_cmd_fifo_empty(dsim, is_long);
			if (!ret) {
				dsim_reg_enable_packetgo(dsim->id, false);
				dsim->total_pend_ph = 0;
				dsim->total_pend_pl = 0;
			}

			pm_runtime_put_sync(dsim->dev);
		} else if (!is_empty_msg) {
			ret = dsim_write_single_cmd_locked(dsim, msg, is_long);
		}
	} else if (!is_empty_msg) {
		if (!dsim->total_pend_ph) {
			pm_runtime_get_sync(dsim->dev);
			dsim_reg_enable_packetgo(dsim->id, true);
		}
		dsim->total_pend_ph++;
		dsim->total_pend_pl += ALIGN(msg->tx_len, 4);
		__dsim_write_data(dsim, msg, is_long);
		dsim_debug(dsim, "total pending packet header(%u) payload(%u)\n",
				dsim->total_pend_ph, dsim->total_pend_pl);
	}

err:
	DPU_ATRACE_END(__func__);
	return ret;
}

static int
dsim_req_read_command(struct dsim_device *dsim, const struct mipi_dsi_msg *msg)
{
	struct mipi_dsi_packet packet;

	dsim_reg_clear_int(dsim->id, DSIM_INTSRC_SFR_PH_FIFO_EMPTY);
	reinit_completion(&dsim->ph_wr_comp);

	/* set the maximum packet size returned */
	dsim_reg_wr_tx_header(dsim->id, MIPI_DSI_SET_MAXIMUM_RETURN_PACKET_SIZE,
			msg->rx_len, 0, false);

	/* read request */
	mipi_dsi_create_packet(&packet, msg);
	dsim_reg_wr_tx_header(dsim->id, packet.header[0], packet.header[1],
						packet.header[2], true);

	return dsim_wait_for_cmd_fifo_empty(dsim, false);
}

static int
dsim_read_data(struct dsim_device *dsim, const struct mipi_dsi_msg *msg)
{
	u32 rx_fifo, rx_size = 0;
	int i = 0, ret = 0;
	u8 *rx_buf = msg->rx_buf;

	if (msg->rx_len > MAX_RX_FIFO) {
		dsim_err(dsim, "invalid rx len(%lu) max(%d)\n", msg->rx_len,
				MAX_RX_FIFO);
		return -EINVAL;
	}

	/* Init RX FIFO before read and clear DSIM_INTSRC */
	dsim_reg_clear_int(dsim->id, DSIM_INTSRC_RX_DATA_DONE);

	reinit_completion(&dsim->rd_comp);

	ret = dsim_req_read_command(dsim, msg);
	if (ret) {
		dsim_err(dsim, "failed to request dsi read command\n");
		return ret;
	}

	if (!wait_for_completion_timeout(&dsim->rd_comp, MIPI_RD_TIMEOUT)) {
		dsim_err(dsim, "read timeout\n");
		return -ETIMEDOUT;
	}

	rx_fifo = dsim_reg_get_rx_fifo(dsim->id);
	dsim_debug(dsim, "rx fifo:0x%8x, response:0x%x, rx_len:%lu\n", rx_fifo,
		 rx_fifo & 0xff, msg->rx_len);

	/* Parse the RX packet data types */
	switch (rx_fifo & 0xff) {
	case MIPI_DSI_RX_ACKNOWLEDGE_AND_ERROR_REPORT:
		ret = dsim_reg_rx_err_handler(dsim->id, rx_fifo);
		if (ret < 0) {
			dsim_dump(dsim);
			return ret;
		}
		break;
	case MIPI_DSI_RX_END_OF_TRANSMISSION:
		dsim_debug(dsim, "EoTp was received\n");
		break;
	case MIPI_DSI_RX_DCS_SHORT_READ_RESPONSE_2BYTE:
	case MIPI_DSI_RX_GENERIC_SHORT_READ_RESPONSE_2BYTE:
		WARN_ON(msg->rx_len > 2);
		rx_buf[1] = (rx_fifo >> 16) & 0xff;
		fallthrough;
	case MIPI_DSI_RX_DCS_SHORT_READ_RESPONSE_1BYTE:
	case MIPI_DSI_RX_GENERIC_SHORT_READ_RESPONSE_1BYTE:
		rx_buf[0] = (rx_fifo >> 8) & 0xff;
		dsim_debug(dsim, "short packet was received\n");
		rx_size = msg->rx_len;
		break;
	case MIPI_DSI_RX_DCS_LONG_READ_RESPONSE:
	case MIPI_DSI_RX_GENERIC_LONG_READ_RESPONSE:
		dsim_debug(dsim, "long packet was received\n");
		rx_size = (rx_fifo & 0x00ffff00) >> 8;

		while (i < rx_size) {
			const u32 rx_max =
				min_t(u32, rx_size, i + sizeof(rx_fifo));

			rx_fifo = dsim_reg_get_rx_fifo(dsim->id);
			dsim_debug(dsim, "payload: 0x%x i=%d max=%d\n", rx_fifo,
					i, rx_max);
			for (; i < rx_max; i++, rx_fifo >>= 8)
				rx_buf[i] = rx_fifo & 0xff;
		}
		break;
	default:
		dsim_err(dsim, "packet format is invalid.\n");
		dsim_dump(dsim);
		return -EBUSY;
	}

	if (!dsim_reg_rx_fifo_is_empty(dsim->id)) {
		u32 retry_cnt = RETRY_READ_FIFO_MAX;

		dsim_warn(dsim, "RX FIFO is not empty: rx_size:%u, rx_len:%lu\n",
			rx_size, msg->rx_len);
		dsim_dump(dsim);
		do {
			rx_fifo = dsim_reg_get_rx_fifo(dsim->id);
			dsim_info(dsim, "rx fifo:0x%8x, response:0x%x\n",
				rx_fifo, rx_fifo & 0xff);
		} while (!dsim_reg_rx_fifo_is_empty(dsim->id) && --retry_cnt);
	}

	return rx_size;
}

static int
dsim_write_data_dual(struct dsim_device *dsim, const struct mipi_dsi_msg *msg)
{
	int ret;

	ret = pm_runtime_resume_and_get(dsim->dev);
	if (ret) {
		dsim_err(dsim, "runtime resume failed (%d). unable to transfer cmd\n", ret);
		return ret;
	}

	mutex_lock(&dsim->cmd_lock);

	ret = dsim_write_data(dsim, msg);

	mutex_unlock(&dsim->cmd_lock);

	pm_runtime_mark_last_busy(dsim->dev);
	pm_runtime_put_sync_autosuspend(dsim->dev);

	return ret;
}
static ssize_t dsim_host_transfer(struct mipi_dsi_host *host,
			    const struct mipi_dsi_msg *msg)
{
	struct dsim_device *dsim = host_to_dsi(host);
	struct dsim_device *sec_dsi;
	int ret;

	DPU_ATRACE_BEGIN(__func__);

	ret = pm_runtime_resume_and_get(dsim->dev);
	if (ret) {
		dsim_err(dsim, "runtime resume failed (%d). unable to transfer cmd\n", ret);
		return ret;
	}

	mutex_lock(&dsim->cmd_lock);
	if (WARN_ON(dsim->state != DSIM_STATE_HSCLKEN)) {
		ret = -EPERM;
		goto abort;
	}

	switch (msg->type) {
	case MIPI_DSI_DCS_READ:
	case MIPI_DSI_GENERIC_READ_REQUEST_0_PARAM:
	case MIPI_DSI_GENERIC_READ_REQUEST_1_PARAM:
	case MIPI_DSI_GENERIC_READ_REQUEST_2_PARAM:
		ret = dsim_read_data(dsim, msg);
		break;
	default:
		ret = dsim_write_data(dsim, msg);
		if (dsim->dual_dsi == DSIM_DUAL_DSI_MAIN) {
			sec_dsi = exynos_get_dual_dsi(DSIM_DUAL_DSI_SEC);
			if (sec_dsi)
				ret = dsim_write_data_dual(sec_dsi, msg);
			else
				dsim_err(dsim, "could not get secondary dsi\n");
		}
		break;
	}

abort:
	mutex_unlock(&dsim->cmd_lock);

	pm_runtime_mark_last_busy(dsim->dev);
	pm_runtime_put_sync_autosuspend(dsim->dev);

	DPU_ATRACE_END(__func__);

	return ret;
}

/* TODO: Below operation will be registered after panel driver is created. */
static const struct mipi_dsi_host_ops dsim_host_ops = {
	.attach = dsim_host_attach,
	.detach = dsim_host_detach,
	.transfer = dsim_host_transfer,
};

static int dsim_calc_pmsk(struct dsim_pll_features *pll_features,
			 struct stdphy_pms *pms, unsigned int hs_clock_mhz)
{
	uint64_t hs_clock;
	uint64_t fvco, q;
	uint32_t p, m, s, k;

	p = DIV_ROUND_CLOSEST(pll_features->finput, pll_features->foptimum);
	if (p == 0)
		p = 1;
	if ((p < pll_features->p_min) || (p > pll_features->p_max)) {
		pr_err("%s: p %u is out of range (%u, %u)\n",
		       __func__, p, pll_features->p_min, pll_features->p_max);
		return -EINVAL;
	}

	hs_clock = (uint64_t) hs_clock_mhz * 1000000;
	if ((hs_clock < pll_features->fout_min) ||
			(hs_clock > pll_features->fout_max)) {
		pr_err("%s: hs clock %llu out of range\n", __func__, hs_clock);
		return -EINVAL;
	}

	/* find s: vco_min <= fout * 2 ^ s <= vco_max */
	for (s = 0, fvco = 0; fvco < pll_features->fvco_min; s++)
		fvco = hs_clock * (1 << s);
	--s;

	if (fvco > pll_features->fvco_max) {
		pr_err("%s: no proper s found\n", __func__);
		return -EINVAL;
	}
	if ((s < pll_features->s_min) || (s > pll_features->s_max)) {
		pr_err("%s: s %u is out of range (%u, %u)\n",
		       __func__, s, pll_features->s_min, pll_features->s_max);
		return -EINVAL;
	}

	/* (hs_clk * 2^s / 2) / (fin / p) = m + k / 2^k_bits */
	fvco >>= 1;
	q = fvco << (pll_features->k_bits + 1); /* 1 extra bit for roundup */
	q /= pll_features->finput / p;

	/* m is the integer part, k is the fraction part */
	m = q >> (pll_features->k_bits + 1);
	if ((m < pll_features->m_min) || (m > pll_features->m_max)) {
		pr_err("%s: m %u is out of range (%u, %u)\n",
		       __func__, m, pll_features->m_min, pll_features->m_max);
		return -EINVAL;
	}

	k = q & ((1 << (pll_features->k_bits + 1)) - 1);
	k = DIV_ROUND_UP(k, 2);

	/* k is two's complement integer */
	if (k & (1 << (pll_features->k_bits - 1)))
		m++;

	pms->p = p;
	pms->m = m;
	pms->s = s;
	pms->k = k;

	return 0;
}

static int dsim_calc_underrun(const struct dsim_device *dsim, uint32_t hs_clock_mhz,
		uint32_t *underrun)
{
	const struct dsim_reg_config *config = &dsim->config;
	uint32_t lanes = config->data_lane_cnt;
	uint32_t number_of_transfer;
	uint32_t w_threshold;
	uint64_t wclk;
	uint64_t max_frame_time;
	uint64_t frame_data;
	uint64_t packet_header;
	uint64_t min_frame_transfer_time;
	uint64_t max_lp_time;

	number_of_transfer = config->p_timing.vactive;
	w_threshold = config->p_timing.hactive;
	if (config->dsc.enabled)
		w_threshold /= 3;
	wclk = (uint64_t) hs_clock_mhz * 1000000 / 16;

	/* max time to transfer one frame, in the unit of nanosecond */
	max_frame_time = NSEC_PER_SEC * 100 /
		(config->p_timing.vrefresh * (100 + config->p_timing.te_var)) -
		NSEC_PER_USEC * config->p_timing.te_idle_us;
	/* one frame pixel data (bytes) */
	frame_data = number_of_transfer * w_threshold * config->bpp / 8;
	/* packet header (bytes) */
	packet_header = number_of_transfer * 7;
	/* minimum time to transfer one frame, in nanosecond */
	min_frame_transfer_time = (frame_data + packet_header) *
					NSEC_PER_SEC / (2 * lanes * wclk);

	if (max_frame_time < min_frame_transfer_time) {
		pr_err("%s: max frame time %llu < min frame time %llu\n",
			__func__, max_frame_time, min_frame_transfer_time);
		return -EINVAL;
	}

	max_lp_time = max_frame_time - min_frame_transfer_time;
	/* underrun unit is 100 wclk, round up */
	*underrun = (uint32_t) DIV_ROUND_UP(max_lp_time * wclk / NSEC_PER_SEC, 100);

	return 0;
}

static int dsim_set_hs_clock(struct dsim_device *dsim, unsigned int hs_clock, bool apply_now)
{
	int ret;
	struct stdphy_pms pms;
	uint32_t lp_underrun = 0;
	struct dsim_pll_param *pll_param;

	if (!dsim->pll_params || !dsim->pll_params->features)
		return -ENODEV;

	memset(&pms, 0, sizeof(pms));
	ret = dsim_calc_pmsk(dsim->pll_params->features, &pms, hs_clock);
	if (ret < 0) {
		dsim_err(dsim, "Failed to update pll for hsclk %d\n", hs_clock);
		return -EINVAL;
	}

	mutex_lock(&dsim->state_lock);
	ret = dsim_calc_underrun(dsim, hs_clock, &lp_underrun);
	if (ret < 0) {
		dsim_err(dsim, "Failed to update underrun\n");
		goto out;
	}

	pll_param = dsim->current_pll_param;
	if (!pll_param) {
		ret = -EAGAIN;
		goto out;
	}

	pll_param->pll_freq = hs_clock;
	pll_param->p = pms.p;
	pll_param->m = pms.m;
	pll_param->s = pms.s;
	pll_param->k = pms.k;
	pll_param->cmd_underrun_cnt = lp_underrun;
	dsim_update_clock_config(dsim, pll_param);

	if (!apply_now || dsim->state != DSIM_STATE_HSCLKEN)
		goto out;

	/* Restart dsim to apply new clock settings */
	dsim_restart(dsim);
out:
	mutex_unlock(&dsim->state_lock);

	return ret;
}

static ssize_t bist_mode_show(struct device *dev,
				      struct device_attribute *attr, char *buf)
{

	struct dsim_device *dsim = dev_get_drvdata(dev);

	return scnprintf(buf, PAGE_SIZE, "%d\n", dsim->bist_mode);
}

static ssize_t bist_mode_store(struct device *dev,
				       struct device_attribute *attr,
				       const char *buf, size_t len)
{
	struct dsim_device *dsim = dev_get_drvdata(dev);
	int rc;
	unsigned int bist_mode;
	bool bist_en;

	rc = kstrtouint(buf, 0, &bist_mode);
	if (rc < 0)
		return rc;

	/*
	 * BIST modes:
	 * 0: Disable, 1: Color Bar, 2: GRAY Gradient, 3: User-Defined,
	 * 4: Prbs7 Random
	 */
	if (bist_mode > DSIM_BIST_MODE_MAX) {
		dsim_err(dsim, "invalid bist mode\n");
		return -EINVAL;
	}

	bist_en = bist_mode > 0;

	if (bist_en && dsim->state == DSIM_STATE_SUSPEND)
		_dsim_enable(dsim);

	dsim_reg_set_bist(dsim->id, bist_en, bist_mode - 1);
	dsim->bist_mode = bist_mode;

	if (!bist_en && dsim->state == DSIM_STATE_HSCLKEN)
		_dsim_disable(dsim);

	dsim_info(dsim, "0:Disable 1:ColorBar 2:GRAY Gradient 3:UserDefined\n");
	dsim_info(dsim, "4:Prbs7 Random (%d)\n", dsim->bist_mode);

	return len;
}
static DEVICE_ATTR_RW(bist_mode);

static ssize_t hs_clock_show(struct device *dev,
			     struct device_attribute *attr,
			     char *buf)
{
	struct dsim_device *dsim = dev_get_drvdata(dev);

	return snprintf(buf, PAGE_SIZE, "%d\n", dsim->clk_param.hs_clk);
}

static ssize_t hs_clock_store(struct device *dev,
			      struct device_attribute *attr,
			      const char *buf, size_t len)
{
	struct dsim_device *dsim = dev_get_drvdata(dev);
	int rc;
	unsigned int hs_clock;
	bool apply_now = true;

	char params[32];
	char *hs_clk_str;
	char *apply_now_str;
	char *p = params;

	strlcpy(params, buf, sizeof(params));
	hs_clk_str = strsep(&p, " ");
	apply_now_str = strsep(&p, " ");

	if (apply_now_str) {
		rc = kstrtobool(apply_now_str, &apply_now);
		if (rc < 0)
		    return rc;
	}

	rc = kstrtouint(hs_clk_str, 0, &hs_clock);
	if (rc < 0)
		return rc;

	/* ddr hs_clock unit: MHz */
	dsim_info(dsim, "%s: hs clock %u, apply now: %u\n", __func__, hs_clock, apply_now);
	rc = dsim_set_hs_clock(dsim, hs_clock, apply_now);
	if (rc < 0)
		return rc;

	return len;
}
static DEVICE_ATTR_RW(hs_clock);

static int dsim_get_pinctrl(struct dsim_device *dsim)
{
	int ret = 0;

	dsim->pinctrl = devm_pinctrl_get(dsim->dev);
	if (IS_ERR(dsim->pinctrl)) {
		ret = PTR_ERR(dsim->pinctrl);
		dsim_debug(dsim, "failed to get pinctrl (%d)\n", ret);
		dsim->pinctrl = NULL;
		/* optional in video mode */
		return 0;
	}

	dsim->te_on = pinctrl_lookup_state(dsim->pinctrl, "hw_te_on");
	if (IS_ERR(dsim->te_on)) {
		dsim_err(dsim, "failed to get hw_te_on pin state\n");
		ret = PTR_ERR(dsim->te_on);
		dsim->te_on = NULL;
		goto err;
	}
	dsim->te_off = pinctrl_lookup_state(dsim->pinctrl, "hw_te_off");
	if (IS_ERR(dsim->te_off)) {
		dsim_err(dsim, "failed to get hw_te_off pin state\n");
		ret = PTR_ERR(dsim->te_off);
		dsim->te_off = NULL;
		goto err;
	}

err:
	return ret;
}

static int dsim_probe(struct platform_device *pdev)
{
	struct dsim_device *dsim;
	int ret;

	dsim = devm_kzalloc(&pdev->dev, sizeof(*dsim), GFP_KERNEL);
	if (!dsim)
		return -ENOMEM;

	dma_set_mask(&pdev->dev, DMA_BIT_MASK(36));

	dsim->dsi_host.ops = &dsim_host_ops;
	dsim->dsi_host.dev = &pdev->dev;
	dsim->dev = &pdev->dev;

	ret = dsim_parse_dt(dsim);
	if (ret)
		goto err;

	dsim_drvdata[dsim->id] = dsim;

	dsim->output_type = (dsim->id == 0) ?
			EXYNOS_DISPLAY_TYPE_DSI0 : EXYNOS_DISPLAY_TYPE_DSI1;

	spin_lock_init(&dsim->slock);
	mutex_init(&dsim->cmd_lock);
	mutex_init(&dsim->state_lock);
	init_completion(&dsim->ph_wr_comp);
	init_completion(&dsim->pl_wr_comp);
	init_completion(&dsim->rd_comp);

	ret = dsim_init_resources(dsim);
	if (ret)
		goto err;

	ret = dsim_get_pinctrl(dsim);
	if (ret)
		goto err;

	ret = device_create_file(dsim->dev, &dev_attr_bist_mode);
	if (ret < 0)
		dsim_err(dsim, "failed to add sysfs bist_mode entries\n");

	ret = device_create_file(dsim->dev, &dev_attr_hs_clock);
	if (ret < 0)
		dsim_err(dsim, "failed to add sysfs hs_clock entries\n");

	platform_set_drvdata(pdev, &dsim->encoder);

#if defined(CONFIG_CPU_IDLE)
	dsim->idle_ip_index = exynos_get_idle_ip_index(dev_name(&pdev->dev));
	dsim_info(dsim, "dsim idle_ip_index[%d]\n", dsim->idle_ip_index);
	if (dsim->idle_ip_index < 0)
		dsim_warn(dsim, "idle ip index is not provided\n");
	exynos_update_ip_idle_status(dsim->idle_ip_index, 1);
#endif

	dsim->state = DSIM_STATE_SUSPEND;

	pm_runtime_use_autosuspend(dsim->dev);
	pm_runtime_set_autosuspend_delay(dsim->dev, 20);
	pm_runtime_enable(dsim->dev);

	if (!IS_ENABLED(CONFIG_BOARD_EMULATOR)) {
		phy_init(dsim->res.phy);
		if (dsim->res.phy_ex)
			phy_init(dsim->res.phy_ex);
	}

	dsim_info(dsim, "driver has been probed.\n");
	return component_add(dsim->dev, &dsim_component_ops);

err:
	dsim_err(dsim, "failed to probe exynos dsim driver\n");
	return ret;
}

static int dsim_remove(struct platform_device *pdev)
{
	struct dsim_device *dsim = platform_get_drvdata(pdev);

	device_remove_file(dsim->dev, &dev_attr_bist_mode);
	device_remove_file(dsim->dev, &dev_attr_hs_clock);
	pm_runtime_disable(&pdev->dev);

	component_del(&pdev->dev, &dsim_component_ops);

	iounmap(dsim->res.ss_reg_base);
	iounmap(dsim->res.phy_regs_ex);
	iounmap(dsim->res.phy_regs);
	iounmap(dsim->res.regs);

	return 0;
}

#ifdef CONFIG_PM
static int dsim_runtime_suspend(struct device *dev)
{
	struct dsim_device *dsim = dev_get_drvdata(dev);

	DPU_ATRACE_BEGIN(__func__);

	mutex_lock(&dsim->state_lock);

	dsim_debug(dsim, "state: %d\n", dsim->state);
	if (dsim->state == DSIM_STATE_HSCLKEN)
		_dsim_enter_ulps_locked(dsim);

	dsim->suspend_state = dsim->state;
	mutex_unlock(&dsim->state_lock);
	DPU_ATRACE_END(__func__);

	return 0;
}

static int dsim_runtime_resume(struct device *dev)
{
	struct dsim_device *dsim = dev_get_drvdata(dev);
	int ret = 0;

	DPU_ATRACE_BEGIN(__func__);

	mutex_lock(&dsim->state_lock);
	dsim_debug(dsim, "state: %d\n", dsim->state);

	if (dsim->state == DSIM_STATE_BYPASS)
		ret = -EPERM;
	else if (dsim->state == DSIM_STATE_ULPS)
		_dsim_exit_ulps_locked(dsim);

	dsim->suspend_state = dsim->state;
	mutex_unlock(&dsim->state_lock);

	DPU_ATRACE_END(__func__);

	return ret;
}

static int dsim_suspend(struct device *dev)
{
	struct dsim_device *dsim = dev_get_drvdata(dev);

	mutex_lock(&dsim->state_lock);
	dsim->suspend_state = dsim->state;

	if (dsim->state == DSIM_STATE_HSCLKEN) {
		_dsim_enter_ulps_locked(dsim);
		dev->power.must_resume = true;
	}

	dsim_debug(dsim, "-\n");

	mutex_unlock(&dsim->state_lock);

	return 0;
}

static int dsim_resume(struct device *dev)
{
	struct dsim_device *dsim = dev_get_drvdata(dev);

	mutex_lock(&dsim->state_lock);
	if (dsim->suspend_state == DSIM_STATE_HSCLKEN)
		_dsim_exit_ulps_locked(dsim);

	dsim_debug(dsim, "-\n");

	mutex_unlock(&dsim->state_lock);

	return 0;
}
#endif

static const struct dev_pm_ops dsim_pm_ops = {
	SET_RUNTIME_PM_OPS(dsim_runtime_suspend, dsim_runtime_resume, NULL)
	SET_LATE_SYSTEM_SLEEP_PM_OPS(dsim_suspend, dsim_resume)
};

struct platform_driver dsim_driver = {
	.probe = dsim_probe,
	.remove = dsim_remove,
	.driver = {
		   .name = "exynos-dsim",
		   .owner = THIS_MODULE,
		   .of_match_table = dsim_of_match,
		   .pm = &dsim_pm_ops,
	},
};

MODULE_SOFTDEP("pre: phy-exynos-mipi");
MODULE_AUTHOR("Donghwa Lee <dh09.lee@samsung.com>");
MODULE_DESCRIPTION("Samsung SoC MIPI DSI Master");
MODULE_LICENSE("GPL v2");<|MERGE_RESOLUTION|>--- conflicted
+++ resolved
@@ -1934,11 +1934,7 @@
 		((dsim->total_pend_pl + msg->tx_len) > PL_FIFO_THRESHOLD))) {
 		dsim_warn(dsim, "warning. changed last command. pend pl/pl(%u,%u)\n",
 				dsim->total_pend_ph, dsim->total_pend_pl);
-<<<<<<< HEAD
 		is_last = true;
-=======
-		flags &= ~EXYNOS_DSI_MSG_QUEUE;
->>>>>>> cbaccfeb
 	}
 
 	dsim_debug(dsim, "%s last command\n", is_last ? "" : "Not");
