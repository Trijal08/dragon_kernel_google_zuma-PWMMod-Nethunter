--- conflicted
+++ resolved
@@ -108,10 +108,6 @@
 		struct exynos_drm_crtc_state *new_exynos_crtc_state;
 		unsigned int old_win_cnt, new_win_cnt;
 
-<<<<<<< HEAD
-		to_exynos_crtc_state(old_crtc_state);
-=======
->>>>>>> cbaccfeb
 		new_exynos_crtc_state = to_exynos_crtc_state(new_crtc_state);
 
 		if (!new_crtc_state->active_changed && !new_crtc_state->zpos_changed &&
