/* SPDX-License-Identifier: GPL-2.0 */
/*
 * P9221 Wireless Charger Driver chip revision specific functions.
 *
 * Copyright (C) 2020 Google, LLC
 *
 */

#include <linux/device.h>
#include <linux/pm.h>
#include <linux/gpio.h>
#include <linux/interrupt.h>
#include <linux/i2c.h>
#include <linux/module.h>
#include <linux/slab.h>
#include <linux/delay.h>
#include <linux/kernel.h>
#include <linux/alarmtimer.h>
#include <misc/logbuffer.h>
#include "p9221_charger.h"

static int p9412_capdiv_en(struct p9221_charger_data *chgr, u8 mode);
/* Simple Chip Specific Accessors */
/*
 * chip_get_rx_ilim
 *
 *   Get the receive current limit (mA).
 */
static int p9221_chip_get_rx_ilim(struct p9221_charger_data *chgr, u32 *ma)
{
	int ret;
	u8 val;

	ret = chgr->reg_read_8(chgr, P9221R5_ILIM_SET_REG, &val);
	if (ret)
		return ret;

	*ma = ((val * 100) + 200);
	return 0;
}

static int p9412_chip_get_rx_ilim(struct p9221_charger_data *chgr, u32 *ma)
{
	int ret;
	u8 val;

	ret = chgr->reg_read_8(chgr, P9221R5_ILIM_SET_REG, &val);
	if (ret)
		return ret;

	*ma = (val + 1) * 100;
	return 0;
}

static int p9222_chip_get_rx_ilim(struct p9221_charger_data *chgr, u32 *ma)
{
	int ret;
	u8 val;

	ret = chgr->reg_read_8(chgr, P9222RE_ILIM_SET_REG, &val);
	if (ret)
		return ret;

	*ma = ((val * 100) + 100);
	return 0;
}

/*
 * chip_set_rx_ilim
 *
 *   Set the receive current limit (mA).
 */
static int p9221_chip_set_rx_ilim(struct p9221_charger_data *chgr, u32 ma)
{
	u8 val;

	/* uA -> 0.1A, offset 0.2A */
	if (ma < P9221_RX_ILIM_MIN_MA)
		return -EINVAL;

	if (ma > P9221_RX_ILIM_MAX_MA)
		ma = P9221_RX_ILIM_MAX_MA;

	val = (ma / 100) - 2;
	return chgr->reg_write_8(chgr, P9221R5_ILIM_SET_REG, val);
}

static int p9412_chip_set_rx_ilim(struct p9221_charger_data *chgr, u32 ma)
{
	u8 val;

	if (ma > P9412_RX_ILIM_MAX_MA)
		return -EINVAL;

	val = (ma / 100) - 1;
	return chgr->reg_write_8(chgr, P9221R5_ILIM_SET_REG, val);
}

static int p9222_chip_set_rx_ilim(struct p9221_charger_data *chgr, u32 ma)
{
	u8 val;

	if (ma < P9222_RX_ILIM_MIN_MA)
		return -EINVAL;

	if (ma > P9222_RX_ILIM_MAX_MA)
		ma = P9222_RX_ILIM_MAX_MA;

	val = (ma / 100) - 1;
	return chgr->reg_write_8(chgr, P9222RE_ILIM_SET_REG, val);
}

/*
 * chip_get_tx_ilim
 *
 *   Get the transmit current limit (mA).
 */
static int p9221_chip_get_tx_ilim(struct p9221_charger_data *chgr, u32 *ma)
{
	return -ENOTSUPP;
}

static int p9382_chip_get_tx_ilim(struct p9221_charger_data *chgr, u32 *ma)
{
	int ret;
	u16 val;

	ret = chgr->reg_read_16(chgr, P9382A_ILIM_SET_REG, &val);
	if (ret)
		return ret;

	*ma = (u32) val;
	return 0;
}

static int p9412_chip_get_tx_ilim(struct p9221_charger_data *chgr, u32 *ma)
{
	int ret;
	u16 val;

	ret = chgr->reg_read_16(chgr, P9412_TX_I_API_LIM_REG, &val);
	if (ret)
		return ret;

	*ma = (u32) val;
	return 0;
}

/*
 * chip_set_tx_ilim
 *
 *   Set the transmit current limit (mA).
 */
static int p9221_chip_set_tx_ilim(struct p9221_charger_data *chgr, u32 ma)
{
	return -ENOTSUPP;
}

static int p9382_chip_set_tx_ilim(struct p9221_charger_data *chgr, u32 ma)
{
	if ((ma < 0) || (ma > P9382A_RTX_ICL_MAX_MA))
		return -EINVAL;

	return chgr->reg_write_16(chgr, P9382A_ILIM_SET_REG, (u16) ma);
}

static int p9412_chip_set_tx_ilim(struct p9221_charger_data *chgr, u32 ma)
{
	if ((ma < 0) || (ma > P9382A_RTX_ICL_MAX_MA))
		return -EINVAL;

	return chgr->reg_write_16(chgr, P9412_TX_I_API_LIM_REG, (u16) ma);
}

/*
 * chip_get_die_temp
 *
 *   Get the chip temperature (milli-C).
 */
static int p9221_chip_get_die_temp(struct p9221_charger_data *chgr, int *mc)
{
	int ret;
	u16 val;

	ret = chgr->reg_read_16(chgr, P9221R5_DIE_TEMP_ADC_REG, &val);
	if (ret)
		return ret;

	*mc = (val * 10 / 107 - 247) * 10;
	return 0;
}

static int p9412_chip_get_die_temp(struct p9221_charger_data *chgr, int *mc)
{
	int ret;
	u16 val;

	ret = chgr->reg_read_16(chgr, P9412_DIE_TEMP_REG, &val);
	if (ret)
		return ret;

	*mc = P9221_C_TO_MILLIC(val);
	return 0;
}

static int p9222_chip_get_die_temp(struct p9221_charger_data *chgr, int *mc)
{
	int ret;
	u16 val;

	ret = chgr->reg_read_16(chgr, P9222RE_DIE_TEMP_REG, &val);
	if (ret)
		return ret;

	*mc = P9221_C_TO_MILLIC(val);
	return 0;
}

/*
 * chip_get_iout
 *
 * get measure of current out (mA).
 */
static int p9xxx_chip_get_iout(struct p9221_charger_data *chgr, u32 *ma)
{
	int ret;
	u16 val;

	ret = chgr->reg_read_16(chgr, P9221R5_IOUT_REG, &val);
	if (ret)
		return ret;

	*ma = val;
	return 0;
}

static int p9222_chip_get_iout(struct p9221_charger_data *chgr, u32 *ma)
{
	int ret;
	u16 val;

	ret = chgr->reg_read_16(chgr, P9222RE_IOUT_REG, &val);
	if (ret)
		return ret;

	*ma = val;
	return 0;
}

/*
 * chip_get_vout
 *
 *   get voltage out (mV).
 */
static int p9xxx_chip_get_vout(struct p9221_charger_data *chgr, u32 *mv)
{
	int ret;
	u16 val;

	ret = chgr->reg_read_16(chgr, P9221R5_VOUT_REG, &val);
	if (ret)
		return ret;

	*mv = val;
	return 0;
}

static int p9222_chip_get_vout(struct p9221_charger_data *chgr, u32 *mv)
{
	int ret;
	u16 val;

	ret = chgr->reg_read_16(chgr, P9222RE_VOUT_REG, &val);
	if (ret)
		return ret;

	*mv = val;
	return 0;
}

/*
 * chip_get_vrect
 *
 *   Get rectified voltage out (mV).
 */
static int p9xxx_chip_get_vrect(struct p9221_charger_data *chgr, u32 *mv)
{
	int ret;
	u16 val;

	ret = chgr->reg_read_16(chgr, P9221R5_VRECT_REG, &val);
	if (ret)
		return ret;

	*mv = val;
	return 0;
}

static int p9222_chip_get_vrect(struct p9221_charger_data *chgr, u32 *mv)
{
	int ret;
	u16 val;

	ret = chgr->reg_read_16(chgr, P9222RE_VRECT_REG, &val);
	if (ret)
		return ret;

	*mv = val;
	return 0;
}

/*
 * chip_get_op_freq
 *
 *   Get operating frequency (KHz).
 */
static int p9xxx_chip_get_op_freq(struct p9221_charger_data *chgr, u32 *khz)
{
	int ret;
	u16 val;

	ret = chgr->reg_read_16(chgr, P9221R5_OP_FREQ_REG, &val);
	if (ret)
		return ret;

	*khz = (u32) val;
	return 0;
}

static int p9222_chip_get_op_freq(struct p9221_charger_data *chgr, u32 *khz)
{
	int ret;
	u16 val;

	ret = chgr->reg_read_16(chgr, P9222RE_OP_FREQ_REG, &val);
	if (ret)
		return ret;

	*khz = (u32) val;
	return 0;
}

/*
 * chip_get_vout_max
 *
 *   Get the maximum output voltage (mV).
 */
static int p9221_chip_get_vout_max(struct p9221_charger_data *chgr, u32 *mv)
{
	return -ENOTSUPP;
}

static int p9832_chip_get_vout_max(struct p9221_charger_data *chgr, u32 *mv)
{
	int ret;
	u8 val;

	ret = chgr->reg_read_8(chgr, P9221R5_VOUT_SET_REG, &val);
	if (ret)
		return ret;

	*mv = val * 100; /* 100 mV units */
	return 0;
}

static int p9412_chip_get_vout_max(struct p9221_charger_data *chgr, u32 *mv)
{
	int ret;
	u16 val;

	ret = chgr->reg_read_16(chgr, P9412_VOUT_SET_REG, &val);
	if (ret)
		return ret;

	*mv = val * 10; /* 10 mV units */
	return 0;
}

static int p9222_chip_get_vout_max(struct p9221_charger_data *chgr, u32 *mv)
{
	int ret;
	u8 val;

	ret = chgr->reg_read_8(chgr, P9222RE_VOUT_SET_REG, &val);
	if (ret)
		return ret;

	*mv = val * 100 + 3500; /* Vout = value * 100mV + 3500mV */
	return 0;
}

/*
 * chip_set_vout_max
 *
 *   Set the maximum output voltage (mV).
 */
static int p9221_chip_set_vout_max(struct p9221_charger_data *chgr, u32 mv)
{
	return -ENOTSUPP;
}

static int p9832_chip_set_vout_max(struct p9221_charger_data *chgr, u32 mv)
{
	int ret;

	if (mv < P9221_VOUT_SET_MIN_MV || mv > chgr->pdata->max_vout_mv)
		return -EINVAL;

	ret = chgr->reg_write_8(chgr, P9221R5_VOUT_SET_REG, mv / 100);
	return ret;
}

static int p9412_chip_set_vout_max(struct p9221_charger_data *chgr, u32 mv)
{
	int ret;

	if (mv < P9412_VOUT_SET_MIN_MV || mv > chgr->pdata->max_vout_mv)
		return -EINVAL;

	ret = chgr->reg_write_16(chgr, P9412_VOUT_SET_REG, mv / 10);
	return ret;
}

static int p9222_chip_set_vout_max(struct p9221_charger_data *chgr, u32 mv)
{
	int ret;

	if (mv < P9222_VOUT_SET_MIN_MV || mv > P9222_VOUT_SET_MAX_MV)
		return -EINVAL;

	ret = chgr->reg_write_8(chgr, P9222RE_VOUT_SET_REG, (mv - 3500) / 100);
	return ret;
}

/* p9412 GPIO control */
static int p9412_gpio_set(struct p9221_charger_data *chgr, u8 gpios, bool set)
{
	int ret = 0;
	u8 val;

	if (!chgr->pdata->has_p9412_gpio)
		return ret;

	logbuffer_log(chgr->rtx_log, "Set p9412 gpio: %02x(%d)\n", gpios, set);

	ret = chgr->reg_read_8(chgr, P9412_GPIOS_REG, &val);
	if (ret < 0)
		return ret;

	if (set)
		val |= gpios;
	else
		val &= ~gpios;

	return chgr->reg_write_8(chgr, P9412_GPIOS_REG, val);
}

/* system mode register */
static int p9221_chip_get_sys_mode(struct p9221_charger_data *chgr, u8 *mode)
{
	int ret;
	u8 val8;

	ret = chgr->reg_read_8(chgr, P9221R5_SYSTEM_MODE_REG, &val8);
	if (ret)
		return ret;

	/* map to p9412 values */
	if (val8 & P9221R5_MODE_WPCMODE)
		*mode = P9XXX_SYS_OP_MODE_WPC_BASIC;
	else if (val8 & P9382A_MODE_TXMODE)
		*mode = P9XXX_SYS_OP_MODE_TX_MODE;
	else if (val8 & P9221R5_MODE_EXTENDED)
		*mode = P9XXX_SYS_OP_MODE_WPC_EXTD;
	else
		*mode = P9XXX_SYS_OP_MODE_AC_MISSING;
	return 0;
}

static int p9222_chip_get_sys_mode(struct p9221_charger_data *chgr, u8 *mode)
{
	int ret;
	u8 val8;

	ret = chgr->reg_read_8(chgr, P9222RE_SYSTEM_MODE_REG, &val8);
	if (ret)
		return ret;

	/* map to p9412 values */
	if (val8 & P9222_SYS_OP_MODE_WPC_BASIC)
		*mode = P9XXX_SYS_OP_MODE_WPC_BASIC;
	else if (val8 & P9222_SYS_OP_MODE_WPC_EXTD)
		*mode = P9XXX_SYS_OP_MODE_WPC_EXTD;
	else
		*mode = P9XXX_SYS_OP_MODE_AC_MISSING;

	return 0;
}

static int p9412_chip_get_sys_mode(struct p9221_charger_data *chgr, u8 *mode)
{
	return chgr->reg_read_8(chgr, P9221R5_SYSTEM_MODE_REG, mode);
}

/* These are more involved than just chip access */

static int p9382_wait_for_mode(struct p9221_charger_data *chgr, int mode)
{
	int loops, ret;
	uint8_t sys_mode;

	/* 20 * 50 = 1 sec */
	for (loops = 20 ; loops ; loops--) {
		ret = chgr->reg_read_8(chgr, P9221R5_SYSTEM_MODE_REG,
					&sys_mode);
		if (ret < 0) {
			dev_err(&chgr->client->dev,
				"cannot read system_mode (%d)", ret);
			return -EIO;
		}

		if (sys_mode == mode)
			return 0;

		msleep(50);
	}

	return -ETIMEDOUT;
}

/* get the data buf for receive */
static int p9221_get_data_buf(struct p9221_charger_data *chgr,
			      u8 data[], size_t len)
{
	if (!len || len > P9221R5_DATA_RECV_BUF_SIZE)
		return -EINVAL;

	return chgr->reg_read_n(chgr, P9221R5_DATA_RECV_BUF_START, data, len);
}

static int p9382_get_data_buf(struct p9221_charger_data *chgr,
			      u8 data[], size_t len)
{
	if (!len || len > P9221R5_DATA_RECV_BUF_SIZE)
		return -EINVAL;

	return chgr->reg_read_n(chgr, P9382A_DATA_RECV_BUF_START, data, len);
}

static int p9412_get_data_buf(struct p9221_charger_data *chgr,
			      u8 data[], size_t len)
{
	if (!len || len > P9412_DATA_BUF_SIZE)
		return -EINVAL;

	return chgr->reg_read_n(chgr, P9412_DATA_BUF_START, data, len);
}

/* set the data buf for send */
static int p9221_set_data_buf(struct p9221_charger_data *chgr,
			      const u8 data[], size_t len)
{
	if (!len || len > P9221R5_DATA_SEND_BUF_SIZE)
		return -EINVAL;

	return chgr->reg_write_n(chgr, P9221R5_DATA_SEND_BUF_START, data, len);
}

static int p9382_set_data_buf(struct p9221_charger_data *chgr,
			      const u8 data[], size_t len)
{
	if (!len || len > P9221R5_DATA_SEND_BUF_SIZE)
		return -EINVAL;

	return chgr->reg_write_n(chgr, P9382A_DATA_SEND_BUF_START, data, len);
}

static int p9412_set_data_buf(struct p9221_charger_data *chgr,
				   const u8 data[], size_t len)
{
	if (!len || len > P9412_DATA_BUF_SIZE)
		return -EINVAL;

	return chgr->reg_write_n(chgr, P9412_DATA_BUF_START, data, len);
}

/* receive size */
static int p9221_get_cc_recv_size(struct p9221_charger_data *chgr, size_t *len)
{
	int ret;
	u8 len8;

	ret = chgr->reg_read_8(chgr, P9221R5_COM_CHAN_RECV_SIZE_REG, &len8);
	if (!ret)
		*len = len8;
	return ret;
}

static int p9412_get_cc_recv_size(struct p9221_charger_data *chgr, size_t *len)
{
	int ret;
	u16 len16;

	ret = chgr->reg_read_16(chgr, P9412_COM_CHAN_RECV_SIZE_REG, &len16);
	if (!ret)
		*len = len16;
	return ret;
}

/* send size */
static int p9221_set_cc_send_size(struct p9221_charger_data *chgr, size_t len)
{
	return chgr->reg_write_8(chgr, P9221R5_COM_CHAN_SEND_SIZE_REG, len);
}

static int p9382_set_cc_send_size(struct p9221_charger_data *chgr, size_t len)
{
	int ret;

	/* set packet type to 0x100 */
	ret = chgr->reg_write_8(chgr, P9382A_COM_PACKET_TYPE_ADDR,
				BIDI_COM_PACKET_TYPE);
	if (ret) {
		dev_err(&chgr->client->dev,
			"Failed to write packet type %d\n", ret);
		return ret;
	}

	return chgr->reg_write_16(chgr, P9382A_COM_CHAN_SEND_SIZE_REG, len);
}

static int p9412_set_cc_send_size(struct p9221_charger_data *chgr, size_t len)
{
	int ret;

	/* set as ADT type(Authentication) */
	if (chgr->auth_type != 0) {
		ret = chgr->reg_write_8(chgr, P9412_COM_PACKET_TYPE_ADDR,
					(P9412_ADT_TYPE_AUTH << 3) |
					(chgr->tx_len >> 8));
		ret |= chgr->reg_write_8(chgr, P9412_COM_PACKET_TYPE_ADDR + 1,
					 chgr->tx_len & 0xFF);
		chgr->auth_type = 0;
	} else {
		/* set packet type(BiDi 0x98) to 0x800 */
		ret = chgr->reg_write_8(chgr, P9412_COM_PACKET_TYPE_ADDR,
					BIDI_COM_PACKET_TYPE);
	}

	if (ret) {
		dev_err(&chgr->client->dev,
			"Failed to write packet type %d\n", ret);
		return ret;
	}

	return chgr->reg_write_16(chgr, P9412_COM_CHAN_SEND_SIZE_REG, len);
}

/* get align x */
static int p9221_get_align_x(struct p9221_charger_data *chgr, u8 *x)
{
	return chgr->reg_read_8(chgr, P9221R5_ALIGN_X_ADC_REG, x);
}

static int p9412_get_align_x(struct p9221_charger_data *chgr, u8 *x)
{
	return chgr->reg_read_8(chgr, P9412_ALIGN_X_REG, x);
}

/* get align y */
static int p9221_get_align_y(struct p9221_charger_data *chgr, u8 *y)
{
	return chgr->reg_read_8(chgr, P9221R5_ALIGN_Y_ADC_REG, y);
}

static int p9412_get_align_y(struct p9221_charger_data *chgr, u8 *y)
{
	return chgr->reg_read_8(chgr, P9412_ALIGN_Y_REG, y);
}

/* Simple Chip Specific Logic Functions */

/* Disable/Enable transmit mode. */
static int p9221_chip_tx_mode(struct p9221_charger_data *chgr, bool enable)
{
	logbuffer_log(chgr->rtx_log, "%s(%d)", __func__, enable);
	return -ENOTSUPP;
}

static int p9382_chip_tx_mode(struct p9221_charger_data *chgr, bool enable)
{
	int ret;
	u16 rev;

	logbuffer_log(chgr->rtx_log, "%s(%d)", __func__, enable);
	if (enable) {
		/* check FW revision */
		ret = chgr->reg_read_16(chgr,
					P9221_OTP_FW_MINOR_REV_REG, &rev);
		if (ret)
			return ret;

		if (rev >= P9382A_FW_REV_25) {
			/* write 0x0003 to 0x69 after rev 25 */
			ret = chgr->reg_write_16(chgr,
						 P9382A_TRX_ENABLE_REG,
						 P9382A_TX_INHIBIT);
		} else {
			/* write 0x0000 to 0x34 */
			ret = chgr->reg_write_16(chgr,
						 P9382A_STATUS_REG, 0);
		}

		/* check 0x4C reads back as 0x04 */
		ret = p9382_wait_for_mode(chgr, P9382A_MODE_TXMODE);
	} else {
		/* Write 0x80 to 0x4E, check 0x4C reads back as 0x0000 */
		ret = chgr->chip_set_cmd(chgr, P9221R5_COM_RENEGOTIATE);
		if (ret == 0) {
			ret = p9382_wait_for_mode(chgr, 0);
			if (ret < 0)
				pr_err("cannot exit rTX mode (%d)\n", ret);
		}
	}

	return ret;
}

static int p9412_chip_tx_mode(struct p9221_charger_data *chgr, bool enable)
{
	int ret;

	logbuffer_log(chgr->rtx_log, "%s(%d)", __func__, enable);
	if (enable) {
		ret = chgr->reg_write_8(chgr, P9412_TX_CMD_REG,
					P9412_TX_CMD_TX_MODE_EN);
		if (ret) {
			logbuffer_log(chgr->rtx_log,
				 "tx_cmd_reg write failed (%d)\n", ret);
			return ret;
		}
		ret = p9382_wait_for_mode(chgr, P9XXX_SYS_OP_MODE_TX_MODE);
		if (ret)
			logbuffer_log(chgr->rtx_log,
				      "error waiting for tx_mode (%d)", ret);

		/* Set 7V after mode changed */
		ret = p9412_gpio_set(chgr, P9412_GPIO_GP3_CTL, 1);

	} else {
		ret = chgr->chip_set_cmd(chgr, P9221R5_COM_RENEGOTIATE);
		if (ret == 0) {
			ret = p9382_wait_for_mode(chgr, 0);
			if (ret < 0)
				pr_err("cannot exit rTX mode (%d)\n", ret);
		}
	}

	return ret;
}

static int p9222_chip_set_cmd_reg(struct p9221_charger_data *chgr, u16 cmd)
{
	u16 cur_cmd = 0;
	int retry;
	int ret;

	for (retry = 0; retry < P9221_COM_CHAN_RETRIES; retry++) {
		ret = chgr->reg_read_16(chgr, P9222_COM_REG, &cur_cmd);
		if (ret == 0 && cur_cmd == 0)
			break;
		msleep(25);
	}

	if (retry >= P9221_COM_CHAN_RETRIES) {
		dev_err(&chgr->client->dev,
			"Failed to wait for cmd free %02x\n", cur_cmd);
		return -EBUSY;
	}

	ret = chgr->reg_write_16(chgr, P9222_COM_REG, (u16)cmd);
	if (ret)
		dev_err(&chgr->client->dev,
			"Failed to set cmd reg %02x: %d\n", (u16)cmd, ret);

	return ret;
}

static int p9xxx_chip_set_cmd_reg(struct p9221_charger_data *chgr, u16 cmd)
{
	u16 cur_cmd = 0;
	int retry;
	int ret;

	for (retry = 0; retry < P9221_COM_CHAN_RETRIES; retry++) {
		ret = chgr->reg_read_16(chgr, P9221_COM_REG, &cur_cmd);
		if (ret == 0 && cur_cmd == 0)
			break;
		msleep(25);
	}

	if (retry >= P9221_COM_CHAN_RETRIES) {
		dev_err(&chgr->client->dev,
			"Failed to wait for cmd free %02x\n", cur_cmd);
		return -EBUSY;
	}

	ret = chgr->reg_write_16(chgr, P9221_COM_REG, cmd);
	if (ret)
		dev_err(&chgr->client->dev,
			"Failed to set cmd reg %02x: %d\n", cmd, ret);

	return ret;
}

/* ccreset */
static int p9221_send_ccreset(struct p9221_charger_data *chgr)
{
	int ret;

	dev_info(&chgr->client->dev, "Send CC reset\n");

	mutex_lock(&chgr->cmd_lock);

	ret = chgr->reg_write_8(chgr, P9221R5_COM_CHAN_RESET_REG,
				P9221R5_COM_CHAN_CCRESET);
	if (ret == 0)
		ret = chgr->chip_set_cmd(chgr, P9221R5_COM_CCACTIVATE);

	mutex_unlock(&chgr->cmd_lock);
	return ret;
}

static int p9412_send_ccreset(struct p9221_charger_data *chgr)
{
	int ret;

	dev_info(&chgr->client->dev, "Send CC reset\n");

	mutex_lock(&chgr->cmd_lock);

	ret = chgr->reg_write_8(chgr, P9412_COM_PACKET_TYPE_ADDR,
				CHANNEL_RESET_PACKET_TYPE);
	ret |= chgr->reg_write_8(chgr, P9412_COM_CHAN_SEND_SIZE_REG, 0);
	if (ret == 0)
		ret = chgr->chip_set_cmd(chgr, P9412_COM_CCACTIVATE);

	mutex_unlock(&chgr->cmd_lock);

	return ret;
}

/* send eop */
static int p9221_send_eop(struct p9221_charger_data *chgr, u8 reason)
{
	int ret;

	dev_info(&chgr->client->dev, "Send EOP reason=%d\n", reason);

	mutex_lock(&chgr->cmd_lock);

	ret = chgr->reg_write_8(chgr, P9221R5_EPT_REG, reason);
	if (ret == 0)
		ret = chgr->chip_set_cmd(chgr, P9221R5_COM_SENDEPT);

	mutex_unlock(&chgr->cmd_lock);
	return ret;
}
/* 3 times to make sure it works */
static int p9412_send_3eop(struct p9221_charger_data *chgr, u8 reason)
{
	int count, ret = 0;
	u8 val;

	for (count = 0; count < 3; count++) {
		/* Command P9412 to send EPT */
		ret = chgr->reg_write_8(chgr, P9221R5_EPT_REG, reason);
		if (ret == 0)
			ret = chgr->chip_set_cmd(chgr, P9221R5_COM_SENDEPT);
		if (ret < 0) {
			dev_err(&chgr->client->dev, "fail send eop%d (%d)\n",
				count, ret);
			return ret;
		} else
			dev_info(&chgr->client->dev, "send eop command success\n");

		mdelay(500);

		ret = chgr->reg_read_8(chgr, P9221_STATUS_REG, &val);
		if (ret < 0)
			return ret;
	}

	return ret;
}

static int p9412_send_eop(struct p9221_charger_data *chgr, u8 reason)
{
	int ret = 0;

	dev_info(&chgr->client->dev, "Send EOP reason=%d\n", reason);

	mutex_lock(&chgr->cmd_lock);

	if (reason == P9221_EOP_REVERT_TO_BPP) {
		ret = chgr->reg_write_8(chgr, P9221R5_EPT_REG, reason);
		if (ret == 0)
			ret = chgr->chip_set_cmd(chgr, P9221R5_COM_SENDEPT);
	} else {
		ret = p9412_send_3eop(chgr, reason);
	}

	mutex_unlock(&chgr->cmd_lock);

	return ret;
}

/* RTx mode: send Tx ID */
static int p9221_send_txid(struct p9221_charger_data *chgr)
{
	return -ENOTSUPP;
}

static int p9xxx_send_txid(struct p9221_charger_data *chgr)
{
	int ret;

	mutex_lock(&chgr->cmd_lock);

	/* write packet type to 0x100 */
	ret = chgr->reg_write_8(chgr, chgr->reg_packet_type_addr,
				PROPRIETARY_PACKET_TYPE);
	if (ret)
		goto error;

	memset(chgr->tx_buf, 0, chgr->tx_buf_size);

	/* write 0x4F as header to 0x104 */
	chgr->tx_buf[0] = FAST_SERIAL_ID_HEADER;
	chgr->tx_len = FAST_SERIAL_ID_SIZE;

	/* TODO: write txid to bit(23, 0) */
	memset(&chgr->tx_buf[1], 0x12, FAST_SERIAL_ID_SIZE - 1);

	/* write accessory type to bit(31, 24) */
	chgr->tx_buf[4] = TX_ACCESSORY_TYPE;

	ret |= p9xxx_chip_set_pp_buf(chgr, chgr->tx_buf, chgr->tx_len + 1);
	if (ret) {
		dev_err(&chgr->client->dev, "Failed to load tx %d\n", ret);
		goto error;
	}

	/* send packet */
	ret = chgr->chip_set_cmd(chgr, P9221R5_COM_CCACTIVATE);
	if (ret)
		dev_err(&chgr->client->dev, "Failed to send txid %d\n", ret);
	else
		chgr->last_capacity = -1;

error:
	mutex_unlock(&chgr->cmd_lock);
	return ret;
}

/* RTx mode: send csp in Tx mode */
static int p9221_send_csp_in_txmode(struct p9221_charger_data *chgr, u8 stat)
{
	return -ENOTSUPP;
}
static int p9xxx_send_csp_in_txmode(struct p9221_charger_data *chgr, u8 stat)
{
	int ret = 0;
	u16 status_reg;

	ret = chgr->reg_read_16(chgr, P9221_STATUS_REG, &status_reg);
	if ((ret != 0) || (status_reg & chgr->ints.rx_connected_bit) == 0)
		return -EINVAL;

	dev_info(&chgr->client->dev, "Send Tx soc=%d\n", stat);
	/* write packet type to 0x100 */
	ret = chgr->reg_write_8(chgr,
				chgr->reg_packet_type_addr,
				PROPRIETARY_PACKET_TYPE);

	if (ret != 0)
		return ret;

	memset(chgr->tx_buf, 0, P9221R5_DATA_SEND_BUF_SIZE);

	chgr->tx_len = CHARGE_STATUS_PACKET_SIZE;
	/* write 0x48 to 0x104 */
	chgr->tx_buf[0] = CHARGE_STATUS_PACKET_HEADER;
	/* sype: power control 0x08 */
	chgr->tx_buf[1] = PP_TYPE_POWER_CONTROL;
	/* subtype: state of charge report 0x10 */
	chgr->tx_buf[2] = PP_SUBTYPE_SOC;
	/* soc: allow for 0.5% to fill up 0-200 -> 0-100% */
	chgr->tx_buf[3] = stat * 2;
	/* crc-8 */
	chgr->tx_buf[4] = p9221_crc8(&chgr->tx_buf[1], chgr->tx_len - 1,
				     CRC8_INIT_VALUE);

	ret = p9xxx_chip_set_pp_buf(chgr, chgr->tx_buf, chgr->tx_len + 1);

	ret |= chgr->chip_set_cmd(chgr, P9221R5_COM_CCACTIVATE);

	memset(chgr->tx_buf, 0, P9221R5_DATA_SEND_BUF_SIZE);
	chgr->tx_len = 0;

	return ret;
}

/* renegotiate power from charger->pdata->epp_rp_value */
static int p9221_chip_renegotiate_pwr(struct p9221_charger_data *chgr)
{
	int ret;
	int val8 = P9412_MW_TO_HW(chgr->pdata->epp_rp_value);

	/* units 0.5 W*/
	ret = chgr->reg_write_8(chgr,
				P9221R5_EPP_REQ_NEGOTIATED_POWER_REG, val8);
	if (ret < 0)
		dev_err(&chgr->client->dev,
			"cannot write to EPP_NEG_POWER=%d (%d)\n",
			val8, ret);
	return ret;
}

static int p9222_chip_renegotiate_pwr(struct p9221_charger_data *chgr)
{
	int ret;
	int val8 = P9412_MW_TO_HW(chgr->pdata->epp_rp_value);

	/* units 0.5 W*/
	ret = chgr->reg_write_8(chgr,
				P9222RE_EPP_REQ_NEGOTIATED_POWER_REG, val8);
	if (ret < 0)
		dev_err(&chgr->client->dev,
			"cannot write to EPP_NEG_POWER=%d (%d)\n",
			val8, ret);
	return ret;
}

static int p9412_chip_renegotiate_pwr(struct p9221_charger_data *chgr)
{
	int ret;
	u8 val8;
	int try;
	int guar_pwr_mw; /* power provided by charger */
	int cur_pwr_mw;  /* power currently supplied */
	int tgt_pwr_mw;  /* power to be requested */
	int cfg_pwr_mw = chgr->pdata->epp_rp_value;

	ret = chgr->chip_get_sys_mode(chgr, &val8);
	if (ret)
		goto out;

	if (val8 != P9XXX_SYS_OP_MODE_WPC_EXTD)
		return 0;

	logbuffer_log(chgr->log, "%s: WPC renegotiation", __func__);

	/*
	 * Compare the current power to the available power o
	 * determine if renegotiation is worthwhile.
	 */
	ret = chgr->reg_read_8(chgr, P9221R5_EPP_TX_GUARANTEED_POWER_REG,
			       &val8);
	if (ret)
		goto out;
	guar_pwr_mw = P9412_HW_TO_MW(val8);

	ret = chgr->reg_read_8(chgr, P9221R5_EPP_CUR_NEGOTIATED_POWER_REG,
			       &val8);
	if (ret)
		goto out;
	cur_pwr_mw = P9412_HW_TO_MW(val8);

	tgt_pwr_mw = min(cfg_pwr_mw, guar_pwr_mw);
	logbuffer_log(chgr->log, "%s: tgt pwr = %d cur pwr = %d mW",
		      __func__, tgt_pwr_mw, cur_pwr_mw);

	if (cur_pwr_mw >= tgt_pwr_mw) {
		ret = -EAGAIN;
		logbuffer_log(chgr->log, "%s: no extra power available",
			      __func__);
		goto out;
	}

	/* Set the voltage to maximum value as defined in device-tree. */
	ret = chgr->chip_set_vout_max(chgr, chgr->pdata->epp_vout_mv);

	val8 = P9412_MW_TO_HW(tgt_pwr_mw);
	ret = chgr->reg_write_8(chgr,
				P9221R5_EPP_REQ_NEGOTIATED_POWER_REG,
				val8);
	if (ret) {
		dev_err(&chgr->client->dev,
			"cannot write to EPP_NEG_POWER=%d (%d)\n", val8, ret);
		goto out;
	}

	val8 = P9412_MW_TO_HW(tgt_pwr_mw);
	ret = chgr->reg_write_8(chgr,
				P9221R5_EPP_REQ_MAXIMUM_POWER_REG,
				val8);
	if (ret < 0)
		dev_err(&chgr->client->dev,
			"cannot write to EPP_MAX_POWER=%d (%d)\n",
			 chgr->pdata->epp_rp_value, ret);

	ret = chgr->chip_set_cmd(chgr, P9221_COM_RENEGOTIATE);
	if (ret < 0)
		dev_err(&chgr->client->dev,
			"cannot write to sys_cmd =%d (%d)\n",
			 chgr->pdata->epp_rp_value, ret);

	/* Wait for renegotiation to complete. */
	ret = -ETIME;
	for (try = 0; try < P9412_RN_MAX_POLL_ATTEMPTS; try++) {
		msleep(P9412_RN_DELAY_MS);
		ret = chgr->reg_read_8(chgr,
				       P9221R5_EPP_RENEGOTIATION_REG,
				       &val8);
		if (val8 & P9412_RN_STATUS_DONE) {
			ret = 0;
			break;
		} else if (val8 & P9412_RN_STATUS_ERROR) {
			ret = -EIO;
			break;
		}
	}
	logbuffer_log(chgr->log, "%s: status = 0x%02x (tries = %d)",
		      __func__, val8, try);
out:
	return ret;
}
/* Read EPP_CUR_NEGOTIATED_POWER_REG to configure DC_ICL for EPP */
static void p9xxx_check_neg_power(struct p9221_charger_data *chgr)
{
	int ret;
	u8 np8;

	chgr->dc_icl_epp_neg = P9221_DC_ICL_EPP_UA;

	if (chgr->chip_id < P9382A_CHIP_ID)
		return;

	if (chgr->is_mfg_google) {
		chgr->dc_icl_epp_neg = P9XXX_DC_ICL_EPP_1000;
		dev_info(&chgr->client->dev,
			 "mfg code=%02x, use dc_icl=%dmA\n",
			 WLC_MFG_GOOGLE, P9XXX_DC_ICL_EPP_1000);
		return;
	}
	ret = chgr->reg_read_8(chgr, P9221R5_EPP_CUR_NEGOTIATED_POWER_REG, &np8);
	if (ret)
		dev_err(&chgr->client->dev,
			"Could not read Tx neg power: %d\n", ret);
	else if (np8 < P9XXX_NEG_POWER_10W) {
		/*
		 * base on firmware 17
		 * Vout is 5V when Tx<10W, use BPP ICL
		 */
		chgr->dc_icl_epp_neg = P9221_DC_ICL_BPP_UA;
		dev_info(&chgr->client->dev,
			 "EPP less than 10W,use dc_icl=%dmA,np=%02x\n",
			 P9221_DC_ICL_BPP_UA/1000, np8);
	} else if (np8 < P9XXX_NEG_POWER_11W) {
		chgr->dc_icl_epp_neg = P9XXX_DC_ICL_EPP_1000;
		dev_info(&chgr->client->dev,
			 "Use dc_icl=%dmA,np=%02x\n",
			 chgr->dc_icl_epp_neg/1000, np8);
	}
}

static void p9222_check_neg_power(struct p9221_charger_data *chgr)
{
	chgr->dc_icl_epp_neg = P9XXX_DC_ICL_EPP_750;
}

static int p9221_capdiv_en(struct p9221_charger_data *chgr, u8 mode)
{
	return -ENOTSUPP;
}

static int p9412_capdiv_en(struct p9221_charger_data *chgr, u8 mode)
{
	const u8 mask = mode;
	int ret, loops;
	u8 cdmode;

	/* TODO: it probably needs a lock around this */

	ret = chgr->reg_read_8(chgr, P9412_CDMODE_STS_REG, &cdmode);
	if (ret < 0)
		return ret;

	/* If the results are as expected, no changes needed */
	if ((cdmode & mask) == mask)
		return ret;

	ret = chgr->reg_write_8(chgr, P9412_CDMODE_REQ_REG, mask);
	if (ret < 0)
		return -EIO;

	ret = chgr->chip_set_cmd(chgr, INIT_CAP_DIV_CMD);
	if (ret < 0)
		return -EIO;

	msleep(50);

	/* verify the change to Cap Divider mode */
	for (loops = 30 ; loops ; loops--) {

		ret = chgr->reg_read_8(chgr, P9412_CDMODE_STS_REG, &cdmode);
		if (ret < 0)
			return ret;

		if ((cdmode & mask) == mask)
			break;

		msleep(100);
	}

	return ((cdmode & mask) == mask) ? 0 :  -ETIMEDOUT;
}

static int p9221_prop_mode_enable(struct p9221_charger_data *chgr, int req_pwr)
{
	return -ENOTSUPP;
}

static int p9412_prop_mode_enable(struct p9221_charger_data *chgr, int req_pwr)
{
	int ret, loops;
	u8 val8, cdmode, txpwr, pwr_stp, mode_sts, err_sts, prop_cur_pwr, prop_req_pwr;

	if (p9xxx_is_capdiv_en(chgr))
		goto err_exit;

	ret = chgr->chip_get_sys_mode(chgr, &val8);
	if (ret) {
		dev_err(&chgr->client->dev,
			"PROP_MODE: cannot get sys mode\n");
		return 0;
	}

	if (val8 == P9XXX_SYS_OP_MODE_PROPRIETARY) {

		ret = chgr->reg_read_8(chgr, P9412_PROP_TX_POTEN_PWR_REG, &txpwr);
		txpwr = txpwr / 2;
		if (ret != 0 || txpwr < HPP_MODE_PWR_REQUIRE) {
			dev_info(&chgr->client->dev,
				"PROP_MODE: power=%dW not supported\n", txpwr);
			chgr->prop_mode_en = false;
			goto err_exit;
		}

		goto enable_capdiv;
	}

	ret = p9xxx_chip_get_tx_mfg_code(chgr, &chgr->mfg);
	if (chgr->mfg != WLC_MFG_GOOGLE) {
		dev_err(&chgr->client->dev,
			"PROP_MODE: mfg code =%02x\n", chgr->mfg);
		return 0;
	}

	/*
	 * Step 1: clear all interrupts:
	 * write 0xFFFF to 0x3A then write 0x20 to 0x4E
	 */
	mutex_lock(&chgr->cmd_lock);

	ret = chgr->reg_write_16(chgr,
				 P9221R5_INT_CLEAR_REG, P9XXX_INT_CLEAR_MASK);
	if (ret == 0)
		ret = chgr->chip_set_cmd(chgr, P9221_COM_CLEAR_INT_MASK);
	if (ret) {
		dev_err(&chgr->client->dev, "Failed to reset INT: %d\n", ret);
		mutex_unlock(&chgr->cmd_lock);
		goto err_exit;
	}

	mutex_unlock(&chgr->cmd_lock);

	msleep(50);

	/*
	 * Step 2: Enable Proprietary Mode: write 0x01 to 0x4F (0x4E bit8)
	 */
	ret = chgr->chip_set_cmd(chgr, PROP_MODE_EN_CMD);
	if (ret) {
		dev_err(&chgr->client->dev,
			"PROP_MODE: fail to send PROP_MODE_EN_CMD\n");
		goto err_exit;
	}

	msleep(50);

	/*
	 * Step 3: wait for PropModeStat interrupt, register 0x37[4]
	 */
	/* 60 * 50 = 3 secs */
	for (loops = 60 ; loops ; loops--) {
		if (chgr->prop_mode_en) {
			dev_info(&chgr->client->dev,
				 "PROP_MODE: Proprietary Mode Enabled\n");
			break;
		}
		msleep(50);
	}
	if (!chgr->prop_mode_en)
		goto err_exit;

	/*
	 * Step 4: Read TX potential power register (0xC4)
	 * [TX max power capability] in 0.5W units
	 */
	ret = chgr->reg_read_8(chgr, P9412_PROP_TX_POTEN_PWR_REG, &txpwr);
	txpwr = txpwr / 2;
	if ((ret == 0) && (txpwr >= HPP_MODE_PWR_REQUIRE)) {
		dev_info(&chgr->client->dev,
			 "PROP_MODE: Tx potential power=%dW\n", txpwr);
	} else {
		chgr->prop_mode_en = false;
		goto err_exit;
	}

enable_capdiv:
	/*
	 * Step 5: enable Cap Divider configuration:
	 * write 0x02 to 0x101 then write 0x40 to 0x4E
	 */
	ret = p9412_capdiv_en(chgr, CDMODE_CAP_DIV_MODE);
	if (ret) {
		dev_err(&chgr->client->dev,
			"PROP_MODE: fail to enable Cap Div mode\n");
		chgr->prop_mode_en = false;
		goto err_exit;
	} else
		chgr->prop_mode_en = true;

	/*
	 * Step 6: Request xx W Neg power by writing 0xC5,
	 * then write 0x02 to 0x4F
	 */
	ret = chgr->reg_write_8(chgr, P9412_PROP_REQ_PWR_REG, req_pwr * 2);
	if (ret) {
		dev_err(&chgr->client->dev,
			"PROP_MODE: fail to write pwr req register\n");
		chgr->prop_mode_en = false;
		goto err_exit;
	} else {
		dev_info(&chgr->client->dev, "request power=%dW\n", req_pwr);
	}
	/* Request power from TX based on PropReqPwr (0xC5) */
	ret = chgr->chip_set_cmd(chgr, PROP_REQ_PWR_CMD);
	if (ret) {
		dev_err(&chgr->client->dev,
			"PROP_MODE: fail to send PROP_REQ_PWR_CMD\n");
		chgr->prop_mode_en = false;
		goto err_exit;
	}

	msleep(50);

err_exit:
        /* check status */
	ret = chgr->chip_get_sys_mode(chgr, &val8);
	ret |= chgr->reg_read_8(chgr, P9412_PROP_CURR_PWR_REG, &prop_cur_pwr);
	ret |= chgr->reg_read_8(chgr, P9412_PROP_MODE_PWR_STEP_REG, &pwr_stp);
	ret |= chgr->reg_read_8(chgr, P9412_PROP_MODE_STATUS_REG, &mode_sts);
	ret |= chgr->reg_read_8(chgr, P9412_PROP_MODE_ERR_STS_REG, &err_sts);
	ret |= chgr->reg_read_8(chgr, P9412_CDMODE_STS_REG, &cdmode);
	ret |= chgr->reg_read_8(chgr, P9412_PROP_REQ_PWR_REG, &prop_req_pwr);

	pr_debug("%s PROP_MODE: en=%d,sys_mode=%02x,mode_sts=%02x,err_sts=%02x,"
		 "cdmode=%02x,pwr_stp=%02x,req_pwr=%02x,prop_cur_pwr=%02x,txpwr=%dW",
		 __func__, chgr->prop_mode_en, val8, mode_sts, err_sts,
		 cdmode, pwr_stp, prop_req_pwr, prop_cur_pwr, txpwr);

	if (!ret) {
		dev_info(&chgr->client->dev,
			 "PROP_MODE: en=%d,sys_mode=%02x,mode_sts=%02x,"
			 "err_sts=%02x,cdmode=%02x,pwr_stp=%02x,"
			 "req_pwr=%02x,prop_cur_pwr=%02x",
			 chgr->prop_mode_en, val8, mode_sts, err_sts,
			 cdmode, pwr_stp, prop_req_pwr, prop_cur_pwr);
	}

	return chgr->prop_mode_en;
}

void p9221_chip_init_interrupt_bits(struct p9221_charger_data *chgr, u16 chip_id)
{
	chgr->ints.mode_changed_bit = P9221R5_STAT_MODECHANGED;
	chgr->ints.vrecton_bit = P9221R5_STAT_VRECTON;
	chgr->ints.vout_changed_bit = P9221R5_STAT_VOUTCHANGED;

	switch (chip_id) {
	case P9412_CHIP_ID:
		chgr->ints.over_curr_bit = P9412_STAT_OVC;
		chgr->ints.over_volt_bit = 0;      /* TODO: b/181191668*/
		chgr->ints.over_temp_bit = P9412_STAT_OVT;
		chgr->ints.over_uv_bit = 0;
		chgr->ints.cc_send_busy_bit = P9412_STAT_CCSENDBUSY;
		chgr->ints.cc_data_rcvd_bit = P9412_STAT_CCDATARCVD;
		chgr->ints.pp_rcvd_bit = P9412_STAT_PPRCVD;
		chgr->ints.cc_error_bit = P9412_STAT_CCERROR;
		chgr->ints.cc_reset_bit = 0;
		chgr->ints.propmode_stat_bit = P9412_PROP_MODE_STAT_INT;
		chgr->ints.cdmode_change_bit = P9412_CDMODE_CHANGE_INT;
		chgr->ints.cdmode_err_bit = P9412_CDMODE_ERROR_INT;

		chgr->ints.hard_ocp_bit = P9412_STAT_OVC;
		chgr->ints.tx_conflict_bit = P9412_STAT_TXCONFLICT;
		chgr->ints.csp_bit = P9412_STAT_CSP;
		chgr->ints.rx_connected_bit = P9412_STAT_RXCONNECTED;
		chgr->ints.tx_fod_bit = P9412_STAT_TXFOD;
		chgr->ints.tx_underpower_bit = 0;
		chgr->ints.tx_uvlo_bit = 0;
		chgr->ints.pppsent_bit = P9412_STAT_PPPSENT;
		break;
	case P9382A_CHIP_ID:
		chgr->ints.over_curr_bit = P9221R5_STAT_OVC;
		chgr->ints.over_volt_bit = P9221R5_STAT_OVV;
		chgr->ints.over_temp_bit = P9221R5_STAT_OVT;
		chgr->ints.over_uv_bit = P9221R5_STAT_UV;
		chgr->ints.cc_send_busy_bit = P9221R5_STAT_CCSENDBUSY;
		chgr->ints.cc_data_rcvd_bit = P9221R5_STAT_CCDATARCVD;
		chgr->ints.pp_rcvd_bit = P9221R5_STAT_PPRCVD;
		chgr->ints.cc_error_bit = P9221R5_STAT_CCERROR;
		chgr->ints.cc_reset_bit = P9221R5_STAT_CCRESET;
		chgr->ints.propmode_stat_bit = 0;
		chgr->ints.cdmode_change_bit = 0;
		chgr->ints.cdmode_err_bit = 0;

		chgr->ints.hard_ocp_bit = P9382_STAT_HARD_OCP;
		chgr->ints.tx_conflict_bit = P9382_STAT_TXCONFLICT;
		chgr->ints.csp_bit = P9382_STAT_CSP;
		chgr->ints.rx_connected_bit = P9382_STAT_RXCONNECTED;
		chgr->ints.tx_fod_bit = P9382_STAT_TXFOD;
		chgr->ints.tx_underpower_bit = P9382_STAT_TXUNDERPOWER;
		chgr->ints.tx_uvlo_bit = P9382_STAT_TXUVLO;
		chgr->ints.pppsent_bit = P9221R5_STAT_CCSENDBUSY;
		break;
	case P9222_CHIP_ID:
		chgr->ints.over_curr_bit = P9222_STAT_OVC;
		chgr->ints.over_volt_bit = P9222_STAT_OVV;
		chgr->ints.over_temp_bit = P9222_STAT_OVT;
		chgr->ints.over_uv_bit = 0;
		chgr->ints.cc_send_busy_bit = P9221R5_STAT_CCSENDBUSY;
		chgr->ints.cc_data_rcvd_bit = P9221R5_STAT_CCDATARCVD;
		chgr->ints.pp_rcvd_bit = 0; /* TODO: b/200114045 */
		chgr->ints.cc_error_bit = P9222_STAT_CCERROR;
		chgr->ints.cc_reset_bit = 0;
		chgr->ints.propmode_stat_bit = 0;
		chgr->ints.cdmode_change_bit = 0;
		chgr->ints.cdmode_err_bit = 0;

		chgr->ints.hard_ocp_bit = 0;
		chgr->ints.tx_conflict_bit = 0;
		chgr->ints.csp_bit = 0;
		chgr->ints.rx_connected_bit = 0;
		chgr->ints.tx_fod_bit = 0;
		chgr->ints.tx_underpower_bit = 0;
		chgr->ints.tx_uvlo_bit = 0;
		chgr->ints.pppsent_bit = 0;
		break;
	default:
		chgr->ints.over_curr_bit = P9221R5_STAT_OVC;
		chgr->ints.over_volt_bit = P9221R5_STAT_OVV;
		chgr->ints.over_temp_bit = P9221R5_STAT_OVT;
		chgr->ints.over_uv_bit = P9221R5_STAT_UV;
		chgr->ints.cc_send_busy_bit = P9221R5_STAT_CCSENDBUSY;
		chgr->ints.cc_data_rcvd_bit = P9221R5_STAT_CCDATARCVD;
		chgr->ints.pp_rcvd_bit = P9221R5_STAT_PPRCVD;
		chgr->ints.cc_error_bit = P9221R5_STAT_CCERROR;
		chgr->ints.cc_reset_bit = P9221R5_STAT_CCRESET;
		chgr->ints.propmode_stat_bit = 0;
		chgr->ints.cdmode_change_bit = 0;
		chgr->ints.cdmode_err_bit = 0;

		chgr->ints.hard_ocp_bit = 0;
		chgr->ints.tx_conflict_bit = 0;
		chgr->ints.csp_bit = 0;
		chgr->ints.rx_connected_bit = 0;
		chgr->ints.tx_fod_bit = 0;
		chgr->ints.tx_underpower_bit = 0;
		chgr->ints.tx_uvlo_bit = 0;
		chgr->ints.pppsent_bit = 0;
		break;
	}


	chgr->ints.stat_limit_mask = (chgr->ints.over_uv_bit |
				      chgr->ints.over_temp_bit |
				      chgr->ints.over_volt_bit |
				      chgr->ints.over_curr_bit);
	chgr->ints.stat_cc_mask = (chgr->ints.cc_send_busy_bit |
				   chgr->ints.cc_reset_bit |
				   chgr->ints.pp_rcvd_bit |
				   chgr->ints.cc_error_bit |
				   chgr->ints.cc_data_rcvd_bit);
	chgr->ints.prop_mode_mask = (chgr->ints.propmode_stat_bit |
				     chgr->ints.cdmode_change_bit |
				     chgr->ints.cdmode_err_bit);
	chgr->ints.stat_rtx_mask = (chgr->ints.stat_limit_mask |
				    chgr->ints.stat_cc_mask |
				    chgr->ints.mode_changed_bit |
				    chgr->ints.vout_changed_bit |
				    chgr->ints.hard_ocp_bit |
				    chgr->ints.tx_conflict_bit |
				    chgr->ints.csp_bit |
				    chgr->ints.rx_connected_bit |
				    chgr->ints.tx_fod_bit |
				    chgr->ints.tx_underpower_bit |
				    chgr->ints.tx_uvlo_bit |
				    chgr->ints.pppsent_bit);
}

void p9221_chip_init_params(struct p9221_charger_data *chgr, u16 chip_id)
{
	switch (chip_id) {
	case P9412_CHIP_ID:
		chgr->reg_tx_id_addr = P9412_PROP_TX_ID_REG;
		chgr->reg_tx_mfg_code_addr = P9382_EPP_TX_MFG_CODE_REG;
		chgr->reg_packet_type_addr = P9412_COM_PACKET_TYPE_ADDR;
		chgr->reg_set_pp_buf_addr = P9412_PP_SEND_BUF_START;
		chgr->reg_get_pp_buf_addr = P9412_PP_RECV_BUF_START;
		chgr->set_cmd_ccactivate_bit = P9412_COM_CCACTIVATE;
		chgr->reg_set_fod_addr = P9221R5_FOD_REG;
		break;
	case P9382A_CHIP_ID:
		chgr->reg_tx_id_addr = P9382_PROP_TX_ID_REG;
		chgr->reg_tx_mfg_code_addr = P9382_EPP_TX_MFG_CODE_REG;
		chgr->reg_packet_type_addr = P9382A_COM_PACKET_TYPE_ADDR;
		chgr->reg_set_pp_buf_addr = P9382A_DATA_SEND_BUF_START;
		chgr->reg_get_pp_buf_addr = P9382A_DATA_RECV_BUF_START;
		chgr->set_cmd_ccactivate_bit = P9221R5_COM_CCACTIVATE;
		chgr->reg_set_fod_addr = P9221R5_FOD_REG;
		break;
	case P9222_CHIP_ID:
		chgr->reg_tx_id_addr = P9221R5_PROP_TX_ID_REG;
		chgr->reg_tx_mfg_code_addr = P9222RE_TX_MFG_CODE_REG;
		chgr->reg_packet_type_addr = 0;
		chgr->reg_set_pp_buf_addr = P9221R5_DATA_SEND_BUF_START;
		chgr->reg_get_pp_buf_addr = P9221R5_DATA_RECV_BUF_START;
		chgr->set_cmd_ccactivate_bit = P9221R5_COM_CCACTIVATE;
		chgr->reg_set_fod_addr = P9222RE_FOD_REG;
		break;
	default:
		chgr->reg_tx_id_addr = P9221R5_PROP_TX_ID_REG;
		chgr->reg_tx_mfg_code_addr = P9221R5_EPP_TX_MFG_CODE_REG;
		chgr->reg_packet_type_addr = 0;
		chgr->reg_set_pp_buf_addr = P9221R5_DATA_SEND_BUF_START;
		chgr->reg_get_pp_buf_addr = P9221R5_DATA_RECV_BUF_START;
		chgr->set_cmd_ccactivate_bit = P9221R5_COM_CCACTIVATE;
		chgr->reg_set_fod_addr = P9221R5_FOD_REG;
		break;
	}
}

int p9221_chip_init_funcs(struct p9221_charger_data *chgr, u16 chip_id)
{
	chgr->chip_get_iout = p9xxx_chip_get_iout;
	chgr->chip_get_vout = p9xxx_chip_get_vout;
	chgr->chip_set_cmd = p9xxx_chip_set_cmd_reg;
	chgr->chip_get_op_freq = p9xxx_chip_get_op_freq;
	chgr->chip_get_vrect = p9xxx_chip_get_vrect;

	switch (chip_id) {
	case P9412_CHIP_ID:
		chgr->rtx_state = RTX_AVAILABLE;
		chgr->rx_buf_size = P9412_DATA_BUF_SIZE;
		chgr->tx_buf_size = P9412_DATA_BUF_SIZE;

		chgr->chip_get_rx_ilim = p9412_chip_get_rx_ilim;
		chgr->chip_set_rx_ilim = p9412_chip_set_rx_ilim;
		chgr->chip_get_tx_ilim = p9412_chip_get_tx_ilim;
		chgr->chip_set_tx_ilim = p9412_chip_set_tx_ilim;
		chgr->chip_get_die_temp = p9412_chip_get_die_temp;
		chgr->chip_get_vout_max = p9412_chip_get_vout_max;
		chgr->chip_set_vout_max = p9412_chip_set_vout_max;
		chgr->chip_tx_mode_en = p9412_chip_tx_mode;
		chgr->chip_get_data_buf = p9412_get_data_buf;
		chgr->chip_set_data_buf = p9412_set_data_buf;
		chgr->chip_get_cc_recv_size = p9412_get_cc_recv_size;
		chgr->chip_set_cc_send_size = p9412_set_cc_send_size;
		chgr->chip_get_align_x = p9412_get_align_x;
		chgr->chip_get_align_y = p9412_get_align_y;
		chgr->chip_send_ccreset = p9412_send_ccreset;
		chgr->chip_send_eop = p9412_send_eop;
		chgr->chip_get_sys_mode = p9412_chip_get_sys_mode;
		chgr->chip_renegotiate_pwr = p9412_chip_renegotiate_pwr;
		chgr->chip_prop_mode_en = p9412_prop_mode_enable;
		chgr->chip_check_neg_power = p9xxx_check_neg_power;
		chgr->chip_send_txid = p9xxx_send_txid;
		chgr->chip_send_csp_in_txmode = p9xxx_send_csp_in_txmode;
		chgr->chip_capdiv_en = p9412_capdiv_en;
		break;
	case P9382A_CHIP_ID:
		chgr->rtx_state = RTX_AVAILABLE;
		chgr->rx_buf_size = P9221R5_DATA_RECV_BUF_SIZE;
		chgr->tx_buf_size = P9221R5_DATA_SEND_BUF_SIZE;

		chgr->chip_get_rx_ilim = p9221_chip_get_rx_ilim;
		chgr->chip_set_rx_ilim = p9221_chip_set_rx_ilim;
		chgr->chip_get_tx_ilim = p9382_chip_get_tx_ilim;
		chgr->chip_set_tx_ilim = p9382_chip_set_tx_ilim;
		chgr->chip_get_die_temp = p9221_chip_get_die_temp;
		chgr->chip_get_vout_max = p9832_chip_get_vout_max;
		chgr->chip_set_vout_max = p9832_chip_set_vout_max;
		chgr->chip_tx_mode_en = p9382_chip_tx_mode;
		chgr->chip_get_data_buf = p9382_get_data_buf;
		chgr->chip_set_data_buf = p9382_set_data_buf;
		chgr->chip_get_cc_recv_size = p9221_get_cc_recv_size;
		chgr->chip_set_cc_send_size = p9382_set_cc_send_size;
		chgr->chip_get_align_x = p9221_get_align_x;
		chgr->chip_get_align_y = p9221_get_align_y;
		chgr->chip_send_ccreset = p9221_send_ccreset;
		chgr->chip_send_eop = p9221_send_eop;
		chgr->chip_get_sys_mode = p9221_chip_get_sys_mode;
		chgr->chip_renegotiate_pwr = p9221_chip_renegotiate_pwr;
		chgr->chip_prop_mode_en = p9221_prop_mode_enable;
		chgr->chip_check_neg_power = p9xxx_check_neg_power;
		chgr->chip_send_txid = p9xxx_send_txid;
		chgr->chip_send_csp_in_txmode = p9xxx_send_csp_in_txmode;
		chgr->chip_capdiv_en = p9221_capdiv_en;
		break;
	case P9222_CHIP_ID:
		chgr->chip_get_iout = p9222_chip_get_iout;
		chgr->chip_get_vout = p9222_chip_get_vout;
		chgr->chip_get_op_freq = p9222_chip_get_op_freq;
		chgr->chip_get_vrect = p9222_chip_get_vrect;
		chgr->chip_set_cmd = p9222_chip_set_cmd_reg;

		chgr->rtx_state = RTX_NOTSUPPORTED;
		chgr->rx_buf_size = P9221R5_DATA_RECV_BUF_SIZE;
		chgr->tx_buf_size = P9221R5_DATA_SEND_BUF_SIZE;

		chgr->chip_get_rx_ilim = p9222_chip_get_rx_ilim;
		chgr->chip_set_rx_ilim = p9222_chip_set_rx_ilim;
		chgr->chip_get_tx_ilim = p9221_chip_get_tx_ilim;
		chgr->chip_set_tx_ilim = p9221_chip_set_tx_ilim;
		chgr->chip_get_die_temp = p9222_chip_get_die_temp;
		chgr->chip_get_vout_max = p9222_chip_get_vout_max;
		chgr->chip_set_vout_max = p9222_chip_set_vout_max;
		chgr->chip_tx_mode_en = p9221_chip_tx_mode;
		chgr->chip_set_data_buf = p9221_set_data_buf;
		chgr->chip_get_data_buf = p9221_get_data_buf;
		chgr->chip_get_cc_recv_size = p9221_get_cc_recv_size;
		chgr->chip_set_cc_send_size = p9221_set_cc_send_size;
		chgr->chip_get_align_x = p9221_get_align_x;
		chgr->chip_get_align_y = p9221_get_align_y;
		chgr->chip_send_ccreset = p9221_send_ccreset;
		chgr->chip_send_eop = p9221_send_eop;
		chgr->chip_get_sys_mode = p9222_chip_get_sys_mode;
		chgr->chip_renegotiate_pwr = p9222_chip_renegotiate_pwr;
		chgr->chip_prop_mode_en = p9221_prop_mode_enable;
		chgr->chip_check_neg_power = p9222_check_neg_power;
		chgr->chip_send_txid = p9221_send_txid;
		chgr->chip_send_csp_in_txmode = p9221_send_csp_in_txmode;
		chgr->chip_capdiv_en = p9221_capdiv_en;
		break;
	default:
		chgr->rtx_state = RTX_NOTSUPPORTED;
		chgr->rx_buf_size = P9221R5_DATA_RECV_BUF_SIZE;
		chgr->tx_buf_size = P9221R5_DATA_SEND_BUF_SIZE;

		chgr->chip_get_rx_ilim = p9221_chip_get_rx_ilim;
		chgr->chip_set_rx_ilim = p9221_chip_set_rx_ilim;
		chgr->chip_get_tx_ilim = p9221_chip_get_tx_ilim;
		chgr->chip_set_tx_ilim = p9221_chip_set_tx_ilim;
		chgr->chip_get_die_temp = p9221_chip_get_die_temp;
		chgr->chip_get_vout_max = p9221_chip_get_vout_max;
		chgr->chip_set_vout_max = p9221_chip_set_vout_max;
		chgr->chip_tx_mode_en = p9221_chip_tx_mode;
		chgr->chip_set_data_buf = p9221_set_data_buf;
		chgr->chip_get_data_buf = p9221_get_data_buf;
		chgr->chip_get_cc_recv_size = p9221_get_cc_recv_size;
		chgr->chip_set_cc_send_size = p9221_set_cc_send_size;
		chgr->chip_get_align_x = p9221_get_align_x;
		chgr->chip_get_align_y = p9221_get_align_y;
		chgr->chip_send_ccreset = p9221_send_ccreset;
		chgr->chip_send_eop = p9221_send_eop;
		chgr->chip_get_sys_mode = p9221_chip_get_sys_mode;
		chgr->chip_renegotiate_pwr = p9221_chip_renegotiate_pwr;
		chgr->chip_prop_mode_en = p9221_prop_mode_enable;
		chgr->chip_check_neg_power = p9xxx_check_neg_power;
		chgr->chip_send_txid = p9221_send_txid;
		chgr->chip_send_csp_in_txmode = p9221_send_csp_in_txmode;
		chgr->chip_capdiv_en = p9221_capdiv_en;
		break;
	}

	chgr->rx_buf = devm_kzalloc(chgr->dev, chgr->rx_buf_size, GFP_KERNEL);
	if (chgr->rx_buf == NULL)
		return -ENOMEM;

	chgr->tx_buf = devm_kzalloc(chgr->dev, chgr->tx_buf_size, GFP_KERNEL);
	if (chgr->tx_buf == NULL)
		return -ENOMEM;

	return 0;
}


#define P9XXX_NUM_GPIOS			16
#define P9XXX_MIN_GPIO			0
#define P9XXX_MAX_GPIO			15
#define P9XXX_GPIO_CPOUT_EN		1
#define P9412_GPIO_CPOUT21_EN		2
#define P9XXX_GPIO_CPOUT_CTL_EN		3
<<<<<<< HEAD
#define P9XXX_GPIO_BST_SEL		4
=======
#define P9XXX_GPIO_VBUS_EN		15
>>>>>>> a3ab27bf

#if IS_ENABLED(CONFIG_GPIOLIB)
static int p9xxx_gpio_get_direction(struct gpio_chip *chip,
				    unsigned int offset)
{
	return GPIOF_DIR_OUT;
}

static int p9xxx_gpio_get(struct gpio_chip *chip, unsigned int offset)
{
	//struct p9221_charger_data *charger = gpiochip_get_data(chip);
	int value = 0;

	switch (offset) {
	case P9XXX_GPIO_CPOUT_EN:
		break;
	case P9412_GPIO_CPOUT21_EN:
		// read cap divider
		break;
	case P9XXX_GPIO_CPOUT_CTL_EN:
		break;
	case P9XXX_GPIO_BST_SEL:
		break;
	default:
		break;
	}

	return value;
}

#define P9412_BPP_VOUT_DFLT	5000
#define P9412_BPP_WLC_OTG_VOUT	5200
static void p9xxx_gpio_set(struct gpio_chip *chip, unsigned int offset, int value)
{
	struct p9221_charger_data *charger = gpiochip_get_data(chip);
	int ret = 0;
	u8 mode;

	switch (offset) {
	case P9XXX_GPIO_CPOUT_EN:
		/* take offline (if online) and set/reset QI_EN_L */
		ret = vote(charger->wlc_disable_votable, CPOUT_EN_VOTER, !value, 0);
		break;
	case P9412_GPIO_CPOUT21_EN:
		/* TODO: no-op for FW38+ */
		mode = !!value ? CDMODE_CAP_DIV_MODE : 0;
		ret = p9412_capdiv_en(charger, mode);
		break;
	case P9XXX_GPIO_CPOUT_CTL_EN:
		if (p9221_is_epp(charger))
			break;
		/* b/174068520: set vout to 5.2 for BPP_WLC_RX+OTG */
		if (value)
			ret = charger->chip_set_vout_max(charger, P9412_BPP_WLC_OTG_VOUT);
		else if (value == 0)
			ret = charger->chip_set_vout_max(charger, P9412_BPP_VOUT_DFLT);
		break;
	case P9XXX_GPIO_VBUS_EN:
		if (charger->pdata->qi_vbus_en >= 0)
			gpio_direction_output(charger->pdata->qi_vbus_en, !!value);
		break;
	case P9XXX_GPIO_BST_SEL:
		/* TODO: no need before TX mode ready */
		break;
	default:
		ret = -EINVAL;
		break;
	}

	pr_debug("%s: GPIO offset=%d value=%d ret:%d\n", __func__,
		 offset, value, ret);

	if (ret < 0)
		dev_err(&charger->client->dev, "GPIO%d: value=%d ret:%d\n",
			offset, value, ret);
}

void p9xxx_gpio_init(struct p9221_charger_data *charger)
{
	charger->gpio.owner = THIS_MODULE;
	charger->gpio.label = "p9xxx_gpio";
	charger->gpio.get_direction = p9xxx_gpio_get_direction;
	charger->gpio.get = p9xxx_gpio_get;
	charger->gpio.set = p9xxx_gpio_set;
	charger->gpio.base = -1;
	charger->gpio.ngpio = P9XXX_NUM_GPIOS;
	charger->gpio.can_sleep = true;
}
#endif<|MERGE_RESOLUTION|>--- conflicted
+++ resolved
@@ -1715,11 +1715,8 @@
 #define P9XXX_GPIO_CPOUT_EN		1
 #define P9412_GPIO_CPOUT21_EN		2
 #define P9XXX_GPIO_CPOUT_CTL_EN		3
-<<<<<<< HEAD
 #define P9XXX_GPIO_BST_SEL		4
-=======
 #define P9XXX_GPIO_VBUS_EN		15
->>>>>>> a3ab27bf
 
 #if IS_ENABLED(CONFIG_GPIOLIB)
 static int p9xxx_gpio_get_direction(struct gpio_chip *chip,
