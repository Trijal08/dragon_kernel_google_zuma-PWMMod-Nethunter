--- conflicted
+++ resolved
@@ -4049,11 +4049,7 @@
 			assigned-clock-rates = <19200000>, <150000000>;
 
 			interrupts-extended = <&intc GIC_SPI 131 IRQ_TYPE_LEVEL_HIGH>,
-<<<<<<< HEAD
-					      <&intc GIC_SPI 486 IRQ_TYPE_LEVEL_HIGH>,
-=======
 					      <&pdc_intc 6 IRQ_TYPE_LEVEL_HIGH>,
->>>>>>> 1dca1fea
 					      <&pdc_intc 8 IRQ_TYPE_EDGE_BOTH>,
 					      <&pdc_intc 9 IRQ_TYPE_EDGE_BOTH>;
 			interrupt-names = "hs_phy_irq", "ss_phy_irq",
@@ -4104,11 +4100,7 @@
 			assigned-clock-rates = <19200000>, <150000000>;
 
 			interrupts-extended = <&intc GIC_SPI 136 IRQ_TYPE_LEVEL_HIGH>,
-<<<<<<< HEAD
-					      <&intc GIC_SPI 487 IRQ_TYPE_LEVEL_HIGH>,
-=======
 					      <&pdc_intc 7 IRQ_TYPE_LEVEL_HIGH>,
->>>>>>> 1dca1fea
 					      <&pdc_intc 10 IRQ_TYPE_EDGE_BOTH>,
 					      <&pdc_intc 11 IRQ_TYPE_EDGE_BOTH>;
 			interrupt-names = "hs_phy_irq", "ss_phy_irq",
