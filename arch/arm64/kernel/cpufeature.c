--- conflicted
+++ resolved
@@ -471,30 +471,6 @@
 	ARM64_FTR_END,
 };
 
-static const struct arm64_ftr_bits ftr_mvfr0[] = {
-	ARM64_FTR_BITS(FTR_HIDDEN, FTR_STRICT, FTR_LOWER_SAFE, MVFR0_FPROUND_SHIFT, 4, 0),
-	ARM64_FTR_BITS(FTR_HIDDEN, FTR_STRICT, FTR_LOWER_SAFE, MVFR0_FPSHVEC_SHIFT, 4, 0),
-	ARM64_FTR_BITS(FTR_HIDDEN, FTR_STRICT, FTR_LOWER_SAFE, MVFR0_FPSQRT_SHIFT, 4, 0),
-	ARM64_FTR_BITS(FTR_HIDDEN, FTR_STRICT, FTR_LOWER_SAFE, MVFR0_FPDIVIDE_SHIFT, 4, 0),
-	ARM64_FTR_BITS(FTR_HIDDEN, FTR_STRICT, FTR_LOWER_SAFE, MVFR0_FPTRAP_SHIFT, 4, 0),
-	ARM64_FTR_BITS(FTR_VISIBLE, FTR_STRICT, FTR_LOWER_SAFE, MVFR0_FPDP_SHIFT, 4, 0),
-	ARM64_FTR_BITS(FTR_HIDDEN, FTR_STRICT, FTR_LOWER_SAFE, MVFR0_FPSP_SHIFT, 4, 0),
-	ARM64_FTR_BITS(FTR_HIDDEN, FTR_STRICT, FTR_LOWER_SAFE, MVFR0_SIMD_SHIFT, 4, 0),
-	ARM64_FTR_END,
-};
-
-static const struct arm64_ftr_bits ftr_mvfr1[] = {
-	ARM64_FTR_BITS(FTR_VISIBLE, FTR_STRICT, FTR_LOWER_SAFE, MVFR1_SIMDFMAC_SHIFT, 4, 0),
-	ARM64_FTR_BITS(FTR_HIDDEN, FTR_STRICT, FTR_LOWER_SAFE, MVFR1_FPHP_SHIFT, 4, 0),
-	ARM64_FTR_BITS(FTR_HIDDEN, FTR_STRICT, FTR_LOWER_SAFE, MVFR1_SIMDHP_SHIFT, 4, 0),
-	ARM64_FTR_BITS(FTR_VISIBLE, FTR_STRICT, FTR_LOWER_SAFE, MVFR1_SIMDSP_SHIFT, 4, 0),
-	ARM64_FTR_BITS(FTR_VISIBLE, FTR_STRICT, FTR_LOWER_SAFE, MVFR1_SIMDINT_SHIFT, 4, 0),
-	ARM64_FTR_BITS(FTR_VISIBLE, FTR_STRICT, FTR_LOWER_SAFE, MVFR1_SIMDLS_SHIFT, 4, 0),
-	ARM64_FTR_BITS(FTR_HIDDEN, FTR_STRICT, FTR_LOWER_SAFE, MVFR1_FPDNAN_SHIFT, 4, 0),
-	ARM64_FTR_BITS(FTR_HIDDEN, FTR_STRICT, FTR_LOWER_SAFE, MVFR1_FPFTZ_SHIFT, 4, 0),
-	ARM64_FTR_END,
-};
-
 static const struct arm64_ftr_bits ftr_mvfr2[] = {
 	ARM64_FTR_BITS(FTR_HIDDEN, FTR_STRICT, FTR_LOWER_SAFE, MVFR2_FPMISC_SHIFT, 4, 0),
 	ARM64_FTR_BITS(FTR_HIDDEN, FTR_STRICT, FTR_LOWER_SAFE, MVFR2_SIMDMISC_SHIFT, 4, 0),
@@ -1446,26 +1422,12 @@
 	if (!regp)
 		return false;
 
-<<<<<<< HEAD
 	mask = cpuid_feature_extract_unsigned_field_width(regp->user_mask,
 							  entry->field_pos,
 							  entry->field_width);
 	if (!mask)
 		return false;
 
-	return feature_matches(val, entry);
-}
-=======
-	mask = cpuid_feature_extract_unsigned_field(regp->user_mask,
-						    entry->field_pos);
-	if (!mask)
-		return false;
->>>>>>> fa93fa65
-
-static bool
-has_cpuid_feature(const struct arm64_cpu_capabilities *entry, int scope)
-{
-	u64 val = read_scoped_sysreg(entry, scope);
 	return feature_matches(val, entry);
 }
 
@@ -2642,13 +2604,8 @@
 	{},
 };
 
-<<<<<<< HEAD
 #define HWCAP_CPUID_MATCH(reg, field, width, s, min_value)			\
 		.matches = has_user_cpuid_feature,					\
-=======
-#define HWCAP_CPUID_MATCH(reg, field, s, min_value)				\
-		.matches = has_user_cpuid_feature,				\
->>>>>>> fa93fa65
 		.sys_reg = reg,							\
 		.field_pos = field,						\
 		.field_width = width,						\
