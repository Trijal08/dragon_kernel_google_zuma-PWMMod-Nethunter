// SPDX-License-Identifier: GPL-2.0 WITH Linux-syscall-note
/*
 *
 * (C) COPYRIGHT 2010-2024 ARM Limited. All rights reserved.
 *
 * This program is free software and is provided to you under the terms of the
 * GNU General Public License version 2 as published by the Free Software
 * Foundation, and any use by you of this program is subject to the terms
 * of such GNU license.
 *
 * This program is distributed in the hope that it will be useful,
 * but WITHOUT ANY WARRANTY; without even the implied warranty of
 * MERCHANTABILITY or FITNESS FOR A PARTICULAR PURPOSE. See the
 * GNU General Public License for more details.
 *
 * You should have received a copy of the GNU General Public License
 * along with this program; if not, you can access it online at
 * http://www.gnu.org/licenses/gpl-2.0.html.
 *
 */

/**
 * DOC: Base kernel power management APIs
 */

#include <mali_kbase.h>
#include <hw_access/mali_kbase_hw_access_regmap.h>
#include <mali_kbase_kinstr_prfcnt.h>
#include <hwcnt/mali_kbase_hwcnt_context.h>

#if MALI_USE_CSF
#include <csf/mali_kbase_csf_scheduler.h>
#endif

#include <mali_kbase_pm.h>
#include <backend/gpu/mali_kbase_pm_internal.h>

#ifdef CONFIG_MALI_ARBITER_SUPPORT
#include <arbiter/mali_kbase_arbiter_pm.h>
#endif /* CONFIG_MALI_ARBITER_SUPPORT */

#include <backend/gpu/mali_kbase_clk_rate_trace_mgr.h>

#include <trace/hooks/systrace.h>

int kbase_pm_powerup(struct kbase_device *kbdev, unsigned int flags)
{
	return kbase_hwaccess_pm_powerup(kbdev, flags);
}

void kbase_pm_halt(struct kbase_device *kbdev)
{
	kbase_hwaccess_pm_halt(kbdev);
}

void kbase_pm_context_active(struct kbase_device *kbdev)
{
	(void)kbase_pm_context_active_handle_suspend(kbdev, KBASE_PM_SUSPEND_HANDLER_NOT_POSSIBLE);
}

int kbase_pm_context_active_handle_suspend_locked(struct kbase_device *kbdev,
						  enum kbase_pm_suspend_handler suspend_handler)
{
	int c;

	ATRACE_BEGIN(__func__);
	KBASE_DEBUG_ASSERT(kbdev != NULL);
	dev_dbg(kbdev->dev, "%s - reason = %d, pid = %d\n", __func__, suspend_handler,
		current->pid);
	lockdep_assert_held(&kbdev->pm.lock);

#ifdef CONFIG_MALI_ARBITER_SUPPORT
<<<<<<< HEAD
	if (kbase_arbiter_pm_ctx_active_handle_suspend(kbdev, suspend_handler)) {
		kbase_pm_unlock(kbdev);
		ATRACE_END();
=======
	if (kbase_arbiter_pm_ctx_active_handle_suspend(kbdev, suspend_handler))
>>>>>>> b8044a58
		return 1;
#endif /* CONFIG_MALI_ARBITER_SUPPORT */

	if (kbase_pm_is_suspending(kbdev)) {
		switch (suspend_handler) {
		case KBASE_PM_SUSPEND_HANDLER_DONT_REACTIVATE:
			if (kbdev->pm.active_count != 0)
				break;
			fallthrough;
		case KBASE_PM_SUSPEND_HANDLER_DONT_INCREASE:
<<<<<<< HEAD
			kbase_pm_unlock(kbdev);
			ATRACE_END();
=======
>>>>>>> b8044a58
			return 1;

		case KBASE_PM_SUSPEND_HANDLER_NOT_POSSIBLE:
			fallthrough;
		default:
			KBASE_DEBUG_ASSERT_MSG(false, "unreachable");
			break;
		}
	}
	c = ++kbdev->pm.active_count;
	KBASE_KTRACE_ADD(kbdev, PM_CONTEXT_ACTIVE, NULL, (u64)c);

	if (c == 1) {
		/* First context active: Power on the GPU and
		 * any cores requested by the policy
		 */
		kbase_hwaccess_pm_gpu_active(kbdev);
#ifdef CONFIG_MALI_ARBITER_SUPPORT
		kbase_arbiter_pm_vm_event(kbdev, KBASE_VM_REF_EVENT);
#endif /* CONFIG_MALI_ARBITER_SUPPORT */
		kbase_clk_rate_trace_manager_gpu_active(kbdev);
	}

	dev_dbg(kbdev->dev, "%s %d\n", __func__, kbdev->pm.active_count);
	ATRACE_END();

	return 0;
}

int kbase_pm_context_active_handle_suspend(struct kbase_device *kbdev,
					   enum kbase_pm_suspend_handler suspend_handler)
{
	int ret;

	kbase_pm_lock(kbdev);
	ret = kbase_pm_context_active_handle_suspend_locked(kbdev, suspend_handler);
	kbase_pm_unlock(kbdev);

	return ret;
}

KBASE_EXPORT_TEST_API(kbase_pm_context_active);

void kbase_pm_context_idle_locked(struct kbase_device *kbdev)
{
	int c;

	ATRACE_BEGIN(__func__);
	KBASE_DEBUG_ASSERT(kbdev != NULL);
	lockdep_assert_held(&kbdev->pm.lock);

	c = --kbdev->pm.active_count;
	KBASE_KTRACE_ADD(kbdev, PM_CONTEXT_IDLE, NULL, (u64)c);

	KBASE_DEBUG_ASSERT(c >= 0);

	if (c == 0) {
		/* Last context has gone idle */
		kbase_hwaccess_pm_gpu_idle(kbdev);
		kbase_clk_rate_trace_manager_gpu_idle(kbdev);

		/* Wake up anyone waiting for this to become 0 (e.g. suspend).
		 * The waiters must synchronize with us by locking the pm.lock
		 * after waiting.
		 */
		wake_up(&kbdev->pm.zero_active_count_wait);
	}

	dev_dbg(kbdev->dev, "%s %d (pid = %d)\n", __func__, kbdev->pm.active_count, current->pid);
	ATRACE_END();
}

void kbase_pm_context_idle(struct kbase_device *kbdev)
{
	kbase_pm_lock(kbdev);
	kbase_pm_context_idle_locked(kbdev);
	kbase_pm_unlock(kbdev);
}

KBASE_EXPORT_TEST_API(kbase_pm_context_idle);

static void reenable_hwcnt_on_resume(struct kbase_device *kbdev)
{
	unsigned long flags;

	/* Re-enable GPU hardware counters */
#if MALI_USE_CSF
	kbase_csf_scheduler_spin_lock(kbdev, &flags);
	kbase_hwcnt_context_enable(kbdev->hwcnt_gpu_ctx);
	kbase_csf_scheduler_spin_unlock(kbdev, flags);
#else
	spin_lock_irqsave(&kbdev->hwaccess_lock, flags);
	kbase_hwcnt_context_enable(kbdev->hwcnt_gpu_ctx);
	spin_unlock_irqrestore(&kbdev->hwaccess_lock, flags);
#endif

	/* Resume HW counters intermediaries. */
#if MALI_USE_CSF
	if (kbdev->csf.firmware_inited)
#endif
	{
		kbase_kinstr_prfcnt_resume(kbdev->kinstr_prfcnt_ctx);
	}
}

static void resume_job_scheduling(struct kbase_device *kbdev)
{
#if !MALI_USE_CSF
	/* Resume any blocked atoms (which may cause contexts to be scheduled in
	 * and dependent atoms to run)
	 */
	kbase_resume_suspended_soft_jobs(kbdev);

	/* Resume the Job Scheduler and associated components, and start running
	 * atoms
	 */
	kbasep_js_resume(kbdev);
#else
	kbase_csf_scheduler_pm_resume(kbdev);
#endif
}

int kbase_pm_driver_suspend(struct kbase_device *kbdev)
{
	bool scheduling_suspended = false;
	bool timers_halted = false;

	/* Suspend HW counter intermediaries. This blocks until workers and timers
	 * are no longer running.
	 */
#if MALI_USE_CSF
	if (kbdev->csf.firmware_inited)
#endif
	{
		kbase_kinstr_prfcnt_suspend(kbdev->kinstr_prfcnt_ctx);
	}

	/* Disable GPU hardware counters.
	 * This call will block until counters are disabled.
	 */
	kbase_hwcnt_context_disable(kbdev->hwcnt_gpu_ctx);

	rt_mutex_lock(&kbdev->pm.lock);
	if (WARN_ON(kbase_pm_is_suspending(kbdev))) {
		rt_mutex_unlock(&kbdev->pm.lock);
		/* No error handling for this condition */
		return 0;
	}
	kbdev->pm.suspending = true;
	rt_mutex_unlock(&kbdev->pm.lock);

#ifdef CONFIG_MALI_ARBITER_SUPPORT
	if (kbdev->arb.arb_if) {
		unsigned long flags;

#if MALI_USE_CSF
		spin_lock_irqsave(&kbdev->hwaccess_lock, flags);
		kbase_disjoint_state_up(kbdev);
		spin_unlock_irqrestore(&kbdev->hwaccess_lock, flags);
#else
		unsigned int i;

		spin_lock_irqsave(&kbdev->hwaccess_lock, flags);
		kbdev->js_data.runpool_irq.submit_allowed = 0;
		kbase_disjoint_state_up(kbdev);
		for (i = 0; i < kbdev->gpu_props.num_job_slots; i++)
			kbase_job_slot_softstop(kbdev, i, NULL);
		spin_unlock_irqrestore(&kbdev->hwaccess_lock, flags);
#endif
	}
#endif /* CONFIG_MALI_ARBITER_SUPPORT */

	/* From now on, the active count will drop towards zero. Sometimes,
	 * it'll go up briefly before going down again. However, once
	 * it reaches zero it will stay there - guaranteeing that we've idled
	 * all pm references
	 */

#if !MALI_USE_CSF
	/* Suspend job scheduler and associated components, so that it releases all
	 * the PM active count references
	 */
	kbasep_js_suspend(kbdev);
#else
	if (kbase_csf_scheduler_pm_suspend(kbdev)) {
		goto exit;
	}
#endif

	scheduling_suspended = true;

	/* Wait for the active count to reach zero. This is not the same as
	 * waiting for a power down, since not all policies power down when this
	 * reaches zero.
	 */
	dev_dbg(kbdev->dev, ">wait_event - waiting for active_count == 0 (pid = %d)\n",
		current->pid);
	wait_event(kbdev->pm.zero_active_count_wait, kbdev->pm.active_count == 0);
	dev_dbg(kbdev->dev, ">wait_event - waiting done\n");

#if MALI_USE_CSF
	/* At this point, any kbase context termination should either have run to
	 * completion and any further context termination can only begin after
	 * the system resumes. Therefore, it is now safe to skip taking the context
	 * list lock when traversing the context list.
	 */
	if (kbase_csf_kcpu_queue_halt_timers(kbdev)) {
		goto exit;
	}
#endif

	timers_halted = true;

	/* NOTE: We synchronize with anything that was just finishing a
	 * kbase_pm_context_idle() call by locking the pm.lock below
	 */
	if (kbase_hwaccess_pm_suspend(kbdev)) {
		goto exit;
	}

#ifdef CONFIG_MALI_ARBITER_SUPPORT
	if (kbdev->arb.arb_if) {
		mutex_lock(&kbdev->pm.arb_vm_state->vm_state_lock);
		kbase_arbiter_pm_vm_stopped(kbdev);
		mutex_unlock(&kbdev->pm.arb_vm_state->vm_state_lock);
	}
#endif /* CONFIG_MALI_ARBITER_SUPPORT */

#if MALI_USE_CSF
	kbase_backend_invalidate_gpu_timestamp_offset(kbdev);
#endif

	return 0;

exit:
	if (timers_halted) {
#if MALI_USE_CSF
		/* Resume the timers in case of suspend failure. But that needs to
		 * be done before clearing the 'pm.suspending' flag so as to keep the
		 * context termination blocked.
		 */
		kbase_csf_kcpu_queue_resume_timers(kbdev);
#endif
	}

	rt_mutex_lock(&kbdev->pm.lock);
	kbdev->pm.suspending = false;
	rt_mutex_unlock(&kbdev->pm.lock);

	if (scheduling_suspended)
		resume_job_scheduling(kbdev);

	reenable_hwcnt_on_resume(kbdev);
	/* Wake up the threads blocked on the completion of System suspend/resume */
	wake_up_all(&kbdev->pm.resume_wait);
	return -1;
}

void kbase_pm_driver_resume(struct kbase_device *kbdev, bool arb_gpu_start)
{
	CSTD_UNUSED(arb_gpu_start);

	/* MUST happen before any pm_context_active calls occur */
	kbase_hwaccess_pm_resume(kbdev);

	/* Initial active call, to power on the GPU/cores if needed */
#ifdef CONFIG_MALI_ARBITER_SUPPORT
	if (kbase_pm_context_active_handle_suspend(
		    kbdev, (arb_gpu_start ? KBASE_PM_SUSPEND_HANDLER_VM_GPU_GRANTED :
						  KBASE_PM_SUSPEND_HANDLER_NOT_POSSIBLE)))
		return;
#else
	kbase_pm_context_active(kbdev);
#endif

	resume_job_scheduling(kbdev);

#if MALI_USE_CSF
	kbase_csf_kcpu_queue_resume_timers(kbdev);
#endif

	/* Matching idle call, to power off the GPU/cores if we didn't actually
	 * need it and the policy doesn't want it on
	 */
	kbase_pm_context_idle(kbdev);

	reenable_hwcnt_on_resume(kbdev);

	/* System resume callback is complete */
	kbdev->pm.resuming = false;
	/* Unblock the threads waiting for the completion of System suspend/resume */
	wake_up_all(&kbdev->pm.resume_wait);
}

int kbase_pm_suspend(struct kbase_device *kbdev)
{
	int result = 0;

#ifdef CONFIG_MALI_ARBITER_SUPPORT
	if (kbdev->arb.arb_if)
		kbase_arbiter_pm_vm_event(kbdev, KBASE_VM_OS_SUSPEND_EVENT);
	else
		result = kbase_pm_driver_suspend(kbdev);
#else
	result = kbase_pm_driver_suspend(kbdev);
#endif /* CONFIG_MALI_ARBITER_SUPPORT */

	return result;
}

void kbase_pm_resume(struct kbase_device *kbdev)
{
#ifdef CONFIG_MALI_ARBITER_SUPPORT
	if (kbdev->arb.arb_if)
		kbase_arbiter_pm_vm_event(kbdev, KBASE_VM_OS_RESUME_EVENT);
	else
		kbase_pm_driver_resume(kbdev, false);
#else
	kbase_pm_driver_resume(kbdev, false);
#endif /* CONFIG_MALI_ARBITER_SUPPORT */
}

#if !MALI_USE_CSF
/**
 * kbase_pm_apc_power_off_worker - Power off worker running on mali_apc_thread
 * @data: A &struct kthread_work
 *
 * This worker runs kbase_pm_context_idle on mali_apc_thread.
 */
static void kbase_pm_apc_power_off_worker(struct kthread_work *data)
{
	struct kbase_device *kbdev = container_of(data, struct kbase_device,
			apc.power_off_work);

	kbase_pm_context_idle(kbdev);
}

/**
 * kbase_pm_apc_power_on_worker - Power on worker running on mali_apc_thread
 * @data: A &struct kthread_work
 *
 * APC power on works by increasing the active context count on the GPU. If the
 * GPU is powered down, this will initiate the power on sequence. If the GPU is
 * already on, it will remain on as long as the active context count is greater
 * than zero.
 *
 * In order to keep the GPU from remaining on indefinitely as a result of this
 * call, we need to ensure that any APC-driven active context count increase
 * has a corresponding active context count decrease.
 *
 * In the normal case we hand over this decrease to an hrtimer which in turn
 * queues work on mali_apc_thread to decrease the count. However, if the process
 * of increasing the active context count only completes after the requested end
 * time, then we release the count immediately.
 *
 * If the GPU is in the process of suspending when we attempt to increase the
 * active context count, we can't increase the active context count and so the
 * APC request fails.
 *
 * Note: apc.pending must be reset before this worker function returns.
 */
static void kbase_pm_apc_power_on_worker(struct kthread_work *data)
{
	struct kbase_device *kbdev = container_of(data, struct kbase_device, apc.power_on_work);
	ktime_t cur_ts;

	/* Attempt to add a vote to keep the GPU on (or power it on if it is off) */
	if (kbase_pm_context_active_handle_suspend(kbdev, KBASE_PM_SUSPEND_HANDLER_DONT_INCREASE)) {
		/* We couldn't add a vote as the GPU was being suspended. */
		mutex_lock(&kbdev->apc.lock);
		kbdev->apc.pending = false;
		mutex_unlock(&kbdev->apc.lock);
	} else {
		/* We have added a vote to keep the GPU power on */
		mutex_lock(&kbdev->apc.lock);

		cur_ts = ktime_get();
		if (ktime_after(kbdev->apc.end_ts, cur_ts)) {
			/* Initiate a timer to eventually release our power on vote */
			hrtimer_start(&kbdev->apc.timer,
					ktime_sub(kbdev->apc.end_ts, cur_ts),
					HRTIMER_MODE_REL);
			kbdev->apc.pending = false;
			mutex_unlock(&kbdev->apc.lock);
		} else {
			/* We're past the end time already so release our power on vote immediately */
			kbdev->apc.pending = false;
			mutex_unlock(&kbdev->apc.lock);

			kbase_pm_context_idle(kbdev);
		}
	}
}

void kbase_pm_apc_request(struct kbase_device *kbdev, u32 dur_usec)
{
	ktime_t req_ts;

	if (dur_usec < KBASE_APC_MIN_DUR_USEC)
		return;

	mutex_lock(&kbdev->apc.lock);

	req_ts = ktime_add_us(ktime_get(), min(dur_usec, (u32)KBASE_APC_MAX_DUR_USEC));
	if (!ktime_after(req_ts, kbdev->apc.end_ts))
		goto out_unlock;


	switch (hrtimer_try_to_cancel(&kbdev->apc.timer)) {
	case 1:
		/*
		 * The timer was successfully cancelled before firing, so extend the existing APC
		 * request to the new end time.
		 */
		hrtimer_start(&kbdev->apc.timer,
			ktime_sub(req_ts, kbdev->apc.end_ts),
			HRTIMER_MODE_REL);
		kbdev->apc.end_ts = req_ts;
		goto out_unlock;

	case -1:
		/*
		 * The timer callback is already running so we can't directly update it. Wait until
		 * it has completed before resuming, as long as we haven't had to wait too long.
		 */
		hrtimer_cancel(&kbdev->apc.timer);
		if (ktime_after(ktime_get(), req_ts))
			goto out_unlock;
		break;

	case 0:
		/* The timer was inactive so we perform the usual setup */
		break;
	}

	kbdev->apc.end_ts = req_ts;

	/* If a power on is already in flight, it will pick up the new apc.end_ts */
	if (!kbdev->apc.pending) {
		kbdev->apc.pending = true;
		mutex_unlock(&kbdev->apc.lock);

		WARN_ONCE(!kthread_queue_work(&kbdev->apc.worker, &kbdev->apc.power_on_work),
			"APC power on queue blocked");
		return;
	}

out_unlock:
	mutex_unlock(&kbdev->apc.lock);
}

/**
 * kbase_pm_apc_timer_callback - Timer callback for powering off the GPU via APC
 *
 * @timer: Timer structure.
 *
 * This hrtimer callback queues the power off work to mali_apc_thread.
 *
 * Return: Always returns HRTIMER_NORESTART.
 */
static enum hrtimer_restart kbase_pm_apc_timer_callback(struct hrtimer *timer)
{
	struct kbase_device *kbdev =
			container_of(timer, struct kbase_device, apc.timer);

	WARN_ONCE(!kthread_queue_work(&kbdev->apc.worker, &kbdev->apc.power_off_work),
		"APC power off queue blocked");

	return HRTIMER_NORESTART;
}
#else
static void kbase_pm_apc_wakeup_csf_scheduler_worker(struct kthread_work *data)
{
	struct kbase_device *kbdev = container_of(data, struct kbase_device, apc.wakeup_csf_scheduler_work);

	kbase_csf_scheduler_force_wakeup(kbdev);
}
#endif

int kbase_pm_apc_init(struct kbase_device *kbdev)
{
	int ret;

	ret = kbase_kthread_run_worker_rt(kbdev, &kbdev->apc.worker, "mali_apc_thread");
	if (ret)
		return ret;

#if !MALI_USE_CSF
	/*
	 * We initialize power off and power on work on init as they will each
	 * only operate on one worker.
	 */
	kthread_init_work(&kbdev->apc.power_off_work, kbase_pm_apc_power_off_worker);
	kthread_init_work(&kbdev->apc.power_on_work, kbase_pm_apc_power_on_worker);

	hrtimer_init(&kbdev->apc.timer, CLOCK_MONOTONIC, HRTIMER_MODE_REL);
	kbdev->apc.timer.function = kbase_pm_apc_timer_callback;

	mutex_init(&kbdev->apc.lock);
#else
	kthread_init_work(&kbdev->apc.wakeup_csf_scheduler_work, kbase_pm_apc_wakeup_csf_scheduler_worker);
#endif

	return 0;
}

void kbase_pm_apc_term(struct kbase_device *kbdev)
{
#if !MALI_USE_CSF
	hrtimer_cancel(&kbdev->apc.timer);
#endif

	kbase_destroy_kworker_stack(&kbdev->apc.worker);
}<|MERGE_RESOLUTION|>--- conflicted
+++ resolved
@@ -70,14 +70,10 @@
 	lockdep_assert_held(&kbdev->pm.lock);
 
 #ifdef CONFIG_MALI_ARBITER_SUPPORT
-<<<<<<< HEAD
 	if (kbase_arbiter_pm_ctx_active_handle_suspend(kbdev, suspend_handler)) {
-		kbase_pm_unlock(kbdev);
 		ATRACE_END();
-=======
-	if (kbase_arbiter_pm_ctx_active_handle_suspend(kbdev, suspend_handler))
->>>>>>> b8044a58
 		return 1;
+	}
 #endif /* CONFIG_MALI_ARBITER_SUPPORT */
 
 	if (kbase_pm_is_suspending(kbdev)) {
@@ -87,11 +83,7 @@
 				break;
 			fallthrough;
 		case KBASE_PM_SUSPEND_HANDLER_DONT_INCREASE:
-<<<<<<< HEAD
-			kbase_pm_unlock(kbdev);
 			ATRACE_END();
-=======
->>>>>>> b8044a58
 			return 1;
 
 		case KBASE_PM_SUSPEND_HANDLER_NOT_POSSIBLE:
