// SPDX-License-Identifier: GPL-2.0 WITH Linux-syscall-note
/*
 *
 * (C) COPYRIGHT 2010-2024 ARM Limited. All rights reserved.
 *
 * This program is free software and is provided to you under the terms of the
 * GNU General Public License version 2 as published by the Free Software
 * Foundation, and any use by you of this program is subject to the terms
 * of such GNU license.
 *
 * This program is distributed in the hope that it will be useful,
 * but WITHOUT ANY WARRANTY; without even the implied warranty of
 * MERCHANTABILITY or FITNESS FOR A PARTICULAR PURPOSE. See the
 * GNU General Public License for more details.
 *
 * You should have received a copy of the GNU General Public License
 * along with this program; if not, you can access it online at
 * http://www.gnu.org/licenses/gpl-2.0.html.
 *
 */

/**
 * DOC: Base kernel power management APIs
 */

#include <mali_kbase.h>
#include <hw_access/mali_kbase_hw_access_regmap.h>
#include <mali_kbase_kinstr_prfcnt.h>
#include <hwcnt/mali_kbase_hwcnt_context.h>

#if MALI_USE_CSF
#include <csf/mali_kbase_csf_scheduler.h>
#endif

#include <mali_kbase_pm.h>
#include <backend/gpu/mali_kbase_pm_internal.h>

#include <arbiter/mali_kbase_arbiter_pm.h>

#include <backend/gpu/mali_kbase_clk_rate_trace_mgr.h>

#include <trace/hooks/systrace.h>

int kbase_pm_powerup(struct kbase_device *kbdev, unsigned int flags)
{
	return kbase_hwaccess_pm_powerup(kbdev, flags);
}

void kbase_pm_halt(struct kbase_device *kbdev)
{
	kbase_hwaccess_pm_halt(kbdev);
}

void kbase_pm_context_active(struct kbase_device *kbdev)
{
	(void)kbase_pm_context_active_handle_suspend(kbdev, KBASE_PM_SUSPEND_HANDLER_NOT_POSSIBLE);
}

static int
kbasep_pm_context_active_handle_suspend_locked(struct kbase_device *kbdev,
					       enum kbase_pm_suspend_handler suspend_handler,
					       bool sched_lock_held)
{
	int c;

	ATRACE_BEGIN(__func__);
	KBASE_DEBUG_ASSERT(kbdev != NULL);
	dev_dbg(kbdev->dev, "%s - reason = %d, pid = %d\n", __func__, suspend_handler,
		current->pid);
	lockdep_assert_held(&kbdev->pm.lock);

<<<<<<< HEAD
#ifdef CONFIG_MALI_ARBITER_SUPPORT
	if (kbase_arbiter_pm_ctx_active_handle_suspend(kbdev, suspend_handler)) {
		ATRACE_END();
		return 1;
	}
#endif /* CONFIG_MALI_ARBITER_SUPPORT */
=======
#if MALI_USE_CSF
	/* Check scheduler lock */
	if (sched_lock_held)
		lockdep_assert_held(&kbdev->csf.scheduler.lock);
	else
		kbase_lockdep_assert_not_held(&kbdev->csf.scheduler.lock);
#endif

	/* If there is an Arbiter, wait for Arbiter to grant GPU back to KBase
	 * so suspend request can be handled.
	 */
	if (kbase_arbiter_pm_ctx_active_handle_suspend(kbdev, suspend_handler, sched_lock_held))
		return 1;
>>>>>>> 3aa826b5

	if (kbase_pm_is_suspending(kbdev)) {
		switch (suspend_handler) {
		case KBASE_PM_SUSPEND_HANDLER_DONT_REACTIVATE:
			if (kbdev->pm.active_count != 0)
				break;
			fallthrough;
		case KBASE_PM_SUSPEND_HANDLER_DONT_INCREASE:
			ATRACE_END();
			return 1;

		case KBASE_PM_SUSPEND_HANDLER_NOT_POSSIBLE:
			fallthrough;
		default:
			KBASE_DEBUG_ASSERT_MSG(false, "unreachable");
			break;
		}
	}
	c = ++kbdev->pm.active_count;
	KBASE_KTRACE_ADD(kbdev, PM_CONTEXT_ACTIVE, NULL, (u64)c);

	if (c == 1) {
		/* First context active: Power on the GPU and
		 * any cores requested by the policy
		 */
		kbase_hwaccess_pm_gpu_active(kbdev);
		kbase_arbiter_pm_vm_event(kbdev, KBASE_VM_REF_EVENT);
		kbase_clk_rate_trace_manager_gpu_active(kbdev);
	}

	dev_dbg(kbdev->dev, "%s %d\n", __func__, kbdev->pm.active_count);
	ATRACE_END();

	return 0;
}

int kbase_pm_context_active_handle_suspend_locked(struct kbase_device *kbdev,
						  enum kbase_pm_suspend_handler suspend_handler)
{
	return kbasep_pm_context_active_handle_suspend_locked(kbdev, suspend_handler, true);
}

int kbase_pm_context_active_handle_suspend(struct kbase_device *kbdev,
					   enum kbase_pm_suspend_handler suspend_handler)
{
	int ret;

	kbase_pm_lock(kbdev);
	ret = kbasep_pm_context_active_handle_suspend_locked(kbdev, suspend_handler, false);
	kbase_pm_unlock(kbdev);

	return ret;
}

KBASE_EXPORT_TEST_API(kbase_pm_context_active);

void kbase_pm_context_idle_locked(struct kbase_device *kbdev)
{
	int c;

	ATRACE_BEGIN(__func__);
	KBASE_DEBUG_ASSERT(kbdev != NULL);
	lockdep_assert_held(&kbdev->pm.lock);

	c = --kbdev->pm.active_count;
	KBASE_KTRACE_ADD(kbdev, PM_CONTEXT_IDLE, NULL, (u64)c);

	KBASE_DEBUG_ASSERT(c >= 0);

	if (c == 0) {
		/* Last context has gone idle */
		kbase_hwaccess_pm_gpu_idle(kbdev);
		kbase_clk_rate_trace_manager_gpu_idle(kbdev);

		/* Wake up anyone waiting for this to become 0 (e.g. suspend).
		 * The waiters must synchronize with us by locking the pm.lock
		 * after waiting.
		 */
		wake_up(&kbdev->pm.zero_active_count_wait);
	}

	dev_dbg(kbdev->dev, "%s %d (pid = %d)\n", __func__, kbdev->pm.active_count, current->pid);
	ATRACE_END();
}

void kbase_pm_context_idle(struct kbase_device *kbdev)
{
	kbase_pm_lock(kbdev);
	kbase_pm_context_idle_locked(kbdev);
	kbase_pm_unlock(kbdev);
}

KBASE_EXPORT_TEST_API(kbase_pm_context_idle);

static void reenable_hwcnt_on_resume(struct kbase_device *kbdev)
{
	unsigned long flags;

	/* Re-enable GPU hardware counters */
#if MALI_USE_CSF
	kbase_csf_scheduler_spin_lock(kbdev, &flags);
	kbase_hwcnt_context_enable(kbdev->hwcnt_gpu_ctx);
	kbase_csf_scheduler_spin_unlock(kbdev, flags);
#else
	spin_lock_irqsave(&kbdev->hwaccess_lock, flags);
	kbase_hwcnt_context_enable(kbdev->hwcnt_gpu_ctx);
	spin_unlock_irqrestore(&kbdev->hwaccess_lock, flags);
#endif

	/* Resume HW counters intermediaries. */
#if MALI_USE_CSF
	if (kbdev->csf.firmware_inited)
#endif
	{
		kbase_kinstr_prfcnt_resume(kbdev->kinstr_prfcnt_ctx);
	}
}

static void resume_job_scheduling(struct kbase_device *kbdev)
{
#if !MALI_USE_CSF
	/* Resume any blocked atoms (which may cause contexts to be scheduled in
	 * and dependent atoms to run)
	 */
	kbase_resume_suspended_soft_jobs(kbdev);

	/* Resume the Job Scheduler and associated components, and start running
	 * atoms
	 */
	kbasep_js_resume(kbdev);
#else
	kbase_csf_scheduler_pm_resume(kbdev);
#endif
}

int kbase_pm_driver_suspend(struct kbase_device *kbdev)
{
	bool scheduling_suspended = false;
	bool timers_halted = false;

	/* Suspend HW counter intermediaries. This blocks until workers and timers
	 * are no longer running.
	 */
#if MALI_USE_CSF
	if (kbdev->csf.firmware_inited)
#endif
	{
		kbase_kinstr_prfcnt_suspend(kbdev->kinstr_prfcnt_ctx);
	}

	/* Disable GPU hardware counters.
	 * This call will block until counters are disabled.
	 */
	kbase_hwcnt_context_disable(kbdev->hwcnt_gpu_ctx);

	rt_mutex_lock(&kbdev->pm.lock);
	if (WARN_ON(kbase_pm_is_suspending(kbdev))) {
		rt_mutex_unlock(&kbdev->pm.lock);
		/* No error handling for this condition */
		return 0;
	}
	kbdev->pm.suspending = true;
	rt_mutex_unlock(&kbdev->pm.lock);

	if (kbase_has_arbiter(kbdev)) {
		unsigned long flags;

#if MALI_USE_CSF
		spin_lock_irqsave(&kbdev->hwaccess_lock, flags);
		kbase_disjoint_state_up(kbdev);
		spin_unlock_irqrestore(&kbdev->hwaccess_lock, flags);
#else
		unsigned int i;

		spin_lock_irqsave(&kbdev->hwaccess_lock, flags);
		kbdev->js_data.runpool_irq.submit_allowed = 0;
		kbase_disjoint_state_up(kbdev);
		for (i = 0; i < kbdev->gpu_props.num_job_slots; i++)
			kbase_job_slot_softstop(kbdev, i, NULL);
		spin_unlock_irqrestore(&kbdev->hwaccess_lock, flags);
#endif
	}

	/* From now on, the active count will drop towards zero. Sometimes,
	 * it'll go up briefly before going down again. However, once
	 * it reaches zero it will stay there - guaranteeing that we've idled
	 * all pm references
	 */

#if !MALI_USE_CSF
	/* Suspend job scheduler and associated components, so that it releases all
	 * the PM active count references
	 */
	kbasep_js_suspend(kbdev);
#else
	if (kbase_csf_scheduler_pm_suspend(kbdev)) {
		goto exit;
	}
#endif

	scheduling_suspended = true;

	/* Wait for the active count to reach zero. This is not the same as
	 * waiting for a power down, since not all policies power down when this
	 * reaches zero.
	 */
	dev_dbg(kbdev->dev, ">wait_event - waiting for active_count == 0 (pid = %d)\n",
		current->pid);
	wait_event(kbdev->pm.zero_active_count_wait, kbdev->pm.active_count == 0);
	dev_dbg(kbdev->dev, ">wait_event - waiting done\n");

#if MALI_USE_CSF
	/* At this point, any kbase context termination should either have run to
	 * completion and any further context termination can only begin after
	 * the system resumes. Therefore, it is now safe to skip taking the context
	 * list lock when traversing the context list.
	 */
	if (kbase_csf_kcpu_queue_halt_timers(kbdev)) {
		goto exit;
	}
#endif

	timers_halted = true;

	/* NOTE: We synchronize with anything that was just finishing a
	 * kbase_pm_context_idle() call by locking the pm.lock below
	 */
	if (kbase_hwaccess_pm_suspend(kbdev)) {
<<<<<<< HEAD
		goto exit;
=======
		/* No early return yet */
		if (kbase_has_arbiter(kbdev))
			WARN_ON_ONCE(1);
		else
			goto exit;
>>>>>>> 3aa826b5
	}

	if (kbase_has_arbiter(kbdev)) {
		mutex_lock(&kbdev->pm.arb_vm_state->vm_state_lock);
		kbase_arbiter_pm_vm_stopped(kbdev);
		mutex_unlock(&kbdev->pm.arb_vm_state->vm_state_lock);
	}

#if MALI_USE_CSF
	kbase_backend_invalidate_gpu_timestamp_offset(kbdev);
#endif

	return 0;

exit:
	if (timers_halted) {
#if MALI_USE_CSF
		/* Resume the timers in case of suspend failure. But that needs to
		 * be done before clearing the 'pm.suspending' flag so as to keep the
		 * context termination blocked.
		 */
		kbase_csf_kcpu_queue_resume_timers(kbdev);
#endif
	}

	rt_mutex_lock(&kbdev->pm.lock);
	kbdev->pm.suspending = false;
	rt_mutex_unlock(&kbdev->pm.lock);

	if (scheduling_suspended)
		resume_job_scheduling(kbdev);

	reenable_hwcnt_on_resume(kbdev);
	/* Wake up the threads blocked on the completion of System suspend/resume */
	wake_up_all(&kbdev->pm.resume_wait);
	return -1;
}

void kbase_pm_driver_resume(struct kbase_device *kbdev, bool arb_gpu_start)
{
	CSTD_UNUSED(arb_gpu_start);

	/* MUST happen before any pm_context_active calls occur */
	kbase_hwaccess_pm_resume(kbdev);

	/* Initial active call, to power on the GPU/cores if needed */
	if (kbase_has_arbiter(kbdev)) {
		if (kbase_pm_context_active_handle_suspend(
			    kbdev, (arb_gpu_start ? KBASE_PM_SUSPEND_HANDLER_VM_GPU_GRANTED :
							  KBASE_PM_SUSPEND_HANDLER_NOT_POSSIBLE)))
			return;
	} else
		kbase_pm_context_active(kbdev);

	resume_job_scheduling(kbdev);

#if MALI_USE_CSF
	kbase_csf_kcpu_queue_resume_timers(kbdev);
#endif

	/* Matching idle call, to power off the GPU/cores if we didn't actually
	 * need it and the policy doesn't want it on
	 */
	kbase_pm_context_idle(kbdev);

	reenable_hwcnt_on_resume(kbdev);

	/* System resume callback is complete */
	kbdev->pm.resuming = false;
	/* Unblock the threads waiting for the completion of System suspend/resume */
	wake_up_all(&kbdev->pm.resume_wait);
}

int kbase_pm_suspend(struct kbase_device *kbdev)
{
	int result = 0;

	if (kbase_has_arbiter(kbdev))
		kbase_arbiter_pm_vm_event(kbdev, KBASE_VM_OS_SUSPEND_EVENT);
	else
		result = kbase_pm_driver_suspend(kbdev);

	return result;
}

void kbase_pm_resume(struct kbase_device *kbdev)
{
	if (kbase_has_arbiter(kbdev))
		kbase_arbiter_pm_vm_event(kbdev, KBASE_VM_OS_RESUME_EVENT);
	else
		kbase_pm_driver_resume(kbdev, false);
<<<<<<< HEAD
#else
	kbase_pm_driver_resume(kbdev, false);
#endif /* CONFIG_MALI_ARBITER_SUPPORT */
}

#if !MALI_USE_CSF
/**
 * kbase_pm_apc_power_off_worker - Power off worker running on mali_apc_thread
 * @data: A &struct kthread_work
 *
 * This worker runs kbase_pm_context_idle on mali_apc_thread.
 */
static void kbase_pm_apc_power_off_worker(struct kthread_work *data)
{
	struct kbase_device *kbdev = container_of(data, struct kbase_device,
			apc.power_off_work);

	kbase_pm_context_idle(kbdev);
}

/**
 * kbase_pm_apc_power_on_worker - Power on worker running on mali_apc_thread
 * @data: A &struct kthread_work
 *
 * APC power on works by increasing the active context count on the GPU. If the
 * GPU is powered down, this will initiate the power on sequence. If the GPU is
 * already on, it will remain on as long as the active context count is greater
 * than zero.
 *
 * In order to keep the GPU from remaining on indefinitely as a result of this
 * call, we need to ensure that any APC-driven active context count increase
 * has a corresponding active context count decrease.
 *
 * In the normal case we hand over this decrease to an hrtimer which in turn
 * queues work on mali_apc_thread to decrease the count. However, if the process
 * of increasing the active context count only completes after the requested end
 * time, then we release the count immediately.
 *
 * If the GPU is in the process of suspending when we attempt to increase the
 * active context count, we can't increase the active context count and so the
 * APC request fails.
 *
 * Note: apc.pending must be reset before this worker function returns.
 */
static void kbase_pm_apc_power_on_worker(struct kthread_work *data)
{
	struct kbase_device *kbdev = container_of(data, struct kbase_device, apc.power_on_work);
	ktime_t cur_ts;

	/* Attempt to add a vote to keep the GPU on (or power it on if it is off) */
	if (kbase_pm_context_active_handle_suspend(kbdev, KBASE_PM_SUSPEND_HANDLER_DONT_INCREASE)) {
		/* We couldn't add a vote as the GPU was being suspended. */
		mutex_lock(&kbdev->apc.lock);
		kbdev->apc.pending = false;
		mutex_unlock(&kbdev->apc.lock);
	} else {
		/* We have added a vote to keep the GPU power on */
		mutex_lock(&kbdev->apc.lock);

		cur_ts = ktime_get();
		if (ktime_after(kbdev->apc.end_ts, cur_ts)) {
			/* Initiate a timer to eventually release our power on vote */
			hrtimer_start(&kbdev->apc.timer,
					ktime_sub(kbdev->apc.end_ts, cur_ts),
					HRTIMER_MODE_REL);
			kbdev->apc.pending = false;
			mutex_unlock(&kbdev->apc.lock);
		} else {
			/* We're past the end time already so release our power on vote immediately */
			kbdev->apc.pending = false;
			mutex_unlock(&kbdev->apc.lock);

			kbase_pm_context_idle(kbdev);
		}
	}
}

void kbase_pm_apc_request(struct kbase_device *kbdev, u32 dur_usec)
{
	ktime_t req_ts;

	if (dur_usec < KBASE_APC_MIN_DUR_USEC)
		return;

	mutex_lock(&kbdev->apc.lock);

	req_ts = ktime_add_us(ktime_get(), min(dur_usec, (u32)KBASE_APC_MAX_DUR_USEC));
	if (!ktime_after(req_ts, kbdev->apc.end_ts))
		goto out_unlock;


	switch (hrtimer_try_to_cancel(&kbdev->apc.timer)) {
	case 1:
		/*
		 * The timer was successfully cancelled before firing, so extend the existing APC
		 * request to the new end time.
		 */
		hrtimer_start(&kbdev->apc.timer,
			ktime_sub(req_ts, kbdev->apc.end_ts),
			HRTIMER_MODE_REL);
		kbdev->apc.end_ts = req_ts;
		goto out_unlock;

	case -1:
		/*
		 * The timer callback is already running so we can't directly update it. Wait until
		 * it has completed before resuming, as long as we haven't had to wait too long.
		 */
		hrtimer_cancel(&kbdev->apc.timer);
		if (ktime_after(ktime_get(), req_ts))
			goto out_unlock;
		break;

	case 0:
		/* The timer was inactive so we perform the usual setup */
		break;
	}

	kbdev->apc.end_ts = req_ts;

	/* If a power on is already in flight, it will pick up the new apc.end_ts */
	if (!kbdev->apc.pending) {
		kbdev->apc.pending = true;
		mutex_unlock(&kbdev->apc.lock);

		WARN_ONCE(!kthread_queue_work(&kbdev->apc.worker, &kbdev->apc.power_on_work),
			"APC power on queue blocked");
		return;
	}

out_unlock:
	mutex_unlock(&kbdev->apc.lock);
}

/**
 * kbase_pm_apc_timer_callback - Timer callback for powering off the GPU via APC
 *
 * @timer: Timer structure.
 *
 * This hrtimer callback queues the power off work to mali_apc_thread.
 *
 * Return: Always returns HRTIMER_NORESTART.
 */
static enum hrtimer_restart kbase_pm_apc_timer_callback(struct hrtimer *timer)
{
	struct kbase_device *kbdev =
			container_of(timer, struct kbase_device, apc.timer);

	WARN_ONCE(!kthread_queue_work(&kbdev->apc.worker, &kbdev->apc.power_off_work),
		"APC power off queue blocked");

	return HRTIMER_NORESTART;
}
#else
static void kbase_pm_apc_wakeup_csf_scheduler_worker(struct kthread_work *data)
{
	struct kbase_device *kbdev = container_of(data, struct kbase_device, apc.wakeup_csf_scheduler_work);

	kbase_csf_scheduler_force_wakeup(kbdev);
}
#endif

int kbase_pm_apc_init(struct kbase_device *kbdev)
{
	int ret;

	ret = kbase_kthread_run_worker_rt(kbdev, &kbdev->apc.worker, "mali_apc_thread");
	if (ret)
		return ret;

#if !MALI_USE_CSF
	/*
	 * We initialize power off and power on work on init as they will each
	 * only operate on one worker.
	 */
	kthread_init_work(&kbdev->apc.power_off_work, kbase_pm_apc_power_off_worker);
	kthread_init_work(&kbdev->apc.power_on_work, kbase_pm_apc_power_on_worker);

	hrtimer_init(&kbdev->apc.timer, CLOCK_MONOTONIC, HRTIMER_MODE_REL);
	kbdev->apc.timer.function = kbase_pm_apc_timer_callback;

	mutex_init(&kbdev->apc.lock);
#else
	kthread_init_work(&kbdev->apc.wakeup_csf_scheduler_work, kbase_pm_apc_wakeup_csf_scheduler_worker);
#endif

	return 0;
}

void kbase_pm_apc_term(struct kbase_device *kbdev)
{
#if !MALI_USE_CSF
	hrtimer_cancel(&kbdev->apc.timer);
#endif

	kbase_destroy_kworker_stack(&kbdev->apc.worker);
=======
>>>>>>> 3aa826b5
}<|MERGE_RESOLUTION|>--- conflicted
+++ resolved
@@ -69,14 +69,6 @@
 		current->pid);
 	lockdep_assert_held(&kbdev->pm.lock);
 
-<<<<<<< HEAD
-#ifdef CONFIG_MALI_ARBITER_SUPPORT
-	if (kbase_arbiter_pm_ctx_active_handle_suspend(kbdev, suspend_handler)) {
-		ATRACE_END();
-		return 1;
-	}
-#endif /* CONFIG_MALI_ARBITER_SUPPORT */
-=======
 #if MALI_USE_CSF
 	/* Check scheduler lock */
 	if (sched_lock_held)
@@ -88,9 +80,10 @@
 	/* If there is an Arbiter, wait for Arbiter to grant GPU back to KBase
 	 * so suspend request can be handled.
 	 */
-	if (kbase_arbiter_pm_ctx_active_handle_suspend(kbdev, suspend_handler, sched_lock_held))
+	if (kbase_arbiter_pm_ctx_active_handle_suspend(kbdev, suspend_handler, sched_lock_held)) {
+		ATRACE_END();
 		return 1;
->>>>>>> 3aa826b5
+	}
 
 	if (kbase_pm_is_suspending(kbdev)) {
 		switch (suspend_handler) {
@@ -319,15 +312,11 @@
 	 * kbase_pm_context_idle() call by locking the pm.lock below
 	 */
 	if (kbase_hwaccess_pm_suspend(kbdev)) {
-<<<<<<< HEAD
-		goto exit;
-=======
 		/* No early return yet */
 		if (kbase_has_arbiter(kbdev))
 			WARN_ON_ONCE(1);
 		else
 			goto exit;
->>>>>>> 3aa826b5
 	}
 
 	if (kbase_has_arbiter(kbdev)) {
@@ -419,10 +408,6 @@
 		kbase_arbiter_pm_vm_event(kbdev, KBASE_VM_OS_RESUME_EVENT);
 	else
 		kbase_pm_driver_resume(kbdev, false);
-<<<<<<< HEAD
-#else
-	kbase_pm_driver_resume(kbdev, false);
-#endif /* CONFIG_MALI_ARBITER_SUPPORT */
 }
 
 #if !MALI_USE_CSF
@@ -616,6 +601,4 @@
 #endif
 
 	kbase_destroy_kworker_stack(&kbdev->apc.worker);
-=======
->>>>>>> 3aa826b5
 }