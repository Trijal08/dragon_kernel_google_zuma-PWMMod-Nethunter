// SPDX-License-Identifier: GPL-2.0 WITH Linux-syscall-note
/*
 *
 * (C) COPYRIGHT 2010-2023 ARM Limited. All rights reserved.
 *
 * This program is free software and is provided to you under the terms of the
 * GNU General Public License version 2 as published by the Free Software
 * Foundation, and any use by you of this program is subject to the terms
 * of such GNU license.
 *
 * This program is distributed in the hope that it will be useful,
 * but WITHOUT ANY WARRANTY; without even the implied warranty of
 * MERCHANTABILITY or FITNESS FOR A PARTICULAR PURPOSE. See the
 * GNU General Public License for more details.
 *
 * You should have received a copy of the GNU General Public License
 * along with this program; if not, you can access it online at
 * http://www.gnu.org/licenses/gpl-2.0.html.
 *
 */

/**
 * DOC: Base kernel power management APIs
 */

#include <mali_kbase.h>
#include <hw_access/mali_kbase_hw_access_regmap.h>
#include <mali_kbase_kinstr_prfcnt.h>
#include <hwcnt/mali_kbase_hwcnt_context.h>

#include <mali_kbase_pm.h>
#include <backend/gpu/mali_kbase_pm_internal.h>

#ifdef CONFIG_MALI_ARBITER_SUPPORT
#include <arbiter/mali_kbase_arbiter_pm.h>
#endif /* CONFIG_MALI_ARBITER_SUPPORT */

#include <backend/gpu/mali_kbase_clk_rate_trace_mgr.h>

int kbase_pm_powerup(struct kbase_device *kbdev, unsigned int flags)
{
	return kbase_hwaccess_pm_powerup(kbdev, flags);
}

void kbase_pm_halt(struct kbase_device *kbdev)
{
	kbase_hwaccess_pm_halt(kbdev);
}

void kbase_pm_context_active(struct kbase_device *kbdev)
{
	(void)kbase_pm_context_active_handle_suspend(kbdev, KBASE_PM_SUSPEND_HANDLER_NOT_POSSIBLE);
}

int kbase_pm_context_active_handle_suspend(struct kbase_device *kbdev,
					   enum kbase_pm_suspend_handler suspend_handler)
{
	int c;

	KBASE_DEBUG_ASSERT(kbdev != NULL);
	dev_dbg(kbdev->dev, "%s - reason = %d, pid = %d\n", __func__, suspend_handler,
		current->pid);
	kbase_pm_lock(kbdev);

#ifdef CONFIG_MALI_ARBITER_SUPPORT
	if (kbase_arbiter_pm_ctx_active_handle_suspend(kbdev, suspend_handler)) {
		kbase_pm_unlock(kbdev);
		return 1;
	}
#endif /* CONFIG_MALI_ARBITER_SUPPORT */

	if (kbase_pm_is_suspending(kbdev)) {
		switch (suspend_handler) {
		case KBASE_PM_SUSPEND_HANDLER_DONT_REACTIVATE:
			if (kbdev->pm.active_count != 0)
				break;
			fallthrough;
		case KBASE_PM_SUSPEND_HANDLER_DONT_INCREASE:
			kbase_pm_unlock(kbdev);
			return 1;

		case KBASE_PM_SUSPEND_HANDLER_NOT_POSSIBLE:
			fallthrough;
		default:
			KBASE_DEBUG_ASSERT_MSG(false, "unreachable");
			break;
		}
	}
	c = ++kbdev->pm.active_count;
	KBASE_KTRACE_ADD(kbdev, PM_CONTEXT_ACTIVE, NULL, (u64)c);

	if (c == 1) {
		/* First context active: Power on the GPU and
		 * any cores requested by the policy
		 */
		kbase_hwaccess_pm_gpu_active(kbdev);
#ifdef CONFIG_MALI_ARBITER_SUPPORT
		kbase_arbiter_pm_vm_event(kbdev, KBASE_VM_REF_EVENT);
#endif /* CONFIG_MALI_ARBITER_SUPPORT */
		kbase_clk_rate_trace_manager_gpu_active(kbdev);
	}

	kbase_pm_unlock(kbdev);
	dev_dbg(kbdev->dev, "%s %d\n", __func__, kbdev->pm.active_count);

	return 0;
}

KBASE_EXPORT_TEST_API(kbase_pm_context_active);

void kbase_pm_context_idle(struct kbase_device *kbdev)
{
	int c;

	KBASE_DEBUG_ASSERT(kbdev != NULL);

	kbase_pm_lock(kbdev);

	c = --kbdev->pm.active_count;
	KBASE_KTRACE_ADD(kbdev, PM_CONTEXT_IDLE, NULL, (u64)c);

	KBASE_DEBUG_ASSERT(c >= 0);

	if (c == 0) {
		/* Last context has gone idle */
		kbase_hwaccess_pm_gpu_idle(kbdev);
		kbase_clk_rate_trace_manager_gpu_idle(kbdev);

		/* Wake up anyone waiting for this to become 0 (e.g. suspend).
		 * The waiters must synchronize with us by locking the pm.lock
		 * after waiting.
		 */
		wake_up(&kbdev->pm.zero_active_count_wait);
	}

	kbase_pm_unlock(kbdev);
	dev_dbg(kbdev->dev, "%s %d (pid = %d)\n", __func__, kbdev->pm.active_count, current->pid);
}

KBASE_EXPORT_TEST_API(kbase_pm_context_idle);

static void reenable_hwcnt_on_resume(struct kbase_device *kbdev)
{
	unsigned long flags;

	/* Re-enable GPU hardware counters */
#if MALI_USE_CSF
	kbase_csf_scheduler_spin_lock(kbdev, &flags);
	kbase_hwcnt_context_enable(kbdev->hwcnt_gpu_ctx);
	kbase_csf_scheduler_spin_unlock(kbdev, flags);
#else
	spin_lock_irqsave(&kbdev->hwaccess_lock, flags);
	kbase_hwcnt_context_enable(kbdev->hwcnt_gpu_ctx);
	spin_unlock_irqrestore(&kbdev->hwaccess_lock, flags);
#endif

	/* Resume HW counters intermediaries. */
	kbase_kinstr_prfcnt_resume(kbdev->kinstr_prfcnt_ctx);
}

static void resume_job_scheduling(struct kbase_device *kbdev)
{
#if !MALI_USE_CSF
	/* Resume any blocked atoms (which may cause contexts to be scheduled in
	 * and dependent atoms to run)
	 */
	kbase_resume_suspended_soft_jobs(kbdev);

	/* Resume the Job Scheduler and associated components, and start running
	 * atoms
	 */
	kbasep_js_resume(kbdev);
#else
	kbase_csf_scheduler_pm_resume(kbdev);
#endif
}

int kbase_pm_driver_suspend(struct kbase_device *kbdev)
{
	bool scheduling_suspended = false;
	bool timers_halted = false;

	/* Suspend HW counter intermediaries. This blocks until workers and timers
	 * are no longer running.
	 */
	kbase_kinstr_prfcnt_suspend(kbdev->kinstr_prfcnt_ctx);

	/* Disable GPU hardware counters.
	 * This call will block until counters are disabled.
	 */
	kbase_hwcnt_context_disable(kbdev->hwcnt_gpu_ctx);

	rt_mutex_lock(&kbdev->pm.lock);
	if (WARN_ON(kbase_pm_is_suspending(kbdev))) {
<<<<<<< HEAD
		rt_mutex_unlock(&kbdev->pm.lock);
=======
		mutex_unlock(&kbdev->pm.lock);
		/* No error handling for this condition */
>>>>>>> 049a5422
		return 0;
	}
	kbdev->pm.suspending = true;
	rt_mutex_unlock(&kbdev->pm.lock);

#ifdef CONFIG_MALI_ARBITER_SUPPORT
#if !MALI_USE_CSF
	if (kbdev->arb.arb_if) {
		unsigned int i;
		unsigned long flags;

		spin_lock_irqsave(&kbdev->hwaccess_lock, flags);
		kbdev->js_data.runpool_irq.submit_allowed = 0;
		kbase_disjoint_state_up(kbdev);
		for (i = 0; i < kbdev->gpu_props.num_job_slots; i++)
			kbase_job_slot_softstop(kbdev, i, NULL);
		spin_unlock_irqrestore(&kbdev->hwaccess_lock, flags);
	}
#endif /* !MALI_USE_CSF */
#endif /* CONFIG_MALI_ARBITER_SUPPORT */

	/* From now on, the active count will drop towards zero. Sometimes,
	 * it'll go up briefly before going down again. However, once
	 * it reaches zero it will stay there - guaranteeing that we've idled
	 * all pm references
	 */

#if !MALI_USE_CSF
	/* Suspend job scheduler and associated components, so that it releases all
	 * the PM active count references
	 */
	kbasep_js_suspend(kbdev);
#else
<<<<<<< HEAD
	if (kbase_csf_scheduler_pm_suspend(kbdev)) {
		rt_mutex_lock(&kbdev->pm.lock);
		kbdev->pm.suspending = false;
		rt_mutex_unlock(&kbdev->pm.lock);
		return -1;
	}
=======
	if (kbase_csf_scheduler_pm_suspend(kbdev))
		goto exit;
>>>>>>> 049a5422
#endif

	scheduling_suspended = true;

	/* Wait for the active count to reach zero. This is not the same as
	 * waiting for a power down, since not all policies power down when this
	 * reaches zero.
	 */
	dev_dbg(kbdev->dev, ">wait_event - waiting for active_count == 0 (pid = %d)\n",
		current->pid);
	wait_event(kbdev->pm.zero_active_count_wait, kbdev->pm.active_count == 0);
	dev_dbg(kbdev->dev, ">wait_event - waiting done\n");

#if MALI_USE_CSF
	/* At this point, any kbase context termination should either have run to
	 * completion and any further context termination can only begin after
	 * the system resumes. Therefore, it is now safe to skip taking the context
	 * list lock when traversing the context list.
	 */
<<<<<<< HEAD
	if (kbase_csf_kcpu_queue_halt_timers(kbdev)) {
		rt_mutex_lock(&kbdev->pm.lock);
		kbdev->pm.suspending = false;
		rt_mutex_unlock(&kbdev->pm.lock);
		return -1;
	}
=======
	if (kbase_csf_kcpu_queue_halt_timers(kbdev))
		goto exit;
>>>>>>> 049a5422
#endif

	timers_halted = true;

	/* NOTE: We synchronize with anything that was just finishing a
	 * kbase_pm_context_idle() call by locking the pm.lock below
	 */
	if (kbase_hwaccess_pm_suspend(kbdev)) {
<<<<<<< HEAD
#if MALI_USE_CSF
		/* Resume the timers in case of suspend failure. */
		kbase_csf_kcpu_queue_resume_timers(kbdev);
#endif
		rt_mutex_lock(&kbdev->pm.lock);
		kbdev->pm.suspending = false;
		rt_mutex_unlock(&kbdev->pm.lock);
		return -1;
=======
		/* No early return yet */
		if (IS_ENABLED(CONFIG_MALI_ARBITER_SUPPORT))
			WARN_ON_ONCE(1);
		else
			goto exit;
>>>>>>> 049a5422
	}

#ifdef CONFIG_MALI_ARBITER_SUPPORT
	if (kbdev->arb.arb_if) {
		mutex_lock(&kbdev->pm.arb_vm_state->vm_state_lock);
		kbase_arbiter_pm_vm_stopped(kbdev);
		mutex_unlock(&kbdev->pm.arb_vm_state->vm_state_lock);
	}
#endif /* CONFIG_MALI_ARBITER_SUPPORT */

	return 0;

exit:
	if (timers_halted) {
#if MALI_USE_CSF
		/* Resume the timers in case of suspend failure. But that needs to
		 * be done before clearing the 'pm.suspending' flag so as to keep the
		 * context termination blocked.
		 */
		kbase_csf_kcpu_queue_resume_timers(kbdev);
#endif
	}

	mutex_lock(&kbdev->pm.lock);
	kbdev->pm.suspending = false;
	mutex_unlock(&kbdev->pm.lock);

	if (scheduling_suspended)
		resume_job_scheduling(kbdev);

	reenable_hwcnt_on_resume(kbdev);
	/* Wake up the threads blocked on the completion of System suspend/resume */
	wake_up_all(&kbdev->pm.resume_wait);
	return -1;
}

void kbase_pm_driver_resume(struct kbase_device *kbdev, bool arb_gpu_start)
{
	CSTD_UNUSED(arb_gpu_start);

	/* MUST happen before any pm_context_active calls occur */
	kbase_hwaccess_pm_resume(kbdev);

	/* Initial active call, to power on the GPU/cores if needed */
#ifdef CONFIG_MALI_ARBITER_SUPPORT
	if (kbase_pm_context_active_handle_suspend(
		    kbdev, (arb_gpu_start ? KBASE_PM_SUSPEND_HANDLER_VM_GPU_GRANTED :
						  KBASE_PM_SUSPEND_HANDLER_NOT_POSSIBLE)))
		return;
#else
	kbase_pm_context_active(kbdev);
#endif

	resume_job_scheduling(kbdev);

#if MALI_USE_CSF
	kbase_csf_kcpu_queue_resume_timers(kbdev);
#endif

	/* Matching idle call, to power off the GPU/cores if we didn't actually
	 * need it and the policy doesn't want it on
	 */
	kbase_pm_context_idle(kbdev);

	reenable_hwcnt_on_resume(kbdev);

	/* System resume callback is complete */
	kbdev->pm.resuming = false;
	/* Unblock the threads waiting for the completion of System suspend/resume */
	wake_up_all(&kbdev->pm.resume_wait);
}

int kbase_pm_suspend(struct kbase_device *kbdev)
{
	int result = 0;
#ifdef CONFIG_MALI_ARBITER_SUPPORT
	if (kbdev->arb.arb_if)
		kbase_arbiter_pm_vm_event(kbdev, KBASE_VM_OS_SUSPEND_EVENT);
	else
		result = kbase_pm_driver_suspend(kbdev);
#else
	result = kbase_pm_driver_suspend(kbdev);
#endif /* CONFIG_MALI_ARBITER_SUPPORT */

	return result;
}

void kbase_pm_resume(struct kbase_device *kbdev)
{
#ifdef CONFIG_MALI_ARBITER_SUPPORT
	if (kbdev->arb.arb_if)
		kbase_arbiter_pm_vm_event(kbdev, KBASE_VM_OS_RESUME_EVENT);
	else
		kbase_pm_driver_resume(kbdev, false);
#else
	kbase_pm_driver_resume(kbdev, false);
#endif /* CONFIG_MALI_ARBITER_SUPPORT */
}

/**
 * kbase_pm_apc_power_off_worker - Power off worker running on mali_apc_thread
 * @data: A &struct kthread_work
 *
 * This worker runs kbase_pm_context_idle on mali_apc_thread.
 */
static void kbase_pm_apc_power_off_worker(struct kthread_work *data)
{
	struct kbase_device *kbdev = container_of(data, struct kbase_device,
			apc.power_off_work);

	kbase_pm_context_idle(kbdev);
}

/**
 * kbase_pm_apc_power_on_worker - Power on worker running on mali_apc_thread
 * @data: A &struct kthread_work
 *
 * APC power on works by increasing the active context count on the GPU. If the
 * GPU is powered down, this will initiate the power on sequence. If the GPU is
 * already on, it will remain on as long as the active context count is greater
 * than zero.
 *
 * In order to keep the GPU from remaining on indefinitely as a result of this
 * call, we need to ensure that any APC-driven active context count increase
 * has a corresponding active context count decrease.
 *
 * In the normal case we hand over this decrease to an hrtimer which in turn
 * queues work on mali_apc_thread to decrease the count. However, if the process
 * of increasing the active context count only completes after the requested end
 * time, then we release the count immediately.
 *
 * If the GPU is in the process of suspending when we attempt to increase the
 * active context count, we can't increase the active context count and so the
 * APC request fails.
 *
 * Note: apc.pending must be reset before this worker function returns.
 */
static void kbase_pm_apc_power_on_worker(struct kthread_work *data)
{
	struct kbase_device *kbdev = container_of(data, struct kbase_device, apc.power_on_work);
	ktime_t cur_ts;

	/* Attempt to add a vote to keep the GPU on (or power it on if it is off) */
	if (kbase_pm_context_active_handle_suspend(kbdev, KBASE_PM_SUSPEND_HANDLER_DONT_INCREASE)) {
		/* We couldn't add a vote as the GPU was being suspended. */
		mutex_lock(&kbdev->apc.lock);
		kbdev->apc.pending = false;
		mutex_unlock(&kbdev->apc.lock);
	} else {
		/* We have added a vote to keep the GPU power on */
		mutex_lock(&kbdev->apc.lock);

		cur_ts = ktime_get();
		if (ktime_after(kbdev->apc.end_ts, cur_ts)) {
			/* Initiate a timer to eventually release our power on vote */
			hrtimer_start(&kbdev->apc.timer,
					ktime_sub(kbdev->apc.end_ts, cur_ts),
					HRTIMER_MODE_REL);
			kbdev->apc.pending = false;
			mutex_unlock(&kbdev->apc.lock);
		} else {
			/* We're past the end time already so release our power on vote immediately */
			kbdev->apc.pending = false;
			mutex_unlock(&kbdev->apc.lock);

			kbase_pm_context_idle(kbdev);
		}
	}
}

void kbase_pm_apc_request(struct kbase_device *kbdev, u32 dur_usec)
{
	ktime_t req_ts;

	if (dur_usec < KBASE_APC_MIN_DUR_USEC)
		return;

	mutex_lock(&kbdev->apc.lock);

	req_ts = ktime_add_us(ktime_get(), min(dur_usec, (u32)KBASE_APC_MAX_DUR_USEC));
	if (!ktime_after(req_ts, kbdev->apc.end_ts))
		goto out_unlock;


	switch (hrtimer_try_to_cancel(&kbdev->apc.timer)) {
	case 1:
		/*
		 * The timer was successfully cancelled before firing, so extend the existing APC
		 * request to the new end time.
		 */
		hrtimer_start(&kbdev->apc.timer,
			ktime_sub(req_ts, kbdev->apc.end_ts),
			HRTIMER_MODE_REL);
		kbdev->apc.end_ts = req_ts;
		goto out_unlock;

	case -1:
		/*
		 * The timer callback is already running so we can't directly update it. Wait until
		 * it has completed before resuming, as long as we haven't had to wait too long.
		 */
		hrtimer_cancel(&kbdev->apc.timer);
		if (ktime_after(ktime_get(), req_ts))
			goto out_unlock;
		break;

	case 0:
		/* The timer was inactive so we perform the usual setup */
		break;
	}

	kbdev->apc.end_ts = req_ts;

	/* If a power on is already in flight, it will pick up the new apc.end_ts */
	if (!kbdev->apc.pending) {
		kbdev->apc.pending = true;
		mutex_unlock(&kbdev->apc.lock);

		WARN_ONCE(!kthread_queue_work(&kbdev->apc.worker, &kbdev->apc.power_on_work),
			"APC power on queue blocked");
		return;
	}

out_unlock:
	mutex_unlock(&kbdev->apc.lock);
}

/**
 * kbase_pm_apc_timer_callback - Timer callback for powering off the GPU via APC
 *
 * @timer: Timer structure.
 *
 * This hrtimer callback queues the power off work to mali_apc_thread.
 *
 * Return: Always returns HRTIMER_NORESTART.
 */
static enum hrtimer_restart kbase_pm_apc_timer_callback(struct hrtimer *timer)
{
	struct kbase_device *kbdev =
			container_of(timer, struct kbase_device, apc.timer);

	WARN_ONCE(!kthread_queue_work(&kbdev->apc.worker, &kbdev->apc.power_off_work),
		"APC power off queue blocked");

	return HRTIMER_NORESTART;
}

int kbase_pm_apc_init(struct kbase_device *kbdev)
{
	int ret;

	ret = kbase_kthread_run_worker_rt(kbdev, &kbdev->apc.worker, "mali_apc_thread");
	if (ret)
		return ret;

	/*
	 * We initialize power off and power on work on init as they will each
	 * only operate on one worker.
	 */
	kthread_init_work(&kbdev->apc.power_off_work, kbase_pm_apc_power_off_worker);
	kthread_init_work(&kbdev->apc.power_on_work, kbase_pm_apc_power_on_worker);

	hrtimer_init(&kbdev->apc.timer, CLOCK_MONOTONIC, HRTIMER_MODE_REL);
	kbdev->apc.timer.function = kbase_pm_apc_timer_callback;

	mutex_init(&kbdev->apc.lock);

	return 0;
}

void kbase_pm_apc_term(struct kbase_device *kbdev)
{
	hrtimer_cancel(&kbdev->apc.timer);
	kbase_destroy_kworker_stack(&kbdev->apc.worker);
}<|MERGE_RESOLUTION|>--- conflicted
+++ resolved
@@ -192,12 +192,8 @@
 
 	rt_mutex_lock(&kbdev->pm.lock);
 	if (WARN_ON(kbase_pm_is_suspending(kbdev))) {
-<<<<<<< HEAD
 		rt_mutex_unlock(&kbdev->pm.lock);
-=======
-		mutex_unlock(&kbdev->pm.lock);
 		/* No error handling for this condition */
->>>>>>> 049a5422
 		return 0;
 	}
 	kbdev->pm.suspending = true;
@@ -231,17 +227,9 @@
 	 */
 	kbasep_js_suspend(kbdev);
 #else
-<<<<<<< HEAD
 	if (kbase_csf_scheduler_pm_suspend(kbdev)) {
-		rt_mutex_lock(&kbdev->pm.lock);
-		kbdev->pm.suspending = false;
-		rt_mutex_unlock(&kbdev->pm.lock);
-		return -1;
-	}
-=======
-	if (kbase_csf_scheduler_pm_suspend(kbdev))
 		goto exit;
->>>>>>> 049a5422
+	}
 #endif
 
 	scheduling_suspended = true;
@@ -261,17 +249,9 @@
 	 * the system resumes. Therefore, it is now safe to skip taking the context
 	 * list lock when traversing the context list.
 	 */
-<<<<<<< HEAD
 	if (kbase_csf_kcpu_queue_halt_timers(kbdev)) {
-		rt_mutex_lock(&kbdev->pm.lock);
-		kbdev->pm.suspending = false;
-		rt_mutex_unlock(&kbdev->pm.lock);
-		return -1;
-	}
-=======
-	if (kbase_csf_kcpu_queue_halt_timers(kbdev))
 		goto exit;
->>>>>>> 049a5422
+	}
 #endif
 
 	timers_halted = true;
@@ -280,22 +260,7 @@
 	 * kbase_pm_context_idle() call by locking the pm.lock below
 	 */
 	if (kbase_hwaccess_pm_suspend(kbdev)) {
-<<<<<<< HEAD
-#if MALI_USE_CSF
-		/* Resume the timers in case of suspend failure. */
-		kbase_csf_kcpu_queue_resume_timers(kbdev);
-#endif
-		rt_mutex_lock(&kbdev->pm.lock);
-		kbdev->pm.suspending = false;
-		rt_mutex_unlock(&kbdev->pm.lock);
-		return -1;
-=======
-		/* No early return yet */
-		if (IS_ENABLED(CONFIG_MALI_ARBITER_SUPPORT))
-			WARN_ON_ONCE(1);
-		else
-			goto exit;
->>>>>>> 049a5422
+		goto exit;
 	}
 
 #ifdef CONFIG_MALI_ARBITER_SUPPORT
@@ -319,9 +284,9 @@
 #endif
 	}
 
-	mutex_lock(&kbdev->pm.lock);
+	rt_mutex_lock(&kbdev->pm.lock);
 	kbdev->pm.suspending = false;
-	mutex_unlock(&kbdev->pm.lock);
+	rt_mutex_unlock(&kbdev->pm.lock);
 
 	if (scheduling_suspended)
 		resume_job_scheduling(kbdev);
