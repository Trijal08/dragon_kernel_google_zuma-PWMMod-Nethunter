// SPDX-License-Identifier: GPL-2.0 WITH Linux-syscall-note
/*
 *
 * (C) COPYRIGHT 2010-2022 ARM Limited. All rights reserved.
 *
 * This program is free software and is provided to you under the terms of the
 * GNU General Public License version 2 as published by the Free Software
 * Foundation, and any use by you of this program is subject to the terms
 * of such GNU license.
 *
 * This program is distributed in the hope that it will be useful,
 * but WITHOUT ANY WARRANTY; without even the implied warranty of
 * MERCHANTABILITY or FITNESS FOR A PARTICULAR PURPOSE. See the
 * GNU General Public License for more details.
 *
 * You should have received a copy of the GNU General Public License
 * along with this program; if not, you can access it online at
 * http://www.gnu.org/licenses/gpl-2.0.html.
 *
 */

/**
 * DOC: Base kernel memory APIs, Linux implementation.
 */

#include <linux/compat.h>
#include <linux/kernel.h>
#include <linux/bug.h>
#include <linux/mm.h>
#include <linux/mman.h>
#include <linux/fs.h>
#include <linux/version.h>
#include <linux/dma-mapping.h>
#include <linux/dma-buf.h>
#include <linux/shrinker.h>
#include <linux/cache.h>
#include <linux/memory_group_manager.h>
#include <linux/math64.h>

#include <mali_kbase.h>
#include <mali_kbase_mem_linux.h>
#include <tl/mali_kbase_tracepoints.h>
#include <uapi/gpu/arm/midgard/mali_kbase_ioctl.h>
#include <mmu/mali_kbase_mmu.h>
#include <mali_kbase_caps.h>
#include <mali_kbase_trace_gpu_mem.h>
#include <mali_kbase_reset_gpu.h>

#if (KERNEL_VERSION(5, 0, 0) > LINUX_VERSION_CODE)
/* Enable workaround for ion for kernels prior to v5.0.0
 *
 * For kernels prior to v4.12, workaround is needed as ion lacks the cache
 * maintenance in begin_cpu_access and end_cpu_access methods.
 *
 * For kernels prior to v4.17.2, workaround is needed to avoid the potentially
 * disruptive warnings which can come if begin_cpu_access and end_cpu_access
 * methods are not called in pairs.
 * Note that some long term maintenance kernel versions (e.g. 4.9.x, 4.14.x)
 * only require this workaround on their earlier releases. However it is still
 * safe to use it on such releases, and it simplifies the version check.
 *
 * For kernels later than v4.17.2, workaround is needed as ion can potentially
 * end up calling dma_sync_sg_for_* for a dma-buf importer that hasn't mapped
 * the attachment. This would result in a kernel panic as ion populates the
 * dma_address when the attachment is mapped and kernel derives the physical
 * address for cache maintenance from the dma_address.
 * With some multi-threaded tests it has been seen that the same dma-buf memory
 * gets imported twice on Mali DDK side and so the problem of sync happening
 * with an importer having an unmapped attachment comes at the time of 2nd
 * import. The same problem can if there is another importer of dma-buf
 * memory.
 *
 * Workaround can be safely disabled for kernels after v5.0.0
 * as all the above stated issues are not there.
 *
 * dma_sync_sg_for_* calls will be made directly as a workaround using the
 * Kbase's attachment to dma-buf that was previously mapped.
 */
#define KBASE_MEM_ION_SYNC_WORKAROUND
#endif

#define IR_THRESHOLD_STEPS (256u)

#if MALI_USE_CSF
static int kbase_csf_cpu_mmap_user_reg_page(struct kbase_context *kctx, struct vm_area_struct *vma);
static int kbase_csf_cpu_mmap_user_io_pages(struct kbase_context *kctx, struct vm_area_struct *vma);
#endif

static int kbase_vmap_phy_pages(struct kbase_context *kctx, struct kbase_va_region *reg,
				u64 offset_bytes, size_t size, struct kbase_vmap_struct *map,
				kbase_vmap_flag vmap_flags);
static void kbase_vunmap_phy_pages(struct kbase_context *kctx,
		struct kbase_vmap_struct *map);

static int kbase_tracking_page_setup(struct kbase_context *kctx, struct vm_area_struct *vma);

static bool is_process_exiting(struct vm_area_struct *vma)
{
	/* PF_EXITING flag can't be reliably used here for the detection
	 * of process exit, as 'mm_users' counter could still be non-zero
	 * when all threads of the process have exited. Later when the
	 * thread (which took a reference on the 'mm' of process that
	 * exited) drops it reference, the vm_ops->close method would be
	 * called for all the vmas (owned by 'mm' of process that exited)
	 * but the PF_EXITING flag may not be neccessarily set for the
	 * thread at that time.
	 */
	if (atomic_read(&vma->vm_mm->mm_users))
		return false;

	return true;
}

/* Retrieve the associated region pointer if the GPU address corresponds to
 * one of the event memory pages. The enclosing region, if found, shouldn't
 * have been marked as free.
 */
static struct kbase_va_region *kbase_find_event_mem_region(
			struct kbase_context *kctx, u64 gpu_addr)
{
#if MALI_USE_CSF
	u64 gpu_pfn = gpu_addr >> PAGE_SHIFT;
	struct kbase_va_region *reg;

	lockdep_assert_held(&kctx->reg_lock);

	list_for_each_entry(reg, &kctx->csf.event_pages_head, link) {
		if ((reg->start_pfn <= gpu_pfn) &&
		    (gpu_pfn < (reg->start_pfn + reg->nr_pages))) {
			if (WARN_ON(reg->flags & KBASE_REG_FREE))
				return NULL;

			if (WARN_ON(!(reg->flags & KBASE_REG_CSF_EVENT)))
				return NULL;

			return reg;
		}
	}
#endif

	return NULL;
}

/**
 * kbase_phy_alloc_mapping_init - Initialize the kernel side permanent mapping
 *                                of the physical allocation belonging to a
 *                                region
 * @kctx:  The kernel base context @reg belongs to.
 * @reg:   The region whose physical allocation is to be mapped
 * @vsize: The size of the requested region, in pages
 * @size:  The size in pages initially committed to the region
 *
 * Return: 0 on success, otherwise an error code indicating failure
 *
 * Maps the physical allocation backing a non-free @reg, so it may be
 * accessed directly from the kernel. This is only supported for physical
 * allocations of type KBASE_MEM_TYPE_NATIVE, and will fail for other types of
 * physical allocation.
 *
 * The mapping is stored directly in the allocation that backs @reg. The
 * refcount is not incremented at this point. Instead, use of the mapping should
 * be surrounded by kbase_phy_alloc_mapping_get() and
 * kbase_phy_alloc_mapping_put() to ensure it does not disappear whilst the
 * client is accessing it.
 *
 * Both cached and uncached regions are allowed, but any sync operations are the
 * responsibility of the client using the permanent mapping.
 *
 * A number of checks are made to ensure that a region that needs a permanent
 * mapping can actually be supported:
 * - The region must be created as fully backed
 * - The region must not be growable
 *
 * This function will fail if those checks are not satisfied.
 *
 * On success, the region will also be forced into a certain kind:
 * - It will no longer be growable
 */
static int kbase_phy_alloc_mapping_init(struct kbase_context *kctx,
		struct kbase_va_region *reg, size_t vsize, size_t size)
{
	size_t size_bytes = (size << PAGE_SHIFT);
	struct kbase_vmap_struct *kern_mapping;
	int err = 0;

	/* Can only map in regions that are always fully committed
	 * Don't setup the mapping twice
	 * Only support KBASE_MEM_TYPE_NATIVE allocations
	 */
	if (vsize != size || reg->cpu_alloc->permanent_map != NULL ||
			reg->cpu_alloc->type != KBASE_MEM_TYPE_NATIVE)
		return -EINVAL;

	kern_mapping = kzalloc(sizeof(*kern_mapping), GFP_KERNEL);
	if (!kern_mapping)
		return -ENOMEM;

	err = kbase_vmap_phy_pages(kctx, reg, 0u, size_bytes, kern_mapping,
				   KBASE_VMAP_FLAG_PERMANENT_MAP_ACCOUNTING);
	if (err < 0)
		goto vmap_fail;

	/* No support for growing or shrinking mapped regions */
	reg->flags &= ~KBASE_REG_GROWABLE;

	reg->cpu_alloc->permanent_map = kern_mapping;

	return 0;
vmap_fail:
	kfree(kern_mapping);
	return err;
}

void kbase_phy_alloc_mapping_term(struct kbase_context *kctx,
		struct kbase_mem_phy_alloc *alloc)
{
	WARN_ON(!alloc->permanent_map);
	kbase_vunmap_phy_pages(kctx, alloc->permanent_map);
	kfree(alloc->permanent_map);

	alloc->permanent_map = NULL;
}

void *kbase_phy_alloc_mapping_get(struct kbase_context *kctx,
		u64 gpu_addr,
		struct kbase_vmap_struct **out_kern_mapping)
{
	struct kbase_va_region *reg;
	void *kern_mem_ptr = NULL;
	struct kbase_vmap_struct *kern_mapping;
	u64 mapping_offset;

	WARN_ON(!kctx);
	WARN_ON(!out_kern_mapping);

	kbase_gpu_vm_lock(kctx);

	/* First do a quick lookup in the list of event memory regions */
	reg = kbase_find_event_mem_region(kctx, gpu_addr);

	if (!reg) {
		reg = kbase_region_tracker_find_region_enclosing_address(
			kctx, gpu_addr);
	}

	if (kbase_is_region_invalid_or_free(reg))
		goto out_unlock;

	kern_mapping = reg->cpu_alloc->permanent_map;
	if (kern_mapping == NULL)
		goto out_unlock;

	mapping_offset = gpu_addr - (reg->start_pfn << PAGE_SHIFT);

	/* Refcount the allocations to prevent them disappearing */
	WARN_ON(reg->cpu_alloc != kern_mapping->cpu_alloc);
	WARN_ON(reg->gpu_alloc != kern_mapping->gpu_alloc);
	(void)kbase_mem_phy_alloc_get(kern_mapping->cpu_alloc);
	(void)kbase_mem_phy_alloc_get(kern_mapping->gpu_alloc);

	kern_mem_ptr = (void *)(uintptr_t)((uintptr_t)kern_mapping->addr + mapping_offset);
	*out_kern_mapping = kern_mapping;
out_unlock:
	kbase_gpu_vm_unlock(kctx);
	return kern_mem_ptr;
}

void kbase_phy_alloc_mapping_put(struct kbase_context *kctx,
		struct kbase_vmap_struct *kern_mapping)
{
	WARN_ON(!kctx);
	WARN_ON(!kern_mapping);

	WARN_ON(kctx != kern_mapping->cpu_alloc->imported.native.kctx);
	WARN_ON(kern_mapping != kern_mapping->cpu_alloc->permanent_map);

	kbase_mem_phy_alloc_put(kern_mapping->cpu_alloc);
	kbase_mem_phy_alloc_put(kern_mapping->gpu_alloc);

	/* kern_mapping and the gpu/cpu phy allocs backing it must not be used
	 * from now on
	 */
}

struct kbase_va_region *kbase_mem_alloc(struct kbase_context *kctx, u64 va_pages, u64 commit_pages,
					u64 extension, u64 *flags, u64 *gpu_va,
					enum kbase_caller_mmu_sync_info mmu_sync_info)
{
	int zone;
	struct kbase_va_region *reg;
	struct rb_root *rbtree;
	struct device *dev;

	KBASE_DEBUG_ASSERT(kctx);
	KBASE_DEBUG_ASSERT(flags);
	KBASE_DEBUG_ASSERT(gpu_va);

	dev = kctx->kbdev->dev;
	dev_dbg(dev,
		"Allocating %lld va_pages, %lld commit_pages, %lld extension, 0x%llX flags\n",
		va_pages, commit_pages, extension, *flags);

#if MALI_USE_CSF
	if (!(*flags & BASE_MEM_FIXED))
		*gpu_va = 0; /* return 0 on failure */
#else
	if (!(*flags & BASE_MEM_FLAG_MAP_FIXED))
		*gpu_va = 0; /* return 0 on failure */
#endif
	else
		dev_dbg(dev,
			"Keeping requested GPU VA of 0x%llx\n",
			(unsigned long long)*gpu_va);

	if (!kbase_check_alloc_flags(*flags)) {
		dev_warn(dev,
				"%s called with bad flags (%llx)",
				__func__,
				(unsigned long long)*flags);
		goto bad_flags;
	}

#if IS_ENABLED(CONFIG_DEBUG_FS)
	if (unlikely(kbase_ctx_flag(kctx, KCTX_INFINITE_CACHE))) {
		/* Mask coherency flags if infinite cache is enabled to prevent
		 * the skipping of syncs from BASE side.
		 */
		*flags &= ~(BASE_MEM_COHERENT_SYSTEM_REQUIRED |
			    BASE_MEM_COHERENT_SYSTEM);
	}
#endif

	if ((*flags & BASE_MEM_UNCACHED_GPU) != 0 &&
			(*flags & BASE_MEM_COHERENT_SYSTEM_REQUIRED) != 0) {
		/* Remove COHERENT_SYSTEM_REQUIRED flag if uncached GPU mapping is requested */
		*flags &= ~BASE_MEM_COHERENT_SYSTEM_REQUIRED;
	}
	if ((*flags & BASE_MEM_COHERENT_SYSTEM_REQUIRED) != 0 &&
			!kbase_device_is_cpu_coherent(kctx->kbdev)) {
		dev_warn(dev, "%s call required coherent mem when unavailable",
			__func__);
		goto bad_flags;
	}
	if ((*flags & BASE_MEM_COHERENT_SYSTEM) != 0 &&
			!kbase_device_is_cpu_coherent(kctx->kbdev)) {
		/* Remove COHERENT_SYSTEM flag if coherent mem is unavailable */
		*flags &= ~BASE_MEM_COHERENT_SYSTEM;
	}

	if (kbase_check_alloc_sizes(kctx, *flags, va_pages, commit_pages,
				    extension))
		goto bad_sizes;

#ifdef CONFIG_MALI_MEMORY_FULLY_BACKED
	/* Ensure that memory is fully physically-backed. */
	if (*flags & BASE_MEM_GROW_ON_GPF)
		commit_pages = va_pages;
#endif

	/* find out which VA zone to use */
	if (*flags & BASE_MEM_SAME_VA) {
		rbtree = &kctx->reg_rbtree_same;
		zone = KBASE_REG_ZONE_SAME_VA;
	}
#if MALI_USE_CSF
	/* fixed va_zone always exists */
	else if (*flags & (BASE_MEM_FIXED | BASE_MEM_FIXABLE)) {
		if (*flags & BASE_MEM_PROT_GPU_EX) {
			rbtree = &kctx->reg_rbtree_exec_fixed;
			zone = KBASE_REG_ZONE_EXEC_FIXED_VA;
		} else {
			rbtree = &kctx->reg_rbtree_fixed;
			zone = KBASE_REG_ZONE_FIXED_VA;
		}
	}
#endif
	else if ((*flags & BASE_MEM_PROT_GPU_EX) && kbase_has_exec_va_zone(kctx)) {
		rbtree = &kctx->reg_rbtree_exec;
		zone = KBASE_REG_ZONE_EXEC_VA;
	} else {
		rbtree = &kctx->reg_rbtree_custom;
		zone = KBASE_REG_ZONE_CUSTOM_VA;
	}

	reg = kbase_alloc_free_region(rbtree, PFN_DOWN(*gpu_va),
			va_pages, zone);

	if (!reg) {
		dev_err(dev, "Failed to allocate free region");
		goto no_region;
	}

	if (kbase_update_region_flags(kctx, reg, *flags) != 0)
		goto invalid_flags;

	if (kbase_reg_prepare_native(reg, kctx,
				     kbase_mem_group_id_get(*flags)) != 0) {
		dev_err(dev, "Failed to prepare region");
		goto prepare_failed;
	}

	if (unlikely(reg->cpu_alloc != reg->gpu_alloc))
		*flags |= BASE_MEM_KERNEL_SYNC;

	/* make sure base knows if the memory is actually cached or not */
	if (reg->flags & KBASE_REG_CPU_CACHED)
		*flags |= BASE_MEM_CACHED_CPU;
	else
		*flags &= ~BASE_MEM_CACHED_CPU;

	if (*flags & BASE_MEM_GROW_ON_GPF) {
		unsigned int const ir_threshold = atomic_read(
			&kctx->kbdev->memdev.ir_threshold);

		reg->threshold_pages = ((va_pages * ir_threshold) +
			(IR_THRESHOLD_STEPS / 2)) / IR_THRESHOLD_STEPS;
	} else
		reg->threshold_pages = 0;

	if (*flags & BASE_MEM_GROW_ON_GPF) {
		/* kbase_check_alloc_sizes() already checks extension is valid for
		 * assigning to reg->extension
		 */
		reg->extension = extension;
#if !MALI_USE_CSF
	} else if (*flags & BASE_MEM_TILER_ALIGN_TOP) {
		reg->extension = extension;
#endif /* !MALI_USE_CSF */
	} else {
		reg->extension = 0;
	}

	if (kbase_alloc_phy_pages(reg, va_pages, commit_pages) != 0) {
		dev_warn(dev, "Failed to allocate %lld pages (va_pages=%lld)",
				(unsigned long long)commit_pages,
				(unsigned long long)va_pages);
		goto no_mem;
	}
	reg->initial_commit = commit_pages;

	kbase_gpu_vm_lock(kctx);

	if (reg->flags & KBASE_REG_PERMANENT_KERNEL_MAPPING) {
		/* Permanent kernel mappings must happen as soon as
		 * reg->cpu_alloc->pages is ready. Currently this happens after
		 * kbase_alloc_phy_pages(). If we move that to setup pages
		 * earlier, also move this call too
		 */
		int err = kbase_phy_alloc_mapping_init(kctx, reg, va_pages,
				commit_pages);
		if (err < 0) {
			kbase_gpu_vm_unlock(kctx);
			goto no_kern_mapping;
		}
	}

	/* mmap needed to setup VA? */
	if (*flags & BASE_MEM_SAME_VA) {
		unsigned long cookie, cookie_nr;

		/* Bind to a cookie */
		if (bitmap_empty(kctx->cookies, BITS_PER_LONG)) {
			dev_err(dev, "No cookies available for allocation!");
			kbase_gpu_vm_unlock(kctx);
			goto no_cookie;
		}
		/* return a cookie */
		cookie_nr = find_first_bit(kctx->cookies, BITS_PER_LONG);
		bitmap_clear(kctx->cookies, cookie_nr, 1);
		BUG_ON(kctx->pending_regions[cookie_nr]);
		kctx->pending_regions[cookie_nr] = reg;

		/* relocate to correct base */
		cookie = cookie_nr + PFN_DOWN(BASE_MEM_COOKIE_BASE);
		cookie <<= PAGE_SHIFT;

		*gpu_va = (u64) cookie;
	} else /* we control the VA */ {
		if (kbase_gpu_mmap(kctx, reg, *gpu_va, va_pages, 1,
				   mmu_sync_info) != 0) {
			dev_warn(dev, "Failed to map memory on GPU");
			kbase_gpu_vm_unlock(kctx);
			goto no_mmap;
		}
		/* return real GPU VA */
		*gpu_va = reg->start_pfn << PAGE_SHIFT;
	}

#if MALI_JIT_PRESSURE_LIMIT_BASE
	if (*flags & BASEP_MEM_PERFORM_JIT_TRIM) {
		kbase_jit_done_phys_increase(kctx, commit_pages);

		mutex_lock(&kctx->jit_evict_lock);
		WARN_ON(!list_empty(&reg->jit_node));
		list_add(&reg->jit_node, &kctx->jit_active_head);
		mutex_unlock(&kctx->jit_evict_lock);
	}
#endif /* MALI_JIT_PRESSURE_LIMIT_BASE */

	kbase_gpu_vm_unlock(kctx);

#if MALI_USE_CSF
	if (*flags & BASE_MEM_FIXABLE)
		atomic64_inc(&kctx->num_fixable_allocs);
	else if (*flags & BASE_MEM_FIXED)
		atomic64_inc(&kctx->num_fixed_allocs);
#endif

	return reg;

no_mmap:
no_cookie:
no_kern_mapping:
no_mem:
#if MALI_JIT_PRESSURE_LIMIT_BASE
	if (*flags & BASEP_MEM_PERFORM_JIT_TRIM) {
		kbase_gpu_vm_lock(kctx);
		kbase_jit_done_phys_increase(kctx, commit_pages);
		kbase_gpu_vm_unlock(kctx);
	}
#endif /* MALI_JIT_PRESSURE_LIMIT_BASE */
	kbase_mem_phy_alloc_put(reg->cpu_alloc);
	kbase_mem_phy_alloc_put(reg->gpu_alloc);
invalid_flags:
prepare_failed:
	kfree(reg);
no_region:
bad_sizes:
bad_flags:
	return NULL;
}
KBASE_EXPORT_TEST_API(kbase_mem_alloc);

int kbase_mem_query(struct kbase_context *kctx,
		u64 gpu_addr, u64 query, u64 * const out)
{
	struct kbase_va_region *reg;
	int ret = -EINVAL;

	KBASE_DEBUG_ASSERT(kctx);
	KBASE_DEBUG_ASSERT(out);

	if (gpu_addr & ~PAGE_MASK) {
		dev_warn(kctx->kbdev->dev, "mem_query: gpu_addr: passed parameter is invalid");
		return -EINVAL;
	}

	kbase_gpu_vm_lock(kctx);

	/* Validate the region */
	reg = kbase_region_tracker_find_region_base_address(kctx, gpu_addr);
	if (kbase_is_region_invalid_or_free(reg))
		goto out_unlock;

	switch (query) {
	case KBASE_MEM_QUERY_COMMIT_SIZE:
		if (reg->cpu_alloc->type != KBASE_MEM_TYPE_ALIAS) {
			*out = kbase_reg_current_backed_size(reg);
		} else {
			size_t i;
			struct kbase_aliased *aliased;
			*out = 0;
			aliased = reg->cpu_alloc->imported.alias.aliased;
			for (i = 0; i < reg->cpu_alloc->imported.alias.nents; i++)
				*out += aliased[i].length;
		}
		break;
	case KBASE_MEM_QUERY_VA_SIZE:
		*out = reg->nr_pages;
		break;
	case KBASE_MEM_QUERY_FLAGS:
	{
		*out = 0;
		if (KBASE_REG_CPU_WR & reg->flags)
			*out |= BASE_MEM_PROT_CPU_WR;
		if (KBASE_REG_CPU_RD & reg->flags)
			*out |= BASE_MEM_PROT_CPU_RD;
		if (KBASE_REG_CPU_CACHED & reg->flags)
			*out |= BASE_MEM_CACHED_CPU;
		if (KBASE_REG_GPU_WR & reg->flags)
			*out |= BASE_MEM_PROT_GPU_WR;
		if (KBASE_REG_GPU_RD & reg->flags)
			*out |= BASE_MEM_PROT_GPU_RD;
		if (!(KBASE_REG_GPU_NX & reg->flags))
			*out |= BASE_MEM_PROT_GPU_EX;
		if (KBASE_REG_SHARE_BOTH & reg->flags)
			*out |= BASE_MEM_COHERENT_SYSTEM;
		if (KBASE_REG_SHARE_IN & reg->flags)
			*out |= BASE_MEM_COHERENT_LOCAL;
		if (mali_kbase_supports_mem_grow_on_gpf(kctx->api_version)) {
			/* Prior to this version, this was known about by
			 * user-side but we did not return them. Returning
			 * it caused certain clients that were not expecting
			 * it to fail, so we omit it as a special-case for
			 * compatibility reasons
			 */
			if (KBASE_REG_PF_GROW & reg->flags)
				*out |= BASE_MEM_GROW_ON_GPF;
		}
		if (mali_kbase_supports_mem_protected(kctx->api_version)) {
			/* Prior to this version, this was known about by
			 * user-side but we did not return them. Returning
			 * it caused certain clients that were not expecting
			 * it to fail, so we omit it as a special-case for
			 * compatibility reasons
			 */
			if (KBASE_REG_PROTECTED & reg->flags)
				*out |= BASE_MEM_PROTECTED;
		}
#if !MALI_USE_CSF
		if (KBASE_REG_TILER_ALIGN_TOP & reg->flags)
			*out |= BASE_MEM_TILER_ALIGN_TOP;
#endif /* !MALI_USE_CSF */
		if (!(KBASE_REG_GPU_CACHED & reg->flags))
			*out |= BASE_MEM_UNCACHED_GPU;
#if MALI_USE_CSF
		if (KBASE_REG_CSF_EVENT & reg->flags)
			*out |= BASE_MEM_CSF_EVENT;
		if (((KBASE_REG_ZONE_MASK & reg->flags) == KBASE_REG_ZONE_FIXED_VA) ||
		    ((KBASE_REG_ZONE_MASK & reg->flags) == KBASE_REG_ZONE_EXEC_FIXED_VA)) {
			if (KBASE_REG_FIXED_ADDRESS & reg->flags)
				*out |= BASE_MEM_FIXED;
			else
				*out |= BASE_MEM_FIXABLE;
		}
#endif
		if (KBASE_REG_GPU_VA_SAME_4GB_PAGE & reg->flags)
			*out |= BASE_MEM_GPU_VA_SAME_4GB_PAGE;

		*out |= kbase_mem_group_id_set(reg->cpu_alloc->group_id);

		WARN(*out & ~BASE_MEM_FLAGS_QUERYABLE,
				"BASE_MEM_FLAGS_QUERYABLE needs updating\n");
		*out &= BASE_MEM_FLAGS_QUERYABLE;
		break;
	}
	default:
		*out = 0;
		goto out_unlock;
	}

	ret = 0;

out_unlock:
	kbase_gpu_vm_unlock(kctx);
	return ret;
}

/**
 * kbase_mem_evictable_reclaim_count_objects - Count number of pages in the
 * Ephemeral memory eviction list.
 * @s:        Shrinker
 * @sc:       Shrinker control
 *
 * Return: Number of pages which can be freed.
 */
static
unsigned long kbase_mem_evictable_reclaim_count_objects(struct shrinker *s,
		struct shrink_control *sc)
{
	struct kbase_context *kctx;

	kctx = container_of(s, struct kbase_context, reclaim);

	WARN((sc->gfp_mask & __GFP_ATOMIC),
	     "Shrinkers cannot be called for GFP_ATOMIC allocations. Check kernel mm for problems. gfp_mask==%x\n",
	     sc->gfp_mask);
	WARN(in_atomic(),
	     "Shrinker called whilst in atomic context. The caller must switch to using GFP_ATOMIC or similar. gfp_mask==%x\n",
	     sc->gfp_mask);

	return atomic_read(&kctx->evict_nents);
}

/**
 * kbase_mem_evictable_reclaim_scan_objects - Scan the Ephemeral memory eviction
 * list for pages and try to reclaim them.
 * @s:        Shrinker
 * @sc:       Shrinker control
 *
 * Return: Number of pages freed (can be less then requested) or -1 if the
 * shrinker failed to free pages in its pool.
 *
 * Note:
 * This function accesses region structures without taking the region lock,
 * this is required as the OOM killer can call the shrinker after the region
 * lock has already been held.
 * This is safe as we can guarantee that a region on the eviction list will
 * not be freed (kbase_mem_free_region removes the allocation from the list
 * before destroying it), or modified by other parts of the driver.
 * The eviction list itself is guarded by the eviction lock and the MMU updates
 * are protected by their own lock.
 */
static
unsigned long kbase_mem_evictable_reclaim_scan_objects(struct shrinker *s,
		struct shrink_control *sc)
{
	struct kbase_context *kctx;
	struct kbase_mem_phy_alloc *alloc;
	struct kbase_mem_phy_alloc *tmp;
	unsigned long freed = 0;

	kctx = container_of(s, struct kbase_context, reclaim);

	mutex_lock(&kctx->jit_evict_lock);

	list_for_each_entry_safe(alloc, tmp, &kctx->evict_list, evict_node) {
		int err;

		if (!alloc->reg)
			continue;

		err = kbase_mem_shrink_gpu_mapping(kctx, alloc->reg,
				0, alloc->nents);
		if (err != 0) {
			/*
			 * Failed to remove GPU mapping, tell the shrinker
			 * to stop trying to shrink our slab even though we
			 * have pages in it.
			 */
			freed = -1;
			goto out_unlock;
		}

		/*
		 * Update alloc->evicted before freeing the backing so the
		 * helper can determine that it needs to bypass the accounting
		 * and memory pool.
		 */
		alloc->evicted = alloc->nents;

		kbase_free_phy_pages_helper(alloc, alloc->evicted);
		freed += alloc->evicted;
		WARN_ON(atomic_sub_return(alloc->evicted, &kctx->evict_nents) < 0);
		list_del_init(&alloc->evict_node);

		/*
		 * Inform the JIT allocator this region has lost backing
		 * as it might need to free the allocation.
		 */
		kbase_jit_backing_lost(alloc->reg);

		/* Enough pages have been freed so stop now */
		if (freed > sc->nr_to_scan)
			break;
	}
out_unlock:
	mutex_unlock(&kctx->jit_evict_lock);

	return freed;
}

int kbase_mem_evictable_init(struct kbase_context *kctx)
{
	INIT_LIST_HEAD(&kctx->evict_list);
	mutex_init(&kctx->jit_evict_lock);

	atomic_set(&kctx->evict_nents, 0);

	kctx->reclaim.count_objects = kbase_mem_evictable_reclaim_count_objects;
	kctx->reclaim.scan_objects = kbase_mem_evictable_reclaim_scan_objects;
	kctx->reclaim.seeks = DEFAULT_SEEKS;
	/* Kernel versions prior to 3.1 :
	 * struct shrinker does not define batch
	 */
	kctx->reclaim.batch = 0;
	register_shrinker(&kctx->reclaim, "mali-mem-evictable");
	return 0;
}

void kbase_mem_evictable_deinit(struct kbase_context *kctx)
{
	unregister_shrinker(&kctx->reclaim);
}

/**
 * kbase_mem_evictable_mark_reclaim - Mark the pages as reclaimable.
 * @alloc: The physical allocation
 */
void kbase_mem_evictable_mark_reclaim(struct kbase_mem_phy_alloc *alloc)
{
	struct kbase_context *kctx = alloc->imported.native.kctx;
	struct kbase_device *kbdev = kctx->kbdev;
	int __maybe_unused new_page_count;

	kbase_process_page_usage_dec(kctx, alloc->nents);
	new_page_count = atomic_sub_return(alloc->nents,
		&kctx->used_pages);
	atomic_sub(alloc->nents, &kctx->kbdev->memdev.used_pages);

	KBASE_TLSTREAM_AUX_PAGESALLOC(
			kbdev,
			kctx->id,
			(u64)new_page_count);
	kbase_trace_gpu_mem_usage_dec(kbdev, kctx, alloc->nents);
}

/**
 * kbase_mem_evictable_unmark_reclaim - Mark the pages as no longer reclaimable.
 * @alloc: The physical allocation
 */
static
void kbase_mem_evictable_unmark_reclaim(struct kbase_mem_phy_alloc *alloc)
{
	struct kbase_context *kctx = alloc->imported.native.kctx;
	struct kbase_device *kbdev = kctx->kbdev;
	int __maybe_unused new_page_count;

	new_page_count = atomic_add_return(alloc->nents,
		&kctx->used_pages);
	atomic_add(alloc->nents, &kctx->kbdev->memdev.used_pages);

	/* Increase mm counters so that the allocation is accounted for
	 * against the process and thus is visible to the OOM killer,
	 */
	kbase_process_page_usage_inc(kctx, alloc->nents);

	KBASE_TLSTREAM_AUX_PAGESALLOC(
			kbdev,
			kctx->id,
			(u64)new_page_count);
	kbase_trace_gpu_mem_usage_inc(kbdev, kctx, alloc->nents);
}

int kbase_mem_evictable_make(struct kbase_mem_phy_alloc *gpu_alloc)
{
	struct kbase_context *kctx = gpu_alloc->imported.native.kctx;

	lockdep_assert_held(&kctx->reg_lock);

	kbase_mem_shrink_cpu_mapping(kctx, gpu_alloc->reg,
			0, gpu_alloc->nents);

	mutex_lock(&kctx->jit_evict_lock);
	/* This allocation can't already be on a list. */
	WARN_ON(!list_empty(&gpu_alloc->evict_node));

	/*
	 * Add the allocation to the eviction list, after this point the shrink
	 * can reclaim it.
	 */
	list_add(&gpu_alloc->evict_node, &kctx->evict_list);
	atomic_add(gpu_alloc->nents, &kctx->evict_nents);
	mutex_unlock(&kctx->jit_evict_lock);
	kbase_mem_evictable_mark_reclaim(gpu_alloc);

	gpu_alloc->reg->flags |= KBASE_REG_DONT_NEED;
	return 0;
}

bool kbase_mem_evictable_unmake(struct kbase_mem_phy_alloc *gpu_alloc)
{
	struct kbase_context *kctx = gpu_alloc->imported.native.kctx;
	int err = 0;

	/* Calls to this function are inherently asynchronous, with respect to
	 * MMU operations.
	 */
	const enum kbase_caller_mmu_sync_info mmu_sync_info = CALLER_MMU_ASYNC;

	lockdep_assert_held(&kctx->reg_lock);

	mutex_lock(&kctx->jit_evict_lock);
	/*
	 * First remove the allocation from the eviction list as it's no
	 * longer eligible for eviction.
	 */
	WARN_ON(atomic_sub_return(gpu_alloc->nents, &kctx->evict_nents) < 0);
	list_del_init(&gpu_alloc->evict_node);
	mutex_unlock(&kctx->jit_evict_lock);

	if (gpu_alloc->evicted == 0) {
		/*
		 * The backing is still present, update the VM stats as it's
		 * in use again.
		 */
		kbase_mem_evictable_unmark_reclaim(gpu_alloc);
	} else {
		/* If the region is still alive ... */
		if (gpu_alloc->reg) {
			/* ... allocate replacement backing ... */
			err = kbase_alloc_phy_pages_helper(gpu_alloc,
					gpu_alloc->evicted);

			/*
			 * ... and grow the mapping back to its
			 * pre-eviction size.
			 */
			if (!err)
				err = kbase_mem_grow_gpu_mapping(
					kctx, gpu_alloc->reg,
					gpu_alloc->evicted, 0, mmu_sync_info);

			gpu_alloc->evicted = 0;
		}
	}

	/* If the region is still alive remove the DONT_NEED attribute. */
	if (gpu_alloc->reg)
		gpu_alloc->reg->flags &= ~KBASE_REG_DONT_NEED;

	return (err == 0);
}

int kbase_mem_flags_change(struct kbase_context *kctx, u64 gpu_addr, unsigned int flags, unsigned int mask)
{
	struct kbase_va_region *reg;
	int ret = -EINVAL;
	unsigned int real_flags = 0;
	unsigned int new_flags = 0;
	bool prev_needed, new_needed;

	KBASE_DEBUG_ASSERT(kctx);

	if (!gpu_addr)
		return -EINVAL;

	if ((gpu_addr & ~PAGE_MASK) && (gpu_addr >= PAGE_SIZE))
		return -EINVAL;

	/* nuke other bits */
	flags &= mask;

	/* check for only supported flags */
	if (flags & ~(BASE_MEM_FLAGS_MODIFIABLE))
		goto out;

	/* mask covers bits we don't support? */
	if (mask & ~(BASE_MEM_FLAGS_MODIFIABLE))
		goto out;

	/* convert flags */
	if (BASE_MEM_COHERENT_SYSTEM & flags)
		real_flags |= KBASE_REG_SHARE_BOTH;
	else if (BASE_MEM_COHERENT_LOCAL & flags)
		real_flags |= KBASE_REG_SHARE_IN;

	/* now we can lock down the context, and find the region */
	down_write(kbase_mem_get_process_mmap_lock());
	kbase_gpu_vm_lock(kctx);

	/* Validate the region */
	reg = kbase_region_tracker_find_region_base_address(kctx, gpu_addr);
	if (kbase_is_region_invalid_or_free(reg))
		goto out_unlock;

	/* There is no use case to support MEM_FLAGS_CHANGE ioctl for allocations
	 * that have NO_USER_FREE flag set, to mark them as evictable/reclaimable.
	 * This would usually include JIT allocations, Tiler heap related allocations
	 * & GPU queue ringbuffer and none of them needs to be explicitly marked
	 * as evictable by Userspace.
	 */
	if (kbase_va_region_is_no_user_free(kctx, reg))
		goto out_unlock;

	/* Is the region being transitioning between not needed and needed? */
	prev_needed = (KBASE_REG_DONT_NEED & reg->flags) == KBASE_REG_DONT_NEED;
	new_needed = (BASE_MEM_DONT_NEED & flags) == BASE_MEM_DONT_NEED;
	if (prev_needed != new_needed) {
		/* Aliased allocations can't be shrunk as the code doesn't
		 * support looking up:
		 * - all physical pages assigned to different GPU VAs
		 * - CPU mappings for the physical pages at different vm_pgoff
		 *   (==GPU VA) locations.
		 */
		if (atomic_read(&reg->cpu_alloc->gpu_mappings) > 1)
			goto out_unlock;

		if (atomic_read(&reg->cpu_alloc->kernel_mappings) > 0)
			goto out_unlock;

		if (new_needed) {
			/* Only native allocations can be marked not needed */
			if (reg->cpu_alloc->type != KBASE_MEM_TYPE_NATIVE) {
				ret = -EINVAL;
				goto out_unlock;
			}
			ret = kbase_mem_evictable_make(reg->gpu_alloc);
			if (ret)
				goto out_unlock;
		} else {
			kbase_mem_evictable_unmake(reg->gpu_alloc);
		}
	}

	/* limit to imported memory */
	if (reg->gpu_alloc->type != KBASE_MEM_TYPE_IMPORTED_UMM)
		goto out_unlock;

	/* shareability flags are ignored for GPU uncached memory */
	if (!(reg->flags & KBASE_REG_GPU_CACHED)) {
		ret = 0;
		goto out_unlock;
	}

	/* no change? */
	if (real_flags == (reg->flags & (KBASE_REG_SHARE_IN | KBASE_REG_SHARE_BOTH))) {
		ret = 0;
		goto out_unlock;
	}

	new_flags = reg->flags & ~(KBASE_REG_SHARE_IN | KBASE_REG_SHARE_BOTH);
	new_flags |= real_flags;

	/* Currently supporting only imported memory */
	if (reg->gpu_alloc->type != KBASE_MEM_TYPE_IMPORTED_UMM) {
		ret = -EINVAL;
		goto out_unlock;
	}

	if (IS_ENABLED(CONFIG_MALI_DMA_BUF_MAP_ON_DEMAND)) {
		/* Future use will use the new flags, existing mapping
		 * will NOT be updated as memory should not be in use
		 * by the GPU when updating the flags.
		 */
		WARN_ON(reg->gpu_alloc->imported.umm.current_mapping_usage_count);
		ret = 0;
	} else if (reg->gpu_alloc->imported.umm.current_mapping_usage_count) {
		/*
		 * When CONFIG_MALI_DMA_BUF_MAP_ON_DEMAND is not enabled the
		 * dma-buf GPU mapping should always be present, check that
		 * this is the case and warn and skip the page table update if
		 * not.
		 *
		 * Then update dma-buf GPU mapping with the new flags.
		 *
		 * Note: The buffer must not be in use on the GPU when
		 * changing flags. If the buffer is in active use on
		 * the GPU, there is a risk that the GPU may trigger a
		 * shareability fault, as it will see the same
		 * addresses from buffer with different shareability
		 * properties.
		 */
		dev_dbg(kctx->kbdev->dev,
			"Updating page tables on mem flag change\n");
		ret = kbase_mmu_update_pages(kctx, reg->start_pfn,
				kbase_get_gpu_phy_pages(reg),
				kbase_reg_current_backed_size(reg),
				new_flags,
				reg->gpu_alloc->group_id);
		if (ret)
			dev_warn(kctx->kbdev->dev,
				 "Failed to update GPU page tables on flag change: %d\n",
				 ret);
	} else
		WARN_ON(!reg->gpu_alloc->imported.umm.current_mapping_usage_count);

	/* If everything is good, then set the new flags on the region. */
	if (!ret)
		reg->flags = new_flags;

out_unlock:
	kbase_gpu_vm_unlock(kctx);
	up_write(kbase_mem_get_process_mmap_lock());
out:
	return ret;
}

#define KBASE_MEM_IMPORT_HAVE_PAGES (1UL << BASE_MEM_FLAGS_NR_BITS)

int kbase_mem_do_sync_imported(struct kbase_context *kctx,
		struct kbase_va_region *reg, enum kbase_sync_type sync_fn)
{
	int ret = -EINVAL;
	struct dma_buf __maybe_unused *dma_buf;
	enum dma_data_direction dir = DMA_BIDIRECTIONAL;

	lockdep_assert_held(&kctx->reg_lock);

	/* We assume that the same physical allocation object is used for both
	 * GPU and CPU for imported buffers.
	 */
	WARN_ON(reg->cpu_alloc != reg->gpu_alloc);

	/* Currently only handle dma-bufs */
	if (reg->gpu_alloc->type != KBASE_MEM_TYPE_IMPORTED_UMM)
		return ret;
	/*
	 * Attempting to sync with CONFIG_MALI_DMA_BUF_MAP_ON_DEMAND
	 * enabled can expose us to a Linux Kernel issue between v4.6 and
	 * v4.19. We will not attempt to support cache syncs on dma-bufs that
	 * are mapped on demand (i.e. not on import), even on pre-4.6, neither
	 * on 4.20 or newer kernels, because this makes it difficult for
	 * userspace to know when they can rely on the cache sync.
	 * Instead, only support syncing when we always map dma-bufs on import,
	 * or if the particular buffer is mapped right now.
	 */
	if (IS_ENABLED(CONFIG_MALI_DMA_BUF_MAP_ON_DEMAND) &&
	    !reg->gpu_alloc->imported.umm.current_mapping_usage_count)
		return ret;

	dma_buf = reg->gpu_alloc->imported.umm.dma_buf;

	switch (sync_fn) {
	case KBASE_SYNC_TO_DEVICE:
		dev_dbg(kctx->kbdev->dev,
			"Syncing imported buffer at GPU VA %llx to GPU\n",
			reg->start_pfn);
#ifdef KBASE_MEM_ION_SYNC_WORKAROUND
		if (!WARN_ON(!reg->gpu_alloc->imported.umm.dma_attachment)) {
			struct dma_buf_attachment *attachment = reg->gpu_alloc->imported.umm.dma_attachment;
			struct sg_table *sgt = reg->gpu_alloc->imported.umm.sgt;

			dma_sync_sg_for_device(attachment->dev, sgt->sgl,
					sgt->nents, dir);
			ret = 0;
		}
#else
		ret = dma_buf_end_cpu_access(dma_buf, dir);
#endif /* KBASE_MEM_ION_SYNC_WORKAROUND */
		break;
	case KBASE_SYNC_TO_CPU:
		dev_dbg(kctx->kbdev->dev,
			"Syncing imported buffer at GPU VA %llx to CPU\n",
			reg->start_pfn);
#ifdef KBASE_MEM_ION_SYNC_WORKAROUND
		if (!WARN_ON(!reg->gpu_alloc->imported.umm.dma_attachment)) {
			struct dma_buf_attachment *attachment = reg->gpu_alloc->imported.umm.dma_attachment;
			struct sg_table *sgt = reg->gpu_alloc->imported.umm.sgt;

			dma_sync_sg_for_cpu(attachment->dev, sgt->sgl,
					sgt->nents, dir);
			ret = 0;
		}
#else
		ret = dma_buf_begin_cpu_access(dma_buf, dir);
#endif /* KBASE_MEM_ION_SYNC_WORKAROUND */
		break;
	}

	if (unlikely(ret))
		dev_warn(kctx->kbdev->dev,
			 "Failed to sync mem region %pK at GPU VA %llx: %d\n",
			 reg, reg->start_pfn, ret);

	return ret;
}

/**
 * kbase_mem_umm_unmap_attachment - Unmap dma-buf attachment
 * @kctx: Pointer to kbase context
 * @alloc: Pointer to allocation with imported dma-buf memory to unmap
 *
 * This will unmap a dma-buf. Must be called after the GPU page tables for the
 * region have been torn down.
 */
static void kbase_mem_umm_unmap_attachment(struct kbase_context *kctx,
					   struct kbase_mem_phy_alloc *alloc)
{
	struct tagged_addr *pa = alloc->pages;

	dma_buf_unmap_attachment(alloc->imported.umm.dma_attachment,
				 alloc->imported.umm.sgt, DMA_BIDIRECTIONAL);
	alloc->imported.umm.sgt = NULL;

	kbase_remove_dma_buf_usage(kctx, alloc);

	memset(pa, 0xff, sizeof(*pa) * alloc->nents);
	alloc->nents = 0;
}

/**
 * kbase_mem_umm_map_attachment - Prepare attached dma-buf for GPU mapping
 * @kctx: Pointer to kbase context
 * @reg: Pointer to region with imported dma-buf memory to map
 *
 * Map the dma-buf and prepare the page array with the tagged Mali physical
 * addresses for GPU mapping.
 *
 * Return: 0 on success, or negative error code
 */
static int kbase_mem_umm_map_attachment(struct kbase_context *kctx,
		struct kbase_va_region *reg)
{
	struct sg_table *sgt;
	struct scatterlist *s;
	int i;
	struct tagged_addr *pa;
	int err;
	size_t count = 0;
	struct kbase_mem_phy_alloc *alloc = reg->gpu_alloc;

	WARN_ON_ONCE(alloc->type != KBASE_MEM_TYPE_IMPORTED_UMM);
	WARN_ON_ONCE(alloc->imported.umm.sgt);

	sgt = dma_buf_map_attachment(alloc->imported.umm.dma_attachment,
			DMA_BIDIRECTIONAL);
	if (IS_ERR_OR_NULL(sgt))
		return -EINVAL;

	/* save for later */
	alloc->imported.umm.sgt = sgt;

	pa = kbase_get_gpu_phy_pages(reg);

	for_each_sg(sgt->sgl, s, sgt->nents, i) {
		size_t j, pages = PFN_UP(sg_dma_len(s));

		WARN_ONCE(sg_dma_len(s) & (PAGE_SIZE-1),
		"sg_dma_len(s)=%u is not a multiple of PAGE_SIZE\n",
		sg_dma_len(s));

		WARN_ONCE(sg_dma_address(s) & (PAGE_SIZE-1),
		"sg_dma_address(s)=%llx is not aligned to PAGE_SIZE\n",
		(unsigned long long) sg_dma_address(s));

		for (j = 0; (j < pages) && (count < reg->nr_pages); j++, count++)
			*pa++ = as_tagged(sg_dma_address(s) +
				(j << PAGE_SHIFT));
		WARN_ONCE(j < pages,
		"sg list from dma_buf_map_attachment > dma_buf->size=%zu\n",
		alloc->imported.umm.dma_buf->size);
	}

	if (!(reg->flags & KBASE_REG_IMPORT_PAD) &&
			WARN_ONCE(count < reg->nr_pages,
			"sg list from dma_buf_map_attachment < dma_buf->size=%zu\n",
			alloc->imported.umm.dma_buf->size)) {
		err = -EINVAL;
		goto err_unmap_attachment;
	}

	/* Update nents as we now have pages to map */
	alloc->nents = count;
	kbase_add_dma_buf_usage(kctx, alloc);

	return 0;

err_unmap_attachment:
	kbase_mem_umm_unmap_attachment(kctx, alloc);

	return err;
}

int kbase_mem_umm_map(struct kbase_context *kctx,
		struct kbase_va_region *reg)
{
	int err;
	struct kbase_mem_phy_alloc *alloc;
	unsigned long gwt_mask = ~0;

	/* Calls to this function are inherently asynchronous, with respect to
	 * MMU operations.
	 */
	const enum kbase_caller_mmu_sync_info mmu_sync_info = CALLER_MMU_ASYNC;

	lockdep_assert_held(&kctx->reg_lock);

	alloc = reg->gpu_alloc;

	alloc->imported.umm.current_mapping_usage_count++;
	if (alloc->imported.umm.current_mapping_usage_count != 1) {
		if (IS_ENABLED(CONFIG_MALI_DMA_BUF_LEGACY_COMPAT) ||
				alloc->imported.umm.need_sync) {
			if (!kbase_is_region_invalid_or_free(reg)) {
				err = kbase_mem_do_sync_imported(kctx, reg,
						KBASE_SYNC_TO_DEVICE);
				WARN_ON_ONCE(err);
			}
		}
		return 0;
	}

	err = kbase_mem_umm_map_attachment(kctx, reg);
	if (err)
		goto bad_map_attachment;

#ifdef CONFIG_MALI_CINSTR_GWT
	if (kctx->gwt_enabled)
		gwt_mask = ~KBASE_REG_GPU_WR;
#endif

	err = kbase_mmu_insert_pages(kctx->kbdev, &kctx->mmu, reg->start_pfn,
				     kbase_get_gpu_phy_pages(reg),
				     kbase_reg_current_backed_size(reg),
				     reg->flags & gwt_mask, kctx->as_nr,
				     alloc->group_id, mmu_sync_info);
	if (err)
		goto bad_insert;

	if (reg->flags & KBASE_REG_IMPORT_PAD &&
			!WARN_ON(reg->nr_pages < alloc->nents)) {
		/* For padded imported dma-buf memory, map the dummy aliasing
		 * page from the end of the dma-buf pages, to the end of the
		 * region using a read only mapping.
		 *
		 * Assume alloc->nents is the number of actual pages in the
		 * dma-buf memory.
		 */
		err = kbase_mmu_insert_single_page(
			kctx, reg->start_pfn + alloc->nents,
			kctx->aliasing_sink_page, reg->nr_pages - alloc->nents,
			(reg->flags | KBASE_REG_GPU_RD) & ~KBASE_REG_GPU_WR,
			KBASE_MEM_GROUP_SINK, mmu_sync_info);
		if (err)
			goto bad_pad_insert;
	}

	return 0;

bad_pad_insert:
	kbase_mmu_teardown_pages(kctx->kbdev, &kctx->mmu, reg->start_pfn, alloc->pages,
				 alloc->nents, kctx->as_nr);
bad_insert:
	kbase_mem_umm_unmap_attachment(kctx, alloc);
bad_map_attachment:
	alloc->imported.umm.current_mapping_usage_count--;

	return err;
}

void kbase_mem_umm_unmap(struct kbase_context *kctx,
		struct kbase_va_region *reg, struct kbase_mem_phy_alloc *alloc)
{
	alloc->imported.umm.current_mapping_usage_count--;
	if (alloc->imported.umm.current_mapping_usage_count) {
		if (IS_ENABLED(CONFIG_MALI_DMA_BUF_LEGACY_COMPAT) ||
				alloc->imported.umm.need_sync) {
			if (!kbase_is_region_invalid_or_free(reg)) {
				int err = kbase_mem_do_sync_imported(kctx, reg,
						KBASE_SYNC_TO_CPU);
				WARN_ON_ONCE(err);
			}
		}
		return;
	}

	if (!kbase_is_region_invalid_or_free(reg) && reg->gpu_alloc == alloc) {
		int err;

		err = kbase_mmu_teardown_pages(kctx->kbdev, &kctx->mmu, reg->start_pfn,
					       alloc->pages, reg->nr_pages, kctx->as_nr);
		WARN_ON(err);
	}

	kbase_mem_umm_unmap_attachment(kctx, alloc);
}

static int get_umm_memory_group_id(struct kbase_context *kctx,
		struct dma_buf *dma_buf)
{
	int group_id = BASE_MEM_GROUP_DEFAULT;

	if (kctx->kbdev->mgm_dev->ops.mgm_get_import_memory_id) {
		struct memory_group_manager_import_data mgm_import_data;

		mgm_import_data.type =
			MEMORY_GROUP_MANAGER_IMPORT_TYPE_DMA_BUF;
		mgm_import_data.u.dma_buf = dma_buf;

		group_id = kctx->kbdev->mgm_dev->ops.mgm_get_import_memory_id(
			kctx->kbdev->mgm_dev, &mgm_import_data);
	}

	return group_id;
}

/**
 * kbase_mem_from_umm - Import dma-buf memory into kctx
 * @kctx: Pointer to kbase context to import memory into
 * @fd: File descriptor of dma-buf to import
 * @va_pages: Pointer where virtual size of the region will be output
 * @flags: Pointer to memory flags
 * @padding: Number of read only padding pages to be inserted at the end of the
 * GPU mapping of the dma-buf
 *
 * Return: Pointer to new kbase_va_region object of the imported dma-buf, or
 * NULL on error.
 *
 * This function imports a dma-buf into kctx, and created a kbase_va_region
 * object that wraps the dma-buf.
 */
static struct kbase_va_region *kbase_mem_from_umm(struct kbase_context *kctx,
		int fd, u64 *va_pages, u64 *flags, u32 padding)
{
	struct kbase_va_region *reg;
	struct dma_buf *dma_buf;
	struct dma_buf_attachment *dma_attachment;
	bool shared_zone = false;
	bool need_sync = false;
	int group_id;

	/* 64-bit address range is the max */
	if (*va_pages > (U64_MAX / PAGE_SIZE))
		return NULL;

	dma_buf = dma_buf_get(fd);
	if (IS_ERR_OR_NULL(dma_buf))
		return NULL;

	dma_attachment = dma_buf_attach(dma_buf, kctx->kbdev->dev);
	if (IS_ERR_OR_NULL(dma_attachment)) {
		dma_buf_put(dma_buf);
		return NULL;
	}

	*va_pages = (PAGE_ALIGN(dma_buf->size) >> PAGE_SHIFT) + padding;
	if (!*va_pages) {
		dma_buf_detach(dma_buf, dma_attachment);
		dma_buf_put(dma_buf);
		return NULL;
	}

	/* ignore SAME_VA */
	*flags &= ~BASE_MEM_SAME_VA;

	/*
	 * Force CPU cached flag.
	 *
	 * We can't query the dma-buf exporter to get details about the CPU
	 * cache attributes of CPU mappings, so we have to assume that the
	 * buffer may be cached, and call into the exporter for cache
	 * maintenance, and rely on the exporter to do the right thing when
	 * handling our calls.
	 */
	*flags |= BASE_MEM_CACHED_CPU;

	if (*flags & BASE_MEM_IMPORT_SHARED)
		shared_zone = true;

	if (*flags & BASE_MEM_IMPORT_SYNC_ON_MAP_UNMAP)
		need_sync = true;

#if IS_ENABLED(CONFIG_64BIT)
	if (!kbase_ctx_flag(kctx, KCTX_COMPAT)) {
		/*
		 * 64-bit tasks require us to reserve VA on the CPU that we use
		 * on the GPU.
		 */
		shared_zone = true;
	}
#endif

	if (shared_zone) {
		*flags |= BASE_MEM_NEED_MMAP;
		reg = kbase_alloc_free_region(&kctx->reg_rbtree_same,
				0, *va_pages, KBASE_REG_ZONE_SAME_VA);
	} else {
		reg = kbase_alloc_free_region(&kctx->reg_rbtree_custom,
				0, *va_pages, KBASE_REG_ZONE_CUSTOM_VA);
	}

	if (!reg) {
		dma_buf_detach(dma_buf, dma_attachment);
		dma_buf_put(dma_buf);
		return NULL;
	}

	group_id = get_umm_memory_group_id(kctx, dma_buf);

	reg->gpu_alloc = kbase_alloc_create(kctx, *va_pages,
			KBASE_MEM_TYPE_IMPORTED_UMM, group_id);
	if (IS_ERR_OR_NULL(reg->gpu_alloc))
		goto no_alloc;

	reg->cpu_alloc = kbase_mem_phy_alloc_get(reg->gpu_alloc);

	if (kbase_update_region_flags(kctx, reg, *flags) != 0)
		goto error_out;

	/* No pages to map yet */
	reg->gpu_alloc->nents = 0;

	reg->flags &= ~KBASE_REG_FREE;
	reg->flags |= KBASE_REG_GPU_NX;	/* UMM is always No eXecute */
	reg->flags &= ~KBASE_REG_GROWABLE;	/* UMM cannot be grown */

	if (*flags & BASE_MEM_PROTECTED)
		reg->flags |= KBASE_REG_PROTECTED;

	if (padding)
		reg->flags |= KBASE_REG_IMPORT_PAD;

	reg->gpu_alloc->type = KBASE_MEM_TYPE_IMPORTED_UMM;
	reg->gpu_alloc->imported.umm.sgt = NULL;
	reg->gpu_alloc->imported.umm.dma_buf = dma_buf;
	reg->gpu_alloc->imported.umm.dma_attachment = dma_attachment;
	reg->gpu_alloc->imported.umm.current_mapping_usage_count = 0;
	reg->gpu_alloc->imported.umm.need_sync = need_sync;
	reg->gpu_alloc->imported.umm.kctx = kctx;
	reg->extension = 0;

	if (!IS_ENABLED(CONFIG_MALI_DMA_BUF_MAP_ON_DEMAND)) {
		int err;

		reg->gpu_alloc->imported.umm.current_mapping_usage_count = 1;

		err = kbase_mem_umm_map_attachment(kctx, reg);
		if (err) {
			dev_warn(kctx->kbdev->dev,
				 "Failed to map dma-buf %pK on GPU: %d\n",
				 dma_buf, err);
			goto error_out;
		}

		*flags |= KBASE_MEM_IMPORT_HAVE_PAGES;
	}

	return reg;

error_out:
	kbase_mem_phy_alloc_put(reg->gpu_alloc);
	kbase_mem_phy_alloc_put(reg->cpu_alloc);
no_alloc:
	kfree(reg);

	return NULL;
}

u32 kbase_get_cache_line_alignment(struct kbase_device *kbdev)
{
	u32 cpu_cache_line_size = cache_line_size();
	u32 gpu_cache_line_size =
		(1UL << kbdev->gpu_props.props.l2_props.log2_line_size);

	return ((cpu_cache_line_size > gpu_cache_line_size) ?
				cpu_cache_line_size :
				gpu_cache_line_size);
}

static struct kbase_va_region *kbase_mem_from_user_buffer(
		struct kbase_context *kctx, unsigned long address,
		unsigned long size, u64 *va_pages, u64 *flags)
{
	long i, dma_mapped_pages;
	struct kbase_va_region *reg;
	struct rb_root *rbtree;
	long faulted_pages;
	int zone = KBASE_REG_ZONE_CUSTOM_VA;
	bool shared_zone = false;
	u32 cache_line_alignment = kbase_get_cache_line_alignment(kctx->kbdev);
	unsigned long offset_within_page;
	unsigned long remaining_size;
	struct kbase_alloc_import_user_buf *user_buf;
	struct page **pages = NULL;
	int write;

	/* Flag supported only for dma-buf imported memory */
	if (*flags & BASE_MEM_IMPORT_SYNC_ON_MAP_UNMAP)
		return NULL;

	if ((address & (cache_line_alignment - 1)) != 0 ||
			(size & (cache_line_alignment - 1)) != 0) {
		if (*flags & BASE_MEM_UNCACHED_GPU) {
			dev_warn(kctx->kbdev->dev,
					"User buffer is not cache line aligned and marked as GPU uncached\n");
			goto bad_size;
		}

		/* Coherency must be enabled to handle partial cache lines */
		if (*flags & (BASE_MEM_COHERENT_SYSTEM |
			BASE_MEM_COHERENT_SYSTEM_REQUIRED)) {
			/* Force coherent system required flag, import will
			 * then fail if coherency isn't available
			 */
			*flags |= BASE_MEM_COHERENT_SYSTEM_REQUIRED;
		} else {
			dev_warn(kctx->kbdev->dev,
					"User buffer is not cache line aligned and no coherency enabled\n");
			goto bad_size;
		}
	}

	*va_pages = (PAGE_ALIGN(address + size) >> PAGE_SHIFT) -
		PFN_DOWN(address);
	if (!*va_pages)
		goto bad_size;

	if (*va_pages > (UINT64_MAX / PAGE_SIZE))
		/* 64-bit address range is the max */
		goto bad_size;

	/* SAME_VA generally not supported with imported memory (no known use cases) */
	*flags &= ~BASE_MEM_SAME_VA;

	if (*flags & BASE_MEM_IMPORT_SHARED)
		shared_zone = true;

#if IS_ENABLED(CONFIG_64BIT)
	if (!kbase_ctx_flag(kctx, KCTX_COMPAT)) {
		/*
		 * 64-bit tasks require us to reserve VA on the CPU that we use
		 * on the GPU.
		 */
		shared_zone = true;
	}
#endif

	if (shared_zone) {
		*flags |= BASE_MEM_NEED_MMAP;
		zone = KBASE_REG_ZONE_SAME_VA;
		rbtree = &kctx->reg_rbtree_same;
	} else
		rbtree = &kctx->reg_rbtree_custom;

	reg = kbase_alloc_free_region(rbtree, 0, *va_pages, zone);

	if (!reg)
		goto no_region;

	reg->gpu_alloc = kbase_alloc_create(
		kctx, *va_pages, KBASE_MEM_TYPE_IMPORTED_USER_BUF,
		BASE_MEM_GROUP_DEFAULT);
	if (IS_ERR_OR_NULL(reg->gpu_alloc))
		goto no_alloc_obj;

	reg->cpu_alloc = kbase_mem_phy_alloc_get(reg->gpu_alloc);

	if (kbase_update_region_flags(kctx, reg, *flags) != 0)
		goto invalid_flags;

	reg->flags &= ~KBASE_REG_FREE;
	reg->flags |= KBASE_REG_GPU_NX; /* User-buffers are always No eXecute */
	reg->flags &= ~KBASE_REG_GROWABLE; /* Cannot be grown */

	user_buf = &reg->gpu_alloc->imported.user_buf;

	user_buf->size = size;
	user_buf->address = address;
	user_buf->nr_pages = *va_pages;
	user_buf->mm = current->mm;
#if KERNEL_VERSION(4, 11, 0) > LINUX_VERSION_CODE
	atomic_inc(&current->mm->mm_count);
#else
	mmgrab(current->mm);
#endif
	if (reg->gpu_alloc->properties & KBASE_MEM_PHY_ALLOC_LARGE)
		user_buf->pages = vmalloc(*va_pages * sizeof(struct page *));
	else
		user_buf->pages = kmalloc_array(*va_pages,
				sizeof(struct page *), GFP_KERNEL);

	if (!user_buf->pages)
		goto no_page_array;

	/* If the region is coherent with the CPU then the memory is imported
	 * and mapped onto the GPU immediately.
	 * Otherwise get_user_pages is called as a sanity check, but with
	 * NULL as the pages argument which will fault the pages, but not
	 * pin them. The memory will then be pinned only around the jobs that
	 * specify the region as an external resource.
	 */
	if (reg->flags & KBASE_REG_SHARE_BOTH) {
		pages = user_buf->pages;
		*flags |= KBASE_MEM_IMPORT_HAVE_PAGES;
	}

	down_read(kbase_mem_get_process_mmap_lock());

	write = reg->flags & (KBASE_REG_CPU_WR | KBASE_REG_GPU_WR);

#if KERNEL_VERSION(5, 9, 0) > LINUX_VERSION_CODE
	faulted_pages = get_user_pages(address, *va_pages,
			write ? FOLL_WRITE : 0, pages, NULL);
#else

	/*
	 * User buffers should be pinned with FOLL_LONGTERM flag as their usage
	 * cannot be time bounded. This will make sure that we do not pin pages
	 * in the CMA region.
	 * pin_user_pages function cannot be called with pages param NULL.
	 * get_user_pages function will be used instead because it is safe to be
	 * used with NULL pages param as long as it doesn't have FOLL_GET flag.
	 */
	if (pages != NULL) {
		faulted_pages =
			pin_user_pages(address, *va_pages,
				write ? FOLL_WRITE | FOLL_LONGTERM : FOLL_LONGTERM, pages, NULL);
	} else {
		faulted_pages =
			get_user_pages(address, *va_pages, write ? FOLL_WRITE : 0, pages, NULL);
	}
#endif

	up_read(kbase_mem_get_process_mmap_lock());

	if (faulted_pages != *va_pages)
		goto fault_mismatch;

	reg->gpu_alloc->nents = 0;
	reg->extension = 0;

	if (pages) {
		struct device *dev = kctx->kbdev->dev;
		struct tagged_addr *pa = kbase_get_gpu_phy_pages(reg);

		/* Top bit signifies that this was pinned on import */
		user_buf->current_mapping_usage_count |= PINNED_ON_IMPORT;

		offset_within_page = user_buf->address & ~PAGE_MASK;
		remaining_size = user_buf->size;
		for (i = 0; i < faulted_pages; i++) {
			unsigned long map_size =
				MIN(PAGE_SIZE - offset_within_page, remaining_size);
			dma_addr_t dma_addr = dma_map_page(dev, pages[i],
				offset_within_page, map_size, DMA_BIDIRECTIONAL);

			if (dma_mapping_error(dev, dma_addr))
				goto unwind_dma_map;

			user_buf->dma_addrs[i] = dma_addr;
			pa[i] = as_tagged(page_to_phys(pages[i]));

			remaining_size -= map_size;
			offset_within_page = 0;
		}

		reg->gpu_alloc->nents = faulted_pages;
	}

	return reg;

unwind_dma_map:
	offset_within_page = user_buf->address & ~PAGE_MASK;
	remaining_size = user_buf->size;
	dma_mapped_pages = i;
	/* Run the unmap loop in the same order as map loop */
	for (i = 0; i < dma_mapped_pages; i++) {
		unsigned long unmap_size =
			MIN(PAGE_SIZE - offset_within_page, remaining_size);

		dma_unmap_page(kctx->kbdev->dev,
				user_buf->dma_addrs[i],
				unmap_size, DMA_BIDIRECTIONAL);
		remaining_size -= unmap_size;
		offset_within_page = 0;
	}
fault_mismatch:
	if (pages) {
		/* In this case, the region was not yet in the region tracker,
		 * and so there are no CPU mappings to remove before we unpin
		 * the page
		 */
		for (i = 0; i < faulted_pages; i++)
			kbase_unpin_user_buf_page(pages[i]);
	}
no_page_array:
invalid_flags:
	kbase_mem_phy_alloc_put(reg->cpu_alloc);
	kbase_mem_phy_alloc_put(reg->gpu_alloc);
no_alloc_obj:
	kfree(reg);
no_region:
bad_size:
	return NULL;

}


u64 kbase_mem_alias(struct kbase_context *kctx, u64 *flags, u64 stride,
		    u64 nents, struct base_mem_aliasing_info *ai,
		    u64 *num_pages)
{
	struct kbase_va_region *reg;
	u64 gpu_va;
	size_t i;
	bool coherent;
	uint64_t max_stride;

	/* Calls to this function are inherently asynchronous, with respect to
	 * MMU operations.
	 */
	const enum kbase_caller_mmu_sync_info mmu_sync_info = CALLER_MMU_ASYNC;

	KBASE_DEBUG_ASSERT(kctx);
	KBASE_DEBUG_ASSERT(flags);
	KBASE_DEBUG_ASSERT(ai);
	KBASE_DEBUG_ASSERT(num_pages);

	/* mask to only allowed flags */
	*flags &= (BASE_MEM_PROT_GPU_RD | BASE_MEM_PROT_GPU_WR |
		   BASE_MEM_COHERENT_SYSTEM | BASE_MEM_COHERENT_LOCAL |
		   BASE_MEM_PROT_CPU_RD | BASE_MEM_COHERENT_SYSTEM_REQUIRED);

	if (!(*flags & (BASE_MEM_PROT_GPU_RD | BASE_MEM_PROT_GPU_WR))) {
		dev_warn(kctx->kbdev->dev,
				"%s called with bad flags (%llx)",
				__func__,
				(unsigned long long)*flags);
		goto bad_flags;
	}
	coherent = (*flags & BASE_MEM_COHERENT_SYSTEM) != 0 ||
			(*flags & BASE_MEM_COHERENT_SYSTEM_REQUIRED) != 0;

	if (!stride)
		goto bad_stride;

	if (!nents)
		goto bad_nents;

	max_stride = div64_u64(U64_MAX, nents);

	if (stride > max_stride)
		goto bad_size;

	if ((nents * stride) > (U64_MAX / PAGE_SIZE))
		/* 64-bit address range is the max */
		goto bad_size;

	/* calculate the number of pages this alias will cover */
	*num_pages = nents * stride;

#if IS_ENABLED(CONFIG_64BIT)
	if (!kbase_ctx_flag(kctx, KCTX_COMPAT)) {
		/* 64-bit tasks must MMAP anyway, but not expose this address to
		 * clients
		 */
		*flags |= BASE_MEM_NEED_MMAP;
		reg = kbase_alloc_free_region(&kctx->reg_rbtree_same, 0,
				*num_pages,
				KBASE_REG_ZONE_SAME_VA);
	} else {
#else
	if (1) {
#endif
		reg = kbase_alloc_free_region(&kctx->reg_rbtree_custom,
				0, *num_pages,
				KBASE_REG_ZONE_CUSTOM_VA);
	}

	if (!reg)
		goto no_reg;

	/* zero-sized page array, as we don't need one/can support one */
	reg->gpu_alloc = kbase_alloc_create(kctx, 0, KBASE_MEM_TYPE_ALIAS,
		BASE_MEM_GROUP_DEFAULT);
	if (IS_ERR_OR_NULL(reg->gpu_alloc))
		goto no_alloc_obj;

	reg->cpu_alloc = kbase_mem_phy_alloc_get(reg->gpu_alloc);

	if (kbase_update_region_flags(kctx, reg, *flags) != 0)
		goto invalid_flags;

	reg->gpu_alloc->imported.alias.nents = nents;
	reg->gpu_alloc->imported.alias.stride = stride;
	reg->gpu_alloc->imported.alias.aliased = vzalloc(sizeof(*reg->gpu_alloc->imported.alias.aliased) * nents);
	if (!reg->gpu_alloc->imported.alias.aliased)
		goto no_aliased_array;

	kbase_gpu_vm_lock(kctx);

	/* validate and add src handles */
	for (i = 0; i < nents; i++) {
		if (ai[i].handle.basep.handle < BASE_MEM_FIRST_FREE_ADDRESS) {
			if (ai[i].handle.basep.handle !=
			    BASEP_MEM_WRITE_ALLOC_PAGES_HANDLE)
				goto bad_handle; /* unsupported magic handle */
			if (!ai[i].length)
				goto bad_handle; /* must be > 0 */
			if (ai[i].length > stride)
				goto bad_handle; /* can't be larger than the
						  * stride
						  */
			reg->gpu_alloc->imported.alias.aliased[i].length = ai[i].length;
		} else {
			struct kbase_va_region *aliasing_reg;
			struct kbase_mem_phy_alloc *alloc;

			aliasing_reg = kbase_region_tracker_find_region_base_address(
				kctx,
				(ai[i].handle.basep.handle >> PAGE_SHIFT) << PAGE_SHIFT);

			/* validate found region */
			if (kbase_is_region_invalid_or_free(aliasing_reg))
				goto bad_handle; /* Not found/already free */
			if (kbase_is_region_shrinkable(aliasing_reg))
				goto bad_handle; /* Ephemeral region */
			if (kbase_va_region_is_no_user_free(kctx, aliasing_reg))
				goto bad_handle; /* JIT regions can't be
						  * aliased. NO_USER_FREE flag
						  * covers the entire lifetime
						  * of JIT regions. The other
						  * types of regions covered
						  * by this flag also shall
						  * not be aliased.
						  */
			if (!(aliasing_reg->flags & KBASE_REG_GPU_CACHED))
				goto bad_handle; /* GPU uncached memory */
			if (!aliasing_reg->gpu_alloc)
				goto bad_handle; /* No alloc */
			if (aliasing_reg->gpu_alloc->type != KBASE_MEM_TYPE_NATIVE)
				goto bad_handle; /* Not a native alloc */
			if (coherent != ((aliasing_reg->flags & KBASE_REG_SHARE_BOTH) != 0))
				goto bad_handle; /* Non-coherent memory cannot
						  * alias coherent memory, and
						  * vice versa.
						  */

			/* check size against stride */
			if (!ai[i].length)
				goto bad_handle; /* must be > 0 */
			if (ai[i].length > stride)
				goto bad_handle; /* can't be larger than the
						  * stride
						  */

			alloc = aliasing_reg->gpu_alloc;

			/* check against the alloc's size */
			if (ai[i].offset > alloc->nents)
				goto bad_handle; /* beyond end */
			if (ai[i].offset + ai[i].length > alloc->nents)
				goto bad_handle; /* beyond end */

			reg->gpu_alloc->imported.alias.aliased[i].alloc = kbase_mem_phy_alloc_get(alloc);
			reg->gpu_alloc->imported.alias.aliased[i].length = ai[i].length;
			reg->gpu_alloc->imported.alias.aliased[i].offset = ai[i].offset;

			/* Ensure the underlying alloc is marked as being
			 * mapped at >1 different GPU VA immediately, even
			 * though mapping might not happen until later.
			 *
			 * Otherwise, we would (incorrectly) allow shrinking of
			 * the source region (aliasing_reg) and so freeing the
			 * physical pages (without freeing the entire alloc)
			 * whilst we still hold an implicit reference on those
			 * physical pages.
			 */
			kbase_mem_phy_alloc_gpu_mapped(alloc);
		}
	}

#if IS_ENABLED(CONFIG_64BIT)
	if (!kbase_ctx_flag(kctx, KCTX_COMPAT)) {
		/* Bind to a cookie */
		if (bitmap_empty(kctx->cookies, BITS_PER_LONG)) {
			dev_err(kctx->kbdev->dev, "No cookies available for allocation!");
			goto no_cookie;
		}
		/* return a cookie */
		gpu_va = find_first_bit(kctx->cookies, BITS_PER_LONG);
		bitmap_clear(kctx->cookies, gpu_va, 1);
		BUG_ON(kctx->pending_regions[gpu_va]);
		kctx->pending_regions[gpu_va] = reg;

		/* relocate to correct base */
		gpu_va += PFN_DOWN(BASE_MEM_COOKIE_BASE);
		gpu_va <<= PAGE_SHIFT;
	} else /* we control the VA */ {
#else
	if (1) {
#endif
		if (kbase_gpu_mmap(kctx, reg, 0, *num_pages, 1,
				   mmu_sync_info) != 0) {
			dev_warn(kctx->kbdev->dev, "Failed to map memory on GPU");
			goto no_mmap;
		}
		/* return real GPU VA */
		gpu_va = reg->start_pfn << PAGE_SHIFT;
	}

	reg->flags &= ~KBASE_REG_FREE;
	reg->flags &= ~KBASE_REG_GROWABLE;

	kbase_gpu_vm_unlock(kctx);

	return gpu_va;

#if IS_ENABLED(CONFIG_64BIT)
no_cookie:
#endif
no_mmap:
bad_handle:
	/* Marking the source allocs as not being mapped on the GPU and putting
	 * them is handled by putting reg's allocs, so no rollback of those
	 * actions is done here.
	 */
	kbase_gpu_vm_unlock(kctx);
no_aliased_array:
invalid_flags:
	kbase_mem_phy_alloc_put(reg->cpu_alloc);
	kbase_mem_phy_alloc_put(reg->gpu_alloc);
no_alloc_obj:
	kfree(reg);
no_reg:
bad_size:
bad_nents:
bad_stride:
bad_flags:
	return 0;
}

int kbase_mem_import(struct kbase_context *kctx, enum base_mem_import_type type,
		void __user *phandle, u32 padding, u64 *gpu_va, u64 *va_pages,
		u64 *flags)
{
	struct kbase_va_region *reg;

	/* Calls to this function are inherently asynchronous, with respect to
	 * MMU operations.
	 */
	const enum kbase_caller_mmu_sync_info mmu_sync_info = CALLER_MMU_ASYNC;

	KBASE_DEBUG_ASSERT(kctx);
	KBASE_DEBUG_ASSERT(gpu_va);
	KBASE_DEBUG_ASSERT(va_pages);
	KBASE_DEBUG_ASSERT(flags);

	if ((!kbase_ctx_flag(kctx, KCTX_COMPAT)) &&
			kbase_ctx_flag(kctx, KCTX_FORCE_SAME_VA))
		*flags |= BASE_MEM_SAME_VA;

	if (!kbase_check_import_flags(*flags)) {
		dev_warn(kctx->kbdev->dev,
				"%s called with bad flags (%llx)",
				__func__,
				(unsigned long long)*flags);
		goto bad_flags;
	}

	if ((*flags & BASE_MEM_UNCACHED_GPU) != 0 &&
			(*flags & BASE_MEM_COHERENT_SYSTEM_REQUIRED) != 0) {
		/* Remove COHERENT_SYSTEM_REQUIRED flag if uncached GPU mapping is requested */
		*flags &= ~BASE_MEM_COHERENT_SYSTEM_REQUIRED;
	}
	if ((*flags & BASE_MEM_COHERENT_SYSTEM_REQUIRED) != 0 &&
			!kbase_device_is_cpu_coherent(kctx->kbdev)) {
		dev_warn(kctx->kbdev->dev,
				"%s call required coherent mem when unavailable",
				__func__);
		goto bad_flags;
	}
	if ((*flags & BASE_MEM_COHERENT_SYSTEM) != 0 &&
			!kbase_device_is_cpu_coherent(kctx->kbdev)) {
		/* Remove COHERENT_SYSTEM flag if coherent mem is unavailable */
		*flags &= ~BASE_MEM_COHERENT_SYSTEM;
	}

	if ((padding != 0) && (type != BASE_MEM_IMPORT_TYPE_UMM)) {
		dev_warn(kctx->kbdev->dev,
				"padding is only supported for UMM");
		goto bad_flags;
	}

	switch (type) {
	case BASE_MEM_IMPORT_TYPE_UMM: {
		int fd;

		if (get_user(fd, (int __user *)phandle))
			reg = NULL;
		else
			reg = kbase_mem_from_umm(kctx, fd, va_pages, flags,
					padding);
	}
	break;
	case BASE_MEM_IMPORT_TYPE_USER_BUFFER: {
		struct base_mem_import_user_buffer user_buffer;
		void __user *uptr;

		if (copy_from_user(&user_buffer, phandle,
				sizeof(user_buffer))) {
			reg = NULL;
		} else {
#if IS_ENABLED(CONFIG_COMPAT)
			if (kbase_ctx_flag(kctx, KCTX_COMPAT))
				uptr = compat_ptr(user_buffer.ptr);
			else
#endif
				uptr = u64_to_user_ptr(user_buffer.ptr);

			reg = kbase_mem_from_user_buffer(kctx,
					(unsigned long)uptr, user_buffer.length,
					va_pages, flags);
		}
		break;
	}
	default: {
		reg = NULL;
		break;
	}
	}

	if (!reg)
		goto no_reg;

	kbase_gpu_vm_lock(kctx);

	/* mmap needed to setup VA? */
	if (*flags & (BASE_MEM_SAME_VA | BASE_MEM_NEED_MMAP)) {
		/* Bind to a cookie */
		if (bitmap_empty(kctx->cookies, BITS_PER_LONG))
			goto no_cookie;
		/* return a cookie */
		*gpu_va = find_first_bit(kctx->cookies, BITS_PER_LONG);
		bitmap_clear(kctx->cookies, *gpu_va, 1);
		BUG_ON(kctx->pending_regions[*gpu_va]);
		kctx->pending_regions[*gpu_va] = reg;

		/* relocate to correct base */
		*gpu_va += PFN_DOWN(BASE_MEM_COOKIE_BASE);
		*gpu_va <<= PAGE_SHIFT;

	} else if (*flags & KBASE_MEM_IMPORT_HAVE_PAGES)  {
		/* we control the VA, mmap now to the GPU */
		if (kbase_gpu_mmap(kctx, reg, 0, *va_pages, 1, mmu_sync_info) !=
		    0)
			goto no_gpu_va;
		/* return real GPU VA */
		*gpu_va = reg->start_pfn << PAGE_SHIFT;
	} else {
		/* we control the VA, but nothing to mmap yet */
		if (kbase_add_va_region(kctx, reg, 0, *va_pages, 1) != 0)
			goto no_gpu_va;
		/* return real GPU VA */
		*gpu_va = reg->start_pfn << PAGE_SHIFT;
	}

	/* clear out private flags */
	*flags &= ((1UL << BASE_MEM_FLAGS_NR_BITS) - 1);

	kbase_gpu_vm_unlock(kctx);

	return 0;

no_gpu_va:
no_cookie:
	kbase_gpu_vm_unlock(kctx);
	kbase_mem_phy_alloc_put(reg->cpu_alloc);
	kbase_mem_phy_alloc_put(reg->gpu_alloc);
	kfree(reg);
no_reg:
bad_flags:
	*gpu_va = 0;
	*va_pages = 0;
	*flags = 0;
	return -ENOMEM;
}

int kbase_mem_grow_gpu_mapping(struct kbase_context *kctx,
			       struct kbase_va_region *reg, u64 new_pages,
			       u64 old_pages,
			       enum kbase_caller_mmu_sync_info mmu_sync_info)
{
	struct tagged_addr *phy_pages;
	u64 delta = new_pages - old_pages;
	int ret = 0;

	lockdep_assert_held(&kctx->reg_lock);

	/* Map the new pages into the GPU */
	phy_pages = kbase_get_gpu_phy_pages(reg);
	ret = kbase_mmu_insert_pages(kctx->kbdev, &kctx->mmu,
				     reg->start_pfn + old_pages,
				     phy_pages + old_pages, delta, reg->flags,
				     kctx->as_nr, reg->gpu_alloc->group_id,
				     mmu_sync_info);

	return ret;
}

void kbase_mem_shrink_cpu_mapping(struct kbase_context *kctx,
		struct kbase_va_region *reg,
		u64 new_pages, u64 old_pages)
{
	u64 gpu_va_start = reg->start_pfn;

	if (new_pages == old_pages)
		/* Nothing to do */
		return;

	unmap_mapping_range(kctx->filp->f_inode->i_mapping,
			(gpu_va_start + new_pages)<<PAGE_SHIFT,
			(old_pages - new_pages)<<PAGE_SHIFT, 1);
}

int kbase_mem_shrink_gpu_mapping(struct kbase_context *const kctx,
				 struct kbase_va_region *const reg, u64 const new_pages,
				 u64 const old_pages)
{
	u64 delta = old_pages - new_pages;
	struct kbase_mem_phy_alloc *alloc = reg->gpu_alloc;
	int ret = 0;

	ret = kbase_mmu_teardown_pages(kctx->kbdev, &kctx->mmu, reg->start_pfn + new_pages,
				       alloc->pages + new_pages, delta, kctx->as_nr);

	return ret;
}

int kbase_mem_commit(struct kbase_context *kctx, u64 gpu_addr, u64 new_pages)
{
	u64 old_pages;
	u64 delta = 0;
	int res = -EINVAL;
	struct kbase_va_region *reg;
	bool read_locked = false;

	/* Calls to this function are inherently asynchronous, with respect to
	 * MMU operations.
	 */
	const enum kbase_caller_mmu_sync_info mmu_sync_info = CALLER_MMU_ASYNC;

	KBASE_DEBUG_ASSERT(kctx);
	KBASE_DEBUG_ASSERT(gpu_addr != 0);

	if (gpu_addr & ~PAGE_MASK) {
		dev_warn(kctx->kbdev->dev, "kbase:mem_commit: gpu_addr: passed parameter is invalid");
		return -EINVAL;
	}

	down_write(kbase_mem_get_process_mmap_lock());
	kbase_gpu_vm_lock(kctx);

	/* Validate the region */
	reg = kbase_region_tracker_find_region_base_address(kctx, gpu_addr);
	if (kbase_is_region_invalid_or_free(reg))
		goto out_unlock;

	KBASE_DEBUG_ASSERT(reg->cpu_alloc);
	KBASE_DEBUG_ASSERT(reg->gpu_alloc);

	if (reg->gpu_alloc->type != KBASE_MEM_TYPE_NATIVE)
		goto out_unlock;

	if (0 == (reg->flags & KBASE_REG_GROWABLE))
		goto out_unlock;

	if (reg->flags & KBASE_REG_ACTIVE_JIT_ALLOC)
		goto out_unlock;

	/* Would overflow the VA region */
	if (new_pages > reg->nr_pages)
		goto out_unlock;

	/* Can't shrink when physical pages are mapped to different GPU
	 * VAs. The code doesn't support looking up:
	 * - all physical pages assigned to different GPU VAs
	 * - CPU mappings for the physical pages at different vm_pgoff
	 *   (==GPU VA) locations.
	 *
	 * Note that for Native allocs mapped at multiple GPU VAs, growth of
	 * such allocs is not a supported use-case.
	 */
	if (atomic_read(&reg->gpu_alloc->gpu_mappings) > 1)
		goto out_unlock;

	if (atomic_read(&reg->cpu_alloc->kernel_mappings) > 0)
		goto out_unlock;

	if (kbase_is_region_shrinkable(reg))
		goto out_unlock;

	if (kbase_va_region_is_no_user_free(kctx, reg))
		goto out_unlock;

#ifdef CONFIG_MALI_MEMORY_FULLY_BACKED
	/* Reject resizing commit size */
	if (reg->flags & KBASE_REG_PF_GROW)
		new_pages = reg->nr_pages;
#endif

	if (new_pages == reg->gpu_alloc->nents) {
		/* no change */
		res = 0;
		goto out_unlock;
	}

	old_pages = kbase_reg_current_backed_size(reg);
	if (new_pages > old_pages) {
		delta = new_pages - old_pages;

		/*
		 * No update to the mm so downgrade the writer lock to a read
		 * lock so other readers aren't blocked after this point.
		 */
		downgrade_write(kbase_mem_get_process_mmap_lock());
		read_locked = true;

		/* Allocate some more pages */
		if (kbase_alloc_phy_pages_helper(reg->cpu_alloc, delta) != 0) {
			res = -ENOMEM;
			goto out_unlock;
		}
		if (reg->cpu_alloc != reg->gpu_alloc) {
			if (kbase_alloc_phy_pages_helper(
					reg->gpu_alloc, delta) != 0) {
				res = -ENOMEM;
				kbase_free_phy_pages_helper(reg->cpu_alloc,
						delta);
				goto out_unlock;
			}
		}

		/* No update required for CPU mappings, that's done on fault. */

		/* Update GPU mapping. */
		res = kbase_mem_grow_gpu_mapping(kctx, reg, new_pages,
						 old_pages, mmu_sync_info);

		/* On error free the new pages */
		if (res) {
			kbase_free_phy_pages_helper(reg->cpu_alloc, delta);
			if (reg->cpu_alloc != reg->gpu_alloc)
				kbase_free_phy_pages_helper(reg->gpu_alloc,
						delta);
			res = -ENOMEM;
			goto out_unlock;
		}
	} else {
		res = kbase_mem_shrink(kctx, reg, new_pages);
		if (res)
			res = -ENOMEM;
	}

out_unlock:
	kbase_gpu_vm_unlock(kctx);
	if (read_locked)
		up_read(kbase_mem_get_process_mmap_lock());
	else
		up_write(kbase_mem_get_process_mmap_lock());

	return res;
}

int kbase_mem_shrink(struct kbase_context *const kctx,
		struct kbase_va_region *const reg, u64 new_pages)
{
	u64 delta, old_pages;
	int err;

	lockdep_assert_held(&kctx->reg_lock);

	if (WARN_ON(!kctx))
		return -EINVAL;

	if (WARN_ON(!reg))
		return -EINVAL;

	old_pages = kbase_reg_current_backed_size(reg);
	if (WARN_ON(old_pages < new_pages))
		return -EINVAL;

	delta = old_pages - new_pages;

	/* Update the GPU mapping */
	err = kbase_mem_shrink_gpu_mapping(kctx, reg,
			new_pages, old_pages);
	if (err >= 0) {
		/* Update all CPU mapping(s) */
		kbase_mem_shrink_cpu_mapping(kctx, reg,
				new_pages, old_pages);

		kbase_free_phy_pages_helper(reg->cpu_alloc, delta);
		if (reg->cpu_alloc != reg->gpu_alloc)
			kbase_free_phy_pages_helper(reg->gpu_alloc, delta);
#ifdef CONFIG_MALI_2MB_ALLOC
		if (kbase_reg_current_backed_size(reg) > new_pages) {
			old_pages = new_pages;
			new_pages = kbase_reg_current_backed_size(reg);

			/* Update GPU mapping. */
			err = kbase_mem_grow_gpu_mapping(kctx, reg,
					new_pages, old_pages, CALLER_MMU_ASYNC);
		}
#else
		WARN_ON(kbase_reg_current_backed_size(reg) != new_pages);
#endif
	}

	return err;
}


static void kbase_cpu_vm_open(struct vm_area_struct *vma)
{
	struct kbase_cpu_mapping *map = vma->vm_private_data;

	KBASE_DEBUG_ASSERT(map);
	KBASE_DEBUG_ASSERT(map->count > 0);
	/* non-atomic as we're under Linux' mm lock */
	map->count++;
}

static void kbase_cpu_vm_close(struct vm_area_struct *vma)
{
	struct kbase_cpu_mapping *map = vma->vm_private_data;

	KBASE_DEBUG_ASSERT(map);
	KBASE_DEBUG_ASSERT(map->count > 0);

	/* non-atomic as we're under Linux' mm lock */
	if (--map->count)
		return;

	KBASE_DEBUG_ASSERT(map->kctx);
	KBASE_DEBUG_ASSERT(map->alloc);

	kbase_gpu_vm_lock(map->kctx);

	if (map->free_on_close) {
		KBASE_DEBUG_ASSERT((map->region->flags & KBASE_REG_ZONE_MASK) ==
				KBASE_REG_ZONE_SAME_VA);
		/* Avoid freeing memory on the process death which results in
		 * GPU Page Fault. Memory will be freed in kbase_destroy_context
		 */
		if (!is_process_exiting(vma))
			kbase_mem_free_region(map->kctx, map->region);
	}

	list_del(&map->mappings_list);

	kbase_va_region_alloc_put(map->kctx, map->region);
	kbase_gpu_vm_unlock(map->kctx);

	kbase_mem_phy_alloc_put(map->alloc);
	kfree(map);
}

static struct kbase_aliased *get_aliased_alloc(struct vm_area_struct *vma,
					struct kbase_va_region *reg,
					pgoff_t *start_off,
					size_t nr_pages)
{
	struct kbase_aliased *aliased =
		reg->cpu_alloc->imported.alias.aliased;

	if (!reg->cpu_alloc->imported.alias.stride ||
			reg->nr_pages < (*start_off + nr_pages)) {
		return NULL;
	}

	while (*start_off >= reg->cpu_alloc->imported.alias.stride) {
		aliased++;
		*start_off -= reg->cpu_alloc->imported.alias.stride;
	}

	if (!aliased->alloc) {
		/* sink page not available for dumping map */
		return NULL;
	}

	if ((*start_off + nr_pages) > aliased->length) {
		/* not fully backed by physical pages */
		return NULL;
	}

	return aliased;
}

#if (KERNEL_VERSION(4, 11, 0) > LINUX_VERSION_CODE)
static vm_fault_t kbase_cpu_vm_fault(struct vm_area_struct *vma,
			struct vm_fault *vmf)
{
#else
static vm_fault_t kbase_cpu_vm_fault(struct vm_fault *vmf)
{
	struct vm_area_struct *vma = vmf->vma;
#endif
	struct kbase_cpu_mapping *map = vma->vm_private_data;
	pgoff_t map_start_pgoff;
	pgoff_t fault_pgoff;
	size_t i;
	pgoff_t addr;
	size_t nents;
	struct tagged_addr *pages;
	vm_fault_t ret = VM_FAULT_SIGBUS;
	struct memory_group_manager_device *mgm_dev;

	KBASE_DEBUG_ASSERT(map);
	KBASE_DEBUG_ASSERT(map->count > 0);
	KBASE_DEBUG_ASSERT(map->kctx);
	KBASE_DEBUG_ASSERT(map->alloc);

	map_start_pgoff = vma->vm_pgoff - map->region->start_pfn;

	kbase_gpu_vm_lock(map->kctx);
	if (unlikely(map->region->cpu_alloc->type == KBASE_MEM_TYPE_ALIAS)) {
		struct kbase_aliased *aliased =
		      get_aliased_alloc(vma, map->region, &map_start_pgoff, 1);

		if (!aliased)
			goto exit;

		nents = aliased->length;
		pages = aliased->alloc->pages + aliased->offset;
	} else  {
		nents = map->alloc->nents;
		pages = map->alloc->pages;
	}

	fault_pgoff = map_start_pgoff + (vmf->pgoff - vma->vm_pgoff);

	if (fault_pgoff >= nents)
		goto exit;

	/* Fault on access to DONT_NEED regions */
	if (map->alloc->reg && (map->alloc->reg->flags & KBASE_REG_DONT_NEED))
		goto exit;

	/* We are inserting all valid pages from the start of CPU mapping and
	 * not from the fault location (the mmap handler was previously doing
	 * the same).
	 */
	i = map_start_pgoff;
	addr = (pgoff_t)(vma->vm_start >> PAGE_SHIFT);
	mgm_dev = map->kctx->kbdev->mgm_dev;
	while (i < nents && (addr < vma->vm_end >> PAGE_SHIFT)) {

		ret = mgm_dev->ops.mgm_vmf_insert_pfn_prot(mgm_dev,
			map->alloc->group_id, vma, addr << PAGE_SHIFT,
			PFN_DOWN(as_phys_addr_t(pages[i])), vma->vm_page_prot);

		if (ret != VM_FAULT_NOPAGE)
			goto exit;

		i++; addr++;
	}

exit:
	kbase_gpu_vm_unlock(map->kctx);
	return ret;
}

const struct vm_operations_struct kbase_vm_ops = {
	.open  = kbase_cpu_vm_open,
	.close = kbase_cpu_vm_close,
<<<<<<< HEAD
	.may_split = kbase_cpu_vm_split,
=======
>>>>>>> db216207
	.fault = kbase_cpu_vm_fault
};

static int kbase_cpu_mmap(struct kbase_context *kctx,
		struct kbase_va_region *reg,
		struct vm_area_struct *vma,
		void *kaddr,
		size_t nr_pages,
		unsigned long aligned_offset,
		int free_on_close)
{
	struct kbase_cpu_mapping *map;
	int err = 0;

	map = kzalloc(sizeof(*map), GFP_KERNEL);

	if (!map) {
		WARN_ON(1);
		err = -ENOMEM;
		goto out;
	}

	/*
	 * VM_DONTCOPY - don't make this mapping available in fork'ed processes
	 * VM_DONTEXPAND - disable mremap on this region
	 * VM_IO - disables paging
	 * VM_DONTDUMP - Don't include in core dumps (3.7 only)
	 * VM_MIXEDMAP - Support mixing struct page*s and raw pfns.
	 *               This is needed to support using the dedicated and
	 *               the OS based memory backends together.
	 */
	/*
	 * This will need updating to propagate coherency flags
	 * See MIDBASE-1057
	 */

	vma->vm_flags |= VM_DONTCOPY | VM_DONTDUMP | VM_DONTEXPAND | VM_IO;
	vma->vm_ops = &kbase_vm_ops;
	vma->vm_private_data = map;

	if (reg->cpu_alloc->type == KBASE_MEM_TYPE_ALIAS && nr_pages) {
		pgoff_t rel_pgoff = vma->vm_pgoff - reg->start_pfn +
					(aligned_offset >> PAGE_SHIFT);
		struct kbase_aliased *aliased =
			get_aliased_alloc(vma, reg, &rel_pgoff, nr_pages);

		if (!aliased) {
			err = -EINVAL;
			kfree(map);
			goto out;
		}
	}

	if (!(reg->flags & KBASE_REG_CPU_CACHED) &&
	    (reg->flags & (KBASE_REG_CPU_WR|KBASE_REG_CPU_RD))) {
		/* We can't map vmalloc'd memory uncached.
		 * Other memory will have been returned from
		 * kbase_mem_pool which would be
		 * suitable for mapping uncached.
		 */
		BUG_ON(kaddr);
		vma->vm_page_prot = pgprot_writecombine(vma->vm_page_prot);
	}

	if (!kaddr) {
		vma->vm_flags |= VM_PFNMAP;
	} else {
		WARN_ON(aligned_offset);
		/* MIXEDMAP so we can vfree the kaddr early and not track it after map time */
		vma->vm_flags |= VM_MIXEDMAP;
		/* vmalloc remaping is easy... */
		err = remap_vmalloc_range(vma, kaddr, 0);
		WARN_ON(err);
	}

	if (err) {
		kfree(map);
		goto out;
	}

	map->region = kbase_va_region_alloc_get(kctx, reg);
	map->free_on_close = free_on_close;
	map->kctx = kctx;
	map->alloc = kbase_mem_phy_alloc_get(reg->cpu_alloc);
	map->count = 1; /* start with one ref */

	if (reg->flags & KBASE_REG_CPU_CACHED)
		map->alloc->properties |= KBASE_MEM_PHY_ALLOC_ACCESSED_CACHED;

	list_add(&map->mappings_list, &map->alloc->mappings);

 out:
	return err;
}

#ifdef CONFIG_MALI_VECTOR_DUMP
static void kbase_free_unused_jit_allocations(struct kbase_context *kctx)
{
	/* Free all cached/unused JIT allocations as their contents are not
	 * really needed for the replay. The GPU writes to them would already
	 * have been captured through the GWT mechanism.
	 * This considerably reduces the size of mmu-snapshot-file and it also
	 * helps avoid segmentation fault issue during vector dumping of
	 * complex contents when the unused JIT allocations are accessed to
	 * dump their contents (as they appear in the page tables snapshot)
	 * but they got freed by the shrinker under low memory scenarios
	 * (which do occur with complex contents).
	 */
	while (kbase_jit_evict(kctx))
		;
}

static int kbase_mmu_dump_mmap(struct kbase_context *kctx,
			struct vm_area_struct *vma,
			struct kbase_va_region **const reg,
			void **const kmap_addr)
{
	struct kbase_va_region *new_reg;
	void *kaddr;
	u32 nr_pages;
	size_t size;
	int err = 0;

	dev_dbg(kctx->kbdev->dev, "%s\n", __func__);
	size = (vma->vm_end - vma->vm_start);
	nr_pages = size >> PAGE_SHIFT;

	kbase_free_unused_jit_allocations(kctx);

	kaddr = kbase_mmu_dump(kctx, nr_pages);

	if (!kaddr) {
		err = -ENOMEM;
		goto out;
	}

	new_reg = kbase_alloc_free_region(&kctx->reg_rbtree_same, 0, nr_pages,
			KBASE_REG_ZONE_SAME_VA);
	if (!new_reg) {
		err = -ENOMEM;
		WARN_ON(1);
		goto out;
	}

	new_reg->cpu_alloc = kbase_alloc_create(kctx, 0, KBASE_MEM_TYPE_RAW,
		BASE_MEM_GROUP_DEFAULT);
	if (IS_ERR_OR_NULL(new_reg->cpu_alloc)) {
		err = -ENOMEM;
		new_reg->cpu_alloc = NULL;
		WARN_ON(1);
		goto out_no_alloc;
	}

	new_reg->gpu_alloc = kbase_mem_phy_alloc_get(new_reg->cpu_alloc);

	new_reg->flags &= ~KBASE_REG_FREE;
	new_reg->flags |= KBASE_REG_CPU_CACHED;
	if (kbase_add_va_region(kctx, new_reg, vma->vm_start, nr_pages, 1) != 0) {
		err = -ENOMEM;
		WARN_ON(1);
		goto out_va_region;
	}

	*kmap_addr = kaddr;
	*reg = new_reg;

	dev_dbg(kctx->kbdev->dev, "%s done\n", __func__);
	return 0;

out_no_alloc:
out_va_region:
	kbase_free_alloced_region(new_reg);
out:
	return err;
}
#endif

void kbase_os_mem_map_lock(struct kbase_context *kctx)
{
	(void)kctx;
	down_read(kbase_mem_get_process_mmap_lock());
}

void kbase_os_mem_map_unlock(struct kbase_context *kctx)
{
	(void)kctx;
	up_read(kbase_mem_get_process_mmap_lock());
}

static int kbasep_reg_mmap(struct kbase_context *kctx,
			   struct vm_area_struct *vma,
			   struct kbase_va_region **regm,
			   size_t *nr_pages, size_t *aligned_offset)

{
	int cookie = vma->vm_pgoff - PFN_DOWN(BASE_MEM_COOKIE_BASE);
	struct kbase_va_region *reg;
	int err = 0;

	/* Calls to this function are inherently asynchronous, with respect to
	 * MMU operations.
	 */
	const enum kbase_caller_mmu_sync_info mmu_sync_info = CALLER_MMU_ASYNC;

	*aligned_offset = 0;

	dev_dbg(kctx->kbdev->dev, "%s\n", __func__);

	/* SAME_VA stuff, fetch the right region */
	reg = kctx->pending_regions[cookie];
	if (!reg) {
		err = -ENOMEM;
		goto out;
	}

	if ((reg->flags & KBASE_REG_GPU_NX) && (reg->nr_pages != *nr_pages)) {
		/* incorrect mmap size */
		/* leave the cookie for a potential later
		 * mapping, or to be reclaimed later when the
		 * context is freed
		 */
		err = -ENOMEM;
		goto out;
	}

	if ((vma->vm_flags & VM_READ && !(reg->flags & KBASE_REG_CPU_RD)) ||
	    (vma->vm_flags & VM_WRITE && !(reg->flags & KBASE_REG_CPU_WR))) {
		/* VM flags inconsistent with region flags */
		err = -EPERM;
		dev_err(kctx->kbdev->dev, "%s:%d inconsistent VM flags\n",
							__FILE__, __LINE__);
		goto out;
	}

	/* adjust down nr_pages to what we have physically */
	*nr_pages = kbase_reg_current_backed_size(reg);

	if (kbase_gpu_mmap(kctx, reg, vma->vm_start + *aligned_offset,
			   reg->nr_pages, 1, mmu_sync_info) != 0) {
		dev_err(kctx->kbdev->dev, "%s:%d\n", __FILE__, __LINE__);
		/* Unable to map in GPU space. */
		WARN_ON_ONCE(1);
		err = -ENOMEM;
		goto out;
	}
	/* no need for the cookie anymore */
	kctx->pending_regions[cookie] = NULL;
	bitmap_set(kctx->cookies, cookie, 1);

#if MALI_USE_CSF
	if (reg->flags & KBASE_REG_CSF_EVENT)
		kbase_link_event_mem_page(kctx, reg);
#endif

	/*
	 * Overwrite the offset with the region start_pfn, so we effectively
	 * map from offset 0 in the region. However subtract the aligned
	 * offset so that when user space trims the mapping the beginning of
	 * the trimmed VMA has the correct vm_pgoff;
	 */
	vma->vm_pgoff = reg->start_pfn - ((*aligned_offset)>>PAGE_SHIFT);
out:
	*regm = reg;
	dev_dbg(kctx->kbdev->dev, "%s done\n", __func__);

	return err;
}

int kbase_context_mmap(struct kbase_context *const kctx,
	struct vm_area_struct *const vma)
{
	struct kbase_va_region *reg = NULL;
	void *kaddr = NULL;
	size_t nr_pages = vma_pages(vma);
	int err = 0;
	int free_on_close = 0;
	struct device *dev = kctx->kbdev->dev;
	size_t aligned_offset = 0;

	dev_dbg(dev, "kbase_mmap\n");

	if (!(vma->vm_flags & VM_READ))
		vma->vm_flags &= ~VM_MAYREAD;
	if (!(vma->vm_flags & VM_WRITE))
		vma->vm_flags &= ~VM_MAYWRITE;

	if (nr_pages == 0) {
		err = -EINVAL;
		goto out;
	}

	if (!(vma->vm_flags & VM_SHARED)) {
		err = -EINVAL;
		goto out;
	}

	kbase_gpu_vm_lock(kctx);

	if (vma->vm_pgoff == PFN_DOWN(BASE_MEM_MAP_TRACKING_HANDLE)) {
		/* The non-mapped tracking helper page */
		err = kbase_tracking_page_setup(kctx, vma);
		goto out_unlock;
	}

	if (!kbase_mem_allow_alloc(kctx)) {
		err = -EINVAL;
		goto out_unlock;
	}

	switch (vma->vm_pgoff) {
	case PFN_DOWN(BASEP_MEM_INVALID_HANDLE):
	case PFN_DOWN(BASEP_MEM_WRITE_ALLOC_PAGES_HANDLE):
		/* Illegal handle for direct map */
		err = -EINVAL;
		goto out_unlock;
	case PFN_DOWN(BASE_MEM_MMU_DUMP_HANDLE):
#if defined(CONFIG_MALI_VECTOR_DUMP)
		/* MMU dump */
		err = kbase_mmu_dump_mmap(kctx, vma, &reg, &kaddr);
		if (err != 0)
			goto out_unlock;
		/* free the region on munmap */
		free_on_close = 1;
		break;
#else
		/* Illegal handle for direct map */
		err = -EINVAL;
		goto out_unlock;
#endif /* defined(CONFIG_MALI_VECTOR_DUMP) */
#if MALI_USE_CSF
	case PFN_DOWN(BASEP_MEM_CSF_USER_REG_PAGE_HANDLE):
		kbase_gpu_vm_unlock(kctx);
		err = kbase_csf_cpu_mmap_user_reg_page(kctx, vma);
		goto out;
	case PFN_DOWN(BASEP_MEM_CSF_USER_IO_PAGES_HANDLE) ...
	     PFN_DOWN(BASE_MEM_COOKIE_BASE) - 1: {
		kbase_gpu_vm_unlock(kctx);
		rt_mutex_lock(&kctx->csf.lock);
		err = kbase_csf_cpu_mmap_user_io_pages(kctx, vma);
		rt_mutex_unlock(&kctx->csf.lock);
		goto out;
	}
#endif
	case PFN_DOWN(BASE_MEM_COOKIE_BASE) ...
	     PFN_DOWN(BASE_MEM_FIRST_FREE_ADDRESS) - 1: {
		err = kbasep_reg_mmap(kctx, vma, &reg, &nr_pages,
							&aligned_offset);
		if (err != 0)
			goto out_unlock;
		/* free the region on munmap */
		free_on_close = 1;
		break;
	}
	default: {
		reg = kbase_region_tracker_find_region_enclosing_address(kctx,
					(u64)vma->vm_pgoff << PAGE_SHIFT);

		if (!kbase_is_region_invalid_or_free(reg)) {
			/* will this mapping overflow the size of the region? */
			if (nr_pages > (reg->nr_pages -
					(vma->vm_pgoff - reg->start_pfn))) {
				err = -ENOMEM;
				goto out_unlock;
			}

			if ((vma->vm_flags & VM_READ &&
					!(reg->flags & KBASE_REG_CPU_RD)) ||
					(vma->vm_flags & VM_WRITE &&
					!(reg->flags & KBASE_REG_CPU_WR))) {
				/* VM flags inconsistent with region flags */
				err = -EPERM;
				dev_err(dev, "%s:%d inconsistent VM flags\n",
					__FILE__, __LINE__);
				goto out_unlock;
			}

			if (KBASE_MEM_TYPE_IMPORTED_UMM ==
							reg->cpu_alloc->type) {
				if (0 != (vma->vm_pgoff - reg->start_pfn)) {
					err = -EINVAL;
					dev_warn(dev, "%s:%d attempt to do a partial map in a dma_buf: non-zero offset to dma_buf mapping!\n",
						__FILE__, __LINE__);
					goto out_unlock;
				}
				err = dma_buf_mmap(
					reg->cpu_alloc->imported.umm.dma_buf,
					vma, vma->vm_pgoff - reg->start_pfn);
				goto out_unlock;
			}

			if (reg->cpu_alloc->type == KBASE_MEM_TYPE_ALIAS) {
				/* initial params check for aliased dumping map */
				if (nr_pages > reg->gpu_alloc->imported.alias.stride ||
					!reg->gpu_alloc->imported.alias.stride ||
					!nr_pages) {
					err = -EINVAL;
					dev_warn(dev, "mmap aliased: invalid params!\n");
					goto out_unlock;
				}
			} else if (reg->cpu_alloc->nents <
					(vma->vm_pgoff - reg->start_pfn + nr_pages)) {
				/* limit what we map to the amount currently backed */
				if ((vma->vm_pgoff - reg->start_pfn) >= reg->cpu_alloc->nents)
					nr_pages = 0;
				else
					nr_pages = reg->cpu_alloc->nents - (vma->vm_pgoff - reg->start_pfn);
			}
		} else {
			err = -ENOMEM;
			goto out_unlock;
		}
	} /* default */
	} /* switch */

	err = kbase_cpu_mmap(kctx, reg, vma, kaddr, nr_pages, aligned_offset,
			free_on_close);
#if defined(CONFIG_MALI_VECTOR_DUMP)
	if (vma->vm_pgoff == PFN_DOWN(BASE_MEM_MMU_DUMP_HANDLE)) {
		/* MMU dump - userspace should now have a reference on
		 * the pages, so we can now free the kernel mapping
		 */
		vfree(kaddr);
		/* CPU mapping of GPU allocations have GPU VA as the vm_pgoff
		 * and that is used to shrink the mapping when the commit size
		 * is reduced. So vm_pgoff for CPU mapping created to get the
		 * snapshot of GPU page tables shall not match with any GPU VA.
		 * That can be ensured by setting vm_pgoff as vma->vm_start
		 * because,
		 * - GPU VA of any SAME_VA allocation cannot match with
		 *   vma->vm_start, as CPU VAs are unique.
		 * - GPU VA of CUSTOM_VA allocations are outside the CPU
		 *   virtual address space.
		 */
		vma->vm_pgoff = PFN_DOWN(vma->vm_start);
	}
#endif /* defined(CONFIG_MALI_VECTOR_DUMP) */
out_unlock:
	kbase_gpu_vm_unlock(kctx);
out:
	if (err)
		dev_err(dev, "mmap failed %d\n", err);

	return err;
}

KBASE_EXPORT_TEST_API(kbase_context_mmap);

void kbase_sync_mem_regions(struct kbase_context *kctx,
		struct kbase_vmap_struct *map, enum kbase_sync_type dest)
{
	size_t i;
	off_t const offset = map->offset_in_page;
	size_t const page_count = PFN_UP(offset + map->size);

	/* Sync first page */
	size_t sz = MIN(((size_t) PAGE_SIZE - offset), map->size);
	struct tagged_addr cpu_pa = map->cpu_pages[0];
	struct tagged_addr gpu_pa = map->gpu_pages[0];

	kbase_sync_single(kctx, cpu_pa, gpu_pa, offset, sz, dest);

	/* Sync middle pages (if any) */
	for (i = 1; page_count > 2 && i < page_count - 1; i++) {
		cpu_pa = map->cpu_pages[i];
		gpu_pa = map->gpu_pages[i];
		kbase_sync_single(kctx, cpu_pa, gpu_pa, 0, PAGE_SIZE, dest);
	}

	/* Sync last page (if any) */
	if (page_count > 1) {
		cpu_pa = map->cpu_pages[page_count - 1];
		gpu_pa = map->gpu_pages[page_count - 1];
		sz = ((offset + map->size - 1) & ~PAGE_MASK) + 1;
		kbase_sync_single(kctx, cpu_pa, gpu_pa, 0, sz, dest);
	}
}

static int kbase_vmap_phy_pages(struct kbase_context *kctx, struct kbase_va_region *reg,
				u64 offset_bytes, size_t size, struct kbase_vmap_struct *map,
				kbase_vmap_flag vmap_flags)
{
	unsigned long page_index;
	unsigned int offset_in_page = offset_bytes & ~PAGE_MASK;
	size_t page_count = PFN_UP(offset_in_page + size);
	struct tagged_addr *page_array;
	struct page **pages;
	void *cpu_addr = NULL;
	pgprot_t prot;
	size_t i;

	if (WARN_ON(vmap_flags & ~KBASE_VMAP_INPUT_FLAGS))
		return -EINVAL;

	if (WARN_ON(kbase_is_region_invalid_or_free(reg)))
		return -EINVAL;

	if (!size || !map || !reg->cpu_alloc || !reg->gpu_alloc)
		return -EINVAL;

	/* check if page_count calculation will wrap */
	if (size > ((size_t)-1 / PAGE_SIZE))
		return -EINVAL;

	page_index = offset_bytes >> PAGE_SHIFT;

	/* check if page_index + page_count will wrap */
	if (-1UL - page_count < page_index)
		return -EINVAL;

	if (page_index + page_count > kbase_reg_current_backed_size(reg))
		return -ENOMEM;

	if ((vmap_flags & KBASE_VMAP_FLAG_PERMANENT_MAP_ACCOUNTING) &&
	    (page_count > (KBASE_PERMANENTLY_MAPPED_MEM_LIMIT_PAGES -
			   atomic_read(&kctx->permanent_mapped_pages)))) {
		dev_warn(
			kctx->kbdev->dev,
			"Request for %llu more pages mem needing a permanent mapping would breach limit %lu, currently at %d pages",
			(u64)page_count, KBASE_PERMANENTLY_MAPPED_MEM_LIMIT_PAGES,
			atomic_read(&kctx->permanent_mapped_pages));
		return -ENOMEM;
	}

	if (reg->flags & KBASE_REG_DONT_NEED)
		return -EINVAL;

	prot = PAGE_KERNEL;
	if (!(reg->flags & KBASE_REG_CPU_CACHED)) {
		/* Map uncached */
		prot = pgprot_writecombine(prot);
	}

	page_array = kbase_get_cpu_phy_pages(reg);
	if (!page_array)
		return -ENOMEM;

	pages = kmalloc_array(page_count, sizeof(struct page *), GFP_KERNEL);
	if (!pages)
		return -ENOMEM;

	for (i = 0; i < page_count; i++)
		pages[i] = as_page(page_array[page_index + i]);

	/* Note: enforcing a RO prot_request onto prot is not done, since:
	 * - CPU-arch-specific integration required
	 * - kbase_vmap() requires no access checks to be made/enforced
	 */
	cpu_addr = vmap(pages, page_count, VM_MAP, prot);

	kfree(pages);

	if (!cpu_addr)
		return -ENOMEM;

	map->offset_in_page = offset_in_page;
	map->cpu_alloc = reg->cpu_alloc;
	map->cpu_pages = &kbase_get_cpu_phy_pages(reg)[page_index];
	map->gpu_alloc = reg->gpu_alloc;
	map->gpu_pages = &kbase_get_gpu_phy_pages(reg)[page_index];
	map->addr = (void *)((uintptr_t)cpu_addr + offset_in_page);
	map->size = size;
	map->flags = vmap_flags;
	if ((reg->flags & KBASE_REG_CPU_CACHED) && !kbase_mem_is_imported(map->gpu_alloc->type))
		map->flags |= KBASE_VMAP_FLAG_SYNC_NEEDED;

	if (map->flags & KBASE_VMAP_FLAG_SYNC_NEEDED)
		kbase_sync_mem_regions(kctx, map, KBASE_SYNC_TO_CPU);

	if (vmap_flags & KBASE_VMAP_FLAG_PERMANENT_MAP_ACCOUNTING)
		atomic_add(page_count, &kctx->permanent_mapped_pages);

	kbase_mem_phy_alloc_kernel_mapped(reg->cpu_alloc);
	return 0;
}

void *kbase_vmap_reg(struct kbase_context *kctx, struct kbase_va_region *reg, u64 gpu_addr,
		     size_t size, unsigned long prot_request, struct kbase_vmap_struct *map,
		     kbase_vmap_flag vmap_flags)
{
	u64 offset_bytes;
	struct kbase_mem_phy_alloc *cpu_alloc;
	struct kbase_mem_phy_alloc *gpu_alloc;
	int err;

	lockdep_assert_held(&kctx->reg_lock);

	if (WARN_ON(kbase_is_region_invalid_or_free(reg)))
		return NULL;

	/* check access permissions can be satisfied
	 * Intended only for checking KBASE_REG_{CPU,GPU}_{RD,WR}
	 */
	if ((reg->flags & prot_request) != prot_request)
		return NULL;

	offset_bytes = gpu_addr - (reg->start_pfn << PAGE_SHIFT);
	cpu_alloc = kbase_mem_phy_alloc_get(reg->cpu_alloc);
	gpu_alloc = kbase_mem_phy_alloc_get(reg->gpu_alloc);

	err = kbase_vmap_phy_pages(kctx, reg, offset_bytes, size, map, vmap_flags);
	if (err < 0)
		goto fail_vmap_phy_pages;

	return map->addr;

fail_vmap_phy_pages:
	kbase_mem_phy_alloc_put(cpu_alloc);
	kbase_mem_phy_alloc_put(gpu_alloc);
	return NULL;
}

void *kbase_vmap_prot(struct kbase_context *kctx, u64 gpu_addr, size_t size,
		      unsigned long prot_request, struct kbase_vmap_struct *map)
{
	struct kbase_va_region *reg;
	void *addr = NULL;

	kbase_gpu_vm_lock(kctx);

	reg = kbase_region_tracker_find_region_enclosing_address(kctx, gpu_addr);
	if (kbase_is_region_invalid_or_free(reg))
		goto out_unlock;

	if (reg->gpu_alloc->type != KBASE_MEM_TYPE_NATIVE)
		goto out_unlock;

	addr = kbase_vmap_reg(kctx, reg, gpu_addr, size, prot_request, map, 0u);

out_unlock:
	kbase_gpu_vm_unlock(kctx);
	return addr;
}

void *kbase_vmap(struct kbase_context *kctx, u64 gpu_addr, size_t size,
		struct kbase_vmap_struct *map)
{
	/* 0 is specified for prot_request to indicate no access checks should
	 * be made.
	 *
	 * As mentioned in kbase_vmap_prot() this means that a kernel-side
	 * CPU-RO mapping is not enforced to allow this to work
	 */
	return kbase_vmap_prot(kctx, gpu_addr, size, 0u, map);
}
KBASE_EXPORT_TEST_API(kbase_vmap);

static void kbase_vunmap_phy_pages(struct kbase_context *kctx,
		struct kbase_vmap_struct *map)
{
	void *addr = (void *)((uintptr_t)map->addr & PAGE_MASK);

	vunmap(addr);

	if (map->flags & KBASE_VMAP_FLAG_SYNC_NEEDED)
		kbase_sync_mem_regions(kctx, map, KBASE_SYNC_TO_DEVICE);
	if (map->flags & KBASE_VMAP_FLAG_PERMANENT_MAP_ACCOUNTING) {
		size_t page_count = PFN_UP(map->offset_in_page + map->size);

		WARN_ON(page_count > atomic_read(&kctx->permanent_mapped_pages));
		atomic_sub(page_count, &kctx->permanent_mapped_pages);
	}

	kbase_mem_phy_alloc_kernel_unmapped(map->cpu_alloc);

	map->offset_in_page = 0;
	map->cpu_pages = NULL;
	map->gpu_pages = NULL;
	map->addr = NULL;
	map->size = 0;
	map->flags = 0;
}

void kbase_vunmap(struct kbase_context *kctx, struct kbase_vmap_struct *map)
{
	kbase_vunmap_phy_pages(kctx, map);
	map->cpu_alloc = kbase_mem_phy_alloc_put(map->cpu_alloc);
	map->gpu_alloc = kbase_mem_phy_alloc_put(map->gpu_alloc);
}
KBASE_EXPORT_TEST_API(kbase_vunmap);

static void kbasep_add_mm_counter(struct mm_struct *mm, int member, long value)
{
#if (KERNEL_VERSION(4, 19, 0) <= LINUX_VERSION_CODE)
	/* To avoid the build breakage due to an unexported kernel symbol
	 * 'mm_trace_rss_stat' from later kernels, i.e. from V4.19.0 onwards,
	 * we inline here the equivalent of 'add_mm_counter()' from linux
	 * kernel V5.4.0~8.
	 */
	atomic_long_add(value, &mm->rss_stat.count[member]);
#else
	add_mm_counter(mm, member, value);
#endif
}

void kbasep_os_process_page_usage_update(struct kbase_context *kctx, int pages)
{
	struct mm_struct *mm;

	rcu_read_lock();
	mm = rcu_dereference(kctx->process_mm);
	if (mm) {
		atomic_add(pages, &kctx->nonmapped_pages);
#ifdef SPLIT_RSS_COUNTING
		kbasep_add_mm_counter(mm, MM_FILEPAGES, pages);
#else
		spin_lock(&mm->page_table_lock);
		kbasep_add_mm_counter(mm, MM_FILEPAGES, pages);
		spin_unlock(&mm->page_table_lock);
#endif
	}
	rcu_read_unlock();
}

static void kbasep_os_process_page_usage_drain(struct kbase_context *kctx)
{
	int pages;
	struct mm_struct *mm;

	spin_lock(&kctx->mm_update_lock);
	mm = rcu_dereference_protected(kctx->process_mm, lockdep_is_held(&kctx->mm_update_lock));
	if (!mm) {
		spin_unlock(&kctx->mm_update_lock);
		return;
	}

	rcu_assign_pointer(kctx->process_mm, NULL);
	spin_unlock(&kctx->mm_update_lock);
	synchronize_rcu();

	pages = atomic_xchg(&kctx->nonmapped_pages, 0);
#ifdef SPLIT_RSS_COUNTING
	kbasep_add_mm_counter(mm, MM_FILEPAGES, -pages);
#else
	spin_lock(&mm->page_table_lock);
	kbasep_add_mm_counter(mm, MM_FILEPAGES, -pages);
	spin_unlock(&mm->page_table_lock);
#endif
}

static void kbase_special_vm_close(struct vm_area_struct *vma)
{
	struct kbase_context *kctx;

	kctx = vma->vm_private_data;
	kbasep_os_process_page_usage_drain(kctx);
}

static const struct vm_operations_struct kbase_vm_special_ops = {
	.close = kbase_special_vm_close,
};

static int kbase_tracking_page_setup(struct kbase_context *kctx, struct vm_area_struct *vma)
{
	/* check that this is the only tracking page */
	spin_lock(&kctx->mm_update_lock);
	if (rcu_dereference_protected(kctx->process_mm, lockdep_is_held(&kctx->mm_update_lock))) {
		spin_unlock(&kctx->mm_update_lock);
		return -EFAULT;
	}

	rcu_assign_pointer(kctx->process_mm, current->mm);

	spin_unlock(&kctx->mm_update_lock);

	/* no real access */
	vma->vm_flags &= ~(VM_READ | VM_MAYREAD | VM_WRITE | VM_MAYWRITE | VM_EXEC | VM_MAYEXEC);
	vma->vm_flags |= VM_DONTCOPY | VM_DONTEXPAND | VM_DONTDUMP | VM_IO;
	vma->vm_ops = &kbase_vm_special_ops;
	vma->vm_private_data = kctx;

	return 0;
}

#if MALI_USE_CSF
static unsigned long get_queue_doorbell_pfn(struct kbase_device *kbdev,
				struct kbase_queue *queue)
{
	lockdep_assert_held(&kbdev->csf.reg_lock);

	/* Return the real Hw doorbell page if queue has been
	 * assigned one, otherwise a dummy page. Always return the
	 * dummy page in no mali builds.
	 */
#if IS_ENABLED(CONFIG_MALI_NO_MALI)
	return PFN_DOWN(as_phys_addr_t(kbdev->csf.dummy_db_page));
#else
	if (queue->doorbell_nr == KBASEP_USER_DB_NR_INVALID)
		return PFN_DOWN(as_phys_addr_t(kbdev->csf.dummy_db_page));
#endif
	return (PFN_DOWN(kbdev->reg_start + CSF_HW_DOORBELL_PAGE_OFFSET +
			 (u64)queue->doorbell_nr * CSF_HW_DOORBELL_PAGE_SIZE));
}

static int
#if (KERNEL_VERSION(5, 13, 0) <= LINUX_VERSION_CODE || \
	KERNEL_VERSION(5, 11, 0) > LINUX_VERSION_CODE)
kbase_csf_user_io_pages_vm_mremap(struct vm_area_struct *vma)
#else
kbase_csf_user_io_pages_vm_mremap(struct vm_area_struct *vma, unsigned long flags)
#endif
{
	pr_debug("Unexpected call to mremap method for User IO pages mapping vma\n");
	return -EINVAL;
}

static int kbase_csf_user_io_pages_vm_split(struct vm_area_struct *vma, unsigned long addr)
{
	pr_debug("Unexpected call to split method for User IO pages mapping vma\n");
	return -EINVAL;
}

static void kbase_csf_user_io_pages_vm_open(struct vm_area_struct *vma)
{
	pr_debug("Unexpected call to the open method for User IO pages mapping vma\n");
	vma->vm_private_data = NULL;
}

static void kbase_csf_user_io_pages_vm_close(struct vm_area_struct *vma)
{
	struct kbase_queue *queue = vma->vm_private_data;
	struct kbase_context *kctx;
	struct kbase_device *kbdev;
	int err;
	bool reset_prevented = false;

	if (!queue) {
		pr_debug("Close method called for the new User IO pages mapping vma\n");
		return;
	}

	kctx = queue->kctx;
	kbdev = kctx->kbdev;

	err = kbase_reset_gpu_prevent_and_wait(kbdev);
	if (err)
		dev_warn(
			kbdev->dev,
			"Unsuccessful GPU reset detected when unbinding queue (csi_index=%d), attempting to unbind regardless",
			queue->csi_index);
	else
		reset_prevented = true;

	rt_mutex_lock(&kctx->csf.lock);
	kbase_csf_queue_unbind(queue, is_process_exiting(vma));
	rt_mutex_unlock(&kctx->csf.lock);

	if (reset_prevented)
		kbase_reset_gpu_allow(kbdev);

	/* Now as the vma is closed, drop the reference on mali device file */
	fput(kctx->filp);
}

#if (KERNEL_VERSION(4, 11, 0) > LINUX_VERSION_CODE)
static vm_fault_t kbase_csf_user_io_pages_vm_fault(struct vm_area_struct *vma,
			struct vm_fault *vmf)
{
#else
static vm_fault_t kbase_csf_user_io_pages_vm_fault(struct vm_fault *vmf)
{
	struct vm_area_struct *vma = vmf->vma;
#endif
	struct kbase_queue *queue = vma->vm_private_data;
	unsigned long doorbell_cpu_addr, input_cpu_addr, output_cpu_addr;
	unsigned long doorbell_page_pfn, input_page_pfn, output_page_pfn;
	pgprot_t doorbell_pgprot, input_page_pgprot, output_page_pgprot;
	size_t nr_pages = PFN_DOWN(vma->vm_end - vma->vm_start);
	vm_fault_t ret;
	struct kbase_device *kbdev;
	struct memory_group_manager_device *mgm_dev;

	/* Few sanity checks up front */
	if (!queue || (nr_pages != BASEP_QUEUE_NR_MMAP_USER_PAGES) ||
	    (vma->vm_pgoff != queue->db_file_offset)) {
		pr_warn("Unexpected CPU page fault on User IO pages mapping for process %s tgid %d pid %d\n",
			current->comm, current->tgid, current->pid);
		return VM_FAULT_SIGBUS;
	}

	kbdev = queue->kctx->kbdev;
	mgm_dev = kbdev->mgm_dev;

	mutex_lock(&kbdev->csf.reg_lock);

	/* Always map the doorbell page as uncached */
	doorbell_pgprot = pgprot_device(vma->vm_page_prot);

	if (kbdev->system_coherency == COHERENCY_NONE) {
		input_page_pgprot = pgprot_writecombine(vma->vm_page_prot);
		output_page_pgprot = pgprot_writecombine(vma->vm_page_prot);
	} else {
		input_page_pgprot = vma->vm_page_prot;
		output_page_pgprot = vma->vm_page_prot;
	}

	doorbell_cpu_addr = vma->vm_start;

#if KERNEL_VERSION(4, 10, 0) > LINUX_VERSION_CODE
	if ((unsigned long)vmf->virtual_address == doorbell_cpu_addr) {
#else
	if (vmf->address == doorbell_cpu_addr) {
#endif
		doorbell_page_pfn = get_queue_doorbell_pfn(kbdev, queue);
		ret = mgm_dev->ops.mgm_vmf_insert_pfn_prot(mgm_dev,
			KBASE_MEM_GROUP_CSF_IO, vma, doorbell_cpu_addr,
			doorbell_page_pfn, doorbell_pgprot);
	} else {
		/* Map the Input page */
		input_cpu_addr = doorbell_cpu_addr + PAGE_SIZE;
		input_page_pfn = PFN_DOWN(as_phys_addr_t(queue->phys[0]));
		ret = mgm_dev->ops.mgm_vmf_insert_pfn_prot(mgm_dev,
			KBASE_MEM_GROUP_CSF_IO, vma, input_cpu_addr,
			input_page_pfn,	input_page_pgprot);
		if (ret != VM_FAULT_NOPAGE)
			goto exit;

		/* Map the Output page */
		output_cpu_addr = input_cpu_addr + PAGE_SIZE;
		output_page_pfn = PFN_DOWN(as_phys_addr_t(queue->phys[1]));
		ret = mgm_dev->ops.mgm_vmf_insert_pfn_prot(mgm_dev,
			KBASE_MEM_GROUP_CSF_IO, vma, output_cpu_addr,
			output_page_pfn, output_page_pgprot);
	}

exit:
	mutex_unlock(&kbdev->csf.reg_lock);
	return ret;
}

static const struct vm_operations_struct kbase_csf_user_io_pages_vm_ops = {
	.open = kbase_csf_user_io_pages_vm_open,
	.close = kbase_csf_user_io_pages_vm_close,
#if KERNEL_VERSION(5, 11, 0) <= LINUX_VERSION_CODE
	.may_split = kbase_csf_user_io_pages_vm_split,
#else
	.split = kbase_csf_user_io_pages_vm_split,
#endif
	.mremap = kbase_csf_user_io_pages_vm_mremap,
	.fault = kbase_csf_user_io_pages_vm_fault
};

/* Program the client process's page table entries to map the pair of
 * input/output pages & Hw doorbell page. The caller should have validated that
 * vma->vm_pgoff maps to the range of csf cookies.
 */
static int kbase_csf_cpu_mmap_user_io_pages(struct kbase_context *kctx,
					 struct vm_area_struct *vma)
{
	unsigned long cookie =
		vma->vm_pgoff - PFN_DOWN(BASEP_MEM_CSF_USER_IO_PAGES_HANDLE);
	size_t nr_pages = vma_pages(vma);
	struct kbase_queue *queue;
	int err = 0;

	lockdep_assert_held(&kctx->csf.lock);

	queue = kctx->csf.user_pages_info[cookie];

	/* Looks like the bind has been aborted */
	if (!queue)
		return -EINVAL;

	if (WARN_ON(test_bit(cookie, kctx->csf.cookies)))
		return -EINVAL;

	/* no need for the cookie anymore */
	kctx->csf.user_pages_info[cookie] = NULL;
	bitmap_set(kctx->csf.cookies, cookie, 1);

	/* Reset the handle to avoid (re)freeing the cookie (which can
	 * now get re-assigned) on unbind.
	 */
	queue->handle = BASEP_MEM_INVALID_HANDLE;

	if (nr_pages != BASEP_QUEUE_NR_MMAP_USER_PAGES) {
		err = -EINVAL;
		goto map_failed;
	}

	err = kbase_csf_alloc_command_stream_user_pages(kctx, queue);
	if (err)
		goto map_failed;

	vma->vm_flags |= VM_DONTCOPY | VM_DONTDUMP | VM_DONTEXPAND | VM_IO;
	/* TODO use VM_MIXEDMAP, since it is more appropriate as both types of
	 * memory with and without "struct page" backing are being inserted here.
	 * Hw Doorbell pages comes from the device register area so kernel does
	 * not use "struct page" for them.
	 */
	vma->vm_flags |= VM_PFNMAP;

	vma->vm_ops = &kbase_csf_user_io_pages_vm_ops;
	vma->vm_private_data = queue;

	/* Make vma point to the special internal file, but don't drop the
	 * reference on mali device file (that would be done later when the
	 * vma is closed).
	 */
	vma->vm_file = kctx->kbdev->csf.db_filp;
	get_file(vma->vm_file);
	/* Also adjust the vm_pgoff */
	vma->vm_pgoff = queue->db_file_offset;

	return 0;

map_failed:
	/* The queue cannot have got to KBASE_CSF_QUEUE_BOUND state if we
	 * reached here, so safe to use a variant of unbind that only works on
	 * stopped queues
	 *
	 * This is so we don't enter the CSF scheduler from this path.
	 */
	kbase_csf_queue_unbind_stopped(queue);

	return err;
}

/**
 * kbase_csf_user_reg_vm_open - VMA open function for the USER page
 *
 * @vma:  Pointer to the struct containing information about
 *        the userspace mapping of USER page.
 * Note:
 * This function isn't expected to be called. If called (i.e> mremap),
 * set private_data as NULL to indicate to close() and fault() functions.
 */
static void kbase_csf_user_reg_vm_open(struct vm_area_struct *vma)
{
	pr_debug("Unexpected call to the open method for USER register mapping");
	vma->vm_private_data = NULL;
}

/**
 * kbase_csf_user_reg_vm_close - VMA close function for the USER page
 *
 * @vma:  Pointer to the struct containing information about
 *        the userspace mapping of USER page.
 */
static void kbase_csf_user_reg_vm_close(struct vm_area_struct *vma)
{
	struct kbase_context *kctx = vma->vm_private_data;

	if (!kctx) {
		pr_debug("Close function called for the unexpected mapping");
		return;
	}

	if (unlikely(!kctx->csf.user_reg_vma))
		dev_warn(kctx->kbdev->dev, "user_reg_vma pointer unexpectedly NULL");

	kctx->csf.user_reg_vma = NULL;

	mutex_lock(&kctx->kbdev->csf.reg_lock);
	if (unlikely(kctx->kbdev->csf.nr_user_page_mapped == 0))
		dev_warn(kctx->kbdev->dev, "Unexpected value for the USER page mapping counter");
	else
		kctx->kbdev->csf.nr_user_page_mapped--;
	mutex_unlock(&kctx->kbdev->csf.reg_lock);
}

/**
 * kbase_csf_user_reg_vm_mremap - VMA mremap function for the USER page
 *
 * @vma:  Pointer to the struct containing information about
 *        the userspace mapping of USER page.
 *
 * Return: -EINVAL
 *
 * Note:
 * User space must not attempt mremap on USER page mapping.
 * This function will return an error to fail the attempt.
 */
static int
#if ((KERNEL_VERSION(5, 13, 0) <= LINUX_VERSION_CODE) || \
	(KERNEL_VERSION(5, 11, 0) > LINUX_VERSION_CODE))
kbase_csf_user_reg_vm_mremap(struct vm_area_struct *vma)
#else
kbase_csf_user_reg_vm_mremap(struct vm_area_struct *vma, unsigned long flags)
#endif
{
	pr_debug("Unexpected call to mremap method for USER page mapping vma\n");
	return -EINVAL;
}

#if (KERNEL_VERSION(4, 11, 0) > LINUX_VERSION_CODE)
static vm_fault_t kbase_csf_user_reg_vm_fault(struct vm_area_struct *vma,
			struct vm_fault *vmf)
{
#else
static vm_fault_t kbase_csf_user_reg_vm_fault(struct vm_fault *vmf)
{
	struct vm_area_struct *vma = vmf->vma;
#endif
	struct kbase_context *kctx = vma->vm_private_data;
	struct kbase_device *kbdev;
	struct memory_group_manager_device *mgm_dev;
	unsigned long pfn;
	size_t nr_pages = PFN_DOWN(vma->vm_end - vma->vm_start);
	vm_fault_t ret = VM_FAULT_SIGBUS;
	unsigned long flags;

	/* Few sanity checks up front */
	if (!kctx || (nr_pages != 1) || (vma != kctx->csf.user_reg_vma) ||
	    (vma->vm_pgoff != PFN_DOWN(BASEP_MEM_CSF_USER_REG_PAGE_HANDLE))) {
		pr_warn("Unexpected CPU page fault on USER page mapping for process %s tgid %d pid %d\n",
			current->comm, current->tgid, current->pid);
		return VM_FAULT_SIGBUS;
	}

	kbdev = kctx->kbdev;
	mgm_dev = kbdev->mgm_dev;
	pfn = PFN_DOWN(kbdev->reg_start + USER_BASE);

	mutex_lock(&kbdev->csf.reg_lock);
	spin_lock_irqsave(&kbdev->hwaccess_lock, flags);
	/* Don't map in the actual register page if GPU is powered down.
	 * Always map in the dummy page in no mali builds.
	 */
#if IS_ENABLED(CONFIG_MALI_NO_MALI)
	pfn = PFN_DOWN(as_phys_addr_t(kbdev->csf.dummy_user_reg_page));
#else
	if (!kbdev->pm.backend.gpu_powered)
		pfn = PFN_DOWN(as_phys_addr_t(kbdev->csf.dummy_user_reg_page));
#endif
	spin_unlock_irqrestore(&kbdev->hwaccess_lock, flags);

	ret = mgm_dev->ops.mgm_vmf_insert_pfn_prot(mgm_dev,
						   KBASE_MEM_GROUP_CSF_FW, vma,
						   vma->vm_start, pfn,
						   vma->vm_page_prot);
	mutex_unlock(&kbdev->csf.reg_lock);

	return ret;
}

static const struct vm_operations_struct kbase_csf_user_reg_vm_ops = {
	.open = kbase_csf_user_reg_vm_open,
	.close = kbase_csf_user_reg_vm_close,
	.mremap = kbase_csf_user_reg_vm_mremap,
	.fault = kbase_csf_user_reg_vm_fault
};

/**
 * kbase_csf_cpu_mmap_user_reg_page - Memory map method for USER page.
 *
 * @kctx: Pointer of the kernel context.
 * @vma:  Pointer to the struct containing the information about
 *        the userspace mapping of USER page.
 *
 * Return: 0 on success, error code otherwise.
 *
 * Note:
 * New Base will request Kbase to read the LATEST_FLUSH of USER page on its behalf.
 * But this function needs to be kept for backward-compatibility as old Base (<=1.12)
 * will try to mmap USER page for direct access when it creates a base context.
 */
static int kbase_csf_cpu_mmap_user_reg_page(struct kbase_context *kctx,
				struct vm_area_struct *vma)
{
	size_t nr_pages = PFN_DOWN(vma->vm_end - vma->vm_start);
	struct kbase_device *kbdev = kctx->kbdev;

	/* Few sanity checks */
	if (kctx->csf.user_reg_vma)
		return -EBUSY;

	if (nr_pages != 1)
		return -EINVAL;

	if (vma->vm_flags & (VM_WRITE | VM_MAYWRITE))
		return -EPERM;

	/* Map uncached */
	vma->vm_page_prot = pgprot_device(vma->vm_page_prot);

	vma->vm_flags |= VM_DONTCOPY | VM_DONTDUMP | VM_DONTEXPAND | VM_IO;

	/* User register page comes from the device register area so
	 * "struct page" isn't available for it.
	 */
	vma->vm_flags |= VM_PFNMAP;

	kctx->csf.user_reg_vma = vma;

	mutex_lock(&kbdev->csf.reg_lock);
	kbdev->csf.nr_user_page_mapped++;

	if (!kbdev->csf.mali_file_inode)
		kbdev->csf.mali_file_inode = kctx->filp->f_inode;

	if (unlikely(kbdev->csf.mali_file_inode != kctx->filp->f_inode))
		dev_warn(kbdev->dev, "Device file inode pointer not same for all contexts");

	mutex_unlock(&kbdev->csf.reg_lock);

	vma->vm_ops = &kbase_csf_user_reg_vm_ops;
	vma->vm_private_data = kctx;

	return 0;
}

#endif /* MALI_USE_CSF */<|MERGE_RESOLUTION|>--- conflicted
+++ resolved
@@ -2515,10 +2515,6 @@
 const struct vm_operations_struct kbase_vm_ops = {
 	.open  = kbase_cpu_vm_open,
 	.close = kbase_cpu_vm_close,
-<<<<<<< HEAD
-	.may_split = kbase_cpu_vm_split,
-=======
->>>>>>> db216207
 	.fault = kbase_cpu_vm_fault
 };
 
