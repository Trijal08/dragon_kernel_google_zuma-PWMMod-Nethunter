--- conflicted
+++ resolved
@@ -685,7 +685,6 @@
 }
 #endif /* MALI_JIT_PRESSURE_LIMIT_BASE */
 
-<<<<<<< HEAD
 /*
  * jd_mark_simple_gfx_frame_atoms() - Identify and mark "simple" graphics frame
  *
@@ -779,10 +778,7 @@
  *
  * The caller must hold the kbase_jd_context.lock.
  */
-bool jd_done_nolock(struct kbase_jd_atom *katom, bool post_immediately)
-=======
 bool kbase_jd_done_nolock(struct kbase_jd_atom *katom, bool post_immediately)
->>>>>>> c3053358
 {
 	struct kbase_context *kctx = katom->kctx;
 	struct list_head completed_jobs;
@@ -1583,17 +1579,10 @@
 	KBASE_DEBUG_ASSERT(kbasep_js_has_atom_finished(&katom_retained_state));
 
 	kbasep_js_remove_job(kbdev, kctx, katom);
-<<<<<<< HEAD
 	rt_mutex_unlock(&js_kctx_info->ctx.jsctx_mutex);
 	rt_mutex_unlock(&js_devdata->queue_mutex);
-	/* jd_done_nolock() requires the jsctx_mutex lock to be dropped */
-	jd_done_nolock(katom, false);
-=======
-	mutex_unlock(&js_kctx_info->ctx.jsctx_mutex);
-	mutex_unlock(&js_devdata->queue_mutex);
 	/* kbase_jd_done_nolock() requires the jsctx_mutex lock to be dropped */
 	kbase_jd_done_nolock(katom, false);
->>>>>>> c3053358
 
 	/* katom may have been freed now, do not use! */
 
@@ -1705,6 +1694,7 @@
 	struct kbase_jd_context *jctx;
 	struct kbase_context *kctx;
 	struct kbasep_js_kctx_info *js_kctx_info;
+	bool need_to_try_schedule_context;
 	bool attr_state_changed;
 	struct kbase_device *kbdev;
 
@@ -1732,16 +1722,13 @@
 
 	rt_mutex_lock(&jctx->lock);
 
-<<<<<<< HEAD
-	jd_done_nolock(katom, true);
-=======
 	need_to_try_schedule_context = kbase_jd_done_nolock(katom, true);
->>>>>>> c3053358
 	/* Because we're zapping, we're not adding any more jobs to this ctx, so no need to
 	 * schedule the context. There's also no need for the jsctx_mutex to have been taken
 	 * around this too.
 	 */
 	KBASE_DEBUG_ASSERT(!need_to_try_schedule_context);
+	CSTD_UNUSED(need_to_try_schedule_context);
 
 	/* katom may have been freed now, do not use! */
 	rt_mutex_unlock(&jctx->lock);
