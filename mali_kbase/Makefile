--- conflicted
+++ resolved
@@ -41,11 +41,11 @@
 
 # Pixel integration specific configuration options
 CONFIG_MALI_PLATFORM_NAME="pixel"
-CONFIG_MALI_PIXEL_GPU_QOS=y
-CONFIG_MALI_PIXEL_GPU_BTS=y
-CONFIG_MALI_PIXEL_GPU_SECURE_RENDERING=y
-CONFIG_MALI_PIXEL_GPU_THERMAL=y
-CONFIG_MALI_PIXEL_GPU_PM?=y
+CONFIG_MALI_PIXEL_GPU_QOS ?= y
+CONFIG_MALI_PIXEL_GPU_BTS ?= y
+CONFIG_MALI_PIXEL_GPU_SECURE_RENDERING ?= y
+CONFIG_MALI_PIXEL_GPU_THERMAL ?= y
+CONFIG_MALI_PIXEL_GPU_PM ?= y
 CONFIG_MALI_PIXEL_GPU_SLC ?= y
 
 #
@@ -54,45 +54,6 @@
 # Dependency resolution is done through statements as Kconfig
 # is not supported for out-of-tree builds.
 #
-<<<<<<< HEAD
-
-CONFIG_MALI_MIDGARD ?= m
-ifeq ($(CONFIG_MALI_MIDGARD),m)
-    CONFIG_MALI_PLATFORM_NAME ?= "devicetree"
-    CONFIG_MALI_GATOR_SUPPORT ?= y
-    CONFIG_MALI_ARBITRATION ?= n
-    CONFIG_MALI_PARTITION_MANAGER ?= n
-
-    ifneq ($(CONFIG_MALI_NO_MALI),y)
-        # Prevent misuse when CONFIG_MALI_NO_MALI=y
-        CONFIG_MALI_REAL_HW ?= y
-        CONFIG_MALI_CORESIGHT = n
-    endif
-
-    ifeq ($(CONFIG_MALI_MIDGARD_DVFS),y)
-        # Prevent misuse when CONFIG_MALI_MIDGARD_DVFS=y
-        CONFIG_MALI_DEVFREQ ?= n
-    else
-        CONFIG_MALI_DEVFREQ ?= y
-    endif
-
-    ifeq ($(CONFIG_MALI_DMA_BUF_MAP_ON_DEMAND), y)
-        # Prevent misuse when CONFIG_MALI_DMA_BUF_MAP_ON_DEMAND=y
-        CONFIG_MALI_DMA_BUF_LEGACY_COMPAT = n
-    endif
-
-    ifeq ($(CONFIG_MALI_CSF_SUPPORT), y)
-        CONFIG_MALI_CORESIGHT ?= n
-    endif
-
-    #
-    # Expert/Debug/Test released configurations
-    #
-    ifeq ($(CONFIG_MALI_EXPERT), y)
-        ifeq ($(CONFIG_MALI_NO_MALI), y)
-            CONFIG_MALI_REAL_HW = n
-
-=======
 CONFIGS :=
 ifeq ($(MALI_KCONFIG_EXT_PREFIX),)
     CONFIG_MALI_MIDGARD ?= m
@@ -112,21 +73,13 @@
         ifeq ($(CONFIG_MALI_MIDGARD_DVFS),y)
             # Prevent misuse when CONFIG_MALI_MIDGARD_DVFS=y
             CONFIG_MALI_DEVFREQ ?= n
->>>>>>> 16988dee
         else
             CONFIG_MALI_DEVFREQ ?= y
         endif
 
-<<<<<<< HEAD
-
-        ifeq ($(CONFIG_MALI_HW_ERRATA_1485982_NOT_AFFECTED), y)
-            # Prevent misuse when CONFIG_MALI_HW_ERRATA_1485982_NOT_AFFECTED=y
-            CONFIG_MALI_HW_ERRATA_1485982_USE_CLOCK_ALTERNATIVE = n
-=======
         ifeq ($(CONFIG_MALI_DMA_BUF_MAP_ON_DEMAND), y)
             # Prevent misuse when CONFIG_MALI_DMA_BUF_MAP_ON_DEMAND=y
             CONFIG_MALI_DMA_BUF_LEGACY_COMPAT = n
->>>>>>> 16988dee
         endif
 
         ifeq ($(CONFIG_MALI_CSF_SUPPORT), y)
@@ -141,11 +94,6 @@
                 CONFIG_MALI_REAL_HW = n
                 CONFIG_MALI_NO_MALI_DEFAULT_GPU ?= "tMIx"
 
-<<<<<<< HEAD
-            ifeq ($(CONFIG_SYNC_FILE), y)
-                CONFIG_MALI_FENCE_DEBUG ?= y
-            else
-=======
             else
                 # Prevent misuse when CONFIG_MALI_NO_MALI=n
                 CONFIG_MALI_REAL_HW = y
@@ -170,7 +118,6 @@
             else
                 # Prevent misuse when CONFIG_MALI_DEBUG=n
                 CONFIG_MALI_MIDGARD_ENABLE_TRACE = n
->>>>>>> 16988dee
                 CONFIG_MALI_FENCE_DEBUG = n
             endif
         else
@@ -192,28 +139,6 @@
             CONFIG_MALI_MIDGARD_ENABLE_TRACE = n
             CONFIG_MALI_FENCE_DEBUG = n
         endif
-<<<<<<< HEAD
-    else
-        # Prevent misuse when CONFIG_MALI_EXPERT=n
-        CONFIG_MALI_CORESTACK = n
-        CONFIG_LARGE_PAGE_ALLOC_OVERRIDE = n
-        CONFIG_LARGE_PAGE_ALLOC = n
-        CONFIG_MALI_PWRSOFT_765 = n
-        CONFIG_MALI_MEMORY_FULLY_BACKED = n
-        CONFIG_MALI_JOB_DUMP = n
-        CONFIG_MALI_NO_MALI = n
-        CONFIG_MALI_REAL_HW = y
-        CONFIG_MALI_ERROR_INJECT = n
-        CONFIG_MALI_HW_ERRATA_1485982_NOT_AFFECTED = n
-        CONFIG_MALI_HW_ERRATA_1485982_USE_CLOCK_ALTERNATIVE = n
-        CONFIG_MALI_HOST_CONTROLS_SC_RAILS = n
-        CONFIG_MALI_PRFCNT_SET_SELECT_VIA_DEBUG_FS = n
-        CONFIG_MALI_DEBUG = n
-        CONFIG_MALI_MIDGARD_ENABLE_TRACE = n
-        CONFIG_MALI_FENCE_DEBUG = n
-    endif
-=======
->>>>>>> 16988dee
 
         ifeq ($(CONFIG_MALI_DEBUG), y)
             CONFIG_MALI_KUTF ?= y
@@ -248,69 +173,6 @@
         CONFIG_MALI_KUTF_CLK_RATE_TRACE = y
         CONFIG_MALI_KUTF_MGM_INTEGRATION_TEST = n
     endif
-<<<<<<< HEAD
-else
-    # Prevent misuse when CONFIG_MALI_MIDGARD=n
-    CONFIG_MALI_ARBITRATION = n
-    CONFIG_MALI_KUTF = n
-    CONFIG_MALI_KUTF_IRQ_TEST = n
-    CONFIG_MALI_KUTF_CLK_RATE_TRACE = n
-    CONFIG_MALI_KUTF_MGM_INTEGRATION_TEST = n
-endif
-
-# All Mali CONFIG should be listed here
-CONFIGS := \
-    CONFIG_MALI_MIDGARD \
-    CONFIG_MALI_GATOR_SUPPORT \
-    CONFIG_MALI_ARBITER_SUPPORT \
-    CONFIG_MALI_ARBITRATION \
-    CONFIG_MALI_PARTITION_MANAGER \
-    CONFIG_MALI_REAL_HW \
-    CONFIG_MALI_DEVFREQ \
-    CONFIG_MALI_MIDGARD_DVFS \
-    CONFIG_MALI_DMA_BUF_MAP_ON_DEMAND \
-    CONFIG_MALI_DMA_BUF_LEGACY_COMPAT \
-    CONFIG_MALI_EXPERT \
-    CONFIG_MALI_CORESTACK \
-    CONFIG_LARGE_PAGE_ALLOC_OVERRIDE \
-    CONFIG_LARGE_PAGE_ALLOC \
-    CONFIG_MALI_PWRSOFT_765 \
-    CONFIG_MALI_MEMORY_FULLY_BACKED \
-    CONFIG_MALI_JOB_DUMP \
-    CONFIG_MALI_NO_MALI \
-    CONFIG_MALI_ERROR_INJECT \
-    CONFIG_MALI_HW_ERRATA_1485982_NOT_AFFECTED \
-    CONFIG_MALI_HW_ERRATA_1485982_USE_CLOCK_ALTERNATIVE \
-    CONFIG_MALI_HOST_CONTROLS_SC_RAILS \
-    CONFIG_MALI_PRFCNT_SET_PRIMARY \
-    CONFIG_MALI_PRFCNT_SET_SECONDARY \
-    CONFIG_MALI_PRFCNT_SET_TERTIARY \
-    CONFIG_MALI_PRFCNT_SET_SELECT_VIA_DEBUG_FS \
-    CONFIG_MALI_DEBUG \
-    CONFIG_MALI_MIDGARD_ENABLE_TRACE \
-    CONFIG_MALI_SYSTEM_TRACE \
-    CONFIG_MALI_FENCE_DEBUG \
-    CONFIG_MALI_KUTF \
-    CONFIG_MALI_KUTF_IRQ_TEST \
-    CONFIG_MALI_KUTF_CLK_RATE_TRACE \
-    CONFIG_MALI_KUTF_MGM_INTEGRATION_TEST \
-    CONFIG_MALI_XEN \
-    CONFIG_MALI_CORESIGHT
-
-# Pixel integration CONFIG options
-CONFIGS += \
-    CONFIG_MALI_PIXEL_GPU_QOS \
-    CONFIG_MALI_PIXEL_GPU_BTS \
-    CONFIG_MALI_PIXEL_GPU_THERMAL \
-    CONFIG_MALI_PIXEL_GPU_SECURE_RENDERING \
-    CONFIG_MALI_HOST_CONTROLS_SC_RAILS \
-    CONFIG_MALI_PIXEL_GPU_PM \
-    CONFIG_MALI_PIXEL_GPU_SLC
-
-THIS_DIR := $(dir $(lastword $(MAKEFILE_LIST)))
--include $(THIS_DIR)/../arbitration/Makefile
-
-=======
 
     # All Mali CONFIG should be listed here
     CONFIGS := \
@@ -366,7 +228,6 @@
 THIS_DIR := $(dir $(lastword $(MAKEFILE_LIST)))
 -include $(THIS_DIR)/../arbitration/Makefile
 
->>>>>>> 16988dee
 # MAKE_ARGS to pass the custom CONFIGs on out-of-tree build
 #
 # Generate the list of CONFIGs and values.
@@ -403,31 +264,7 @@
 # KBUILD_EXTRA_SYMBOLS to prevent warnings about unknown functions
 #
 EXTRA_SYMBOLS += $(OUT_DIR)/../private/google-modules/gpu/mali_pixel/Module.symvers
-EXTRA_SYMBOLS += $(OUT_DIR)/../private/google-modules/power/mitigation/Module.symvers
-
-<<<<<<< HEAD
-KBUILD_CFLAGS += -Wall -Werror
-
-# The following were added to align with W=1 in scripts/Makefile.extrawarn
-# from the Linux source tree (v5.18.14)
-KBUILD_CFLAGS += -Wextra -Wunused -Wno-unused-parameter
-KBUILD_CFLAGS += -Wmissing-declarations
-KBUILD_CFLAGS += -Wmissing-format-attribute
-KBUILD_CFLAGS += -Wmissing-prototypes
-KBUILD_CFLAGS += -Wold-style-definition
-# The -Wmissing-include-dirs cannot be enabled as the path to some of the
-# included directories change depending on whether it is an in-tree or
-# out-of-tree build.
-KBUILD_CFLAGS += $(call cc-option, -Wunused-but-set-variable)
-KBUILD_CFLAGS += $(call cc-option, -Wunused-const-variable)
-KBUILD_CFLAGS += $(call cc-option, -Wpacked-not-aligned)
-KBUILD_CFLAGS += $(call cc-option, -Wstringop-truncation)
-# The following turn off the warnings enabled by -Wextra
-KBUILD_CFLAGS += -Wno-sign-compare
-KBUILD_CFLAGS += -Wno-shift-negative-value
-# This flag is needed to avoid build errors on older kernels
-KBUILD_CFLAGS += $(call cc-option, -Wno-cast-function-type)
-=======
+
 CFLAGS_MODULE += -Wall -Werror
 
 # The following were added to align with W=1 in scripts/Makefile.extrawarn
@@ -449,24 +286,11 @@
 CFLAGS_MODULE += -Wno-shift-negative-value
 # This flag is needed to avoid build errors on older kernels
 CFLAGS_MODULE += $(call cc-option, -Wno-cast-function-type)
->>>>>>> 16988dee
 
 KBUILD_CPPFLAGS += -DKBUILD_EXTRA_WARN1
 
 # The following were added to align with W=2 in scripts/Makefile.extrawarn
 # from the Linux source tree (v5.18.14)
-<<<<<<< HEAD
-KBUILD_CFLAGS += -Wdisabled-optimization
-# The -Wshadow flag cannot be enabled unless upstream kernels are
-# patched to fix redefinitions of certain built-in functions and
-# global variables.
-KBUILD_CFLAGS += $(call cc-option, -Wlogical-op)
-KBUILD_CFLAGS += -Wmissing-field-initializers
-# -Wtype-limits must be disabled due to build failures on kernel 5.x
-KBUILD_CFLAGS += -Wno-type-limits
-KBUILD_CFLAGS += $(call cc-option, -Wmaybe-uninitialized)
-KBUILD_CFLAGS += $(call cc-option, -Wunused-macros)
-=======
 CFLAGS_MODULE += -Wdisabled-optimization
 # The -Wshadow flag cannot be enabled unless upstream kernels are
 # patched to fix redefinitions of certain built-in functions and
@@ -477,33 +301,20 @@
 CFLAGS_MODULE += -Wno-type-limits
 CFLAGS_MODULE += $(call cc-option, -Wmaybe-uninitialized)
 CFLAGS_MODULE += $(call cc-option, -Wunused-macros)
->>>>>>> 16988dee
 
 KBUILD_CPPFLAGS += -DKBUILD_EXTRA_WARN2
 
 # This warning is disabled to avoid build failures in some kernel versions
-<<<<<<< HEAD
-KBUILD_CFLAGS += -Wno-ignored-qualifiers
-
-ifeq ($(CONFIG_GCOV_KERNEL),y)
-    KBUILD_CFLAGS += $(call cc-option, -ftest-coverage)
-    KBUILD_CFLAGS += $(call cc-option, -fprofile-arcs)
-=======
 CFLAGS_MODULE += -Wno-ignored-qualifiers
 
 ifeq ($(CONFIG_GCOV_KERNEL),y)
     CFLAGS_MODULE += $(call cc-option, -ftest-coverage)
     CFLAGS_MODULE += $(call cc-option, -fprofile-arcs)
->>>>>>> 16988dee
     EXTRA_CFLAGS += -DGCOV_PROFILE=1
 endif
 
 ifeq ($(CONFIG_MALI_KCOV),y)
-<<<<<<< HEAD
-    KBUILD_CFLAGS += $(call cc-option, -fsanitize-coverage=trace-cmp)
-=======
     CFLAGS_MODULE += $(call cc-option, -fsanitize-coverage=trace-cmp)
->>>>>>> 16988dee
     EXTRA_CFLAGS += -DKCOV=1
     EXTRA_CFLAGS += -DKCOV_ENABLE_COMPARISONS=1
 endif
