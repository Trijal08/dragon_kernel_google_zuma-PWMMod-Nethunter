// SPDX-License-Identifier: GPL-2.0
/*
 * Copyright 2020-2021 Google LLC.
 *
 * Author: Sidath Senanayake <sidaths@google.com>
 */

/* Mali core includes */
#include <mali_kbase.h>
#include <trace/events/power.h>

/* Pixel integration includes */
#include "mali_kbase_config_platform.h"
#include "pixel_gpu_control.h"
#include "pixel_gpu_dvfs.h"
#include "pixel_gpu_sscd.h"

static const char *gpu_dvfs_level_lock_names[GPU_DVFS_LEVEL_LOCK_COUNT] = {
#if IS_ENABLED(CONFIG_CAL_IF)
	"ect",
#endif /* CONFIG_CAL_IF */
	"devicetree",
	"compute",
	"hint",
	"sysfs",
#ifdef CONFIG_MALI_PIXEL_GPU_THERMAL
	"thermal",
#endif /* CONFIG_MALI_PIXEL_GPU_THERMAL */
#if IS_ENABLED(CONFIG_GOOGLE_BCL)
        "bcl",
#endif
};

/* Helper functions */

/**
 * get_level_from_clock() - Helper function to get the level index corresponding to a G3D clock.
 *
 * @kbdev: The &struct kbase_device for the GPU.
 * @clock: The frequency (in kHz) of the GPU Top Level clock to get the level from.
 *
 * Return: The level corresponding to @clock, -1 on failure.
 */
static int get_level_from_clock(struct kbase_device *kbdev, int clock)
{
	struct pixel_context *pc = kbdev->platform_context;
	int i;

	for (i = 0; i < pc->dvfs.table_size; i++)
		if (pc->dvfs.table[i].clk[GPU_DVFS_CLK_SHADERS] == clock)
			return i;

	return -1;
}

/* Custom attributes */

static ssize_t utilization_show(struct device *dev, struct device_attribute *attr, char *buf)
{
	struct kbase_device *kbdev = dev->driver_data;
	struct pixel_context *pc = kbdev->platform_context;

	if (!pc)
		return -ENODEV;

	return scnprintf(buf, PAGE_SIZE, "%d\n", atomic_read(&pc->dvfs.util));
}

static ssize_t clock_info_show(struct device *dev, struct device_attribute *attr, char *buf)
{
	int i;
	ssize_t ret = 0;
	struct kbase_device *kbdev = dev->driver_data;
	struct pixel_context *pc = kbdev->platform_context;

	if (!pc)
		return -ENODEV;

	/* Basic status */

	ret += scnprintf(buf + ret, PAGE_SIZE - ret,
		"BASIC STATUS\n"
		" Power status            : %s\n"
		" gpu0 clock (top level)  : %d kHz\n"
		" gpu1 clock (shaders)    : %d kHz\n",
		(gpu_pm_get_power_state(kbdev) ? "on" : "off"),
		pc->dvfs.table[pc->dvfs.level_target].clk[GPU_DVFS_CLK_TOP_LEVEL],
		pc->dvfs.table[pc->dvfs.level_target].clk[GPU_DVFS_CLK_SHADERS]);

	/* Level lock status */

	ret += scnprintf(buf + ret, PAGE_SIZE - ret,
		"\nLEVEL LOCK STATUS\n"
		" Type            | Min (kHz) | Max (kHz)\n"
		" ----------------+-----------+-----------\n");

	for (i = 0; i < GPU_DVFS_LEVEL_LOCK_COUNT; i++) {
		ret += scnprintf(buf + ret, PAGE_SIZE - ret,
			" %-15s |",
			gpu_dvfs_level_lock_names[i]);

		if (gpu_dvfs_level_lock_is_set(pc->dvfs.level_locks[i].level_min))
			ret += scnprintf(buf + ret, PAGE_SIZE - ret, " %-10d|",
				pc->dvfs.table[pc->dvfs.level_locks[i].level_min].clk[GPU_DVFS_CLK_SHADERS]);
		else
			ret += scnprintf(buf + ret, PAGE_SIZE - ret, " -         |");

		if (gpu_dvfs_level_lock_is_set(pc->dvfs.level_locks[i].level_max))
			ret += scnprintf(buf + ret, PAGE_SIZE - ret, " %d\n",
				pc->dvfs.table[pc->dvfs.level_locks[i].level_max].clk[GPU_DVFS_CLK_SHADERS]);
		else
			ret += scnprintf(buf + ret, PAGE_SIZE - ret, " -\n");
	}

	ret += scnprintf(buf + ret, PAGE_SIZE - ret,
		" Effective Range | %-10d| %d\n",
		pc->dvfs.table[pc->dvfs.level_scaling_min].clk[GPU_DVFS_CLK_SHADERS],
		pc->dvfs.table[pc->dvfs.level_scaling_max].clk[GPU_DVFS_CLK_SHADERS]);

	/* QOS status */

#ifdef CONFIG_MALI_PIXEL_GPU_QOS

	ret += scnprintf(buf + ret, PAGE_SIZE - ret,
		"\nQOS STATUS\n");

#ifdef CONFIG_MALI_PIXEL_GPU_BTS
	ret += scnprintf(buf + ret, PAGE_SIZE - ret,
		" Bus Traffic Shaping     : %s\n",
		(pc->dvfs.qos.bts.enabled ? "on" : "off"));
#endif /* CONFIG_MALI_PIXEL_GPU_BTS */

	ret += scnprintf(buf + ret, PAGE_SIZE - ret,
		" QOS enabled             : %s\n"
		" INT min clock           : %d kHz\n"
		" MIF min clock           : %d kHz\n"
		" CPU cluster 0 min clock : %d kHz\n"
		" CPU cluster 1 min clock : %d kHz\n",
		(pc->dvfs.qos.enabled ? "yes" : "no"),
		pc->dvfs.table[pc->dvfs.level_target].qos.int_min,
		pc->dvfs.table[pc->dvfs.level_target].qos.mif_min,
		pc->dvfs.table[pc->dvfs.level_target].qos.cpu0_min,
		pc->dvfs.table[pc->dvfs.level_target].qos.cpu1_min);

	ret += scnprintf(buf + ret, PAGE_SIZE - ret,
		" CPU cluster 2 max clock : ");

	if (pc->dvfs.table[pc->dvfs.level_target].qos.cpu2_max == CPU_FREQ_MAX)
		ret += scnprintf(buf + ret, PAGE_SIZE - ret, "none set\n");
	else
		ret += scnprintf(buf + ret, PAGE_SIZE - ret, "%d kHz\n",
			pc->dvfs.table[pc->dvfs.level_target].qos.cpu2_max);

#endif /* CONFIG_MALI_PIXEL_GPU_QOS */

	return ret;
}

static ssize_t dvfs_table_show(struct device *dev, struct device_attribute *attr, char *buf)
{
	int i;
	ssize_t ret = 0;
	struct kbase_device *kbdev = dev->driver_data;
	struct pixel_context *pc = kbdev->platform_context;

	if (!pc)
		return -ENODEV;

	ret += scnprintf(buf + ret, PAGE_SIZE - ret,
		" gpu_0   gpu_0   gpu_1   gpu_1  util util hyste- int_clk  mif_clk cpu0_clk cpu1_clk cpu2_clk    mcu      mcu\n"
		"  clk     vol     clk     vol   min  max  resis    min      min     min      min      limit  down_util up_util\n"
		"------- ------- ------- ------- ---- ---- ------ ------- -------- -------- -------- -------- --------- -------\n");

	for (i = pc->dvfs.level_max; i <= pc->dvfs.level_min; i++) {
		ret += scnprintf(buf + ret, PAGE_SIZE - ret,
			"%7d %7d %7d %7d %4d %4d %6d %7d %8d %8d %8d ",
			pc->dvfs.table[i].clk[GPU_DVFS_CLK_TOP_LEVEL],
			pc->dvfs.table[i].vol[GPU_DVFS_CLK_TOP_LEVEL],
			pc->dvfs.table[i].clk[GPU_DVFS_CLK_SHADERS],
			pc->dvfs.table[i].vol[GPU_DVFS_CLK_SHADERS],
			pc->dvfs.table[i].util_min,
			pc->dvfs.table[i].util_max,
			pc->dvfs.table[i].hysteresis,
			pc->dvfs.table[i].qos.int_min,
			pc->dvfs.table[i].qos.mif_min,
			pc->dvfs.table[i].qos.cpu0_min,
			pc->dvfs.table[i].qos.cpu1_min);

		if (pc->dvfs.table[i].qos.cpu2_max == CPU_FREQ_MAX)
			ret += scnprintf(buf + ret, PAGE_SIZE - ret, "%8s", "none");
		else
			ret += scnprintf(buf + ret, PAGE_SIZE - ret, "%8d",
				pc->dvfs.table[i].qos.cpu2_max);

		ret += scnprintf(buf + ret, PAGE_SIZE - ret, "%9d %7d\n",
			pc->dvfs.table[i].mcu_util_min,
			pc->dvfs.table[i].mcu_util_max);
	}

	return ret;
}

static ssize_t power_stats_show(struct device *dev, struct device_attribute *attr, char *buf)
{
	int i;
	ssize_t ret = 0;
	struct kbase_device *kbdev = dev->driver_data;
	struct pixel_context *pc = kbdev->platform_context;

	if (!pc)
		return -ENODEV;

	/* First trigger an update */
	mutex_lock(&pc->dvfs.lock);
	gpu_dvfs_metrics_update(kbdev, pc->dvfs.level, pc->dvfs.level,
		gpu_pm_get_power_state(kbdev));
	mutex_unlock(&pc->dvfs.lock);

	ret = scnprintf(buf + ret, PAGE_SIZE - ret, "DVFS stats: (times in ms)\n");

	for (i = 0; i < pc->dvfs.table_size; i++) {
		ret += scnprintf(buf + ret, PAGE_SIZE - ret,
			"%d:\n\ttotal_time = %llu\n\tcount = %d\n\tlast_entry_time = %llu\n",
			pc->dvfs.table[i].clk[GPU_DVFS_CLK_SHADERS],
			pc->dvfs.table[i].metrics.time_total / NSEC_PER_MSEC,
			pc->dvfs.table[i].metrics.entry_count,
			pc->dvfs.table[i].metrics.time_last_entry / NSEC_PER_MSEC);
	}


	ret += scnprintf(buf + ret, PAGE_SIZE - ret, "Summary stats: (times in ms)\n");

	ret += scnprintf(
		buf + ret, PAGE_SIZE - ret,
		"ON:\n\ttotal_time = %llu\n\tcount = %d\n\tlast_entry_time = %llu\n",
		pc->pm.power_on_metrics.time_total / NSEC_PER_MSEC,
		pc->pm.power_on_metrics.entry_count,
		pc->pm.power_on_metrics.time_last_entry / NSEC_PER_MSEC);

	ret += scnprintf(
		buf + ret, PAGE_SIZE - ret,
		"OFF:\n\ttotal_time = %llu\n\tcount = %d\n\tlast_entry_time = %llu\n",
		pc->pm.power_off_metrics.time_total / NSEC_PER_MSEC,
		pc->pm.power_off_metrics.entry_count,
		pc->pm.power_off_metrics.time_last_entry / NSEC_PER_MSEC);

	return ret;
}

static ssize_t uid_time_in_state_show(struct device *dev, struct device_attribute *attr, char *buf)
{
	int i;
	ssize_t ret = 0;
	struct kbase_device *kbdev = dev->driver_data;
	struct pixel_context *pc = kbdev->platform_context;
	struct gpu_dvfs_metrics_uid_stats *entry = NULL;

	if (!pc)
		return -ENODEV;

	ret += scnprintf(buf + ret, PAGE_SIZE - ret, "uid: ");
	for (i=0; i < pc->dvfs.table_size; i++)
		ret += scnprintf(buf + ret, PAGE_SIZE - ret, "%u ",
			pc->dvfs.table[i].clk[GPU_DVFS_CLK_SHADERS]);
	ret += scnprintf(buf + ret, PAGE_SIZE - ret, "\n");

	list_for_each_entry(entry, &pc->dvfs.metrics.uid_stats_list, uid_list_link) {
		ret += scnprintf(buf + ret, PAGE_SIZE - ret, "%u: ", __kuid_val(entry->uid));
		for (i=0; i < pc->dvfs.table_size; i++) {
			ret += scnprintf(buf + ret, PAGE_SIZE - ret, "%llu ",
				entry->tis_stats[i].time_total / NSEC_PER_MSEC);
		}

		ret += scnprintf(buf + ret, PAGE_SIZE - ret, "\n");
	}

	return ret;
}


static ssize_t uid_time_in_state_h_show(struct device *dev, struct device_attribute *attr, char *buf)
{
	int i;
	ssize_t ret = 0;
	struct kbase_device *kbdev = dev->driver_data;
	struct pixel_context *pc = kbdev->platform_context;
	struct gpu_dvfs_metrics_uid_stats *entry = NULL;
	u64 *totals;

	if (!pc)
		return -ENODEV;

	totals = kzalloc(sizeof(u64) * pc->dvfs.table_size, GFP_KERNEL);

	ret += scnprintf(buf + ret, PAGE_SIZE - ret, "            | ");
	for (i=0; i < pc->dvfs.table_size; i++)
		ret += scnprintf(buf + ret, PAGE_SIZE - ret, "%9u  ",
			pc->dvfs.table[i].clk[GPU_DVFS_CLK_SHADERS]);
	ret += scnprintf(buf + ret, PAGE_SIZE - ret,
		"\n------------+-----------------------------------------------------------------\n");

	list_for_each_entry(entry, &pc->dvfs.metrics.uid_stats_list, uid_list_link) {
		ret += scnprintf(buf + ret, PAGE_SIZE - ret, "%6d (%2d) | ",
			__kuid_val(entry->uid), entry->active_kctx_count);
		for (i=0; i < pc->dvfs.table_size; i++) {
			totals[i] += entry->tis_stats[i].time_total;
			ret += scnprintf(buf + ret, PAGE_SIZE - ret, "%9llu  ",
				entry->tis_stats[i].time_total / NSEC_PER_MSEC);
		}

		ret += scnprintf(buf + ret, PAGE_SIZE - ret, "\n");
	}

	ret += scnprintf(buf + ret, PAGE_SIZE - ret,
		"------------+-----------------------------------------------------------------\n");

	ret += scnprintf(buf + ret, PAGE_SIZE - ret, "     Totals | ");
	for (i=0; i < pc->dvfs.table_size; i++) {
		ret += scnprintf(buf + ret, PAGE_SIZE - ret, "%9llu  ",
			totals[i] / NSEC_PER_MSEC);
	}

	ret += scnprintf(buf + ret, PAGE_SIZE - ret, "\n");

	kfree(totals);

	return ret;
}

static ssize_t trigger_core_dump_store(struct device *dev, struct device_attribute *attr,
	const char *buf, size_t count)
{
	struct kbase_device *kbdev = dev->driver_data;

	(void)attr, (void)buf;

	gpu_sscd_dump(kbdev, "Manual core dump");

	return count;
}

DEVICE_ATTR_RO(utilization);
DEVICE_ATTR_RO(clock_info);
DEVICE_ATTR_RO(dvfs_table);
DEVICE_ATTR_RO(power_stats);
DEVICE_ATTR_RO(uid_time_in_state);
DEVICE_ATTR_RO(uid_time_in_state_h);
DEVICE_ATTR_WO(trigger_core_dump);


/* devfreq-like attributes */

static ssize_t cur_freq_show(struct device *dev, struct device_attribute *attr, char *buf)
{
	struct kbase_device *kbdev = dev->driver_data;
	struct pixel_context *pc = kbdev->platform_context;

	if (!pc)
		return -ENODEV;

	/* We use level_target in case the clock has been set while the GPU was powered down */
	return scnprintf(buf, PAGE_SIZE, "%d\n",
		pc->dvfs.table[pc->dvfs.level_target].clk[GPU_DVFS_CLK_SHADERS]);
}

static ssize_t available_frequencies_show(struct device *dev, struct device_attribute *attr,
	char *buf)
{
	int i;
	ssize_t ret = 0;
	struct kbase_device *kbdev = dev->driver_data;
	struct pixel_context *pc = kbdev->platform_context;

	if (!pc)
		return -ENODEV;

	for (i = 0; i < pc->dvfs.table_size; i++)
		ret += scnprintf(buf + ret, PAGE_SIZE - ret, "%d ",
			pc->dvfs.table[i].clk[GPU_DVFS_CLK_SHADERS]);

	ret += scnprintf(buf + ret, PAGE_SIZE - ret, "\n");

	return ret;
}

static ssize_t max_freq_show(struct device *dev, struct device_attribute *attr, char *buf)
{
	struct kbase_device *kbdev = dev->driver_data;
	struct pixel_context *pc = kbdev->platform_context;

	if (!pc)
		return -ENODEV;

	return scnprintf(buf, PAGE_SIZE, "%d\n",
		pc->dvfs.table[pc->dvfs.level_max].clk[GPU_DVFS_CLK_SHADERS]);
}

static ssize_t min_freq_show(struct device *dev, struct device_attribute *attr, char *buf)
{
	struct kbase_device *kbdev = dev->driver_data;
	struct pixel_context *pc = kbdev->platform_context;

	if (!pc)
		return -ENODEV;

	return scnprintf(buf, PAGE_SIZE, "%d\n",
		pc->dvfs.table[pc->dvfs.level_min].clk[GPU_DVFS_CLK_SHADERS]);
}

static ssize_t scaling_min_compute_freq_show(struct device *dev,
	struct device_attribute *attr, char *buf)
{
	struct kbase_device *kbdev = dev->driver_data;
	struct pixel_context *pc = kbdev->platform_context;

	if (!pc)
		return -ENODEV;

	return scnprintf(buf, PAGE_SIZE, "%d\n",
		pc->dvfs.table[pc->dvfs.level_scaling_compute_min].clk[GPU_DVFS_CLK_SHADERS]);
}

static ssize_t hint_max_freq_show(struct device *dev, struct device_attribute *attr, char *buf)
{
	struct kbase_device *kbdev = dev->driver_data;
	struct pixel_context *pc = kbdev->platform_context;
	int sysfs_lock_level;

	if (!pc)
		return -ENODEV;

	sysfs_lock_level = pc->dvfs.level_locks[GPU_DVFS_LEVEL_LOCK_HINT].level_max;
	if (sysfs_lock_level < 0)
		sysfs_lock_level = pc->dvfs.level_max;

	return scnprintf(buf, PAGE_SIZE, "%d\n",
		pc->dvfs.table[sysfs_lock_level].clk[GPU_DVFS_CLK_SHADERS]);
}

static ssize_t hint_max_freq_store(struct device *dev, struct device_attribute *attr,
	const char *buf, size_t count)
{
	int level, ret;
	unsigned int clock;
	struct kbase_device *kbdev = dev->driver_data;
	struct pixel_context *pc = kbdev->platform_context;

	if (!pc)
		return -ENODEV;

	ret = kstrtoint(buf, 0, &clock);
	if (ret)
		return -EINVAL;

	level = get_level_from_clock(kbdev, clock);
	if (level < 0)
		return -EINVAL;

	trace_clock_set_rate("gpu_hint_max", clock, raw_smp_processor_id());

	mutex_lock(&pc->dvfs.lock);
	gpu_dvfs_update_level_lock(kbdev, GPU_DVFS_LEVEL_LOCK_HINT, -1, level);
	gpu_dvfs_select_level(kbdev);
	mutex_unlock(&pc->dvfs.lock);

	return count;
}

static ssize_t hint_min_freq_show(struct device *dev, struct device_attribute *attr, char *buf)
{
	struct kbase_device *kbdev = dev->driver_data;
	struct pixel_context *pc = kbdev->platform_context;
	int sysfs_lock_level;

	if (!pc)
		return -ENODEV;

	sysfs_lock_level = pc->dvfs.level_locks[GPU_DVFS_LEVEL_LOCK_HINT].level_min;
	if (sysfs_lock_level < 0)
		sysfs_lock_level = pc->dvfs.level_min;

	return scnprintf(buf, PAGE_SIZE, "%d\n",
		pc->dvfs.table[sysfs_lock_level].clk[GPU_DVFS_CLK_SHADERS]);
}

static ssize_t hint_min_freq_store(struct device *dev, struct device_attribute *attr,
	const char *buf, size_t count)
{
	int ret, level;
	unsigned int clock;
	struct kbase_device *kbdev = dev->driver_data;
	struct pixel_context *pc = kbdev->platform_context;

	if (!pc)
		return -ENODEV;

	ret = kstrtoint(buf, 0, &clock);
	if (ret)
		return -EINVAL;

	level = get_level_from_clock(kbdev, clock);
	if (level < 0)
		return -EINVAL;

	trace_clock_set_rate("gpu_hint_min", clock, raw_smp_processor_id());

	mutex_lock(&pc->dvfs.lock);
	gpu_dvfs_update_level_lock(kbdev, GPU_DVFS_LEVEL_LOCK_HINT, level, -1);
	gpu_dvfs_select_level(kbdev);
	mutex_unlock(&pc->dvfs.lock);

	return count;
}

static ssize_t scaling_max_freq_show(struct device *dev, struct device_attribute *attr, char *buf)
{
	struct kbase_device *kbdev = dev->driver_data;
	struct pixel_context *pc = kbdev->platform_context;
	int sysfs_lock_level;

	if (!pc)
		return -ENODEV;

	sysfs_lock_level = pc->dvfs.level_locks[GPU_DVFS_LEVEL_LOCK_SYSFS].level_max;
	if (sysfs_lock_level < 0)
		sysfs_lock_level = pc->dvfs.level_max;

	return scnprintf(buf, PAGE_SIZE, "%d\n",
		pc->dvfs.table[sysfs_lock_level].clk[GPU_DVFS_CLK_SHADERS]);
}

static ssize_t scaling_max_freq_store(struct device *dev, struct device_attribute *attr,
	const char *buf, size_t count)
{
	int level, ret;
	unsigned int clock;
	struct kbase_device *kbdev = dev->driver_data;
	struct pixel_context *pc = kbdev->platform_context;

	if (!pc)
		return -ENODEV;

	ret = kstrtoint(buf, 0, &clock);
	if (ret)
		return -EINVAL;

	level = get_level_from_clock(kbdev, clock);
	if (level < 0)
		return -EINVAL;

	mutex_lock(&pc->dvfs.lock);
	gpu_dvfs_update_level_lock(kbdev, GPU_DVFS_LEVEL_LOCK_SYSFS, -1, level);
	gpu_dvfs_select_level(kbdev);
	mutex_unlock(&pc->dvfs.lock);

	return count;
}

static ssize_t scaling_min_freq_show(struct device *dev, struct device_attribute *attr, char *buf)
{
	struct kbase_device *kbdev = dev->driver_data;
	struct pixel_context *pc = kbdev->platform_context;
	int sysfs_lock_level;

	if (!pc)
		return -ENODEV;

	sysfs_lock_level = pc->dvfs.level_locks[GPU_DVFS_LEVEL_LOCK_SYSFS].level_min;
	if (sysfs_lock_level < 0)
		sysfs_lock_level = pc->dvfs.level_min;

	return scnprintf(buf, PAGE_SIZE, "%d\n",
		pc->dvfs.table[sysfs_lock_level].clk[GPU_DVFS_CLK_SHADERS]);
}

static ssize_t scaling_min_freq_store(struct device *dev, struct device_attribute *attr,
	const char *buf, size_t count)
{
	int ret, level;
	unsigned int clock;
	struct kbase_device *kbdev = dev->driver_data;
	struct pixel_context *pc = kbdev->platform_context;

	if (!pc)
		return -ENODEV;

	ret = kstrtoint(buf, 0, &clock);
	if (ret)
		return -EINVAL;

	level = get_level_from_clock(kbdev, clock);
	if (level < 0)
		return -EINVAL;

	mutex_lock(&pc->dvfs.lock);
	gpu_dvfs_update_level_lock(kbdev, GPU_DVFS_LEVEL_LOCK_SYSFS, level, -1);
	gpu_dvfs_select_level(kbdev);
	mutex_unlock(&pc->dvfs.lock);

	return count;
}

static ssize_t time_in_state_show(struct device *dev, struct device_attribute *attr, char *buf)
{
	int i;
	ssize_t ret = 0;
	struct kbase_device *kbdev = dev->driver_data;
	struct pixel_context *pc = kbdev->platform_context;

	if (!pc)
		return -ENODEV;

	/* First trigger an update */
	mutex_lock(&pc->dvfs.lock);
	gpu_dvfs_metrics_update(kbdev, pc->dvfs.level, pc->dvfs.level,
		gpu_pm_get_power_state(kbdev));
	mutex_unlock(&pc->dvfs.lock);

	for (i = pc->dvfs.level_max; i <= pc->dvfs.level_min; i++)
		ret += scnprintf(buf + ret, PAGE_SIZE - ret, "%8d %9d\n",
			pc->dvfs.table[i].clk[GPU_DVFS_CLK_SHADERS],
			(u32)(pc->dvfs.table[i].metrics.time_total / NSEC_PER_MSEC));

	return ret;
}

static ssize_t trans_stat_show(struct device *dev, struct device_attribute *attr, char *buf)
{
	int i, j, t, total = 0;
	ssize_t ret = 0;
	struct kbase_device *kbdev = dev->driver_data;
	struct pixel_context *pc = kbdev->platform_context;

	if (!pc)
		return -ENODEV;

	/* First trigger an update */
	mutex_lock(&pc->dvfs.lock);
	gpu_dvfs_metrics_update(kbdev, pc->dvfs.level, pc->dvfs.level,
		gpu_pm_get_power_state(kbdev));
	mutex_unlock(&pc->dvfs.lock);

	ret += scnprintf(buf + ret, PAGE_SIZE - ret, "%9s  :   %s\n", "From", "To");

	ret += scnprintf(buf + ret, PAGE_SIZE - ret, "%12s", ":");
	for (i = pc->dvfs.level_max; i <= pc->dvfs.level_min; i++)
		ret += scnprintf(buf + ret, PAGE_SIZE - ret, "%10d",
			pc->dvfs.table[i].clk[GPU_DVFS_CLK_SHADERS]);
	ret += scnprintf(buf + ret, PAGE_SIZE - ret, "%11s\n", "time(ms)");

	for (i = pc->dvfs.level_max; i <= pc->dvfs.level_min; i++) {
		ret += scnprintf(buf + ret, PAGE_SIZE - ret, "%s%10d:",
			(i == pc->dvfs.level) ? "*" : " ",
			pc->dvfs.table[i].clk[GPU_DVFS_CLK_SHADERS]);
		for (j = pc->dvfs.level_max; j <= pc->dvfs.level_min; j++) {
			t = gpu_dvfs_metrics_transtab_entry(pc, i, j);
			total += t;
			ret += scnprintf(buf + ret, PAGE_SIZE - ret, "%10d", t);
		}
		ret += scnprintf(buf + ret, PAGE_SIZE - ret, "%10d\n",
			(u32)(pc->dvfs.table[i].metrics.time_total / NSEC_PER_MSEC));
	}

	ret += scnprintf(buf + ret, PAGE_SIZE - ret, "Total transition : %d\n", total);

	return ret;
}

static ssize_t available_governors_show(struct device *dev, struct device_attribute *attr,
	char *buf)
{
	return gpu_dvfs_governor_print_available(buf, PAGE_SIZE);
}

static ssize_t governor_show(struct device *dev, struct device_attribute *attr,
	char *buf)
{
	struct kbase_device *kbdev = dev->driver_data;

	return gpu_dvfs_governor_print_curr(kbdev, buf, PAGE_SIZE);
}

static ssize_t governor_store(struct device *dev, struct device_attribute *attr,
	const char *buf, size_t count)
{
	enum gpu_dvfs_governor_type gov;
	ssize_t ret = count;
	struct kbase_device *kbdev = dev->driver_data;
	struct pixel_context *pc = kbdev->platform_context;

	if (!pc)
		return -ENODEV;

	gov = gpu_dvfs_governor_get_id(buf);

	if (gov == GPU_DVFS_GOVERNOR_INVALID)
		ret = -EINVAL;
	else if (gov != pc->dvfs.governor.curr) {
		mutex_lock(&pc->dvfs.lock);
		if (gpu_dvfs_governor_set_governor(kbdev, gov))
			ret = -EINVAL;
		mutex_unlock(&pc->dvfs.lock);
	}

	return ret;
}

<<<<<<< HEAD
static ssize_t ifpo_show(struct device *dev, struct device_attribute *attr, char *buf)
{
#ifdef CONFIG_MALI_HOST_CONTROLS_SC_RAILS
	struct kbase_device *kbdev = dev->driver_data;
	struct pixel_context *pc = kbdev->platform_context;
	ssize_t ret = 0;

	if (!pc)
		return -ENODEV;

	mutex_lock(&pc->pm.lock);
	ret = scnprintf(buf, PAGE_SIZE, "%d\n", pc->pm.ifpo_enabled);
	mutex_unlock(&pc->pm.lock);
	return ret;
#else
	return -ENOTSUPP;
#endif
}

static ssize_t ifpo_store(struct device *dev, struct device_attribute *attr,
	const char *buf, size_t count)
{
#ifdef CONFIG_MALI_HOST_CONTROLS_SC_RAILS
	int ret;
	bool enabled;
	struct kbase_device *kbdev = dev->driver_data;
	struct pixel_context *pc = kbdev->platform_context;
	if (!pc)
		return -ENODEV;

	ret = strtobool(buf, &enabled);
	if (ret)
		return -EINVAL;

	mutex_lock(&kbdev->csf.scheduler.lock);

	if (!enabled) {
		turn_on_sc_power_rails(kbdev);
	}

	mutex_lock(&pc->pm.lock);
	pc->pm.ifpo_enabled = enabled;
	mutex_unlock(&pc->pm.lock);
	mutex_unlock(&kbdev->csf.scheduler.lock);

	return count;
#else
	return -ENOTSUPP;
#endif
}

#if MALI_USE_CSF
static ssize_t hint_power_on_store(struct device *dev, struct device_attribute *attr,
	const char *buf, size_t count)
{
	int ret;
	bool enabled;
	struct kbase_device *kbdev = dev->driver_data;
	struct pixel_context *pc = kbdev->platform_context;
	if (!pc)
		return -ENODEV;

	ret = strtobool(buf, &enabled);
	if (ret)
		return -EINVAL;

	if (enabled)
		kthread_queue_work(&kbdev->apc.worker, &kbdev->apc.wakeup_csf_scheduler_work);

	return count;
}
#endif

#if MALI_USE_CSF
static ssize_t capacity_headroom_show(struct device *dev, struct device_attribute *attr, char *buf)
{
	struct kbase_device *kbdev = dev->driver_data;
	struct pixel_context *pc = kbdev->platform_context;

	if (!pc)
		return -ENODEV;

	return scnprintf(buf, PAGE_SIZE, "%d\n",
		pc->dvfs.capacity_headroom);
}

static ssize_t capacity_headroom_store(struct device *dev, struct device_attribute *attr,
	const char *buf, size_t count)
{
	struct kbase_device *kbdev = dev->driver_data;
	struct pixel_context *pc = kbdev->platform_context;
	int capacity_headroom = 0;

	if (!pc)
		return -ENODEV;

	if (kstrtoint(buf, 0, &capacity_headroom))
		return -EINVAL;

	mutex_lock(&pc->dvfs.lock);
	pc->dvfs.capacity_headroom = capacity_headroom;
	mutex_unlock(&pc->dvfs.lock);
	trace_clock_set_rate("cap_headroom", capacity_headroom, raw_smp_processor_id());

	return count;
}

static ssize_t capacity_history_depth_show(struct device *dev, struct device_attribute *attr, char *buf)
{
	struct kbase_device *kbdev = dev->driver_data;
	struct pixel_context *pc = kbdev->platform_context;

	if (!pc)
		return -ENODEV;

	return scnprintf(buf, PAGE_SIZE, "%u\n",
		(unsigned int)pc->dvfs.capacity_history_depth);
}

static ssize_t capacity_history_depth_store(struct device *dev, struct device_attribute *attr,
	const char *buf, size_t count)
{
	struct kbase_device *kbdev = dev->driver_data;
	struct pixel_context *pc = kbdev->platform_context;
	unsigned int capacity_history_depth = 0;

	if (!pc)
		return -ENODEV;

	if (kstrtouint(buf, 0, &capacity_history_depth))
		return -EINVAL;

	if (capacity_history_depth == 0 || capacity_history_depth > ARRAY_SIZE(pc->dvfs.capacity_history))
		return -EINVAL;

	mutex_lock(&pc->dvfs.lock);
	pc->dvfs.capacity_history_depth = (u8)capacity_history_depth;
	mutex_unlock(&pc->dvfs.lock);

	return count;
}
#endif

=======
>>>>>>> 0781d08e
/* Define devfreq-like attributes */
DEVICE_ATTR_RO(available_frequencies);
DEVICE_ATTR_RO(cur_freq);
DEVICE_ATTR_RO(max_freq);
DEVICE_ATTR_RO(min_freq);
DEVICE_ATTR_RO(scaling_min_compute_freq);
DEVICE_ATTR_RW(hint_max_freq);
DEVICE_ATTR_RW(hint_min_freq);
DEVICE_ATTR_RW(scaling_max_freq);
DEVICE_ATTR_RW(scaling_min_freq);
DEVICE_ATTR_RO(time_in_state);
DEVICE_ATTR_RO(trans_stat);
DEVICE_ATTR_RO(available_governors);
DEVICE_ATTR_RW(governor);
<<<<<<< HEAD
DEVICE_ATTR_RW(ifpo);
#if MALI_USE_CSF
DEVICE_ATTR_WO(hint_power_on);
#endif
#if MALI_USE_CSF
DEVICE_ATTR_RW(capacity_headroom);
DEVICE_ATTR_RW(capacity_history_depth);
#endif
=======
>>>>>>> 0781d08e

/* Initialization code */

/*
 * attribs - An array containing all sysfs files for the Pixel GPU sysfs system.
 *
 * This array contains the list of all files that will be set up and removed by the Pixel GPU sysfs
 * system. It allows for more compact initialization and termination code below.
 */
static struct {
	const char *name;
	const struct device_attribute *attr;
} attribs[] = {
	{ "utilization", &dev_attr_utilization },
	{ "clock_info", &dev_attr_clock_info },
	{ "dvfs_table", &dev_attr_dvfs_table },
	{ "power_stats", &dev_attr_power_stats },
	{ "uid_time_in_state", &dev_attr_uid_time_in_state },
	{ "uid_time_in_state_h", &dev_attr_uid_time_in_state_h },
	{ "available_frequencies", &dev_attr_available_frequencies },
	{ "cur_freq", &dev_attr_cur_freq },
	{ "max_freq", &dev_attr_max_freq },
	{ "min_freq", &dev_attr_min_freq },
	{ "min_compute_freq", &dev_attr_scaling_min_compute_freq },
	{ "hint_max_freq", &dev_attr_hint_max_freq },
	{ "hint_min_freq", &dev_attr_hint_min_freq },
	{ "scaling_max_freq", &dev_attr_scaling_max_freq },
	{ "scaling_min_freq", &dev_attr_scaling_min_freq },
	{ "time_in_state", &dev_attr_time_in_state },
	{ "trans_stat", &dev_attr_trans_stat },
	{ "available_governors", &dev_attr_available_governors },
	{ "governor", &dev_attr_governor },
	{ "trigger_core_dump", &dev_attr_trigger_core_dump },
<<<<<<< HEAD
	{ "ifpo", &dev_attr_ifpo },
#if MALI_USE_CSF
	{ "capacity_headroom", &dev_attr_capacity_headroom },
	{ "capacity_history_depth", &dev_attr_capacity_history_depth },
	{ "hint_power_on", &dev_attr_hint_power_on },
#endif
=======
>>>>>>> 0781d08e
};

/**
 * gpu_sysfs_init() - Initializes the Pixel GPU sysfs system.
 *
 * @kbdev: The &struct kbase_device for the GPU.
 *
 * Return: On success, returns 0. -ENOENT if creating a sysfs file results in an error.
 */
int gpu_sysfs_init(struct kbase_device *kbdev)
{
	int i;
	struct device *dev = kbdev->dev;

	for (i = 0; i < ARRAY_SIZE(attribs); i++) {
		if (device_create_file(dev, attribs[i].attr)) {
			dev_err(kbdev->dev, "failed to create sysfs file %s\n",
				attribs[i].name);
			return -ENOENT;
		}
	}

	return 0;
}

/**
 * gpu_sysfs_term() - Terminates the Pixel GPU sysfs system.
 *
 * @kbdev: The &struct kbase_device for the GPU.
 */
void gpu_sysfs_term(struct kbase_device *kbdev)
{
	int i;
	struct device *dev = kbdev->dev;

	for (i = 0; i < ARRAY_SIZE(attribs); i++)
		device_remove_file(dev, attribs[i].attr);
}<|MERGE_RESOLUTION|>--- conflicted
+++ resolved
@@ -705,58 +705,6 @@
 	return ret;
 }
 
-<<<<<<< HEAD
-static ssize_t ifpo_show(struct device *dev, struct device_attribute *attr, char *buf)
-{
-#ifdef CONFIG_MALI_HOST_CONTROLS_SC_RAILS
-	struct kbase_device *kbdev = dev->driver_data;
-	struct pixel_context *pc = kbdev->platform_context;
-	ssize_t ret = 0;
-
-	if (!pc)
-		return -ENODEV;
-
-	mutex_lock(&pc->pm.lock);
-	ret = scnprintf(buf, PAGE_SIZE, "%d\n", pc->pm.ifpo_enabled);
-	mutex_unlock(&pc->pm.lock);
-	return ret;
-#else
-	return -ENOTSUPP;
-#endif
-}
-
-static ssize_t ifpo_store(struct device *dev, struct device_attribute *attr,
-	const char *buf, size_t count)
-{
-#ifdef CONFIG_MALI_HOST_CONTROLS_SC_RAILS
-	int ret;
-	bool enabled;
-	struct kbase_device *kbdev = dev->driver_data;
-	struct pixel_context *pc = kbdev->platform_context;
-	if (!pc)
-		return -ENODEV;
-
-	ret = strtobool(buf, &enabled);
-	if (ret)
-		return -EINVAL;
-
-	mutex_lock(&kbdev->csf.scheduler.lock);
-
-	if (!enabled) {
-		turn_on_sc_power_rails(kbdev);
-	}
-
-	mutex_lock(&pc->pm.lock);
-	pc->pm.ifpo_enabled = enabled;
-	mutex_unlock(&pc->pm.lock);
-	mutex_unlock(&kbdev->csf.scheduler.lock);
-
-	return count;
-#else
-	return -ENOTSUPP;
-#endif
-}
-
 #if MALI_USE_CSF
 static ssize_t hint_power_on_store(struct device *dev, struct device_attribute *attr,
 	const char *buf, size_t count)
@@ -849,8 +797,6 @@
 }
 #endif
 
-=======
->>>>>>> 0781d08e
 /* Define devfreq-like attributes */
 DEVICE_ATTR_RO(available_frequencies);
 DEVICE_ATTR_RO(cur_freq);
@@ -865,8 +811,6 @@
 DEVICE_ATTR_RO(trans_stat);
 DEVICE_ATTR_RO(available_governors);
 DEVICE_ATTR_RW(governor);
-<<<<<<< HEAD
-DEVICE_ATTR_RW(ifpo);
 #if MALI_USE_CSF
 DEVICE_ATTR_WO(hint_power_on);
 #endif
@@ -874,8 +818,6 @@
 DEVICE_ATTR_RW(capacity_headroom);
 DEVICE_ATTR_RW(capacity_history_depth);
 #endif
-=======
->>>>>>> 0781d08e
 
 /* Initialization code */
 
@@ -909,15 +851,11 @@
 	{ "available_governors", &dev_attr_available_governors },
 	{ "governor", &dev_attr_governor },
 	{ "trigger_core_dump", &dev_attr_trigger_core_dump },
-<<<<<<< HEAD
-	{ "ifpo", &dev_attr_ifpo },
 #if MALI_USE_CSF
 	{ "capacity_headroom", &dev_attr_capacity_headroom },
 	{ "capacity_history_depth", &dev_attr_capacity_history_depth },
 	{ "hint_power_on", &dev_attr_hint_power_on },
 #endif
-=======
->>>>>>> 0781d08e
 };
 
 /**
