--- conflicted
+++ resolved
@@ -47,12 +47,8 @@
  *
  * @kbdev: The &struct kbase_device for the GPU.
  *
-<<<<<<< HEAD
- * Powers on the shader cores and issues trace points and events.
-=======
  * Powers on the CORES domain and issues trace points and events. Also powers on TOP and cancels
  * any pending suspend operations on it.
->>>>>>> 7a365af1
  *
  * Context: Process context. Takes and releases PM lock.
  *
@@ -64,7 +60,6 @@
 	struct pixel_context *pc = kbdev->platform_context;
 	u64 start_ns = ktime_get_ns();
 
-<<<<<<< HEAD
 #if IS_ENABLED(CONFIG_SOC_GS201)
 
 	mutex_lock(&pc->dvfs.lock);
@@ -81,17 +76,13 @@
 	mutex_unlock(&pc->pm.domain->access_lock);
 	mutex_unlock(&pc->dvfs.lock);
 
+	ret = 0;
 #else
-=======
 	mutex_lock(&pc->pm.lock);
->>>>>>> 7a365af1
 
 	pm_runtime_get_sync(pc->pm.domain_devs[GPU_PM_DOMAIN_TOP]);
 	pm_runtime_get_sync(pc->pm.domain_devs[GPU_PM_DOMAIN_CORES]);
 
-<<<<<<< HEAD
-#endif
-=======
 	/*
 	 * We determine whether GPU state was lost by detecting whether the GPU state reached
 	 * GPU_POWER_LEVEL_OFF before we entered this function. The GPU state is set to be
@@ -104,26 +95,23 @@
 	 * blocked until it completed ensuring that the value of pc->pm.state is up-to-date.
 	 */
 	ret = (pc->pm.state == GPU_POWER_LEVEL_OFF);
->>>>>>> 7a365af1
+#endif
 
 	trace_gpu_power_state(ktime_get_ns() - start_ns,
 		GPU_POWER_LEVEL_GLOBAL, GPU_POWER_LEVEL_STACKS);
 #ifdef CONFIG_MALI_MIDGARD_DVFS
 	gpu_dvfs_event_power_on(kbdev);
 #endif
-<<<<<<< HEAD
 #if IS_ENABLED(CONFIG_GOOGLE_BCL) && !IS_ENABLED(CONFIG_SOC_GS201)
-=======
-
-#if IS_ENABLED(CONFIG_GOOGLE_BCL)
->>>>>>> 7a365af1
 	if (pc->pm.bcl_dev)
 		google_init_gpu_ratio(pc->pm.bcl_dev);
 #endif
 
+#if !IS_ENABLED(CONFIG_SOC_GS201)
 	pc->pm.state = GPU_POWER_LEVEL_STACKS;
 
 	mutex_unlock(&pc->pm.lock);
+#endif
 
 	return ret;
 }
@@ -148,7 +136,6 @@
 	struct pixel_context *pc = kbdev->platform_context;
 	u64 start_ns = ktime_get_ns();
 
-<<<<<<< HEAD
 #if IS_ENABLED(CONFIG_SOC_GS201)
 
 	mutex_lock(&pc->dvfs.lock);
@@ -162,33 +149,29 @@
 
 #else
 
-	pm_runtime_put_sync(pc->pm.domain_devs[GPU_PM_DOMAIN_CORES]);
-=======
 	mutex_lock(&pc->pm.lock);
->>>>>>> 7a365af1
 
 	if (pc->pm.state > GPU_POWER_LEVEL_GLOBAL) {
 		pm_runtime_put_sync(pc->pm.domain_devs[GPU_PM_DOMAIN_CORES]);
 		pc->pm.state = GPU_POWER_LEVEL_GLOBAL;
 
-<<<<<<< HEAD
-#endif
-
-	trace_gpu_power_state(ktime_get_ns() - start_ns,
-		GPU_POWER_LEVEL_STACKS, GPU_POWER_LEVEL_GLOBAL);
-=======
+
 		pm_runtime_mark_last_busy(pc->pm.domain_devs[GPU_PM_DOMAIN_TOP]);
 		pm_runtime_put_autosuspend(pc->pm.domain_devs[GPU_PM_DOMAIN_TOP]);
+#endif
 
 		trace_gpu_power_state(ktime_get_ns() - start_ns,
 			GPU_POWER_LEVEL_STACKS, GPU_POWER_LEVEL_GLOBAL);
->>>>>>> 7a365af1
+
 #ifdef CONFIG_MALI_MIDGARD_DVFS
 		gpu_dvfs_event_power_off(kbdev);
 #endif
+
+#if !IS_ENABLED(CONFIG_SOC_GS201)
 	}
 
 	mutex_unlock(&pc->pm.lock);
+#endif
 }
 
 /**
@@ -209,32 +192,13 @@
  */
 static int gpu_pm_callback_power_on(struct kbase_device *kbdev)
 {
-<<<<<<< HEAD
-#if IS_ENABLED(CONFIG_SOC_GS201)
-
 	dev_dbg(kbdev->dev, "%s\n", __func__);
 
+#if IS_ENABLED(CONFIG_SOC_GS201)
 	return 0;
-
 #else
-
-	struct pixel_context *pc = kbdev->platform_context;
-	int ret = (pc->pm.state_lost ? 1 : 0);
-
-	dev_dbg(kbdev->dev, "%s\n", __func__);
-
-	if (pc->pm.state_lost)
-		pc->pm.state_lost = false;
-
-	gpu_pm_power_on_cores(kbdev);
-
-	return ret;
-#endif
-=======
-	dev_dbg(kbdev->dev, "%s\n", __func__);
-
-	return gpu_pm_power_on_cores(kbdev);
->>>>>>> 7a365af1
+	return gpu_pm_power_on_cores(kdev);
+#endif
 }
 
 /**
@@ -319,9 +283,12 @@
  */
 static void gpu_pm_callback_power_suspend(struct kbase_device *kbdev)
 {
+#if IS_ENABLED(CONFIG_SOC_GS201)
+	struct pixel_context *pc = kbdev->platform_context;
+#endif
+
 	dev_dbg(kbdev->dev, "%s\n", __func__);
 
-<<<<<<< HEAD
 #if IS_ENABLED(CONFIG_SOC_GS201)
 
 	gpu_pm_power_off_cores(kbdev);
@@ -334,18 +301,9 @@
 
 #else
 
-	if (pc->pm.state_lost)
-		return;
-
-	if (gpu_pm_get_power_state(kbdev))
-		gpu_pm_power_off_cores(kbdev);
-
-	pc->pm.state_lost = true;
-
-#endif
-=======
 	gpu_pm_power_off_cores(kbdev);
->>>>>>> 7a365af1
+
+#endif
 }
 
 #if IS_ENABLED(KBASE_PM_RUNTIME) && !IS_ENABLED(CONFIG_SOC_GS201)
@@ -552,12 +510,10 @@
 #endif
 	int ret = 0;
 
-<<<<<<< HEAD
 #if !IS_ENABLED(CONFIG_SOC_GS201)
-=======
+
 	/* Initialize lock */
 	mutex_init(&pc->pm.lock);
->>>>>>> 7a365af1
 
 	num_pm_domains = of_count_phandle_with_args(np, "power-domains", "#power-domain-cells");
 	if (num_pm_domains != GPU_PM_DOMAIN_COUNT) {
