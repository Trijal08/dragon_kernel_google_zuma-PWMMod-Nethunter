// SPDX-License-Identifier: GPL-2.0 WITH Linux-syscall-note
/*
 *
 * (C) COPYRIGHT 2010-2023 ARM Limited. All rights reserved.
 *
 * This program is free software and is provided to you under the terms of the
 * GNU General Public License version 2 as published by the Free Software
 * Foundation, and any use by you of this program is subject to the terms
 * of such GNU license.
 *
 * This program is distributed in the hope that it will be useful,
 * but WITHOUT ANY WARRANTY; without even the implied warranty of
 * MERCHANTABILITY or FITNESS FOR A PARTICULAR PURPOSE. See the
 * GNU General Public License for more details.
 *
 * You should have received a copy of the GNU General Public License
 * along with this program; if not, you can access it online at
 * http://www.gnu.org/licenses/gpl-2.0.html.
 *
 */

/**
 * DOC: Base kernel MMU management.
 */

#include <linux/kernel.h>
#include <linux/dma-mapping.h>
#include <linux/migrate.h>
#include <mali_kbase.h>
#include <gpu/mali_kbase_gpu_fault.h>
#include <gpu/mali_kbase_gpu_regmap.h>
#include <tl/mali_kbase_tracepoints.h>
#include <backend/gpu/mali_kbase_instr_defs.h>
#include <mali_kbase_ctx_sched.h>
#include <mali_kbase_debug.h>
#include <mali_kbase_defs.h>
#include <mali_kbase_hw.h>
#include <mmu/mali_kbase_mmu_hw.h>
#include <mali_kbase_mem.h>
#include <mali_kbase_reset_gpu.h>
#include <mmu/mali_kbase_mmu.h>
#include <mmu/mali_kbase_mmu_internal.h>
#include <mali_kbase_cs_experimental.h>
#include <device/mali_kbase_device.h>
#include <uapi/gpu/arm/midgard/gpu/mali_kbase_gpu_id.h>
#if !MALI_USE_CSF
#include <mali_kbase_hwaccess_jm.h>
#endif

#include <mali_kbase_trace_gpu_mem.h>
#include <backend/gpu/mali_kbase_pm_internal.h>

/* Threshold used to decide whether to flush full caches or just a physical range */
#define KBASE_PA_RANGE_THRESHOLD_NR_PAGES 20
#define MGM_DEFAULT_PTE_GROUP (0)

/* Macro to convert updated PDGs to flags indicating levels skip in flush */
#define pgd_level_to_skip_flush(dirty_pgds) (~(dirty_pgds) & 0xF)

/* Small wrapper function to factor out GPU-dependent context releasing */
static void release_ctx(struct kbase_device *kbdev,
		struct kbase_context *kctx)
{
#if MALI_USE_CSF
	CSTD_UNUSED(kbdev);
	kbase_ctx_sched_release_ctx_lock(kctx);
#else /* MALI_USE_CSF */
	kbasep_js_runpool_release_ctx(kbdev, kctx);
#endif /* MALI_USE_CSF */
}

static void mmu_hw_operation_begin(struct kbase_device *kbdev)
{
#if !IS_ENABLED(CONFIG_MALI_NO_MALI)
#if MALI_USE_CSF
	if (kbase_hw_has_issue(kbdev, BASE_HW_ISSUE_GPU2019_3878)) {
		unsigned long flags;

		lockdep_assert_held(&kbdev->mmu_hw_mutex);

		spin_lock_irqsave(&kbdev->hwaccess_lock, flags);
		WARN_ON_ONCE(kbdev->mmu_hw_operation_in_progress);
		kbdev->mmu_hw_operation_in_progress = true;
		spin_unlock_irqrestore(&kbdev->hwaccess_lock, flags);
	}
#endif /* MALI_USE_CSF */
#endif /* !CONFIG_MALI_NO_MALI */
}

static void mmu_hw_operation_end(struct kbase_device *kbdev)
{
#if !IS_ENABLED(CONFIG_MALI_NO_MALI)
#if MALI_USE_CSF
	if (kbase_hw_has_issue(kbdev, BASE_HW_ISSUE_GPU2019_3878)) {
		unsigned long flags;

		lockdep_assert_held(&kbdev->mmu_hw_mutex);

		spin_lock_irqsave(&kbdev->hwaccess_lock, flags);
		WARN_ON_ONCE(!kbdev->mmu_hw_operation_in_progress);
		kbdev->mmu_hw_operation_in_progress = false;
		/* Invoke the PM state machine, the L2 power off may have been
		 * skipped due to the MMU command.
		 */
		kbase_pm_update_state(kbdev);
		spin_unlock_irqrestore(&kbdev->hwaccess_lock, flags);
	}
#endif /* MALI_USE_CSF */
#endif /* !CONFIG_MALI_NO_MALI */
}

/**
 * mmu_flush_cache_on_gpu_ctrl() - Check if cache flush needs to be done
 * through GPU_CONTROL interface.
 *
 * @kbdev:         kbase device to check GPU model ID on.
 *
 * This function returns whether a cache flush for page table update should
 * run through GPU_CONTROL interface or MMU_AS_CONTROL interface.
 *
 * Return: True if cache flush should be done on GPU command.
 */
static bool mmu_flush_cache_on_gpu_ctrl(struct kbase_device *kbdev)
{
	uint32_t const arch_maj_cur = (kbdev->gpu_props.props.raw_props.gpu_id &
				       GPU_ID2_ARCH_MAJOR) >>
				      GPU_ID2_ARCH_MAJOR_SHIFT;

	return arch_maj_cur > 11;
}

/**
 * mmu_flush_pa_range() - Flush physical address range
 *
 * @kbdev:    kbase device to issue the MMU operation on.
 * @phys:     Starting address of the physical range to start the operation on.
 * @nr_bytes: Number of bytes to work on.
 * @op:       Type of cache flush operation to perform.
 *
 * Issue a cache flush physical range command.
 */
#if MALI_USE_CSF
static void mmu_flush_pa_range(struct kbase_device *kbdev, phys_addr_t phys, size_t nr_bytes,
			       enum kbase_mmu_op_type op)
{
	u32 flush_op;

	lockdep_assert_held(&kbdev->hwaccess_lock);

	/* Translate operation to command */
	if (op == KBASE_MMU_OP_FLUSH_PT)
		flush_op = GPU_COMMAND_FLUSH_PA_RANGE_CLN_INV_L2;
	else if (op == KBASE_MMU_OP_FLUSH_MEM)
		flush_op = GPU_COMMAND_FLUSH_PA_RANGE_CLN_INV_L2_LSC;
	else {
		dev_warn(kbdev->dev, "Invalid flush request (op = %d)", op);
		return;
	}

	if (kbase_gpu_cache_flush_pa_range_and_busy_wait(kbdev, phys, nr_bytes, flush_op))
		dev_err(kbdev->dev, "Flush for physical address range did not complete");
}
#endif

/**
 * mmu_invalidate() - Perform an invalidate operation on MMU caches.
 * @kbdev:      The Kbase device.
 * @kctx:       The Kbase context.
 * @as_nr:      GPU address space number for which invalidate is required.
 * @op_param: Non-NULL pointer to struct containing information about the MMU
 *            operation to perform.
 *
 * Perform an MMU invalidate operation on a particual address space
 * by issuing a UNLOCK command.
 */
static void mmu_invalidate(struct kbase_device *kbdev, struct kbase_context *kctx, int as_nr,
			   const struct kbase_mmu_hw_op_param *op_param)
{
	unsigned long flags;

	spin_lock_irqsave(&kbdev->hwaccess_lock, flags);

	if (kbdev->pm.backend.gpu_ready && (!kctx || kctx->as_nr >= 0)) {
		as_nr = kctx ? kctx->as_nr : as_nr;
		if (kbase_mmu_hw_do_unlock(kbdev, &kbdev->as[as_nr], op_param))
			dev_err(kbdev->dev,
				"Invalidate after GPU page table update did not complete");
	}

	spin_unlock_irqrestore(&kbdev->hwaccess_lock, flags);
}

/* Perform a flush/invalidate on a particular address space
 */
static void mmu_flush_invalidate_as(struct kbase_device *kbdev, struct kbase_as *as,
				    const struct kbase_mmu_hw_op_param *op_param)
{
	unsigned long flags;

	/* AS transaction begin */
	mutex_lock(&kbdev->mmu_hw_mutex);
	spin_lock_irqsave(&kbdev->hwaccess_lock, flags);

	if (kbdev->pm.backend.gpu_powered && (kbase_mmu_hw_do_flush_locked(kbdev, as, op_param)))
		dev_err(kbdev->dev, "Flush for GPU page table update did not complete");

	spin_unlock_irqrestore(&kbdev->hwaccess_lock, flags);
	mutex_unlock(&kbdev->mmu_hw_mutex);
	/* AS transaction end */
}

/**
 * mmu_flush_invalidate() - Perform a flush operation on GPU caches.
 * @kbdev:      The Kbase device.
 * @kctx:       The Kbase context.
 * @as_nr:      GPU address space number for which flush + invalidate is required.
 * @op_param: Non-NULL pointer to struct containing information about the MMU
 *            operation to perform.
 *
 * This function performs the cache flush operation described by @op_param.
 * The function retains a reference to the given @kctx and releases it
 * after performing the flush operation.
 *
 * If operation is set to KBASE_MMU_OP_FLUSH_PT then this function will issue
 * a cache flush + invalidate to the L2 caches and invalidate the TLBs.
 *
 * If operation is set to KBASE_MMU_OP_FLUSH_MEM then this function will issue
 * a cache flush + invalidate to the L2 and GPU Load/Store caches as well as
 * invalidating the TLBs.
 */
static void mmu_flush_invalidate(struct kbase_device *kbdev, struct kbase_context *kctx, int as_nr,
				 const struct kbase_mmu_hw_op_param *op_param)
{
	bool ctx_is_in_runpool;

	/* Early out if there is nothing to do */
	if (op_param->nr == 0)
		return;

	/* If no context is provided then MMU operation is performed on address
	 * space which does not belong to user space context. Otherwise, retain
	 * refcount to context provided and release after flush operation.
	 */
	if (!kctx) {
		mmu_flush_invalidate_as(kbdev, &kbdev->as[as_nr], op_param);
	} else {
#if !MALI_USE_CSF
		rt_mutex_lock(&kbdev->js_data.queue_mutex);
		ctx_is_in_runpool = kbase_ctx_sched_inc_refcount(kctx);
		rt_mutex_unlock(&kbdev->js_data.queue_mutex);
#else
		ctx_is_in_runpool = kbase_ctx_sched_inc_refcount_if_as_valid(kctx);
#endif /* !MALI_USE_CSF */

		if (ctx_is_in_runpool) {
			KBASE_DEBUG_ASSERT(kctx->as_nr != KBASEP_AS_NR_INVALID);

			mmu_flush_invalidate_as(kbdev, &kbdev->as[kctx->as_nr], op_param);

			release_ctx(kbdev, kctx);
		}
	}
}

/**
 * mmu_flush_invalidate_on_gpu_ctrl() - Perform a flush operation on GPU caches via
 *                                    the GPU_CONTROL interface
 * @kbdev:      The Kbase device.
 * @kctx:       The Kbase context.
 * @as_nr:      GPU address space number for which flush + invalidate is required.
 * @op_param: Non-NULL pointer to struct containing information about the MMU
 *            operation to perform.
 *
 * Perform a flush/invalidate on a particular address space via the GPU_CONTROL
 * interface.
 */
static void mmu_flush_invalidate_on_gpu_ctrl(struct kbase_device *kbdev, struct kbase_context *kctx,
					int as_nr, const struct kbase_mmu_hw_op_param *op_param)
{
	unsigned long flags;

	/* AS transaction begin */
	mutex_lock(&kbdev->mmu_hw_mutex);
	spin_lock_irqsave(&kbdev->hwaccess_lock, flags);

	if (kbdev->pm.backend.gpu_ready && (!kctx || kctx->as_nr >= 0)) {
		as_nr = kctx ? kctx->as_nr : as_nr;
		if (kbase_mmu_hw_do_flush_on_gpu_ctrl(kbdev, &kbdev->as[as_nr], op_param))
			dev_err(kbdev->dev, "Flush for GPU page table update did not complete");
	}

	spin_unlock_irqrestore(&kbdev->hwaccess_lock, flags);
	mutex_unlock(&kbdev->mmu_hw_mutex);
}

static void kbase_mmu_sync_pgd_gpu(struct kbase_device *kbdev, struct kbase_context *kctx,
				   phys_addr_t phys, size_t size,
				   enum kbase_mmu_op_type flush_op)
{
	kbase_mmu_flush_pa_range(kbdev, kctx, phys, size, flush_op);
}

static void kbase_mmu_sync_pgd_cpu(struct kbase_device *kbdev, dma_addr_t handle, size_t size)
{
	/* Ensure that the GPU can read the pages from memory.
	 *
	 * pixel: b/200555454 requires this sync to happen even if the system
	 * is coherent.
	 */
	dma_sync_single_for_device(kbdev->dev, handle, size,
			DMA_TO_DEVICE);
}

/**
 * kbase_mmu_sync_pgd() - sync page directory to memory when needed.
 * @kbdev:    Device pointer.
 * @kctx:     Context pointer.
 * @phys:     Starting physical address of the destination region.
 * @handle:   Address of DMA region.
 * @size:     Size of the region to sync.
 * @flush_op: MMU cache flush operation to perform on the physical address
 *            range, if GPU control is available.
 *
 * This function is called whenever the association between a virtual address
 * range and a physical address range changes, because a mapping is created or
 * destroyed.
 * One of the effects of this operation is performing an MMU cache flush
 * operation only on the physical address range affected by this function, if
 * GPU control is available.
 *
 * This should be called after each page directory update.
 */
static void kbase_mmu_sync_pgd(struct kbase_device *kbdev, struct kbase_context *kctx,
			       phys_addr_t phys, dma_addr_t handle, size_t size,
			       enum kbase_mmu_op_type flush_op)
{

	kbase_mmu_sync_pgd_cpu(kbdev, handle, size);
	kbase_mmu_sync_pgd_gpu(kbdev, kctx, phys, size, flush_op);
}

/*
 * Definitions:
 * - PGD: Page Directory.
 * - PTE: Page Table Entry. A 64bit value pointing to the next
 *        level of translation
 * - ATE: Address Translation Entry. A 64bit value pointing to
 *        a 4kB physical page.
 */

static int kbase_mmu_update_pages_no_flush(struct kbase_device *kbdev, struct kbase_mmu_table *mmut,
					   u64 vpfn, struct tagged_addr *phys, size_t nr,
					   unsigned long flags, int group_id, u64 *dirty_pgds);

/**
 * kbase_mmu_update_and_free_parent_pgds() - Update number of valid entries and
 *                                           free memory of the page directories
 *
 * @kbdev:    Device pointer.
 * @mmut:     GPU MMU page table.
 * @pgds:     Physical addresses of page directories to be freed.
 * @vpfn:     The virtual page frame number.
 * @level:    The level of MMU page table.
 * @flush_op: The type of MMU flush operation to perform.
 * @dirty_pgds: Flags to track every level where a PGD has been updated.
 */
static void kbase_mmu_update_and_free_parent_pgds(struct kbase_device *kbdev,
						  struct kbase_mmu_table *mmut, phys_addr_t *pgds,
						  u64 vpfn, int level,
						  enum kbase_mmu_op_type flush_op, u64 *dirty_pgds);

static void kbase_mmu_account_freed_pgd(struct kbase_device *kbdev, struct kbase_mmu_table *mmut)
{
	atomic_sub(1, &kbdev->memdev.used_pages);

	/* If MMU tables belong to a context then pages will have been accounted
	 * against it, so we must decrement the usage counts here.
	 */
	if (mmut->kctx) {
		kbase_process_page_usage_dec(mmut->kctx, 1);
		atomic_sub(1, &mmut->kctx->used_pages);
	}

	kbase_trace_gpu_mem_usage_dec(kbdev, mmut->kctx, 1);
}

static bool kbase_mmu_handle_isolated_pgd_page(struct kbase_device *kbdev,
					       struct kbase_mmu_table *mmut,
					       struct page *p)
{
	struct kbase_page_metadata *page_md = kbase_page_private(p);
	bool page_is_isolated = false;

	lockdep_assert_held(&mmut->mmu_lock);

	if (!kbase_page_migration_enabled)
		return false;

	spin_lock(&page_md->migrate_lock);
	if (PAGE_STATUS_GET(page_md->status) == PT_MAPPED) {
		WARN_ON_ONCE(!mmut->kctx);
		if (IS_PAGE_ISOLATED(page_md->status)) {
			page_md->status = PAGE_STATUS_SET(page_md->status,
							  FREE_PT_ISOLATED_IN_PROGRESS);
			page_md->data.free_pt_isolated.kbdev = kbdev;
			page_is_isolated = true;
		} else {
			page_md->status =
				PAGE_STATUS_SET(page_md->status, FREE_IN_PROGRESS);
		}
	} else {
		WARN_ON_ONCE(mmut->kctx);
		WARN_ON_ONCE(PAGE_STATUS_GET(page_md->status) != NOT_MOVABLE);
	}
	spin_unlock(&page_md->migrate_lock);

	if (unlikely(page_is_isolated)) {
		/* Do the CPU cache flush and accounting here for the isolated
		 * PGD page, which is done inside kbase_mmu_free_pgd() for the
		 * PGD page that did not get isolated.
		 */
		dma_sync_single_for_device(kbdev->dev, kbase_dma_addr(p), PAGE_SIZE,
					   DMA_BIDIRECTIONAL);
		kbase_mmu_account_freed_pgd(kbdev, mmut);
	}

	return page_is_isolated;
}

/**
 * kbase_mmu_free_pgd() - Free memory of the page directory
 *
 * @kbdev:   Device pointer.
 * @mmut:    GPU MMU page table.
 * @pgd:     Physical address of page directory to be freed.
 *
 * This function is supposed to be called with mmu_lock held and after
 * ensuring that GPU won't be able to access the page.
 */
static void kbase_mmu_free_pgd(struct kbase_device *kbdev, struct kbase_mmu_table *mmut,
			       phys_addr_t pgd)
{
	struct page *p;
	bool page_is_isolated = false;

	lockdep_assert_held(&mmut->mmu_lock);

	p = pfn_to_page(PFN_DOWN(pgd));
	page_is_isolated = kbase_mmu_handle_isolated_pgd_page(kbdev, mmut, p);

	if (likely(!page_is_isolated)) {
		kbase_mem_pool_free(&kbdev->mem_pools.small[mmut->group_id], p, true);
		kbase_mmu_account_freed_pgd(kbdev, mmut);
	}
}

/**
 * kbase_mmu_free_pgds_list() - Free the PGD pages present in the list
 *
 * @kbdev:          Device pointer.
 * @mmut:           GPU MMU page table.
 *
 * This function will call kbase_mmu_free_pgd() on each page directory page
 * present in the list of free PGDs inside @mmut.
 *
 * The function is supposed to be called after the GPU cache and MMU TLB has
 * been invalidated post the teardown loop.
 *
 * The mmu_lock shall be held prior to calling the function.
 */
static void kbase_mmu_free_pgds_list(struct kbase_device *kbdev, struct kbase_mmu_table *mmut)
{
	size_t i;

	lockdep_assert_held(&mmut->mmu_lock);

	for (i = 0; i < mmut->scratch_mem.free_pgds.head_index; i++)
		kbase_mmu_free_pgd(kbdev, mmut, page_to_phys(mmut->scratch_mem.free_pgds.pgds[i]));

	mmut->scratch_mem.free_pgds.head_index = 0;
}

static void kbase_mmu_add_to_free_pgds_list(struct kbase_mmu_table *mmut, struct page *p)
{
	lockdep_assert_held(&mmut->mmu_lock);

	if (WARN_ON_ONCE(mmut->scratch_mem.free_pgds.head_index > (MAX_FREE_PGDS - 1)))
		return;

	mmut->scratch_mem.free_pgds.pgds[mmut->scratch_mem.free_pgds.head_index++] = p;
}

static inline void kbase_mmu_reset_free_pgds_list(struct kbase_mmu_table *mmut)
{
	lockdep_assert_held(&mmut->mmu_lock);

	mmut->scratch_mem.free_pgds.head_index = 0;
}

/**
 * reg_grow_calc_extra_pages() - Calculate the number of backed pages to add to
 *                               a region on a GPU page fault
 * @kbdev:         KBase device
 * @reg:           The region that will be backed with more pages
 * @fault_rel_pfn: PFN of the fault relative to the start of the region
 *
 * This calculates how much to increase the backing of a region by, based on
 * where a GPU page fault occurred and the flags in the region.
 *
 * This can be more than the minimum number of pages that would reach
 * @fault_rel_pfn, for example to reduce the overall rate of page fault
 * interrupts on a region, or to ensure that the end address is aligned.
 *
 * Return: the number of backed pages to increase by
 */
static size_t reg_grow_calc_extra_pages(struct kbase_device *kbdev,
		struct kbase_va_region *reg, size_t fault_rel_pfn)
{
	size_t multiple = reg->extension;
	size_t reg_current_size = kbase_reg_current_backed_size(reg);
	size_t minimum_extra = fault_rel_pfn - reg_current_size + 1;
	size_t remainder;

	if (!multiple) {
		dev_warn(
			kbdev->dev,
			"VA Region 0x%llx extension was 0, allocator needs to set this properly for KBASE_REG_PF_GROW",
			((unsigned long long)reg->start_pfn) << PAGE_SHIFT);
		return minimum_extra;
	}

	/* Calculate the remainder to subtract from minimum_extra to make it
	 * the desired (rounded down) multiple of the extension.
	 * Depending on reg's flags, the base used for calculating multiples is
	 * different
	 */

	/* multiple is based from the current backed size, even if the
	 * current backed size/pfn for end of committed memory are not
	 * themselves aligned to multiple
	 */
	remainder = minimum_extra % multiple;

#if !MALI_USE_CSF
	if (reg->flags & KBASE_REG_TILER_ALIGN_TOP) {
		/* multiple is based from the top of the initial commit, which
		 * has been allocated in such a way that (start_pfn +
		 * initial_commit) is already aligned to multiple. Hence the
		 * pfn for the end of committed memory will also be aligned to
		 * multiple
		 */
		size_t initial_commit = reg->initial_commit;

		if (fault_rel_pfn < initial_commit) {
			/* this case is just to catch in case it's been
			 * recommitted by userspace to be smaller than the
			 * initial commit
			 */
			minimum_extra = initial_commit - reg_current_size;
			remainder = 0;
		} else {
			/* same as calculating
			 * (fault_rel_pfn - initial_commit + 1)
			 */
			size_t pages_after_initial = minimum_extra +
				reg_current_size - initial_commit;

			remainder = pages_after_initial % multiple;
		}
	}
#endif /* !MALI_USE_CSF */

	if (remainder == 0)
		return minimum_extra;

	return minimum_extra + multiple - remainder;
}

#ifdef CONFIG_MALI_CINSTR_GWT
static void kbase_gpu_mmu_handle_write_faulting_as(struct kbase_device *kbdev,
						   struct kbase_as *faulting_as,
						   u64 start_pfn, size_t nr,
						   u32 kctx_id, u64 dirty_pgds)
{
	/* Calls to this function are inherently synchronous, with respect to
	 * MMU operations.
	 */
	const enum kbase_caller_mmu_sync_info mmu_sync_info = CALLER_MMU_SYNC;
	struct kbase_mmu_hw_op_param op_param;
	int ret = 0;

	mutex_lock(&kbdev->mmu_hw_mutex);

	kbase_mmu_hw_clear_fault(kbdev, faulting_as,
			KBASE_MMU_FAULT_TYPE_PAGE);

	/* flush L2 and unlock the VA (resumes the MMU) */
	op_param.vpfn = start_pfn;
	op_param.nr = nr;
	op_param.op = KBASE_MMU_OP_FLUSH_PT;
	op_param.kctx_id = kctx_id;
	op_param.mmu_sync_info = mmu_sync_info;
	if (mmu_flush_cache_on_gpu_ctrl(kbdev)) {
		unsigned long irq_flags;

		spin_lock_irqsave(&kbdev->hwaccess_lock, irq_flags);
		op_param.flush_skip_levels =
				pgd_level_to_skip_flush(dirty_pgds);
		ret = kbase_mmu_hw_do_flush_on_gpu_ctrl(kbdev, faulting_as, &op_param);
		spin_unlock_irqrestore(&kbdev->hwaccess_lock, irq_flags);
	} else {
		mmu_hw_operation_begin(kbdev);
		ret = kbase_mmu_hw_do_flush(kbdev, faulting_as, &op_param);
		mmu_hw_operation_end(kbdev);
	}

	mutex_unlock(&kbdev->mmu_hw_mutex);

	if (ret)
		dev_err(kbdev->dev,
			"Flush for GPU page fault due to write access did not complete");

	kbase_mmu_hw_enable_fault(kbdev, faulting_as,
			KBASE_MMU_FAULT_TYPE_PAGE);
}

static void set_gwt_element_page_addr_and_size(
		struct kbasep_gwt_list_element *element,
		u64 fault_page_addr, struct tagged_addr fault_phys)
{
	u64 fault_pfn = fault_page_addr >> PAGE_SHIFT;
	unsigned int vindex = fault_pfn & (NUM_4K_PAGES_IN_2MB_PAGE - 1);

	/* If the fault address lies within a 2MB page, then consider
	 * the whole 2MB page for dumping to avoid incomplete dumps.
	 */
	if (is_huge(fault_phys) && (vindex == index_in_large_page(fault_phys))) {
		element->page_addr = fault_page_addr & ~(SZ_2M - 1);
		element->num_pages = NUM_4K_PAGES_IN_2MB_PAGE;
	} else {
		element->page_addr = fault_page_addr;
		element->num_pages = 1;
	}
}

static void kbase_gpu_mmu_handle_write_fault(struct kbase_context *kctx,
			struct kbase_as *faulting_as)
{
	struct kbasep_gwt_list_element *pos;
	struct kbase_va_region *region;
	struct kbase_device *kbdev;
	struct tagged_addr *fault_phys_addr;
	struct kbase_fault *fault;
	u64 fault_pfn, pfn_offset;
	int as_no;
	u64 dirty_pgds = 0;

	as_no = faulting_as->number;
	kbdev = container_of(faulting_as, struct kbase_device, as[as_no]);
	fault = &faulting_as->pf_data;
	fault_pfn = fault->addr >> PAGE_SHIFT;

	kbase_gpu_vm_lock(kctx);

	/* Find region and check if it should be writable. */
	region = kbase_region_tracker_find_region_enclosing_address(kctx,
			fault->addr);
	if (kbase_is_region_invalid_or_free(region)) {
		kbase_gpu_vm_unlock(kctx);
		kbase_mmu_report_fault_and_kill(kctx, faulting_as,
				"Memory is not mapped on the GPU",
				&faulting_as->pf_data);
		return;
	}

	if (!(region->flags & KBASE_REG_GPU_WR)) {
		kbase_gpu_vm_unlock(kctx);
		kbase_mmu_report_fault_and_kill(kctx, faulting_as,
				"Region does not have write permissions",
				&faulting_as->pf_data);
		return;
	}

	pfn_offset = fault_pfn - region->start_pfn;
	fault_phys_addr = &kbase_get_gpu_phy_pages(region)[pfn_offset];

	/* Capture addresses of faulting write location
	 * for job dumping if write tracking is enabled.
	 */
	if (kctx->gwt_enabled) {
		u64 fault_page_addr = fault->addr & PAGE_MASK;
		bool found = false;
		/* Check if this write was already handled. */
		list_for_each_entry(pos, &kctx->gwt_current_list, link) {
			if (fault_page_addr == pos->page_addr) {
				found = true;
				break;
			}
		}

		if (!found) {
			pos = kmalloc(sizeof(*pos), GFP_KERNEL);
			if (pos) {
				pos->region = region;
				set_gwt_element_page_addr_and_size(pos,
					fault_page_addr, *fault_phys_addr);
				list_add(&pos->link, &kctx->gwt_current_list);
			} else {
				dev_warn(kbdev->dev, "kmalloc failure");
			}
		}
	}

	/* Now make this faulting page writable to GPU. */
	kbase_mmu_update_pages_no_flush(kbdev, &kctx->mmu, fault_pfn, fault_phys_addr, 1,
					region->flags, region->gpu_alloc->group_id, &dirty_pgds);

	kbase_gpu_mmu_handle_write_faulting_as(kbdev, faulting_as, fault_pfn, 1,
					       kctx->id, dirty_pgds);

	kbase_gpu_vm_unlock(kctx);
}

static void kbase_gpu_mmu_handle_permission_fault(struct kbase_context *kctx,
			struct kbase_as	*faulting_as)
{
	struct kbase_fault *fault = &faulting_as->pf_data;

	switch (AS_FAULTSTATUS_ACCESS_TYPE_GET(fault->status)) {
	case AS_FAULTSTATUS_ACCESS_TYPE_ATOMIC:
	case AS_FAULTSTATUS_ACCESS_TYPE_WRITE:
		kbase_gpu_mmu_handle_write_fault(kctx, faulting_as);
		break;
	case AS_FAULTSTATUS_ACCESS_TYPE_EX:
		kbase_mmu_report_fault_and_kill(kctx, faulting_as,
				"Execute Permission fault", fault);
		break;
	case AS_FAULTSTATUS_ACCESS_TYPE_READ:
		kbase_mmu_report_fault_and_kill(kctx, faulting_as,
				"Read Permission fault", fault);
		break;
	default:
		kbase_mmu_report_fault_and_kill(kctx, faulting_as,
				"Unknown Permission fault", fault);
		break;
	}
}
#endif

/**
 * estimate_pool_space_required - Determine how much a pool should be grown by to support a future
 * allocation
 * @pool:           The memory pool to check, including its linked pools
 * @pages_required: Number of 4KiB pages require for the pool to support a future allocation
 *
 * The value returned is accounting for the size of @pool and the size of each memory pool linked to
 * @pool. Hence, the caller should use @pool and (if not already satisfied) all its linked pools to
 * allocate from.
 *
 * Note: this is only an estimate, because even during the calculation the memory pool(s) involved
 * can be updated to be larger or smaller. Hence, the result is only a guide as to whether an
 * allocation could succeed, or an estimate of the correct amount to grow the pool by. The caller
 * should keep attempting an allocation and then re-growing with a new value queried form this
 * function until the allocation succeeds.
 *
 * Return: an estimate of the amount of extra 4KiB pages in @pool that are required to satisfy an
 * allocation, or 0 if @pool (including its linked pools) is likely to already satisfy the
 * allocation.
 */
static size_t estimate_pool_space_required(struct kbase_mem_pool *pool, const size_t pages_required)
{
	size_t pages_still_required;

	for (pages_still_required = pages_required; pool != NULL && pages_still_required;
	     pool = pool->next_pool) {
		size_t pool_size_4k;

		kbase_mem_pool_lock(pool);

		pool_size_4k = kbase_mem_pool_size(pool) << pool->order;
		if (pool_size_4k >= pages_still_required)
			pages_still_required = 0;
		else
			pages_still_required -= pool_size_4k;

		kbase_mem_pool_unlock(pool);
	}
	return pages_still_required;
}

/**
 * page_fault_try_alloc - Try to allocate memory from a context pool
 * @kctx:          Context pointer
 * @region:        Region to grow
 * @new_pages:     Number of 4 KiB pages to allocate
 * @pages_to_grow: Pointer to variable to store number of outstanding pages on failure. This can be
 *                 either 4 KiB or 2 MiB pages, depending on the number of pages requested.
 * @grow_2mb_pool: Pointer to variable to store which pool needs to grow - true for 2 MiB, false for
 *                 4 KiB.
 * @prealloc_sas:  Pointer to kbase_sub_alloc structures
 *
 * This function will try to allocate as many pages as possible from the context pool, then if
 * required will try to allocate the remaining pages from the device pool.
 *
 * This function will not allocate any new memory beyond that is already present in the context or
 * device pools. This is because it is intended to be called whilst the thread has acquired the
 * region list lock with kbase_gpu_vm_lock(), and a large enough memory allocation whilst that is
 * held could invoke the OoM killer and cause an effective deadlock with kbase_cpu_vm_close().
 *
 * If 2 MiB pages are enabled and new_pages is >= 2 MiB then pages_to_grow will be a count of 2 MiB
 * pages, otherwise it will be a count of 4 KiB pages.
 *
 * Return: true if successful, false on failure
 */
static bool page_fault_try_alloc(struct kbase_context *kctx,
		struct kbase_va_region *region, size_t new_pages,
		int *pages_to_grow, bool *grow_2mb_pool,
		struct kbase_sub_alloc **prealloc_sas)
{
	size_t total_gpu_pages_alloced = 0;
	size_t total_cpu_pages_alloced = 0;
	struct kbase_mem_pool *pool, *root_pool;
	bool alloc_failed = false;
	size_t pages_still_required;
	size_t total_mempools_free_4k = 0;

	lockdep_assert_held(&kctx->reg_lock);
	lockdep_assert_held(&kctx->mem_partials_lock);

	if (WARN_ON(region->gpu_alloc->group_id >=
		MEMORY_GROUP_MANAGER_NR_GROUPS)) {
		/* Do not try to grow the memory pool */
		*pages_to_grow = 0;
		return false;
	}

	if (kctx->kbdev->pagesize_2mb && new_pages >= (SZ_2M / SZ_4K)) {
		root_pool = &kctx->mem_pools.large[region->gpu_alloc->group_id];
		*grow_2mb_pool = true;
	} else {
		root_pool = &kctx->mem_pools.small[region->gpu_alloc->group_id];
		*grow_2mb_pool = false;
	}

	if (region->gpu_alloc != region->cpu_alloc)
		new_pages *= 2;

	/* Determine how many pages are in the pools before trying to allocate.
	 * Don't attempt to allocate & free if the allocation can't succeed.
	 */
	pages_still_required = estimate_pool_space_required(root_pool, new_pages);

	if (pages_still_required) {
		/* Insufficient pages in pools. Don't try to allocate - just
		 * request a grow.
		 */
		*pages_to_grow = pages_still_required;

		return false;
	}

	/* Since we're not holding any of the mempool locks, the amount of memory in the pools may
	 * change between the above estimate and the actual allocation.
	 */
	pages_still_required = new_pages;
	for (pool = root_pool; pool != NULL && pages_still_required; pool = pool->next_pool) {
		size_t pool_size_4k;
		size_t pages_to_alloc_4k;
		size_t pages_to_alloc_4k_per_alloc;

		kbase_mem_pool_lock(pool);

		/* Allocate as much as possible from this pool*/
		pool_size_4k = kbase_mem_pool_size(pool) << pool->order;
		total_mempools_free_4k += pool_size_4k;
		pages_to_alloc_4k = MIN(pages_still_required, pool_size_4k);
		if (region->gpu_alloc == region->cpu_alloc)
			pages_to_alloc_4k_per_alloc = pages_to_alloc_4k;
		else
			pages_to_alloc_4k_per_alloc = pages_to_alloc_4k >> 1;

		if (pages_to_alloc_4k) {
			struct tagged_addr *gpu_pages =
				kbase_alloc_phy_pages_helper_locked(region->gpu_alloc, pool,
								    pages_to_alloc_4k_per_alloc,
								    &prealloc_sas[0]);

			if (!gpu_pages)
				alloc_failed = true;
			else
				total_gpu_pages_alloced += pages_to_alloc_4k_per_alloc;

			if (!alloc_failed && region->gpu_alloc != region->cpu_alloc) {
				struct tagged_addr *cpu_pages = kbase_alloc_phy_pages_helper_locked(
					region->cpu_alloc, pool, pages_to_alloc_4k_per_alloc,
					&prealloc_sas[1]);

				if (!cpu_pages)
					alloc_failed = true;
				else
					total_cpu_pages_alloced += pages_to_alloc_4k_per_alloc;
			}
		}

		kbase_mem_pool_unlock(pool);

		if (alloc_failed) {
			WARN_ON(!pages_still_required);
			WARN_ON(pages_to_alloc_4k >= pages_still_required);
			WARN_ON(pages_to_alloc_4k_per_alloc >= pages_still_required);
			break;
		}

		pages_still_required -= pages_to_alloc_4k;
	}

	if (pages_still_required) {
		/* Allocation was unsuccessful. We have dropped the mem_pool lock after allocation,
		 * so must in any case use kbase_free_phy_pages_helper() rather than
		 * kbase_free_phy_pages_helper_locked()
		 */
		if (total_gpu_pages_alloced > 0)
			kbase_free_phy_pages_helper(region->gpu_alloc, total_gpu_pages_alloced);
		if (region->gpu_alloc != region->cpu_alloc && total_cpu_pages_alloced > 0)
			kbase_free_phy_pages_helper(region->cpu_alloc, total_cpu_pages_alloced);

		if (alloc_failed) {
			/* Note that in allocating from the above memory pools, we always ensure
			 * never to request more than is available in each pool with the pool's
			 * lock held. Hence failing to allocate in such situations would be unusual
			 * and we should cancel the growth instead (as re-growing the memory pool
			 * might not fix the situation)
			 */
			dev_warn(
				kctx->kbdev->dev,
				"Page allocation failure of %zu pages: managed %zu pages, mempool (inc linked pools) had %zu pages available",
				new_pages, total_gpu_pages_alloced + total_cpu_pages_alloced,
				total_mempools_free_4k);
			*pages_to_grow = 0;
		} else {
			/* Tell the caller to try to grow the memory pool
			 *
			 * Freeing pages above may have spilled or returned them to the OS, so we
			 * have to take into account how many are still in the pool before giving a
			 * new estimate for growth required of the pool. We can just re-estimate a
			 * new value.
			 */
			pages_still_required = estimate_pool_space_required(root_pool, new_pages);
			if (pages_still_required) {
				*pages_to_grow = pages_still_required;
			} else {
				/* It's possible another thread could've grown the pool to be just
				 * big enough after we rolled back the allocation. Request at least
				 * one more page to ensure the caller doesn't fail the growth by
				 * conflating it with the alloc_failed case above
				 */
				*pages_to_grow = 1u;
			}
		}

		return false;
	}

	/* Allocation was successful. No pages to grow, return success. */
	*pages_to_grow = 0;

	return true;
}

void kbase_mmu_page_fault_worker(struct work_struct *data)
{
	u64 fault_pfn;
	u32 fault_status;
	size_t new_pages;
	size_t fault_rel_pfn;
	struct kbase_as *faulting_as;
	int as_no;
	struct kbase_context *kctx;
	struct kbase_device *kbdev;
	struct kbase_va_region *region;
	struct kbase_fault *fault;
	int err;
	bool grown = false;
	int pages_to_grow;
	bool grow_2mb_pool;
	struct kbase_sub_alloc *prealloc_sas[2] = { NULL, NULL };
	int i;
	size_t current_backed_size;
#if MALI_JIT_PRESSURE_LIMIT_BASE
	size_t pages_trimmed = 0;
#endif

	/* Calls to this function are inherently synchronous, with respect to
	 * MMU operations.
	 */
	const enum kbase_caller_mmu_sync_info mmu_sync_info = CALLER_MMU_SYNC;

	faulting_as = container_of(data, struct kbase_as, work_pagefault);
	fault = &faulting_as->pf_data;
	fault_pfn = fault->addr >> PAGE_SHIFT;
	as_no = faulting_as->number;

	kbdev = container_of(faulting_as, struct kbase_device, as[as_no]);
	dev_dbg(kbdev->dev, "Entering %s %pK, fault_pfn %lld, as_no %d", __func__, (void *)data,
		fault_pfn, as_no);

	/* Grab the context that was already refcounted in kbase_mmu_interrupt()
	 * Therefore, it cannot be scheduled out of this AS until we explicitly
	 * release it
	 */
	kctx = kbase_ctx_sched_as_to_ctx(kbdev, as_no);
	if (!kctx) {
		atomic_dec(&kbdev->faults_pending);
		return;
	}

	KBASE_DEBUG_ASSERT(kctx->kbdev == kbdev);

#if MALI_JIT_PRESSURE_LIMIT_BASE
#if !MALI_USE_CSF
	rt_mutex_lock(&kctx->jctx.lock);
#endif
#endif

#ifdef CONFIG_MALI_ARBITER_SUPPORT
	/* check if we still have GPU */
	if (unlikely(kbase_is_gpu_removed(kbdev))) {
		dev_dbg(kbdev->dev, "%s: GPU has been removed", __func__);
		goto fault_done;
	}
#endif

	if (unlikely(fault->protected_mode)) {
		kbase_mmu_report_fault_and_kill(kctx, faulting_as,
				"Protected mode fault", fault);
		kbase_mmu_hw_clear_fault(kbdev, faulting_as,
				KBASE_MMU_FAULT_TYPE_PAGE);

		goto fault_done;
	}

	fault_status = fault->status;
	switch (fault_status & AS_FAULTSTATUS_EXCEPTION_CODE_MASK) {

	case AS_FAULTSTATUS_EXCEPTION_CODE_TRANSLATION_FAULT:
		/* need to check against the region to handle this one */
		break;

	case AS_FAULTSTATUS_EXCEPTION_CODE_PERMISSION_FAULT:
#ifdef CONFIG_MALI_CINSTR_GWT
		/* If GWT was ever enabled then we need to handle
		 * write fault pages even if the feature was disabled later.
		 */
		if (kctx->gwt_was_enabled) {
			kbase_gpu_mmu_handle_permission_fault(kctx,
							faulting_as);
			goto fault_done;
		}
#endif

		kbase_mmu_report_fault_and_kill(kctx, faulting_as,
				"Permission failure", fault);
		goto fault_done;

	case AS_FAULTSTATUS_EXCEPTION_CODE_TRANSTAB_BUS_FAULT:
		kbase_mmu_report_fault_and_kill(kctx, faulting_as,
				"Translation table bus fault", fault);
		goto fault_done;

	case AS_FAULTSTATUS_EXCEPTION_CODE_ACCESS_FLAG:
		/* nothing to do, but we don't expect this fault currently */
		dev_warn(kbdev->dev, "Access flag unexpectedly set");
		goto fault_done;

	case AS_FAULTSTATUS_EXCEPTION_CODE_ADDRESS_SIZE_FAULT:
		kbase_mmu_report_fault_and_kill(kctx, faulting_as,
				"Address size fault", fault);
		goto fault_done;

	case AS_FAULTSTATUS_EXCEPTION_CODE_MEMORY_ATTRIBUTES_FAULT:
		kbase_mmu_report_fault_and_kill(kctx, faulting_as,
				"Memory attributes fault", fault);
		goto fault_done;

	default:
		kbase_mmu_report_fault_and_kill(kctx, faulting_as,
				"Unknown fault code", fault);
		goto fault_done;
	}

page_fault_retry:
	if (kbdev->pagesize_2mb) {
		/* Preallocate (or re-allocate) memory for the sub-allocation structs if necessary */
		for (i = 0; i != ARRAY_SIZE(prealloc_sas); ++i) {
			if (!prealloc_sas[i]) {
				prealloc_sas[i] = kmalloc(sizeof(*prealloc_sas[i]), GFP_KERNEL);

				if (!prealloc_sas[i]) {
					kbase_mmu_report_fault_and_kill(
						kctx, faulting_as,
						"Failed pre-allocating memory for sub-allocations' metadata",
						fault);
					goto fault_done;
				}
			}
		}
	}

	/* so we have a translation fault,
	 * let's see if it is for growable memory
	 */
	kbase_gpu_vm_lock(kctx);

	region = kbase_region_tracker_find_region_enclosing_address(kctx,
			fault->addr);
	if (kbase_is_region_invalid_or_free(region)) {
		kbase_gpu_vm_unlock(kctx);
		kbase_mmu_report_fault_and_kill(kctx, faulting_as,
				"Memory is not mapped on the GPU", fault);
		goto fault_done;
	}

	if (region->gpu_alloc->type == KBASE_MEM_TYPE_IMPORTED_UMM) {
		kbase_gpu_vm_unlock(kctx);
		kbase_mmu_report_fault_and_kill(kctx, faulting_as,
				"DMA-BUF is not mapped on the GPU", fault);
		goto fault_done;
	}

	if (region->gpu_alloc->group_id >= MEMORY_GROUP_MANAGER_NR_GROUPS) {
		kbase_gpu_vm_unlock(kctx);
		kbase_mmu_report_fault_and_kill(kctx, faulting_as,
				"Bad physical memory group ID", fault);
		goto fault_done;
	}

	if ((region->flags & GROWABLE_FLAGS_REQUIRED)
			!= GROWABLE_FLAGS_REQUIRED) {
		kbase_gpu_vm_unlock(kctx);
		kbase_mmu_report_fault_and_kill(kctx, faulting_as,
				"Memory is not growable", fault);
		goto fault_done;
	}

	if ((region->flags & KBASE_REG_DONT_NEED)) {
		kbase_gpu_vm_unlock(kctx);
		kbase_mmu_report_fault_and_kill(kctx, faulting_as,
				"Don't need memory can't be grown", fault);
		goto fault_done;
	}

	if (AS_FAULTSTATUS_ACCESS_TYPE_GET(fault_status) ==
		AS_FAULTSTATUS_ACCESS_TYPE_READ)
		dev_warn(kbdev->dev, "Grow on pagefault while reading");

	/* find the size we need to grow it by
	 * we know the result fit in a size_t due to
	 * kbase_region_tracker_find_region_enclosing_address
	 * validating the fault_address to be within a size_t from the start_pfn
	 */
	fault_rel_pfn = fault_pfn - region->start_pfn;

	current_backed_size = kbase_reg_current_backed_size(region);

	if (fault_rel_pfn < current_backed_size) {
		struct kbase_mmu_hw_op_param op_param;

		dev_dbg(kbdev->dev,
			"Page fault @ 0x%llx in allocated region 0x%llx-0x%llx of growable TMEM: Ignoring",
				fault->addr, region->start_pfn,
				region->start_pfn +
				current_backed_size);

		mutex_lock(&kbdev->mmu_hw_mutex);

		kbase_mmu_hw_clear_fault(kbdev, faulting_as,
				KBASE_MMU_FAULT_TYPE_PAGE);
		/* [1] in case another page fault occurred while we were
		 * handling the (duplicate) page fault we need to ensure we
		 * don't loose the other page fault as result of us clearing
		 * the MMU IRQ. Therefore, after we clear the MMU IRQ we send
		 * an UNLOCK command that will retry any stalled memory
		 * transaction (which should cause the other page fault to be
		 * raised again).
		 */
		op_param.mmu_sync_info = mmu_sync_info;
		op_param.kctx_id = kctx->id;
		if (!mmu_flush_cache_on_gpu_ctrl(kbdev)) {
			mmu_hw_operation_begin(kbdev);
			err = kbase_mmu_hw_do_unlock_no_addr(kbdev, faulting_as,
							     &op_param);
			mmu_hw_operation_end(kbdev);
		} else {
			/* Can safely skip the invalidate for all levels in case
			 * of duplicate page faults.
			 */
			op_param.flush_skip_levels = 0xF;
			op_param.vpfn = fault_pfn;
			op_param.nr = 1;
			err = kbase_mmu_hw_do_unlock(kbdev, faulting_as,
						     &op_param);
		}

		if (err) {
			dev_err(kbdev->dev,
				"Invalidation for MMU did not complete on handling page fault @ 0x%llx",
				fault->addr);
		}

		mutex_unlock(&kbdev->mmu_hw_mutex);

		kbase_mmu_hw_enable_fault(kbdev, faulting_as,
				KBASE_MMU_FAULT_TYPE_PAGE);
		kbase_gpu_vm_unlock(kctx);

		goto fault_done;
	}

	new_pages = reg_grow_calc_extra_pages(kbdev, region, fault_rel_pfn);

	/* cap to max vsize */
	new_pages = min(new_pages, region->nr_pages - current_backed_size);
	dev_dbg(kctx->kbdev->dev, "Allocate %zu pages on page fault", new_pages);

	if (new_pages == 0) {
		struct kbase_mmu_hw_op_param op_param;

		mutex_lock(&kbdev->mmu_hw_mutex);

		/* Duplicate of a fault we've already handled, nothing to do */
		kbase_mmu_hw_clear_fault(kbdev, faulting_as,
				KBASE_MMU_FAULT_TYPE_PAGE);

		/* See comment [1] about UNLOCK usage */
		op_param.mmu_sync_info = mmu_sync_info;
		op_param.kctx_id = kctx->id;
		if (!mmu_flush_cache_on_gpu_ctrl(kbdev)) {
			mmu_hw_operation_begin(kbdev);
			err = kbase_mmu_hw_do_unlock_no_addr(kbdev, faulting_as,
							     &op_param);
			mmu_hw_operation_end(kbdev);
		} else {
			/* Can safely skip the invalidate for all levels in case
			 * of duplicate page faults.
			 */
			op_param.flush_skip_levels = 0xF;
			op_param.vpfn = fault_pfn;
			op_param.nr = 1;
			err = kbase_mmu_hw_do_unlock(kbdev, faulting_as,
						     &op_param);
		}

		if (err) {
			dev_err(kbdev->dev,
				"Invalidation for MMU did not complete on handling page fault @ 0x%llx",
				fault->addr);
		}

		mutex_unlock(&kbdev->mmu_hw_mutex);

		kbase_mmu_hw_enable_fault(kbdev, faulting_as,
				KBASE_MMU_FAULT_TYPE_PAGE);
		kbase_gpu_vm_unlock(kctx);
		goto fault_done;
	}

	pages_to_grow = 0;

#if MALI_JIT_PRESSURE_LIMIT_BASE
	if ((region->flags & KBASE_REG_ACTIVE_JIT_ALLOC) && !pages_trimmed) {
		kbase_jit_request_phys_increase(kctx, new_pages);
		pages_trimmed = new_pages;
	}
#endif

	spin_lock(&kctx->mem_partials_lock);
	grown = page_fault_try_alloc(kctx, region, new_pages, &pages_to_grow,
			&grow_2mb_pool, prealloc_sas);
	spin_unlock(&kctx->mem_partials_lock);

	if (grown) {
		u64 dirty_pgds = 0;
		u64 pfn_offset;
		struct kbase_mmu_hw_op_param op_param;

		/* alloc success */
		WARN_ON(kbase_reg_current_backed_size(region) >
			region->nr_pages);

		/* set up the new pages */
		pfn_offset = kbase_reg_current_backed_size(region) - new_pages;
		/*
		 * Note:
		 * Issuing an MMU operation will unlock the MMU and cause the
		 * translation to be replayed. If the page insertion fails then
		 * rather then trying to continue the context should be killed
		 * so the no_flush version of insert_pages is used which allows
		 * us to unlock the MMU as we see fit.
		 */
		err = kbase_mmu_insert_pages_no_flush(
			kbdev, &kctx->mmu, region->start_pfn + pfn_offset,
			&kbase_get_gpu_phy_pages(region)[pfn_offset], new_pages, region->flags,
			region->gpu_alloc->group_id, &dirty_pgds, region, false);
		if (err) {
			kbase_free_phy_pages_helper(region->gpu_alloc,
					new_pages);
			if (region->gpu_alloc != region->cpu_alloc)
				kbase_free_phy_pages_helper(region->cpu_alloc,
						new_pages);
			kbase_gpu_vm_unlock(kctx);
			/* The locked VA region will be unlocked and the cache
			 * invalidated in here
			 */
			kbase_mmu_report_fault_and_kill(kctx, faulting_as,
					"Page table update failure", fault);
			goto fault_done;
		}
		KBASE_TLSTREAM_AUX_PAGEFAULT(kbdev, kctx->id, as_no,
				(u64)new_pages);
		trace_mali_mmu_page_fault_grow(region, fault, new_pages);

#if MALI_INCREMENTAL_RENDERING_JM
		/* Switch to incremental rendering if we have nearly run out of
		 * memory in a JIT memory allocation.
		 */
		if (region->threshold_pages &&
			kbase_reg_current_backed_size(region) >
				region->threshold_pages) {
			dev_dbg(kctx->kbdev->dev, "%zu pages exceeded IR threshold %zu",
				new_pages + current_backed_size, region->threshold_pages);

			if (kbase_mmu_switch_to_ir(kctx, region) >= 0) {
				dev_dbg(kctx->kbdev->dev, "Get region %pK for IR", (void *)region);
				kbase_va_region_alloc_get(kctx, region);
			}
		}
#endif

		/* AS transaction begin */
		mutex_lock(&kbdev->mmu_hw_mutex);

		/* clear MMU interrupt - this needs to be done after updating
		 * the page tables but before issuing a FLUSH command. The
		 * FLUSH cmd has a side effect that it restarts stalled memory
		 * transactions in other address spaces which may cause
		 * another fault to occur. If we didn't clear the interrupt at
		 * this stage a new IRQ might not be raised when the GPU finds
		 * a MMU IRQ is already pending.
		 */
		kbase_mmu_hw_clear_fault(kbdev, faulting_as,
					 KBASE_MMU_FAULT_TYPE_PAGE);

		op_param.vpfn = region->start_pfn + pfn_offset;
		op_param.nr = new_pages;
		op_param.op = KBASE_MMU_OP_FLUSH_PT;
		op_param.kctx_id = kctx->id;
		op_param.mmu_sync_info = mmu_sync_info;
		if (mmu_flush_cache_on_gpu_ctrl(kbdev)) {
			/* Unlock to invalidate the TLB (and resume the MMU) */
			op_param.flush_skip_levels =
				pgd_level_to_skip_flush(dirty_pgds);
			err = kbase_mmu_hw_do_unlock(kbdev, faulting_as,
						     &op_param);
		} else {
			/* flush L2 and unlock the VA (resumes the MMU) */
			mmu_hw_operation_begin(kbdev);
			err = kbase_mmu_hw_do_flush(kbdev, faulting_as,
						    &op_param);
			mmu_hw_operation_end(kbdev);
		}

		if (err) {
			dev_err(kbdev->dev,
				"Flush for GPU page table update did not complete on handling page fault @ 0x%llx",
				fault->addr);
		}

		mutex_unlock(&kbdev->mmu_hw_mutex);
		/* AS transaction end */

		/* reenable this in the mask */
		kbase_mmu_hw_enable_fault(kbdev, faulting_as,
					 KBASE_MMU_FAULT_TYPE_PAGE);

#ifdef CONFIG_MALI_CINSTR_GWT
		if (kctx->gwt_enabled) {
			/* GWT also tracks growable regions. */
			struct kbasep_gwt_list_element *pos;

			pos = kmalloc(sizeof(*pos), GFP_KERNEL);
			if (pos) {
				pos->region = region;
				pos->page_addr = (region->start_pfn +
							pfn_offset) <<
							 PAGE_SHIFT;
				pos->num_pages = new_pages;
				list_add(&pos->link,
					&kctx->gwt_current_list);
			} else {
				dev_warn(kbdev->dev, "kmalloc failure");
			}
		}
#endif

#if MALI_JIT_PRESSURE_LIMIT_BASE
		if (pages_trimmed) {
			kbase_jit_done_phys_increase(kctx, pages_trimmed);
			pages_trimmed = 0;
		}
#endif
		kbase_gpu_vm_unlock(kctx);
	} else {
		int ret = -ENOMEM;
		const u8 group_id = region->gpu_alloc->group_id;

		kbase_gpu_vm_unlock(kctx);

		/* If the memory pool was insufficient then grow it and retry.
		 * Otherwise fail the allocation.
		 */
		if (pages_to_grow > 0) {
			if (kbdev->pagesize_2mb && grow_2mb_pool) {
				/* Round page requirement up to nearest 2 MB */
				struct kbase_mem_pool *const lp_mem_pool =
					&kctx->mem_pools.large[group_id];

				pages_to_grow = (pages_to_grow +
					((1 << lp_mem_pool->order) - 1))
						>> lp_mem_pool->order;

				ret = kbase_mem_pool_grow(lp_mem_pool,
					pages_to_grow, kctx->task);
			} else {
				struct kbase_mem_pool *const mem_pool =
					&kctx->mem_pools.small[group_id];

				ret = kbase_mem_pool_grow(mem_pool,
					pages_to_grow, kctx->task);
			}
		}
		if (ret < 0) {
			/* failed to extend, handle as a normal PF */
			kbase_mmu_report_fault_and_kill(kctx, faulting_as,
					"Page allocation failure", fault);
		} else {
			dev_dbg(kbdev->dev, "Try again after pool_grow");
			goto page_fault_retry;
		}
	}

fault_done:
#if MALI_JIT_PRESSURE_LIMIT_BASE
	if (pages_trimmed) {
		kbase_gpu_vm_lock(kctx);
		kbase_jit_done_phys_increase(kctx, pages_trimmed);
		kbase_gpu_vm_unlock(kctx);
	}
#if !MALI_USE_CSF
	rt_mutex_unlock(&kctx->jctx.lock);
#endif
#endif

	for (i = 0; i != ARRAY_SIZE(prealloc_sas); ++i)
		kfree(prealloc_sas[i]);

	/*
	 * By this point, the fault was handled in some way,
	 * so release the ctx refcount
	 */
	release_ctx(kbdev, kctx);

	atomic_dec(&kbdev->faults_pending);
	dev_dbg(kbdev->dev, "Leaving page_fault_worker %pK", (void *)data);
}

static phys_addr_t kbase_mmu_alloc_pgd(struct kbase_device *kbdev,
		struct kbase_mmu_table *mmut)
{
	u64 *page;
	struct page *p;
	phys_addr_t pgd;

	p = kbase_mem_pool_alloc(&kbdev->mem_pools.small[mmut->group_id]);
	if (!p)
		return KBASE_MMU_INVALID_PGD_ADDRESS;

	page = kmap(p);
	if (page == NULL)
		goto alloc_free;

	pgd = page_to_phys(p);

	/* If the MMU tables belong to a context then account the memory usage
	 * to that context, otherwise the MMU tables are device wide and are
	 * only accounted to the device.
	 */
	if (mmut->kctx) {
		int new_page_count;

		new_page_count = atomic_add_return(1,
			&mmut->kctx->used_pages);
		KBASE_TLSTREAM_AUX_PAGESALLOC(
			kbdev,
			mmut->kctx->id,
			(u64)new_page_count);
		kbase_process_page_usage_inc(mmut->kctx, 1);
	}

	atomic_add(1, &kbdev->memdev.used_pages);

	kbase_trace_gpu_mem_usage_inc(kbdev, mmut->kctx, 1);

	kbdev->mmu_mode->entries_invalidate(page, KBASE_MMU_PAGE_ENTRIES);

	/* As this page is newly created, therefore there is no content to
	 * clean or invalidate in the GPU caches.
	 */
	kbase_mmu_sync_pgd_cpu(kbdev, kbase_dma_addr(p), PAGE_SIZE);

	kunmap(p);
	return pgd;

alloc_free:
	kbase_mem_pool_free(&kbdev->mem_pools.small[mmut->group_id], p, false);

	return KBASE_MMU_INVALID_PGD_ADDRESS;
}

/**
 * mmu_get_next_pgd() - Given PGD PFN for level N, return PGD PFN for level N+1
 *
 * @kbdev:    Device pointer.
 * @mmut:     GPU MMU page table.
 * @pgd:      Physical addresse of level N page directory.
 * @vpfn:     The virtual page frame number.
 * @level:    The level of MMU page table (N).
 *
 * Return:
 * * 0 - OK
 * * -EFAULT - level N+1 PGD does not exist
 * * -EINVAL - kmap() failed for level N PGD PFN
 */
static int mmu_get_next_pgd(struct kbase_device *kbdev, struct kbase_mmu_table *mmut,
			    phys_addr_t *pgd, u64 vpfn, int level)
{
	u64 *page;
	phys_addr_t target_pgd;
	struct page *p;

	lockdep_assert_held(&mmut->mmu_lock);

	/*
	 * Architecture spec defines level-0 as being the top-most.
	 * This is a bit unfortunate here, but we keep the same convention.
	 */
	vpfn >>= (3 - level) * 9;
	vpfn &= 0x1FF;

	p = pfn_to_page(PFN_DOWN(*pgd));
	page = kmap(p);
	if (page == NULL) {
		dev_err(kbdev->dev, "%s: kmap failure", __func__);
		return -EINVAL;
	}

	if (!kbdev->mmu_mode->pte_is_valid(page[vpfn], level)) {
		dev_dbg(kbdev->dev, "%s: invalid PTE at level %d vpfn 0x%llx", __func__, level,
			vpfn);
		kunmap(p);
		return -EFAULT;
	} else {
		target_pgd = kbdev->mmu_mode->pte_to_phy_addr(
			kbdev->mgm_dev->ops.mgm_pte_to_original_pte(
				kbdev->mgm_dev, MGM_DEFAULT_PTE_GROUP, level, page[vpfn]));
	}

	kunmap(p);
	*pgd = target_pgd;

	return 0;
}

/**
 * mmu_get_lowest_valid_pgd() - Find a valid PGD at or closest to in_level
 *
 * @kbdev:    Device pointer.
 * @mmut:     GPU MMU page table.
 * @vpfn:     The virtual page frame number.
 * @in_level:     The level of MMU page table (N).
 * @out_level:    Set to the level of the lowest valid PGD found on success.
 *                Invalid on error.
 * @out_pgd:      Set to the lowest valid PGD found on success.
 *                Invalid on error.
 *
 * Does a page table walk starting from top level (L0) to in_level to find a valid PGD at or
 * closest to in_level
 *
 * Terminology:
 * Level-0 = Top-level = highest
 * Level-3 = Bottom-level = lowest
 *
 * Return:
 * * 0 - OK
 * * -EINVAL - kmap() failed during page table walk.
 */
static int mmu_get_lowest_valid_pgd(struct kbase_device *kbdev, struct kbase_mmu_table *mmut,
				    u64 vpfn, int in_level, int *out_level, phys_addr_t *out_pgd)
{
	phys_addr_t pgd;
	int l;
	int err = 0;

	lockdep_assert_held(&mmut->mmu_lock);
	pgd = mmut->pgd;

	for (l = MIDGARD_MMU_TOPLEVEL; l < in_level; l++) {
		err = mmu_get_next_pgd(kbdev, mmut, &pgd, vpfn, l);

		/* Handle failure condition */
		if (err) {
			dev_dbg(kbdev->dev,
				"%s: mmu_get_next_pgd() failed to find a valid pgd at level %d",
				__func__, l + 1);
			break;
		}
	}

	*out_pgd = pgd;
	*out_level = l;

	/* -EFAULT indicates that pgd param was valid but the next pgd entry at vpfn was invalid.
	 * This implies that we have found the lowest valid pgd. Reset the error code.
	 */
	if (err == -EFAULT)
		err = 0;

	return err;
}

/*
 * On success, sets out_pgd to the PGD for the specified level of translation
 * Returns -EFAULT if a valid PGD is not found
 */
static int mmu_get_pgd_at_level(struct kbase_device *kbdev, struct kbase_mmu_table *mmut, u64 vpfn,
				int level, phys_addr_t *out_pgd)
{
	phys_addr_t pgd;
	int l;

	lockdep_assert_held(&mmut->mmu_lock);
	pgd = mmut->pgd;

	for (l = MIDGARD_MMU_TOPLEVEL; l < level; l++) {
		int err = mmu_get_next_pgd(kbdev, mmut, &pgd, vpfn, l);
		/* Handle failure condition */
		if (err) {
			dev_err(kbdev->dev,
				"%s: mmu_get_next_pgd() failed to find a valid pgd at level %d",
				__func__, l + 1);
			return err;
		}
	}

	*out_pgd = pgd;

	return 0;
}

static void mmu_insert_pages_failure_recovery(struct kbase_device *kbdev,
					      struct kbase_mmu_table *mmut, u64 from_vpfn,
					      u64 to_vpfn, u64 *dirty_pgds,
					      struct tagged_addr *phys, bool ignore_page_migration)
{
	u64 vpfn = from_vpfn;
	struct kbase_mmu_mode const *mmu_mode;

	/* 64-bit address range is the max */
	KBASE_DEBUG_ASSERT(vpfn <= (U64_MAX / PAGE_SIZE));
	KBASE_DEBUG_ASSERT(from_vpfn <= to_vpfn);

	lockdep_assert_held(&mmut->mmu_lock);

	mmu_mode = kbdev->mmu_mode;
	kbase_mmu_reset_free_pgds_list(mmut);

	while (vpfn < to_vpfn) {
		unsigned int idx = vpfn & 0x1FF;
		unsigned int count = KBASE_MMU_PAGE_ENTRIES - idx;
		unsigned int pcount = 0;
		unsigned int left = to_vpfn - vpfn;
		int level;
		u64 *page;
		phys_addr_t pgds[MIDGARD_MMU_BOTTOMLEVEL + 1];
		phys_addr_t pgd = mmut->pgd;
		struct page *p = phys_to_page(pgd);

		register unsigned int num_of_valid_entries;

		if (count > left)
			count = left;

		/* need to check if this is a 2MB page or a 4kB */
		for (level = MIDGARD_MMU_TOPLEVEL;
				level <= MIDGARD_MMU_BOTTOMLEVEL; level++) {
			idx = (vpfn >> ((3 - level) * 9)) & 0x1FF;
			pgds[level] = pgd;
			page = kmap(p);
			if (mmu_mode->ate_is_valid(page[idx], level))
				break; /* keep the mapping */
			kunmap(p);
			pgd = mmu_mode->pte_to_phy_addr(kbdev->mgm_dev->ops.mgm_pte_to_original_pte(
				kbdev->mgm_dev, MGM_DEFAULT_PTE_GROUP, level, page[idx]));
			p = phys_to_page(pgd);
		}

		switch (level) {
		case MIDGARD_MMU_LEVEL(2):
			/* remap to single entry to update */
			pcount = 1;
			break;
		case MIDGARD_MMU_BOTTOMLEVEL:
			/* page count is the same as the logical count */
			pcount = count;
			break;
		default:
			dev_warn(kbdev->dev, "%sNo support for ATEs at level %d", __func__, level);
			goto next;
		}

		if (dirty_pgds && pcount > 0)
			*dirty_pgds |= 1ULL << level;

		num_of_valid_entries = mmu_mode->get_num_valid_entries(page);
		if (WARN_ON_ONCE(num_of_valid_entries < pcount))
			num_of_valid_entries = 0;
		else
			num_of_valid_entries -= pcount;

		/* Invalidate the entries we added */
		mmu_mode->entries_invalidate(&page[idx], pcount);

		if (!num_of_valid_entries) {
			kunmap(p);

			kbase_mmu_add_to_free_pgds_list(mmut, p);

			kbase_mmu_update_and_free_parent_pgds(kbdev, mmut, pgds, vpfn, level,
							      KBASE_MMU_OP_NONE, dirty_pgds);
			vpfn += count;
			continue;
		}

		mmu_mode->set_num_valid_entries(page, num_of_valid_entries);

		/* MMU cache flush strategy is NONE because GPU cache maintenance is
		 * going to be done by the caller
		 */
		kbase_mmu_sync_pgd(kbdev, mmut->kctx, pgd + (idx * sizeof(u64)),
				   kbase_dma_addr(p) + sizeof(u64) * idx, sizeof(u64) * pcount,
				   KBASE_MMU_OP_NONE);
		kunmap(p);
next:
		vpfn += count;
	}

	/* If page migration is enabled: the only way to recover from failure
	 * is to mark all pages as not movable. It is not predictable what's
	 * going to happen to these pages at this stage. They might return
	 * movable once they are returned to a memory pool.
	 */
	if (kbase_page_migration_enabled && !ignore_page_migration && phys) {
		const u64 num_pages = to_vpfn - from_vpfn + 1;
		u64 i;

		for (i = 0; i < num_pages; i++) {
			struct page *phys_page = as_page(phys[i]);
			struct kbase_page_metadata *page_md = kbase_page_private(phys_page);

			if (page_md) {
				spin_lock(&page_md->migrate_lock);
				page_md->status = PAGE_STATUS_SET(page_md->status, (u8)NOT_MOVABLE);
				spin_unlock(&page_md->migrate_lock);
			}
		}
	}
}

static void mmu_flush_invalidate_insert_pages(struct kbase_device *kbdev,
					      struct kbase_mmu_table *mmut, const u64 vpfn,
					      size_t nr, u64 dirty_pgds,
					      enum kbase_caller_mmu_sync_info mmu_sync_info,
					      bool insert_pages_failed)
{
	struct kbase_mmu_hw_op_param op_param;
	int as_nr = 0;

	op_param.vpfn = vpfn;
	op_param.nr = nr;
	op_param.op = KBASE_MMU_OP_FLUSH_PT;
	op_param.mmu_sync_info = mmu_sync_info;
	op_param.kctx_id = mmut->kctx ? mmut->kctx->id : 0xFFFFFFFF;
	op_param.flush_skip_levels = pgd_level_to_skip_flush(dirty_pgds);

#if MALI_USE_CSF
	as_nr = mmut->kctx ? mmut->kctx->as_nr : MCU_AS_NR;
#else
	WARN_ON(!mmut->kctx);
#endif

	/* MMU cache flush strategy depends on whether GPU control commands for
	 * flushing physical address ranges are supported. The new physical pages
	 * are not present in GPU caches therefore they don't need any cache
	 * maintenance, but PGDs in the page table may or may not be created anew.
	 *
	 * Operations that affect the whole GPU cache shall only be done if it's
	 * impossible to update physical ranges.
	 *
	 * On GPUs where flushing by physical address range is supported,
	 * full cache flush is done when an error occurs during
	 * insert_pages() to keep the error handling simpler.
	 */
	if (mmu_flush_cache_on_gpu_ctrl(kbdev) && !insert_pages_failed)
		mmu_invalidate(kbdev, mmut->kctx, as_nr, &op_param);
	else
		mmu_flush_invalidate(kbdev, mmut->kctx, as_nr, &op_param);
}

/**
 * update_parent_pgds() - Updates the page table from bottom level towards
 *                        the top level to insert a new ATE
 *
 * @kbdev:    Device pointer.
 * @mmut:     GPU MMU page table.
 * @cur_level:    The level of MMU page table where the ATE needs to be added.
 *                The bottom PGD level.
 * @insert_level: The level of MMU page table where the chain of newly allocated
 *                PGDs needs to be linked-in/inserted.
 *                The top-most PDG level to be updated.
 * @insert_vpfn:  The virtual page frame number for the ATE.
 * @pgds_to_insert: Ptr to an array (size MIDGARD_MMU_BOTTOMLEVEL+1) that contains
 *                  the physical addresses of newly allocated PGDs from index
 *                  insert_level+1 to cur_level, and an existing PGD at index
 *                  insert_level.
 *
 * The newly allocated PGDs are linked from the bottom level up and inserted into the PGD
 * at insert_level which already exists in the MMU Page Tables.Migration status is also
 * updated for all the newly allocated PGD pages.
 *
 * Return:
 * * 0 - OK
 * * -EFAULT - level N+1 PGD does not exist
 * * -EINVAL - kmap() failed for level N PGD PFN
 */
static int update_parent_pgds(struct kbase_device *kbdev, struct kbase_mmu_table *mmut,
			      int cur_level, int insert_level, u64 insert_vpfn,
			      phys_addr_t *pgds_to_insert)
{
	int pgd_index;
	int err = 0;

	/* Add a PTE for the new PGD page at pgd_index into the parent PGD at (pgd_index-1)
	 * Loop runs from the bottom-most to the top-most level so that all entries in the chain
	 * are valid when they are inserted into the MMU Page table via the insert_level PGD.
	 */
	for (pgd_index = cur_level; pgd_index > insert_level; pgd_index--) {
		int parent_index = pgd_index - 1;
		phys_addr_t parent_pgd = pgds_to_insert[parent_index];
		unsigned int current_valid_entries;
		u64 pte;
		phys_addr_t target_pgd = pgds_to_insert[pgd_index];
		u64 parent_vpfn = (insert_vpfn >> ((3 - parent_index) * 9)) & 0x1FF;
		struct page *parent_page = pfn_to_page(PFN_DOWN(parent_pgd));
		u64 *parent_page_va;

		if (WARN_ON_ONCE(target_pgd == KBASE_MMU_INVALID_PGD_ADDRESS)) {
			err = -EFAULT;
			goto failure_recovery;
		}

		parent_page_va = kmap(parent_page);
		if (unlikely(parent_page_va == NULL)) {
			dev_err(kbdev->dev, "%s: kmap failure", __func__);
			err = -EINVAL;
			goto failure_recovery;
		}

		current_valid_entries = kbdev->mmu_mode->get_num_valid_entries(parent_page_va);

		kbdev->mmu_mode->entry_set_pte(&pte, target_pgd);
		parent_page_va[parent_vpfn] = kbdev->mgm_dev->ops.mgm_update_gpu_pte(
			kbdev->mgm_dev, MGM_DEFAULT_PTE_GROUP, parent_index, pte);
		kbdev->mmu_mode->set_num_valid_entries(parent_page_va, current_valid_entries + 1);
		kunmap(parent_page);

		if (parent_index != insert_level) {
			/* Newly allocated PGDs */
			kbase_mmu_sync_pgd_cpu(
				kbdev, kbase_dma_addr(parent_page) + (parent_vpfn * sizeof(u64)),
				sizeof(u64));
		} else {
			/* A new valid entry is added to an existing PGD. Perform the
			 * invalidate operation for GPU cache as it could be having a
			 * cacheline that contains the entry (in an invalid form).
			 */
			kbase_mmu_sync_pgd(
				kbdev, mmut->kctx, parent_pgd + (parent_vpfn * sizeof(u64)),
				kbase_dma_addr(parent_page) + (parent_vpfn * sizeof(u64)),
				sizeof(u64), KBASE_MMU_OP_FLUSH_PT);
		}

		/* Update the new target_pgd page to its stable state */
		if (kbase_page_migration_enabled) {
			struct kbase_page_metadata *page_md =
				kbase_page_private(phys_to_page(target_pgd));

			spin_lock(&page_md->migrate_lock);

			WARN_ON_ONCE(PAGE_STATUS_GET(page_md->status) != ALLOCATE_IN_PROGRESS ||
				     IS_PAGE_ISOLATED(page_md->status));

			if (mmut->kctx) {
				page_md->status = PAGE_STATUS_SET(page_md->status, PT_MAPPED);
				page_md->data.pt_mapped.mmut = mmut;
				page_md->data.pt_mapped.pgd_vpfn_level =
					PGD_VPFN_LEVEL_SET(insert_vpfn, parent_index);
			} else {
				page_md->status = PAGE_STATUS_SET(page_md->status, NOT_MOVABLE);
			}

			spin_unlock(&page_md->migrate_lock);
		}
	}

	return 0;

failure_recovery:
	/* Cleanup PTEs from PGDs. The Parent PGD in the loop above is just "PGD" here */
	for (; pgd_index < cur_level; pgd_index++) {
		phys_addr_t pgd = pgds_to_insert[pgd_index];
		struct page *pgd_page = pfn_to_page(PFN_DOWN(pgd));
		u64 *pgd_page_va = kmap(pgd_page);
		u64 vpfn = (insert_vpfn >> ((3 - pgd_index) * 9)) & 0x1FF;

		kbdev->mmu_mode->entries_invalidate(&pgd_page_va[vpfn], 1);
		kunmap(pgd_page);
	}

	return err;
}

/**
 * mmu_insert_alloc_pgds() - allocate memory for PGDs from level_low to
 *                           level_high (inclusive)
 *
 * @kbdev:    Device pointer.
 * @mmut:     GPU MMU page table.
 * @level_low:  The lower bound for the levels for which the PGD allocs are required
 * @level_high: The higher bound for the levels for which the PGD allocs are required
 * @new_pgds:   Ptr to an array (size MIDGARD_MMU_BOTTOMLEVEL+1) to write the
 *              newly allocated PGD addresses to.
 *
 * Numerically, level_low < level_high, not to be confused with top level and
 * bottom level concepts for MMU PGDs. They are only used as low and high bounds
 * in an incrementing for-loop.
 *
 * Return:
 * * 0 - OK
 * * -ENOMEM - allocation failed for a PGD.
 */
static int mmu_insert_alloc_pgds(struct kbase_device *kbdev, struct kbase_mmu_table *mmut,
				 phys_addr_t *new_pgds, int level_low, int level_high)
{
	int err = 0;
	int i;

	lockdep_assert_held(&mmut->mmu_lock);

	for (i = level_low; i <= level_high; i++) {
		do {
			new_pgds[i] = kbase_mmu_alloc_pgd(kbdev, mmut);
			if (new_pgds[i] != KBASE_MMU_INVALID_PGD_ADDRESS)
				break;

			rt_mutex_unlock(&mmut->mmu_lock);
			err = kbase_mem_pool_grow(&kbdev->mem_pools.small[mmut->group_id],
						  level_high, NULL);
			rt_mutex_lock(&mmut->mmu_lock);
			if (err) {
				dev_err(kbdev->dev, "%s: kbase_mem_pool_grow() returned error %d",
					__func__, err);

				/* Free all PGDs allocated in previous successful iterations
				 * from (i-1) to level_low
				 */
				for (i = (i - 1); i >= level_low; i--) {
					if (new_pgds[i] != KBASE_MMU_INVALID_PGD_ADDRESS)
						kbase_mmu_free_pgd(kbdev, mmut, new_pgds[i]);
				}

				return err;
			}
		} while (1);
	}

	return 0;
}

int kbase_mmu_insert_single_page(struct kbase_context *kctx, u64 start_vpfn,
				 struct tagged_addr phys, size_t nr, unsigned long flags,
				 int const group_id, enum kbase_caller_mmu_sync_info mmu_sync_info,
				 bool ignore_page_migration)
{
	phys_addr_t pgd;
	u64 *pgd_page;
	u64 insert_vpfn = start_vpfn;
	size_t remain = nr;
	int err;
	struct kbase_device *kbdev;
	u64 dirty_pgds = 0;
	unsigned int i;
	phys_addr_t new_pgds[MIDGARD_MMU_BOTTOMLEVEL + 1];
	enum kbase_mmu_op_type flush_op;
	struct kbase_mmu_table *mmut = &kctx->mmu;
	int l, cur_level, insert_level;

	if (WARN_ON(kctx == NULL))
		return -EINVAL;

	/* 64-bit address range is the max */
	KBASE_DEBUG_ASSERT(start_vpfn <= (U64_MAX / PAGE_SIZE));

	kbdev = kctx->kbdev;

	/* Early out if there is nothing to do */
	if (nr == 0)
		return 0;

	/* If page migration is enabled, pages involved in multiple GPU mappings
	 * are always treated as not movable.
	 */
	if (kbase_page_migration_enabled && !ignore_page_migration) {
		struct page *phys_page = as_page(phys);
		struct kbase_page_metadata *page_md = kbase_page_private(phys_page);

		if (page_md) {
			spin_lock(&page_md->migrate_lock);
			page_md->status = PAGE_STATUS_SET(page_md->status, (u8)NOT_MOVABLE);
			spin_unlock(&page_md->migrate_lock);
		}
	}

	rt_mutex_lock(&mmut->mmu_lock);

	while (remain) {
		unsigned int vindex = insert_vpfn & 0x1FF;
		unsigned int count = KBASE_MMU_PAGE_ENTRIES - vindex;
		struct page *p;
		register unsigned int num_of_valid_entries;
		bool newly_created_pgd = false;

		if (count > remain)
			count = remain;

		cur_level = MIDGARD_MMU_BOTTOMLEVEL;
		insert_level = cur_level;

		/*
		 * Repeatedly calling mmu_get_lowest_valid_pgd() is clearly
		 * suboptimal. We don't have to re-parse the whole tree
		 * each time (just cache the l0-l2 sequence).
		 * On the other hand, it's only a gain when we map more than
		 * 256 pages at once (on average). Do we really care?
		 */
		/* insert_level < cur_level if there's no valid PGD for cur_level and insert_vpn */
		err = mmu_get_lowest_valid_pgd(kbdev, mmut, insert_vpfn, cur_level, &insert_level,
					       &pgd);

		if (err) {
			dev_err(kbdev->dev, "%s: mmu_get_lowest_valid_pgd() returned error %d",
				__func__, err);
			goto fail_unlock;
		}

		/* No valid pgd at cur_level */
		if (insert_level != cur_level) {
			/* Allocate new pgds for all missing levels from the required level
			 * down to the lowest valid pgd at insert_level
			 */
			err = mmu_insert_alloc_pgds(kbdev, mmut, new_pgds, (insert_level + 1),
						    cur_level);
			if (err)
				goto fail_unlock;

			newly_created_pgd = true;

			new_pgds[insert_level] = pgd;

			/* If we didn't find an existing valid pgd at cur_level,
			 * we've now allocated one. The ATE in the next step should
			 * be inserted in this newly allocated pgd.
			 */
			pgd = new_pgds[cur_level];
		}

		p = pfn_to_page(PFN_DOWN(pgd));
		pgd_page = kmap(p);
		if (!pgd_page) {
			dev_err(kbdev->dev, "%s: kmap failure", __func__);
			err = -ENOMEM;

			goto fail_unlock_free_pgds;
		}

		num_of_valid_entries =
			kbdev->mmu_mode->get_num_valid_entries(pgd_page);

		for (i = 0; i < count; i++) {
			unsigned int ofs = vindex + i;

			/* Fail if the current page is a valid ATE entry */
			KBASE_DEBUG_ASSERT(0 == (pgd_page[ofs] & 1UL));

			pgd_page[ofs] = kbase_mmu_create_ate(kbdev,
				phys, flags, MIDGARD_MMU_BOTTOMLEVEL, group_id);
		}

		kbdev->mmu_mode->set_num_valid_entries(
			pgd_page, num_of_valid_entries + count);

		dirty_pgds |= 1ULL << (newly_created_pgd ? insert_level : MIDGARD_MMU_BOTTOMLEVEL);

		/* MMU cache flush operation here will depend on whether bottom level
		 * PGD is newly created or not.
		 *
		 * If bottom level PGD is newly created then no GPU cache maintenance is
		 * required as the PGD will not exist in GPU cache. Otherwise GPU cache
		 * maintenance is required for existing PGD.
		 */
		flush_op = newly_created_pgd ? KBASE_MMU_OP_NONE : KBASE_MMU_OP_FLUSH_PT;

		kbase_mmu_sync_pgd(kbdev, kctx, pgd + (vindex * sizeof(u64)),
				   kbase_dma_addr(p) + (vindex * sizeof(u64)), count * sizeof(u64),
				   flush_op);

		if (newly_created_pgd) {
			err = update_parent_pgds(kbdev, mmut, cur_level, insert_level, insert_vpfn,
						 new_pgds);
			if (err) {
				dev_err(kbdev->dev, "%s: update_parent_pgds() failed (%d)",
					__func__, err);

				kbdev->mmu_mode->entries_invalidate(&pgd_page[vindex], count);

				kunmap(p);
				goto fail_unlock_free_pgds;
			}
		}

		insert_vpfn += count;
		remain -= count;
		kunmap(p);
	}

	rt_mutex_unlock(&mmut->mmu_lock);

	mmu_flush_invalidate_insert_pages(kbdev, mmut, start_vpfn, nr, dirty_pgds, mmu_sync_info,
					  false);

	return 0;

fail_unlock_free_pgds:
	/* Free the pgds allocated by us from insert_level+1 to bottom level */
	for (l = cur_level; l > insert_level; l--)
		kbase_mmu_free_pgd(kbdev, mmut, new_pgds[l]);

fail_unlock:
	if (insert_vpfn != start_vpfn) {
		/* Invalidate the pages we have partially completed */
		mmu_insert_pages_failure_recovery(kbdev, mmut, start_vpfn, insert_vpfn, &dirty_pgds,
						  NULL, true);
	}

	mmu_flush_invalidate_insert_pages(kbdev, mmut, start_vpfn, nr, dirty_pgds, mmu_sync_info,
					  true);
	kbase_mmu_free_pgds_list(kbdev, mmut);
	rt_mutex_unlock(&mmut->mmu_lock);

	return err;
}

int kbase_mmu_insert_single_imported_page(struct kbase_context *kctx, u64 vpfn,
					  struct tagged_addr phys, size_t nr, unsigned long flags,
					  int const group_id,
					  enum kbase_caller_mmu_sync_info mmu_sync_info)
{
	/* The aliasing sink page has metadata and shall be moved to NOT_MOVABLE. */
	return kbase_mmu_insert_single_page(kctx, vpfn, phys, nr, flags, group_id, mmu_sync_info,
					    false);
}

int kbase_mmu_insert_single_aliased_page(struct kbase_context *kctx, u64 vpfn,
					 struct tagged_addr phys, size_t nr, unsigned long flags,
					 int const group_id,
					 enum kbase_caller_mmu_sync_info mmu_sync_info)
{
	/* The aliasing sink page has metadata and shall be moved to NOT_MOVABLE. */
	return kbase_mmu_insert_single_page(kctx, vpfn, phys, nr, flags, group_id, mmu_sync_info,
					    false);
}

static void kbase_mmu_progress_migration_on_insert(struct tagged_addr phys,
						   struct kbase_va_region *reg,
						   struct kbase_mmu_table *mmut, const u64 vpfn)
{
	struct page *phys_page = as_page(phys);
	struct kbase_page_metadata *page_md = kbase_page_private(phys_page);

	spin_lock(&page_md->migrate_lock);

	/* If no GPU va region is given: the metadata provided are
	 * invalid.
	 *
	 * If the page is already allocated and mapped: this is
	 * an additional GPU mapping, probably to create a memory
	 * alias, which means it is no longer possible to migrate
	 * the page easily because tracking all the GPU mappings
	 * would be too costly.
	 *
	 * In any case: the page becomes not movable. It is kept
	 * alive, but attempts to migrate it will fail. The page
	 * will be freed if it is still not movable when it returns
	 * to a memory pool. Notice that the movable flag is not
	 * cleared because that would require taking the page lock.
	 */
	if (!reg || PAGE_STATUS_GET(page_md->status) == (u8)ALLOCATED_MAPPED) {
		page_md->status = PAGE_STATUS_SET(page_md->status, (u8)NOT_MOVABLE);
	} else if (PAGE_STATUS_GET(page_md->status) == (u8)ALLOCATE_IN_PROGRESS) {
		page_md->status = PAGE_STATUS_SET(page_md->status, (u8)ALLOCATED_MAPPED);
		page_md->data.mapped.reg = reg;
		page_md->data.mapped.mmut = mmut;
		page_md->data.mapped.vpfn = vpfn;
	}

	spin_unlock(&page_md->migrate_lock);
}

static void kbase_mmu_progress_migration_on_teardown(struct kbase_device *kbdev,
						     struct tagged_addr *phys, size_t requested_nr)
{
	size_t i;

	for (i = 0; i < requested_nr; i++) {
		struct page *phys_page = as_page(phys[i]);
		struct kbase_page_metadata *page_md = kbase_page_private(phys_page);

		/* Skip the 4KB page that is part of a large page, as the large page is
		 * excluded from the migration process.
		 */
		if (is_huge(phys[i]) || is_partial(phys[i]))
			continue;

		if (page_md) {
			u8 status;

			spin_lock(&page_md->migrate_lock);
			status = PAGE_STATUS_GET(page_md->status);

			if (status == ALLOCATED_MAPPED) {
				if (IS_PAGE_ISOLATED(page_md->status)) {
					page_md->status = PAGE_STATUS_SET(
						page_md->status, (u8)FREE_ISOLATED_IN_PROGRESS);
					page_md->data.free_isolated.kbdev = kbdev;
					/* At this point, we still have a reference
					 * to the page via its page migration metadata,
					 * and any page with the FREE_ISOLATED_IN_PROGRESS
					 * status will subsequently be freed in either
					 * kbase_page_migrate() or kbase_page_putback()
					 */
					phys[i] = as_tagged(0);
				} else
					page_md->status = PAGE_STATUS_SET(page_md->status,
									  (u8)FREE_IN_PROGRESS);
			}

			spin_unlock(&page_md->migrate_lock);
		}
	}
}

u64 kbase_mmu_create_ate(struct kbase_device *const kbdev,
	struct tagged_addr const phy, unsigned long const flags,
	int const level, int const group_id)
{
	u64 entry;

	kbdev->mmu_mode->entry_set_ate(&entry, phy, flags, level);
	return kbdev->mgm_dev->ops.mgm_update_gpu_pte(kbdev->mgm_dev,
		group_id, level, entry);
}

int kbase_mmu_insert_pages_no_flush(struct kbase_device *kbdev, struct kbase_mmu_table *mmut,
				    const u64 start_vpfn, struct tagged_addr *phys, size_t nr,
				    unsigned long flags, int const group_id, u64 *dirty_pgds,
				    struct kbase_va_region *reg, bool ignore_page_migration)
{
	phys_addr_t pgd;
	u64 *pgd_page;
	u64 insert_vpfn = start_vpfn;
	size_t remain = nr;
	int err;
	struct kbase_mmu_mode const *mmu_mode;
	unsigned int i;
	phys_addr_t new_pgds[MIDGARD_MMU_BOTTOMLEVEL + 1];
	int l, cur_level, insert_level;

	/* Note that 0 is a valid start_vpfn */
	/* 64-bit address range is the max */
	KBASE_DEBUG_ASSERT(start_vpfn <= (U64_MAX / PAGE_SIZE));

	mmu_mode = kbdev->mmu_mode;

	/* Early out if there is nothing to do */
	if (nr == 0)
		return 0;

	rt_mutex_lock(&mmut->mmu_lock);

	while (remain) {
		unsigned int vindex = insert_vpfn & 0x1FF;
		unsigned int count = KBASE_MMU_PAGE_ENTRIES - vindex;
		struct page *p;
		register unsigned int num_of_valid_entries;
		bool newly_created_pgd = false;
		enum kbase_mmu_op_type flush_op;

		if (count > remain)
			count = remain;

		if (!vindex && is_huge_head(*phys))
			cur_level = MIDGARD_MMU_LEVEL(2);
		else
			cur_level = MIDGARD_MMU_BOTTOMLEVEL;

		insert_level = cur_level;

		/*
		 * Repeatedly calling mmu_get_lowest_valid_pgd() is clearly
		 * suboptimal. We don't have to re-parse the whole tree
		 * each time (just cache the l0-l2 sequence).
		 * On the other hand, it's only a gain when we map more than
		 * 256 pages at once (on average). Do we really care?
		 */
		/* insert_level < cur_level if there's no valid PGD for cur_level and insert_vpn */
		err = mmu_get_lowest_valid_pgd(kbdev, mmut, insert_vpfn, cur_level, &insert_level,
					       &pgd);

		if (err) {
			dev_err(kbdev->dev, "%s: mmu_get_lowest_valid_pgd() returned error %d",
				__func__, err);
			goto fail_unlock;
		}

		/* No valid pgd at cur_level */
		if (insert_level != cur_level) {
			/* Allocate new pgds for all missing levels from the required level
			 * down to the lowest valid pgd at insert_level
			 */
			err = mmu_insert_alloc_pgds(kbdev, mmut, new_pgds, (insert_level + 1),
						    cur_level);
			if (err)
				goto fail_unlock;

			newly_created_pgd = true;

			new_pgds[insert_level] = pgd;

			/* If we didn't find an existing valid pgd at cur_level,
			 * we've now allocated one. The ATE in the next step should
			 * be inserted in this newly allocated pgd.
			 */
			pgd = new_pgds[cur_level];
		}

		p = pfn_to_page(PFN_DOWN(pgd));
		pgd_page = kmap(p);
		if (!pgd_page) {
			dev_err(kbdev->dev, "%s: kmap failure", __func__);
			err = -ENOMEM;

			goto fail_unlock_free_pgds;
		}

		num_of_valid_entries =
			mmu_mode->get_num_valid_entries(pgd_page);

		if (cur_level == MIDGARD_MMU_LEVEL(2)) {
			int level_index = (insert_vpfn >> 9) & 0x1FF;
			pgd_page[level_index] =
				kbase_mmu_create_ate(kbdev, *phys, flags, cur_level, group_id);

			num_of_valid_entries++;
		} else {
			for (i = 0; i < count; i++) {
				unsigned int ofs = vindex + i;
				u64 *target = &pgd_page[ofs];

				/* Warn if the current page is a valid ATE
				 * entry. The page table shouldn't have anything
				 * in the place where we are trying to put a
				 * new entry. Modification to page table entries
				 * should be performed with
				 * kbase_mmu_update_pages()
				 */
				WARN_ON((*target & 1UL) != 0);

				*target = kbase_mmu_create_ate(kbdev,
					phys[i], flags, cur_level, group_id);

				/* If page migration is enabled, this is the right time
				 * to update the status of the page.
				 */
				if (kbase_page_migration_enabled && !ignore_page_migration &&
				    !is_huge(phys[i]) && !is_partial(phys[i]))
					kbase_mmu_progress_migration_on_insert(phys[i], reg, mmut,
									       insert_vpfn + i);
			}
			num_of_valid_entries += count;
		}

		mmu_mode->set_num_valid_entries(pgd_page, num_of_valid_entries);

		if (dirty_pgds)
			*dirty_pgds |= 1ULL << (newly_created_pgd ? insert_level : cur_level);

		/* MMU cache flush operation here will depend on whether bottom level
		 * PGD is newly created or not.
		 *
		 * If bottom level PGD is newly created then no GPU cache maintenance is
		 * required as the PGD will not exist in GPU cache. Otherwise GPU cache
		 * maintenance is required for existing PGD.
		 */
		flush_op = newly_created_pgd ? KBASE_MMU_OP_NONE : KBASE_MMU_OP_FLUSH_PT;

		kbase_mmu_sync_pgd(kbdev, mmut->kctx, pgd + (vindex * sizeof(u64)),
				   kbase_dma_addr(p) + (vindex * sizeof(u64)), count * sizeof(u64),
				   flush_op);

		if (newly_created_pgd) {
			err = update_parent_pgds(kbdev, mmut, cur_level, insert_level, insert_vpfn,
						 new_pgds);
			if (err) {
				dev_err(kbdev->dev, "%s: update_parent_pgds() failed (%d)",
					__func__, err);

				kbdev->mmu_mode->entries_invalidate(&pgd_page[vindex], count);

				kunmap(p);
				goto fail_unlock_free_pgds;
			}
		}

		phys += count;
		insert_vpfn += count;
		remain -= count;
		kunmap(p);
	}

	rt_mutex_unlock(&mmut->mmu_lock);

	return 0;

fail_unlock_free_pgds:
	/* Free the pgds allocated by us from insert_level+1 to bottom level */
	for (l = cur_level; l > insert_level; l--)
		kbase_mmu_free_pgd(kbdev, mmut, new_pgds[l]);

fail_unlock:
	if (insert_vpfn != start_vpfn) {
		/* Invalidate the pages we have partially completed */
		mmu_insert_pages_failure_recovery(kbdev, mmut, start_vpfn, insert_vpfn, dirty_pgds,
						  phys, ignore_page_migration);
	}

	mmu_flush_invalidate_insert_pages(kbdev, mmut, start_vpfn, nr,
					  dirty_pgds ? *dirty_pgds : 0xF, CALLER_MMU_ASYNC, true);
	kbase_mmu_free_pgds_list(kbdev, mmut);
	rt_mutex_unlock(&mmut->mmu_lock);

	return err;
}

/*
 * Map 'nr' pages pointed to by 'phys' at GPU PFN 'vpfn' for GPU address space
 * number 'as_nr'.
 */
int kbase_mmu_insert_pages(struct kbase_device *kbdev, struct kbase_mmu_table *mmut, u64 vpfn,
			   struct tagged_addr *phys, size_t nr, unsigned long flags, int as_nr,
			   int const group_id, enum kbase_caller_mmu_sync_info mmu_sync_info,
			   struct kbase_va_region *reg, bool ignore_page_migration)
{
	int err;
	u64 dirty_pgds = 0;

	/* Early out if there is nothing to do */
	if (nr == 0)
		return 0;

	err = kbase_mmu_insert_pages_no_flush(kbdev, mmut, vpfn, phys, nr, flags, group_id,
					      &dirty_pgds, reg, ignore_page_migration);
	if (err)
		return err;

	mmu_flush_invalidate_insert_pages(kbdev, mmut, vpfn, nr, dirty_pgds, mmu_sync_info, false);

	return 0;
}

KBASE_EXPORT_TEST_API(kbase_mmu_insert_pages);

int kbase_mmu_insert_imported_pages(struct kbase_device *kbdev, struct kbase_mmu_table *mmut,
				    u64 vpfn, struct tagged_addr *phys, size_t nr,
				    unsigned long flags, int as_nr, int const group_id,
				    enum kbase_caller_mmu_sync_info mmu_sync_info,
				    struct kbase_va_region *reg)
{
	int err;
	u64 dirty_pgds = 0;

	/* Early out if there is nothing to do */
	if (nr == 0)
		return 0;

	/* Imported allocations don't have metadata and therefore always ignore the
	 * page migration logic.
	 */
	err = kbase_mmu_insert_pages_no_flush(kbdev, mmut, vpfn, phys, nr, flags, group_id,
					      &dirty_pgds, reg, true);
	if (err)
		return err;

	mmu_flush_invalidate_insert_pages(kbdev, mmut, vpfn, nr, dirty_pgds, mmu_sync_info, false);

	return 0;
}

int kbase_mmu_insert_aliased_pages(struct kbase_device *kbdev, struct kbase_mmu_table *mmut,
				   u64 vpfn, struct tagged_addr *phys, size_t nr,
				   unsigned long flags, int as_nr, int const group_id,
				   enum kbase_caller_mmu_sync_info mmu_sync_info,
				   struct kbase_va_region *reg)
{
	int err;
	u64 dirty_pgds = 0;

	/* Early out if there is nothing to do */
	if (nr == 0)
		return 0;

	/* Memory aliases are always built on top of existing allocations,
	 * therefore the state of physical pages shall be updated.
	 */
	err = kbase_mmu_insert_pages_no_flush(kbdev, mmut, vpfn, phys, nr, flags, group_id,
					      &dirty_pgds, reg, false);
	if (err)
		return err;

	mmu_flush_invalidate_insert_pages(kbdev, mmut, vpfn, nr, dirty_pgds, mmu_sync_info, false);

	return 0;
}

#if !MALI_USE_CSF
/**
 * kbase_mmu_flush_noretain() - Flush and invalidate the GPU caches
 * without retaining the kbase context.
 * @kctx: The KBase context.
 * @vpfn: The virtual page frame number to start the flush on.
 * @nr: The number of pages to flush.
 *
 * As per kbase_mmu_flush_invalidate but doesn't retain the kctx or do any
 * other locking.
 */
static void kbase_mmu_flush_noretain(struct kbase_context *kctx, u64 vpfn, size_t nr)
{
	struct kbase_device *kbdev = kctx->kbdev;
	int err;
	/* Calls to this function are inherently asynchronous, with respect to
	 * MMU operations.
	 */
	const enum kbase_caller_mmu_sync_info mmu_sync_info = CALLER_MMU_ASYNC;
	struct kbase_mmu_hw_op_param op_param;

	lockdep_assert_held(&kctx->kbdev->hwaccess_lock);
	lockdep_assert_held(&kctx->kbdev->mmu_hw_mutex);

	/* Early out if there is nothing to do */
	if (nr == 0)
		return;

	/* flush L2 and unlock the VA (resumes the MMU) */
	op_param.vpfn = vpfn;
	op_param.nr = nr;
	op_param.op = KBASE_MMU_OP_FLUSH_MEM;
	op_param.kctx_id = kctx->id;
	op_param.mmu_sync_info = mmu_sync_info;
	if (mmu_flush_cache_on_gpu_ctrl(kbdev)) {
		/* Value used to prevent skipping of any levels when flushing */
		op_param.flush_skip_levels = pgd_level_to_skip_flush(0xF);
		err = kbase_mmu_hw_do_flush_on_gpu_ctrl(kbdev, &kbdev->as[kctx->as_nr],
							&op_param);
	} else {
		err = kbase_mmu_hw_do_flush_locked(kbdev, &kbdev->as[kctx->as_nr],
						   &op_param);
	}

	if (err) {
		/* Flush failed to complete, assume the
		 * GPU has hung and perform a reset to recover
		 */
		dev_err(kbdev->dev, "Flush for GPU page table update did not complete. Issuing GPU soft-reset to recover");

		if (kbase_prepare_to_reset_gpu_locked(kbdev, RESET_FLAGS_NONE))
			kbase_reset_gpu_locked(kbdev);
	}
}
#endif

void kbase_mmu_update(struct kbase_device *kbdev,
		struct kbase_mmu_table *mmut,
		int as_nr)
{
	lockdep_assert_held(&kbdev->hwaccess_lock);
	lockdep_assert_held(&kbdev->mmu_hw_mutex);
	KBASE_DEBUG_ASSERT(as_nr != KBASEP_AS_NR_INVALID);

	kbdev->mmu_mode->update(kbdev, mmut, as_nr);
}
KBASE_EXPORT_TEST_API(kbase_mmu_update);

void kbase_mmu_disable_as(struct kbase_device *kbdev, int as_nr)
{
	lockdep_assert_held(&kbdev->hwaccess_lock);
	lockdep_assert_held(&kbdev->mmu_hw_mutex);

	kbdev->mmu_mode->disable_as(kbdev, as_nr);
}

#if MALI_USE_CSF
void kbase_mmu_disable(struct kbase_context *kctx)
{
	/* Calls to this function are inherently asynchronous, with respect to
	 * MMU operations.
	 */
	const enum kbase_caller_mmu_sync_info mmu_sync_info = CALLER_MMU_ASYNC;
	struct kbase_device *kbdev = kctx->kbdev;
	struct kbase_mmu_hw_op_param op_param = { 0 };
	int lock_err, flush_err;

	/* ASSERT that the context has a valid as_nr, which is only the case
	 * when it's scheduled in.
	 *
	 * as_nr won't change because the caller has the hwaccess_lock
	 */
	KBASE_DEBUG_ASSERT(kctx->as_nr != KBASEP_AS_NR_INVALID);

	lockdep_assert_held(&kctx->kbdev->hwaccess_lock);
	lockdep_assert_held(&kctx->kbdev->mmu_hw_mutex);

	op_param.vpfn = 0;
	op_param.nr = ~0;
	op_param.op = KBASE_MMU_OP_FLUSH_MEM;
	op_param.kctx_id = kctx->id;
	op_param.mmu_sync_info = mmu_sync_info;

#if MALI_USE_CSF
	/* 0xF value used to prevent skipping of any levels when flushing */
	if (mmu_flush_cache_on_gpu_ctrl(kbdev))
		op_param.flush_skip_levels = pgd_level_to_skip_flush(0xF);
#endif

	/* lock MMU to prevent existing jobs on GPU from executing while the AS is
	 * not yet disabled
	 */
	lock_err = kbase_mmu_hw_do_lock(kbdev, &kbdev->as[kctx->as_nr], &op_param);
	if (lock_err)
		dev_err(kbdev->dev, "Failed to lock AS %d for ctx %d_%d", kctx->as_nr, kctx->tgid,
			kctx->id);

	/* Issue the flush command only when L2 cache is in stable power on state.
	 * Any other state for L2 cache implies that shader cores are powered off,
	 * which in turn implies there is no execution happening on the GPU.
	 */
	if (kbdev->pm.backend.l2_state == KBASE_L2_ON) {
		flush_err = kbase_gpu_cache_flush_and_busy_wait(kbdev,
								GPU_COMMAND_CACHE_CLN_INV_L2_LSC);
		if (flush_err)
			dev_err(kbdev->dev,
				"Failed to flush GPU cache when disabling AS %d for ctx %d_%d",
				kctx->as_nr, kctx->tgid, kctx->id);
	}
	kbdev->mmu_mode->disable_as(kbdev, kctx->as_nr);

	if (!lock_err) {
		/* unlock the MMU to allow it to resume */
		lock_err =
			kbase_mmu_hw_do_unlock_no_addr(kbdev, &kbdev->as[kctx->as_nr], &op_param);
		if (lock_err)
			dev_err(kbdev->dev, "Failed to unlock AS %d for ctx %d_%d", kctx->as_nr,
				kctx->tgid, kctx->id);
	}

#if !MALI_USE_CSF
	/*
	 * JM GPUs has some L1 read only caches that need to be invalidated
	 * with START_FLUSH configuration. Purge the MMU disabled kctx from
	 * the slot_rb tracking field so such invalidation is performed when
	 * a new katom is executed on the affected slots.
	 */
	kbase_backend_slot_kctx_purge_locked(kbdev, kctx);
#endif

	/* kbase_gpu_cache_flush_and_busy_wait() will reset the GPU on timeout. Only
	 * reset the GPU if locking or unlocking fails.
	 */
	if (lock_err)
		if (kbase_prepare_to_reset_gpu_locked(kbdev, RESET_FLAGS_NONE))
			kbase_reset_gpu_locked(kbdev);
}
#else
void kbase_mmu_disable(struct kbase_context *kctx)
{
	/* ASSERT that the context has a valid as_nr, which is only the case
	 * when it's scheduled in.
	 *
	 * as_nr won't change because the caller has the hwaccess_lock
	 */
	KBASE_DEBUG_ASSERT(kctx->as_nr != KBASEP_AS_NR_INVALID);

	lockdep_assert_held(&kctx->kbdev->hwaccess_lock);
	lockdep_assert_held(&kctx->kbdev->mmu_hw_mutex);

	/*
	 * The address space is being disabled, drain all knowledge of it out
	 * from the caches as pages and page tables might be freed after this.
	 *
	 * The job scheduler code will already be holding the locks and context
	 * so just do the flush.
	 */
	kbase_mmu_flush_noretain(kctx, 0, ~0);

	kctx->kbdev->mmu_mode->disable_as(kctx->kbdev, kctx->as_nr);
#if !MALI_USE_CSF
	/*
	 * JM GPUs has some L1 read only caches that need to be invalidated
	 * with START_FLUSH configuration. Purge the MMU disabled kctx from
	 * the slot_rb tracking field so such invalidation is performed when
	 * a new katom is executed on the affected slots.
	 */
	kbase_backend_slot_kctx_purge_locked(kctx->kbdev, kctx);
#endif
}
#endif
KBASE_EXPORT_TEST_API(kbase_mmu_disable);

static void kbase_mmu_update_and_free_parent_pgds(struct kbase_device *kbdev,
						  struct kbase_mmu_table *mmut, phys_addr_t *pgds,
						  u64 vpfn, int level,
						  enum kbase_mmu_op_type flush_op, u64 *dirty_pgds)
{
	int current_level;

	lockdep_assert_held(&mmut->mmu_lock);

	for (current_level = level - 1; current_level >= MIDGARD_MMU_LEVEL(0);
	     current_level--) {
		phys_addr_t current_pgd = pgds[current_level];
		struct page *p = phys_to_page(current_pgd);
		u64 *current_page = kmap(p);
		unsigned int current_valid_entries =
			kbdev->mmu_mode->get_num_valid_entries(current_page);
		int index = (vpfn >> ((3 - current_level) * 9)) & 0x1FF;

		/* We need to track every level that needs updating */
		if (dirty_pgds)
			*dirty_pgds |= 1ULL << current_level;

		kbdev->mmu_mode->entries_invalidate(&current_page[index], 1);
		if (current_valid_entries == 1 &&
		    current_level != MIDGARD_MMU_LEVEL(0)) {
			kunmap(p);

			/* Ensure the cacheline containing the last valid entry
			 * of PGD is invalidated from the GPU cache, before the
			 * PGD page is freed.
			 */
			kbase_mmu_sync_pgd_gpu(kbdev, mmut->kctx,
				current_pgd + (index * sizeof(u64)),
				sizeof(u64), flush_op);

			kbase_mmu_add_to_free_pgds_list(mmut, p);
		} else {
			current_valid_entries--;

			kbdev->mmu_mode->set_num_valid_entries(
				current_page, current_valid_entries);

			kunmap(p);

			kbase_mmu_sync_pgd(kbdev, mmut->kctx, current_pgd + (index * sizeof(u64)),
					   kbase_dma_addr(p) + (index * sizeof(u64)), sizeof(u64),
					   flush_op);
			break;
		}
	}
}

/**
 * mmu_flush_invalidate_teardown_pages() - Perform flush operation after unmapping pages.
 *
 * @kbdev:         Pointer to kbase device.
 * @kctx:          Pointer to kbase context.
 * @as_nr:         Address space number, for GPU cache maintenance operations
 *                 that happen outside a specific kbase context.
 * @phys:          Array of physical pages to flush.
 * @phys_page_nr:  Number of physical pages to flush.
 * @op_param:      Non-NULL pointer to struct containing information about the flush
 *                 operation to perform.
 *
 * This function will do one of three things:
 * 1. Invalidate the MMU caches, followed by a partial GPU cache flush of the
 *    individual pages that were unmapped if feature is supported on GPU.
 * 2. Perform a full GPU cache flush through the GPU_CONTROL interface if feature is
 *    supported on GPU or,
 * 3. Perform a full GPU cache flush through the MMU_CONTROL interface.
 *
 * When performing a partial GPU cache flush, the number of physical
 * pages does not have to be identical to the number of virtual pages on the MMU,
 * to support a single physical address flush for an aliased page.
 */
static void mmu_flush_invalidate_teardown_pages(struct kbase_device *kbdev,
						struct kbase_context *kctx, int as_nr,
						struct tagged_addr *phys, size_t phys_page_nr,
						struct kbase_mmu_hw_op_param *op_param)
{
	if (!mmu_flush_cache_on_gpu_ctrl(kbdev)) {
		/* Full cache flush through the MMU_COMMAND */
		mmu_flush_invalidate(kbdev, kctx, as_nr, op_param);
	} else if (op_param->op == KBASE_MMU_OP_FLUSH_MEM) {
		/* Full cache flush through the GPU_CONTROL */
		mmu_flush_invalidate_on_gpu_ctrl(kbdev, kctx, as_nr, op_param);
	}
#if MALI_USE_CSF
	else {
		/* Partial GPU cache flush with MMU cache invalidation */
		unsigned long irq_flags;
		unsigned int i;
		bool flush_done = false;

		mmu_invalidate(kbdev, kctx, as_nr, op_param);

		for (i = 0; !flush_done && i < phys_page_nr; i++) {
			spin_lock_irqsave(&kbdev->hwaccess_lock, irq_flags);
			if (kbdev->pm.backend.gpu_powered && (!kctx || kctx->as_nr >= 0))
				mmu_flush_pa_range(kbdev, as_phys_addr_t(phys[i]), PAGE_SIZE,
						   KBASE_MMU_OP_FLUSH_MEM);
			else
				flush_done = true;
			spin_unlock_irqrestore(&kbdev->hwaccess_lock, irq_flags);
		}
	}
#endif
}

static int kbase_mmu_teardown_pgd_pages(struct kbase_device *kbdev, struct kbase_mmu_table *mmut,
					u64 vpfn, size_t nr, u64 *dirty_pgds,
					struct list_head *free_pgds_list,
					enum kbase_mmu_op_type flush_op)
{
	struct kbase_mmu_mode const *mmu_mode = kbdev->mmu_mode;

	lockdep_assert_held(&mmut->mmu_lock);
	kbase_mmu_reset_free_pgds_list(mmut);

	while (nr) {
		unsigned int index = vpfn & 0x1FF;
		unsigned int count = KBASE_MMU_PAGE_ENTRIES - index;
		unsigned int pcount;
		int level;
		u64 *page;
		phys_addr_t pgds[MIDGARD_MMU_BOTTOMLEVEL + 1];
		register unsigned int num_of_valid_entries;
		phys_addr_t pgd = mmut->pgd;
		struct page *p = phys_to_page(pgd);

		if (count > nr)
			count = nr;

		/* need to check if this is a 2MB page or a 4kB */
		for (level = MIDGARD_MMU_TOPLEVEL;
				level <= MIDGARD_MMU_BOTTOMLEVEL; level++) {
			phys_addr_t next_pgd;

			index = (vpfn >> ((3 - level) * 9)) & 0x1FF;
			page = kmap(p);
			if (mmu_mode->ate_is_valid(page[index], level))
				break; /* keep the mapping */
			else if (!mmu_mode->pte_is_valid(page[index], level)) {
				/* nothing here, advance */
				switch (level) {
				case MIDGARD_MMU_LEVEL(0):
					count = 134217728;
					break;
				case MIDGARD_MMU_LEVEL(1):
					count = 262144;
					break;
				case MIDGARD_MMU_LEVEL(2):
					count = 512;
					break;
				case MIDGARD_MMU_LEVEL(3):
					count = 1;
					break;
				}
				if (count > nr)
					count = nr;
				goto next;
			}
			next_pgd = mmu_mode->pte_to_phy_addr(
				kbdev->mgm_dev->ops.mgm_pte_to_original_pte(
					kbdev->mgm_dev, MGM_DEFAULT_PTE_GROUP, level, page[index]));
			kunmap(p);
			pgds[level] = pgd;
			pgd = next_pgd;
			p = phys_to_page(pgd);
		}

		switch (level) {
		case MIDGARD_MMU_LEVEL(0):
		case MIDGARD_MMU_LEVEL(1):
			dev_warn(kbdev->dev, "%s: No support for ATEs at level %d", __func__,
				 level);
			kunmap(p);
			goto out;
		case MIDGARD_MMU_LEVEL(2):
			/* can only teardown if count >= 512 */
			if (count >= 512) {
				pcount = 1;
			} else {
				dev_warn(
					kbdev->dev,
					"%s: limiting teardown as it tries to do a partial 2MB teardown, need 512, but have %d to tear down",
					__func__, count);
				pcount = 0;
			}
			break;
		case MIDGARD_MMU_BOTTOMLEVEL:
			/* page count is the same as the logical count */
			pcount = count;
			break;
		default:
			dev_err(kbdev->dev, "%s: found non-mapped memory, early out", __func__);
			vpfn += count;
			nr -= count;
			continue;
		}

		if (pcount > 0)
			*dirty_pgds |= 1ULL << level;

		num_of_valid_entries = mmu_mode->get_num_valid_entries(page);
		if (WARN_ON_ONCE(num_of_valid_entries < pcount))
			num_of_valid_entries = 0;
		else
			num_of_valid_entries -= pcount;

		/* Invalidate the entries we added */
		mmu_mode->entries_invalidate(&page[index], pcount);

		if (!num_of_valid_entries) {
			kunmap(p);

			/* Ensure the cacheline(s) containing the last valid entries
			 * of PGD is invalidated from the GPU cache, before the
			 * PGD page is freed.
			 */
			kbase_mmu_sync_pgd_gpu(kbdev, mmut->kctx,
				pgd + (index * sizeof(u64)),
				pcount * sizeof(u64), flush_op);

			kbase_mmu_add_to_free_pgds_list(mmut, p);

			kbase_mmu_update_and_free_parent_pgds(kbdev, mmut, pgds, vpfn, level,
							      flush_op, dirty_pgds);

			vpfn += count;
			nr -= count;
			continue;
		}

		mmu_mode->set_num_valid_entries(page, num_of_valid_entries);

		kbase_mmu_sync_pgd(kbdev, mmut->kctx, pgd + (index * sizeof(u64)),
				   kbase_dma_addr(p) + (index * sizeof(u64)), pcount * sizeof(u64),
				   flush_op);
next:
		kunmap(p);
		vpfn += count;
		nr -= count;
	}
out:
	return 0;
}

int kbase_mmu_teardown_pages(struct kbase_device *kbdev, struct kbase_mmu_table *mmut, u64 vpfn,
			     struct tagged_addr *phys, size_t nr_phys_pages, size_t nr_virt_pages,
			     int as_nr, bool ignore_page_migration)
{
	u64 start_vpfn = vpfn;
	enum kbase_mmu_op_type flush_op = KBASE_MMU_OP_NONE;
	struct kbase_mmu_hw_op_param op_param;
	int err = -EFAULT;
	u64 dirty_pgds = 0;
	LIST_HEAD(free_pgds_list);

	/* Calls to this function are inherently asynchronous, with respect to
	 * MMU operations.
	 */
	const enum kbase_caller_mmu_sync_info mmu_sync_info = CALLER_MMU_ASYNC;

	/* This function performs two operations: MMU maintenance and flushing
	 * the caches. To ensure internal consistency between the caches and the
	 * MMU, it does not make sense to be able to flush only the physical pages
	 * from the cache and keep the PTE, nor does it make sense to use this
	 * function to remove a PTE and keep the physical pages in the cache.
	 *
	 * However, we have legitimate cases where we can try to tear down a mapping
	 * with zero virtual and zero physical pages, so we must have the following
	 * behaviour:
	 *  - if both physical and virtual page counts are zero, return early
	 *  - if either physical and virtual page counts are zero, return early
	 *  - if there are fewer physical pages than virtual pages, return -EINVAL
	 */
	if (unlikely(nr_virt_pages == 0 || nr_phys_pages == 0))
		return 0;

	if (unlikely(nr_virt_pages < nr_phys_pages))
		return -EINVAL;

	/* MMU cache flush strategy depends on the number of pages to unmap. In both cases
	 * the operation is invalidate but the granularity of cache maintenance may change
	 * according to the situation.
	 *
	 * If GPU control command operations are present and the number of pages is "small",
	 * then the optimal strategy is flushing on the physical address range of the pages
	 * which are affected by the operation. That implies both the PGDs which are modified
	 * or removed from the page table and the physical pages which are freed from memory.
	 *
	 * Otherwise, there's no alternative to invalidating the whole GPU cache.
	 */
	if (mmu_flush_cache_on_gpu_ctrl(kbdev) && phys &&
	    nr_phys_pages <= KBASE_PA_RANGE_THRESHOLD_NR_PAGES)
		flush_op = KBASE_MMU_OP_FLUSH_PT;

	if (!rt_mutex_trylock(&mmut->mmu_lock)) {
		/*
		 * Sometimes, mmu_lock takes long time to be released.
		 * In that case, kswapd is stuck until it can hold
		 * the lock. Instead, just bail out here so kswapd
		 * could reclaim other pages.
		 */
		if (current_is_kswapd())
			return -EBUSY;
		rt_mutex_lock(&mmut->mmu_lock);
	}

	err = kbase_mmu_teardown_pgd_pages(kbdev, mmut, vpfn, nr_virt_pages, &dirty_pgds,
					   &free_pgds_list, flush_op);

	/* Set up MMU operation parameters. See above about MMU cache flush strategy. */
	op_param = (struct kbase_mmu_hw_op_param){
		.vpfn = start_vpfn,
		.nr = nr_virt_pages,
		.mmu_sync_info = mmu_sync_info,
		.kctx_id = mmut->kctx ? mmut->kctx->id : 0xFFFFFFFF,
		.op = (flush_op == KBASE_MMU_OP_FLUSH_PT) ? KBASE_MMU_OP_FLUSH_PT :
							    KBASE_MMU_OP_FLUSH_MEM,
		.flush_skip_levels = pgd_level_to_skip_flush(dirty_pgds),
	};
	mmu_flush_invalidate_teardown_pages(kbdev, mmut->kctx, as_nr, phys, nr_phys_pages,
					    &op_param);

	/* If page migration is enabled: the status of all physical pages involved
	 * shall be updated, unless they are not movable. Their status shall be
	 * updated before releasing the lock to protect against concurrent
	 * requests to migrate the pages, if they have been isolated.
	 */
	if (kbase_page_migration_enabled && phys && !ignore_page_migration)
		kbase_mmu_progress_migration_on_teardown(kbdev, phys, nr_phys_pages);

	kbase_mmu_free_pgds_list(kbdev, mmut);

	rt_mutex_unlock(&mmut->mmu_lock);

	return err;
}
KBASE_EXPORT_TEST_API(kbase_mmu_teardown_pages);

/**
 * kbase_mmu_update_pages_no_flush() - Update phy pages and attributes data in GPU
 *                                     page table entries
 *
 * @kbdev: Pointer to kbase device.
 * @mmut:  The involved MMU table
 * @vpfn:  Virtual PFN (Page Frame Number) of the first page to update
 * @phys:  Pointer to the array of tagged physical addresses of the physical
 *         pages that are pointed to by the page table entries (that need to
 *         be updated). The pointer should be within the reg->gpu_alloc->pages
 *         array.
 * @nr:    Number of pages to update
 * @flags: Flags
 * @group_id: The physical memory group in which the page was allocated.
 *            Valid range is 0..(MEMORY_GROUP_MANAGER_NR_GROUPS-1).
 * @dirty_pgds: Flags to track every level where a PGD has been updated.
 *
 * This will update page table entries that already exist on the GPU based on
 * new flags and replace any existing phy pages that are passed (the PGD pages
 * remain unchanged). It is used as a response to the changes of phys as well
 * as the the memory attributes.
 *
 * The caller is responsible for validating the memory attributes.
 *
 * Return: 0 if the attributes data in page table entries were updated
 *         successfully, otherwise an error code.
 */
static int kbase_mmu_update_pages_no_flush(struct kbase_device *kbdev, struct kbase_mmu_table *mmut,
					   u64 vpfn, struct tagged_addr *phys, size_t nr,
					   unsigned long flags, int const group_id, u64 *dirty_pgds)
{
	phys_addr_t pgd;
	u64 *pgd_page;
	int err;

	KBASE_DEBUG_ASSERT(vpfn <= (U64_MAX / PAGE_SIZE));

	/* Early out if there is nothing to do */
	if (nr == 0)
		return 0;

	rt_mutex_lock(&mmut->mmu_lock);

	while (nr) {
		unsigned int i;
		unsigned int index = vpfn & 0x1FF;
		size_t count = KBASE_MMU_PAGE_ENTRIES - index;
		struct page *p;
		register unsigned int num_of_valid_entries;
		int cur_level = MIDGARD_MMU_BOTTOMLEVEL;

		if (count > nr)
			count = nr;

		if (is_huge(*phys) && (index == index_in_large_page(*phys)))
			cur_level = MIDGARD_MMU_LEVEL(2);

		err = mmu_get_pgd_at_level(kbdev, mmut, vpfn, cur_level, &pgd);
		if (WARN_ON(err))
			goto fail_unlock;

		p = pfn_to_page(PFN_DOWN(pgd));
		pgd_page = kmap(p);
		if (!pgd_page) {
			dev_warn(kbdev->dev, "kmap failure on update_pages");
			err = -ENOMEM;
			goto fail_unlock;
		}

		num_of_valid_entries =
			kbdev->mmu_mode->get_num_valid_entries(pgd_page);

		if (cur_level == MIDGARD_MMU_LEVEL(2)) {
			int level_index = (vpfn >> 9) & 0x1FF;
			struct tagged_addr *target_phys =
				phys - index_in_large_page(*phys);

#ifdef CONFIG_MALI_DEBUG
			WARN_ON_ONCE(!kbdev->mmu_mode->ate_is_valid(
					pgd_page[level_index], MIDGARD_MMU_LEVEL(2)));
#endif
			pgd_page[level_index] = kbase_mmu_create_ate(kbdev,
					*target_phys, flags, MIDGARD_MMU_LEVEL(2),
					group_id);
			kbase_mmu_sync_pgd(kbdev, mmut->kctx, pgd + (level_index * sizeof(u64)),
					   kbase_dma_addr(p) + (level_index * sizeof(u64)),
					   sizeof(u64), KBASE_MMU_OP_NONE);
		} else {
			for (i = 0; i < count; i++) {
#ifdef CONFIG_MALI_DEBUG
				WARN_ON_ONCE(!kbdev->mmu_mode->ate_is_valid(
						pgd_page[index + i],
						MIDGARD_MMU_BOTTOMLEVEL));
#endif
				pgd_page[index + i] = kbase_mmu_create_ate(kbdev,
					phys[i], flags, MIDGARD_MMU_BOTTOMLEVEL,
					group_id);
			}

			/* MMU cache flush strategy is NONE because GPU cache maintenance
			 * will be done by the caller.
			 */
			kbase_mmu_sync_pgd(kbdev, mmut->kctx, pgd + (index * sizeof(u64)),
					   kbase_dma_addr(p) + (index * sizeof(u64)),
					   count * sizeof(u64), KBASE_MMU_OP_NONE);
		}

		kbdev->mmu_mode->set_num_valid_entries(pgd_page,
					num_of_valid_entries);

		if (dirty_pgds && count > 0)
			*dirty_pgds |= 1ULL << cur_level;

		phys += count;
		vpfn += count;
		nr -= count;

		kunmap(p);
	}

	rt_mutex_unlock(&mmut->mmu_lock);
	return 0;

fail_unlock:
	rt_mutex_unlock(&mmut->mmu_lock);
	return err;
}

static int kbase_mmu_update_pages_common(struct kbase_device *kbdev, struct kbase_context *kctx,
					 u64 vpfn, struct tagged_addr *phys, size_t nr,
					 unsigned long flags, int const group_id)
{
	int err;
	struct kbase_mmu_hw_op_param op_param;
	u64 dirty_pgds = 0;
	struct kbase_mmu_table *mmut;
	/* Calls to this function are inherently asynchronous, with respect to
	 * MMU operations.
	 */
	const enum kbase_caller_mmu_sync_info mmu_sync_info = CALLER_MMU_ASYNC;
	int as_nr;

#if !MALI_USE_CSF
	if (unlikely(kctx == NULL))
		return -EINVAL;

	as_nr = kctx->as_nr;
	mmut = &kctx->mmu;
#else
	if (kctx) {
		mmut = &kctx->mmu;
		as_nr = kctx->as_nr;
	} else {
		mmut = &kbdev->csf.mcu_mmu;
		as_nr = MCU_AS_NR;
	}
#endif

	err = kbase_mmu_update_pages_no_flush(kbdev, mmut, vpfn, phys, nr, flags, group_id,
					      &dirty_pgds);

	op_param = (const struct kbase_mmu_hw_op_param){
		.vpfn = vpfn,
		.nr = nr,
		.op = KBASE_MMU_OP_FLUSH_MEM,
		.kctx_id = kctx ? kctx->id : 0xFFFFFFFF,
		.mmu_sync_info = mmu_sync_info,
		.flush_skip_levels = pgd_level_to_skip_flush(dirty_pgds),
	};

	if (mmu_flush_cache_on_gpu_ctrl(kbdev))
		mmu_flush_invalidate_on_gpu_ctrl(kbdev, kctx, as_nr, &op_param);
	else
		mmu_flush_invalidate(kbdev, kctx, as_nr, &op_param);

	return err;
}

int kbase_mmu_update_pages(struct kbase_context *kctx, u64 vpfn, struct tagged_addr *phys,
			   size_t nr, unsigned long flags, int const group_id)
{
	if (unlikely(kctx == NULL))
		return -EINVAL;

	return kbase_mmu_update_pages_common(kctx->kbdev, kctx, vpfn, phys, nr, flags, group_id);
}

#if MALI_USE_CSF
int kbase_mmu_update_csf_mcu_pages(struct kbase_device *kbdev, u64 vpfn, struct tagged_addr *phys,
				   size_t nr, unsigned long flags, int const group_id)
{
	return kbase_mmu_update_pages_common(kbdev, NULL, vpfn, phys, nr, flags, group_id);
}
#endif /* MALI_USE_CSF */

static void mmu_page_migration_transaction_begin(struct kbase_device *kbdev)
{
	lockdep_assert_held(&kbdev->hwaccess_lock);

	WARN_ON_ONCE(kbdev->mmu_page_migrate_in_progress);
	kbdev->mmu_page_migrate_in_progress = true;
}

static void mmu_page_migration_transaction_end(struct kbase_device *kbdev)
{
	lockdep_assert_held(&kbdev->hwaccess_lock);
	WARN_ON_ONCE(!kbdev->mmu_page_migrate_in_progress);
	kbdev->mmu_page_migrate_in_progress = false;
	/* Invoke the PM state machine, as the MMU page migration session
	 * may have deferred a transition in L2 state machine.
	 */
	kbase_pm_update_state(kbdev);
}

int kbase_mmu_migrate_page(struct tagged_addr old_phys, struct tagged_addr new_phys,
			   dma_addr_t old_dma_addr, dma_addr_t new_dma_addr, int level)
{
	struct kbase_page_metadata *page_md = kbase_page_private(as_page(old_phys));
	struct kbase_mmu_hw_op_param op_param;
	struct kbase_mmu_table *mmut = (level == MIDGARD_MMU_BOTTOMLEVEL) ?
					       page_md->data.mapped.mmut :
					       page_md->data.pt_mapped.mmut;
	struct kbase_device *kbdev;
	phys_addr_t pgd;
	u64 *old_page, *new_page, *pgd_page, *target, vpfn;
	int index, check_state, ret = 0;
	unsigned long hwaccess_flags = 0;
	unsigned int num_of_valid_entries;
	u8 vmap_count = 0;

	/* Due to the hard binding of mmu_command_instr with kctx_id via kbase_mmu_hw_op_param,
	 * here we skip the no kctx case, which is only used with MCU's mmut.
	 */
	if (!mmut->kctx)
		return -EINVAL;

	if (level > MIDGARD_MMU_BOTTOMLEVEL)
		return -EINVAL;
	else if (level == MIDGARD_MMU_BOTTOMLEVEL)
		vpfn = page_md->data.mapped.vpfn;
	else
		vpfn = PGD_VPFN_LEVEL_GET_VPFN(page_md->data.pt_mapped.pgd_vpfn_level);

	kbdev = mmut->kctx->kbdev;
	index = (vpfn >> ((3 - level) * 9)) & 0x1FF;

	/* Create all mappings before copying content.
	 * This is done as early as possible because is the only operation that may
	 * fail. It is possible to do this before taking any locks because the
	 * pages to migrate are not going to change and even the parent PGD is not
	 * going to be affected by any other concurrent operation, since the page
	 * has been isolated before migration and therefore it cannot disappear in
	 * the middle of this function.
	 */
	old_page = kmap(as_page(old_phys));
	if (!old_page) {
		dev_warn(kbdev->dev, "%s: kmap failure for old page.", __func__);
		ret = -EINVAL;
		goto old_page_map_error;
	}

	new_page = kmap(as_page(new_phys));
	if (!new_page) {
		dev_warn(kbdev->dev, "%s: kmap failure for new page.", __func__);
		ret = -EINVAL;
		goto new_page_map_error;
	}

	/* GPU cache maintenance affects both memory content and page table,
	 * but at two different stages. A single virtual memory page is affected
	 * by the migration.
	 *
	 * Notice that the MMU maintenance is done in the following steps:
	 *
	 * 1) The MMU region is locked without performing any other operation.
	 *    This lock must cover the entire migration process, in order to
	 *    prevent any GPU access to the virtual page whose physical page
	 *    is being migrated.
	 * 2) Immediately after locking: the MMU region content is flushed via
	 *    GPU control while the lock is taken and without unlocking.
	 *    The region must stay locked for the duration of the whole page
	 *    migration procedure.
	 *    This is necessary to make sure that pending writes to the old page
	 *    are finalized before copying content to the new page.
	 * 3) Before unlocking: changes to the page table are flushed.
	 *    Finer-grained GPU control operations are used if possible, otherwise
	 *    the whole GPU cache shall be flushed again.
	 *    This is necessary to make sure that the GPU accesses the new page
	 *    after migration.
	 * 4) The MMU region is unlocked.
	 */
#define PGD_VPFN_MASK(level) (~((((u64)1) << ((3 - level) * 9)) - 1))
	op_param.mmu_sync_info = CALLER_MMU_ASYNC;
	op_param.kctx_id = mmut->kctx->id;
	op_param.vpfn = vpfn & PGD_VPFN_MASK(level);
	op_param.nr = 1 << ((3 - level) * 9);
	op_param.op = KBASE_MMU_OP_FLUSH_PT;
	/* When level is not MIDGARD_MMU_BOTTOMLEVEL, it is assumed PGD page migration */
	op_param.flush_skip_levels = (level == MIDGARD_MMU_BOTTOMLEVEL) ?
					     pgd_level_to_skip_flush(1ULL << level) :
					     pgd_level_to_skip_flush(3ULL << level);

	rt_mutex_lock(&mmut->mmu_lock);

	/* The state was evaluated before entering this function, but it could
	 * have changed before the mmu_lock was taken. However, the state
	 * transitions which are possible at this point are only two, and in both
	 * cases it is a stable state progressing to a "free in progress" state.
	 *
	 * After taking the mmu_lock the state can no longer change: read it again
	 * and make sure that it hasn't changed before continuing.
	 */
	spin_lock(&page_md->migrate_lock);
	check_state = PAGE_STATUS_GET(page_md->status);
	if (level == MIDGARD_MMU_BOTTOMLEVEL)
		vmap_count = page_md->vmap_count;
	spin_unlock(&page_md->migrate_lock);

	if (level == MIDGARD_MMU_BOTTOMLEVEL) {
		if (check_state != ALLOCATED_MAPPED) {
			dev_dbg(kbdev->dev,
				"%s: state changed to %d (was %d), abort page migration", __func__,
				check_state, ALLOCATED_MAPPED);
			ret = -EAGAIN;
			goto page_state_change_out;
		} else if (vmap_count > 0) {
			dev_dbg(kbdev->dev, "%s: page was multi-mapped, abort page migration",
				__func__);
			ret = -EAGAIN;
			goto page_state_change_out;
		}
	} else {
		if (check_state != PT_MAPPED) {
			dev_dbg(kbdev->dev,
				"%s: state changed to %d (was %d), abort PGD page migration",
				__func__, check_state, PT_MAPPED);
			WARN_ON_ONCE(check_state != FREE_PT_ISOLATED_IN_PROGRESS);
			ret = -EAGAIN;
			goto page_state_change_out;
		}
	}

	ret = mmu_get_pgd_at_level(kbdev, mmut, vpfn, level, &pgd);
	if (ret) {
		dev_err(kbdev->dev, "%s: failed to find PGD for old page.", __func__);
		goto get_pgd_at_level_error;
	}

	pgd_page = kmap(phys_to_page(pgd));
	if (!pgd_page) {
		dev_warn(kbdev->dev, "%s: kmap failure for PGD page.", __func__);
		ret = -EINVAL;
		goto pgd_page_map_error;
	}

	rt_mutex_lock(&kbdev->pm.lock);
	mutex_lock(&kbdev->mmu_hw_mutex);

	/* Lock MMU region and flush GPU cache by using GPU control,
	 * in order to keep MMU region locked.
	 */
	spin_lock_irqsave(&kbdev->hwaccess_lock, hwaccess_flags);
	if (unlikely(!kbase_pm_l2_allow_mmu_page_migration(kbdev))) {
		/* Defer the migration as L2 is in a transitional phase */
		spin_unlock_irqrestore(&kbdev->hwaccess_lock, hwaccess_flags);
		mutex_unlock(&kbdev->mmu_hw_mutex);
		rt_mutex_unlock(&kbdev->pm.lock);
		dev_dbg(kbdev->dev, "%s: L2 in transtion, abort PGD page migration", __func__);
		ret = -EAGAIN;
		goto l2_state_defer_out;
	}
	/* Prevent transitional phases in L2 by starting the transaction */
	mmu_page_migration_transaction_begin(kbdev);
	if (kbdev->pm.backend.gpu_powered && mmut->kctx->as_nr >= 0) {
		int as_nr = mmut->kctx->as_nr;
		struct kbase_as *as = &kbdev->as[as_nr];

		ret = kbase_mmu_hw_do_lock(kbdev, as, &op_param);
		if (!ret) {
				ret = kbase_gpu_cache_flush_and_busy_wait(
					kbdev, GPU_COMMAND_CACHE_CLN_INV_L2_LSC);
		}
		if (ret)
			mmu_page_migration_transaction_end(kbdev);
	}
	spin_unlock_irqrestore(&kbdev->hwaccess_lock, hwaccess_flags);

	if (ret < 0) {
		mutex_unlock(&kbdev->mmu_hw_mutex);
		rt_mutex_unlock(&kbdev->pm.lock);
		dev_err(kbdev->dev, "%s: failed to lock MMU region or flush GPU cache", __func__);
		goto undo_mappings;
	}

	/* Copy memory content.
	 *
	 * It is necessary to claim the ownership of the DMA buffer for the old
	 * page before performing the copy, to make sure of reading a consistent
	 * version of its content, before copying. After the copy, ownership of
	 * the DMA buffer for the new page is given to the GPU in order to make
	 * the content visible to potential GPU access that may happen as soon as
	 * this function releases the lock on the MMU region.
	 */
	dma_sync_single_for_cpu(kbdev->dev, old_dma_addr, PAGE_SIZE, DMA_BIDIRECTIONAL);
	memcpy(new_page, old_page, PAGE_SIZE);
	dma_sync_single_for_device(kbdev->dev, new_dma_addr, PAGE_SIZE, DMA_BIDIRECTIONAL);

	/* Remap GPU virtual page.
	 *
	 * This code rests on the assumption that page migration is only enabled
	 * for 4 kB pages, that necessarily live in the bottom level of the MMU
	 * page table. For this reason, the PGD level tells us inequivocably
	 * whether the page being migrated is a "content page" or another PGD
	 * of the page table:
	 *
	 * - Bottom level implies ATE (Address Translation Entry)
	 * - Any other level implies PTE (Page Table Entry)
	 *
	 * The current implementation doesn't handle the case of a level 0 PGD,
	 * that is: the root PGD of the page table.
	 */
	target = &pgd_page[index];

	/* Certain entries of a page table page encode the count of valid entries
	 * present in that page. So need to save & restore the count information
	 * when updating the PTE/ATE to point to the new page.
	 */
	num_of_valid_entries = kbdev->mmu_mode->get_num_valid_entries(pgd_page);

	if (level == MIDGARD_MMU_BOTTOMLEVEL) {
		WARN_ON_ONCE((*target & 1UL) == 0);
		*target =
			kbase_mmu_create_ate(kbdev, new_phys, page_md->data.mapped.reg->flags,
					     level, page_md->data.mapped.reg->gpu_alloc->group_id);
	} else {
		u64 managed_pte;

#ifdef CONFIG_MALI_DEBUG
		/* The PTE should be pointing to the page being migrated */
		WARN_ON_ONCE(as_phys_addr_t(old_phys) != kbdev->mmu_mode->pte_to_phy_addr(
			kbdev->mgm_dev->ops.mgm_pte_to_original_pte(
				kbdev->mgm_dev, MGM_DEFAULT_PTE_GROUP, level, pgd_page[index])));
#endif
		kbdev->mmu_mode->entry_set_pte(&managed_pte, as_phys_addr_t(new_phys));
		*target = kbdev->mgm_dev->ops.mgm_update_gpu_pte(
			kbdev->mgm_dev, MGM_DEFAULT_PTE_GROUP, level, managed_pte);
	}

	kbdev->mmu_mode->set_num_valid_entries(pgd_page, num_of_valid_entries);

	/* This function always updates a single entry inside an existing PGD,
	 * therefore cache maintenance is necessary and affects a single entry.
	 */
	kbase_mmu_sync_pgd(kbdev, mmut->kctx, pgd + (index * sizeof(u64)),
			   kbase_dma_addr(phys_to_page(pgd)) + (index * sizeof(u64)), sizeof(u64),
			   KBASE_MMU_OP_FLUSH_PT);

	/* Unlock MMU region.
	 *
	 * Notice that GPUs which don't issue flush commands via GPU control
	 * still need an additional GPU cache flush here, this time only
	 * for the page table, because the function call above to sync PGDs
	 * won't have any effect on them.
	 */
	spin_lock_irqsave(&kbdev->hwaccess_lock, hwaccess_flags);
	if (kbdev->pm.backend.gpu_powered && mmut->kctx->as_nr >= 0) {
		int as_nr = mmut->kctx->as_nr;
		struct kbase_as *as = &kbdev->as[as_nr];

		if (mmu_flush_cache_on_gpu_ctrl(kbdev)) {
			ret = kbase_mmu_hw_do_unlock(kbdev, as, &op_param);
		} else {
			ret = kbase_gpu_cache_flush_and_busy_wait(kbdev,
								  GPU_COMMAND_CACHE_CLN_INV_L2);
			if (!ret)
				ret = kbase_mmu_hw_do_unlock_no_addr(kbdev, as, &op_param);
		}
	}
	spin_unlock_irqrestore(&kbdev->hwaccess_lock, hwaccess_flags);
	/* Releasing locks before checking the migration transaction error state */
	mutex_unlock(&kbdev->mmu_hw_mutex);
	rt_mutex_unlock(&kbdev->pm.lock);

	spin_lock_irqsave(&kbdev->hwaccess_lock, hwaccess_flags);
	/* Release the transition prevention in L2 by ending the transaction */
	mmu_page_migration_transaction_end(kbdev);
	spin_unlock_irqrestore(&kbdev->hwaccess_lock, hwaccess_flags);

	/* Checking the final migration transaction error state */
	if (ret < 0) {
		dev_err(kbdev->dev, "%s: failed to unlock MMU region.", __func__);
		goto undo_mappings;
	}

	/* Undertaking metadata transfer, while we are holding the mmu_lock */
	spin_lock(&page_md->migrate_lock);
	if (level == MIDGARD_MMU_BOTTOMLEVEL) {
		size_t page_array_index =
			page_md->data.mapped.vpfn - page_md->data.mapped.reg->start_pfn;

		WARN_ON(PAGE_STATUS_GET(page_md->status) != ALLOCATED_MAPPED);

		/* Replace page in array of pages of the physical allocation. */
		page_md->data.mapped.reg->gpu_alloc->pages[page_array_index] = new_phys;
	}
	/* Update the new page dma_addr with the transferred metadata from the old_page */
	page_md->dma_addr = new_dma_addr;
	page_md->status = PAGE_ISOLATE_SET(page_md->status, 0);
	spin_unlock(&page_md->migrate_lock);
	set_page_private(as_page(new_phys), (unsigned long)page_md);
	/* Old page metatdata pointer cleared as it now owned by the new page */
	set_page_private(as_page(old_phys), 0);

l2_state_defer_out:
	kunmap(phys_to_page(pgd));
pgd_page_map_error:
get_pgd_at_level_error:
page_state_change_out:
	rt_mutex_unlock(&mmut->mmu_lock);

	kunmap(as_page(new_phys));
new_page_map_error:
	kunmap(as_page(old_phys));
old_page_map_error:
	return ret;

undo_mappings:
	/* Unlock the MMU table and undo mappings. */
	rt_mutex_unlock(&mmut->mmu_lock);
	kunmap(phys_to_page(pgd));
	kunmap(as_page(new_phys));
	kunmap(as_page(old_phys));

	return ret;
}

static void mmu_teardown_level(struct kbase_device *kbdev, struct kbase_mmu_table *mmut,
			       phys_addr_t pgd, unsigned int level)
{
	u64 *pgd_page;
	int i;
	struct memory_group_manager_device *mgm_dev = kbdev->mgm_dev;
	struct kbase_mmu_mode const *mmu_mode = kbdev->mmu_mode;
	u64 *pgd_page_buffer = NULL;
	struct page *p = phys_to_page(pgd);

	lockdep_assert_held(&mmut->mmu_lock);

	pgd_page = kmap_atomic(p);
	/* kmap_atomic should NEVER fail. */
	if (WARN_ON_ONCE(pgd_page == NULL))
		return;
	if (level < MIDGARD_MMU_BOTTOMLEVEL) {
		/* Copy the page to our preallocated buffer so that we can minimize
		 * kmap_atomic usage
		 */
		pgd_page_buffer = mmut->scratch_mem.teardown_pages.levels[level];
		memcpy(pgd_page_buffer, pgd_page, PAGE_SIZE);
	}

	/* When page migration is enabled, kbase_region_tracker_term() would ensure
	 * there are no pages left mapped on the GPU for a context. Hence the count
	 * of valid entries is expected to be zero here.
	 */
	if (kbase_page_migration_enabled && mmut->kctx)
		WARN_ON_ONCE(kbdev->mmu_mode->get_num_valid_entries(pgd_page));
	/* Invalidate page after copying */
	mmu_mode->entries_invalidate(pgd_page, KBASE_MMU_PAGE_ENTRIES);
	kunmap_atomic(pgd_page);
	pgd_page = pgd_page_buffer;

	if (level < MIDGARD_MMU_BOTTOMLEVEL) {
		for (i = 0; i < KBASE_MMU_PAGE_ENTRIES; i++) {
			if (mmu_mode->pte_is_valid(pgd_page[i], level)) {
				phys_addr_t target_pgd = mmu_mode->pte_to_phy_addr(
					mgm_dev->ops.mgm_pte_to_original_pte(mgm_dev,
									     MGM_DEFAULT_PTE_GROUP,
									     level, pgd_page[i]));

				mmu_teardown_level(kbdev, mmut, target_pgd, level + 1);
			}
		}
	}

	kbase_mmu_free_pgd(kbdev, mmut, pgd);
}

int kbase_mmu_init(struct kbase_device *const kbdev,
	struct kbase_mmu_table *const mmut, struct kbase_context *const kctx,
	int const group_id)
{
	if (WARN_ON(group_id >= MEMORY_GROUP_MANAGER_NR_GROUPS) ||
	    WARN_ON(group_id < 0))
		return -EINVAL;

	compiletime_assert(KBASE_MEM_ALLOC_MAX_SIZE <= (((8ull << 30) >> PAGE_SHIFT)),
			   "List of free PGDs may not be large enough.");
	compiletime_assert(MAX_PAGES_FOR_FREE_PGDS >= MIDGARD_MMU_BOTTOMLEVEL,
			   "Array of MMU levels is not large enough.");

	mmut->group_id = group_id;
	rt_mutex_init(&mmut->mmu_lock);
	mmut->kctx = kctx;
	mmut->pgd = KBASE_MMU_INVALID_PGD_ADDRESS;

	/* We allocate pages into the kbdev memory pool, then
	 * kbase_mmu_alloc_pgd will allocate out of that pool. This is done to
	 * avoid allocations from the kernel happening with the lock held.
	 */
	while (mmut->pgd == KBASE_MMU_INVALID_PGD_ADDRESS) {
		int err;

		err = kbase_mem_pool_grow(
			&kbdev->mem_pools.small[mmut->group_id],
			MIDGARD_MMU_BOTTOMLEVEL, kctx ? kctx->task : NULL);
		if (err) {
			kbase_mmu_term(kbdev, mmut);
			return -ENOMEM;
		}

		rt_mutex_lock(&mmut->mmu_lock);
		mmut->pgd = kbase_mmu_alloc_pgd(kbdev, mmut);
		rt_mutex_unlock(&mmut->mmu_lock);
	}

	return 0;
}

void kbase_mmu_term(struct kbase_device *kbdev, struct kbase_mmu_table *mmut)
{
	WARN((mmut->kctx) && (mmut->kctx->as_nr != KBASEP_AS_NR_INVALID),
	     "kctx-%d_%d must first be scheduled out to flush GPU caches+tlbs before tearing down MMU tables",
	     mmut->kctx->tgid, mmut->kctx->id);

	if (mmut->pgd != KBASE_MMU_INVALID_PGD_ADDRESS) {
		rt_mutex_lock(&mmut->mmu_lock);
		mmu_teardown_level(kbdev, mmut, mmut->pgd, MIDGARD_MMU_TOPLEVEL);
		rt_mutex_unlock(&mmut->mmu_lock);

		if (mmut->kctx)
			KBASE_TLSTREAM_AUX_PAGESALLOC(kbdev, mmut->kctx->id, 0);
	}

<<<<<<< HEAD
	for (level = MIDGARD_MMU_TOPLEVEL;
			level < MIDGARD_MMU_BOTTOMLEVEL; level++) {
		if (!mmut->mmu_teardown_pages[level])
			break;
		kfree(mmut->mmu_teardown_pages[level]);
	}
=======
	rt_mutex_destroy(&mmut->mmu_lock);
>>>>>>> 850de7f6
}

void kbase_mmu_as_term(struct kbase_device *kbdev, unsigned int i)
{
	destroy_workqueue(kbdev->as[i].pf_wq);
}

void kbase_mmu_flush_pa_range(struct kbase_device *kbdev, struct kbase_context *kctx,
			      phys_addr_t phys, size_t size,
			      enum kbase_mmu_op_type flush_op)
{
#if MALI_USE_CSF
	unsigned long irq_flags;

	spin_lock_irqsave(&kbdev->hwaccess_lock, irq_flags);
	if (mmu_flush_cache_on_gpu_ctrl(kbdev) && (flush_op != KBASE_MMU_OP_NONE) &&
	    kbdev->pm.backend.gpu_powered && (!kctx || kctx->as_nr >= 0))
		mmu_flush_pa_range(kbdev, phys, size, KBASE_MMU_OP_FLUSH_PT);
	spin_unlock_irqrestore(&kbdev->hwaccess_lock, irq_flags);
#endif
}

#ifdef CONFIG_MALI_VECTOR_DUMP
static size_t kbasep_mmu_dump_level(struct kbase_context *kctx, phys_addr_t pgd,
		int level, char ** const buffer, size_t *size_left)
{
	phys_addr_t target_pgd;
	u64 *pgd_page;
	int i;
	size_t size = KBASE_MMU_PAGE_ENTRIES * sizeof(u64) + sizeof(u64);
	size_t dump_size;
	struct kbase_device *kbdev;
	struct kbase_mmu_mode const *mmu_mode;

	if (WARN_ON(kctx == NULL))
		return 0;
	lockdep_assert_held(&kctx->mmu.mmu_lock);

	kbdev = kctx->kbdev;
	mmu_mode = kbdev->mmu_mode;

	pgd_page = kmap(pfn_to_page(PFN_DOWN(pgd)));
	if (!pgd_page) {
		dev_warn(kbdev->dev, "%s: kmap failure", __func__);
		return 0;
	}

	if (*size_left >= size) {
		/* A modified physical address that contains
		 * the page table level
		 */
		u64 m_pgd = pgd | level;

		/* Put the modified physical address in the output buffer */
		memcpy(*buffer, &m_pgd, sizeof(m_pgd));
		*buffer += sizeof(m_pgd);

		/* Followed by the page table itself */
		memcpy(*buffer, pgd_page, sizeof(u64) * KBASE_MMU_PAGE_ENTRIES);
		*buffer += sizeof(u64) * KBASE_MMU_PAGE_ENTRIES;

		*size_left -= size;
	}

	if (level < MIDGARD_MMU_BOTTOMLEVEL) {
		for (i = 0; i < KBASE_MMU_PAGE_ENTRIES; i++) {
			if (mmu_mode->pte_is_valid(pgd_page[i], level)) {
				target_pgd = mmu_mode->pte_to_phy_addr(
					kbdev->mgm_dev->ops.mgm_pte_to_original_pte(
						kbdev->mgm_dev, MGM_DEFAULT_PTE_GROUP,
						level, pgd_page[i]));

				dump_size = kbasep_mmu_dump_level(kctx,
						target_pgd, level + 1,
						buffer, size_left);
				if (!dump_size) {
					kunmap(pfn_to_page(PFN_DOWN(pgd)));
					return 0;
				}
				size += dump_size;
			}
		}
	}

	kunmap(pfn_to_page(PFN_DOWN(pgd)));

	return size;
}

void *kbase_mmu_dump(struct kbase_context *kctx, int nr_pages)
{
	void *kaddr;
	size_t size_left;

	KBASE_DEBUG_ASSERT(kctx);

	if (nr_pages == 0) {
		/* can't dump in a 0 sized buffer, early out */
		return NULL;
	}

	size_left = nr_pages * PAGE_SIZE;

	if (WARN_ON(size_left == 0))
		return NULL;
	kaddr = vmalloc_user(size_left);

	rt_mutex_lock(&kctx->mmu.mmu_lock);

	if (kaddr) {
		u64 end_marker = 0xFFULL;
		char *buffer;
		char *mmu_dump_buffer;
		u64 config[3];
		size_t dump_size, size = 0;
		struct kbase_mmu_setup as_setup;

		buffer = (char *)kaddr;
		mmu_dump_buffer = buffer;

		kctx->kbdev->mmu_mode->get_as_setup(&kctx->mmu,
				&as_setup);
		config[0] = as_setup.transtab;
		config[1] = as_setup.memattr;
		config[2] = as_setup.transcfg;
		memcpy(buffer, &config, sizeof(config));
		mmu_dump_buffer += sizeof(config);
		size_left -= sizeof(config);
		size += sizeof(config);

		dump_size = kbasep_mmu_dump_level(kctx,
				kctx->mmu.pgd,
				MIDGARD_MMU_TOPLEVEL,
				&mmu_dump_buffer,
				&size_left);

		if (!dump_size)
			goto fail_free;

		size += dump_size;

		/* Add on the size for the end marker */
		size += sizeof(u64);

		if (size > (nr_pages * PAGE_SIZE)) {
			/* The buffer isn't big enough - free the memory and
			 * return failure
			 */
			goto fail_free;
		}

		/* Add the end marker */
		memcpy(mmu_dump_buffer, &end_marker, sizeof(u64));
	}

	rt_mutex_unlock(&kctx->mmu.mmu_lock);
	return kaddr;

fail_free:
	vfree(kaddr);
	rt_mutex_unlock(&kctx->mmu.mmu_lock);
	return NULL;
}
KBASE_EXPORT_TEST_API(kbase_mmu_dump);
#endif /* CONFIG_MALI_VECTOR_DUMP */

void kbase_mmu_bus_fault_worker(struct work_struct *data)
{
	struct kbase_as *faulting_as;
	int as_no;
	struct kbase_context *kctx;
	struct kbase_device *kbdev;
	struct kbase_fault *fault;

	faulting_as = container_of(data, struct kbase_as, work_busfault);
	fault = &faulting_as->bf_data;

	/* Ensure that any pending page fault worker has completed */
	flush_work(&faulting_as->work_pagefault);

	as_no = faulting_as->number;

	kbdev = container_of(faulting_as, struct kbase_device, as[as_no]);

	/* Grab the context, already refcounted in kbase_mmu_interrupt() on
	 * flagging of the bus-fault. Therefore, it cannot be scheduled out of
	 * this AS until we explicitly release it
	 */
	kctx = kbase_ctx_sched_as_to_ctx(kbdev, as_no);
	if (!kctx) {
		atomic_dec(&kbdev->faults_pending);
		return;
	}

#ifdef CONFIG_MALI_ARBITER_SUPPORT
	/* check if we still have GPU */
	if (unlikely(kbase_is_gpu_removed(kbdev))) {
		dev_dbg(kbdev->dev, "%s: GPU has been removed", __func__);
		release_ctx(kbdev, kctx);
		atomic_dec(&kbdev->faults_pending);
		return;
	}
#endif

	if (unlikely(fault->protected_mode)) {
		kbase_mmu_report_fault_and_kill(kctx, faulting_as,
				"Permission failure", fault);
		kbase_mmu_hw_clear_fault(kbdev, faulting_as,
				KBASE_MMU_FAULT_TYPE_BUS_UNEXPECTED);
		release_ctx(kbdev, kctx);
		atomic_dec(&kbdev->faults_pending);
		return;

	}

#if MALI_USE_CSF
	/* Before the GPU power off, wait is done for the completion of
	 * in-flight MMU fault work items. So GPU is expected to remain
	 * powered up whilst the bus fault handling is being done.
	 */
	kbase_gpu_report_bus_fault_and_kill(kctx, faulting_as, fault);
#else
	/* NOTE: If GPU already powered off for suspend,
	 * we don't need to switch to unmapped
	 */
	if (!kbase_pm_context_active_handle_suspend(kbdev,
				KBASE_PM_SUSPEND_HANDLER_DONT_REACTIVATE)) {
		kbase_gpu_report_bus_fault_and_kill(kctx, faulting_as, fault);
		kbase_pm_context_idle(kbdev);
	}
#endif

	release_ctx(kbdev, kctx);

	atomic_dec(&kbdev->faults_pending);
}

void kbase_flush_mmu_wqs(struct kbase_device *kbdev)
{
	int i;

	for (i = 0; i < kbdev->nr_hw_address_spaces; i++) {
		struct kbase_as *as = &kbdev->as[i];

		flush_workqueue(as->pf_wq);
	}
}<|MERGE_RESOLUTION|>--- conflicted
+++ resolved
@@ -3746,17 +3746,6 @@
 		if (mmut->kctx)
 			KBASE_TLSTREAM_AUX_PAGESALLOC(kbdev, mmut->kctx->id, 0);
 	}
-
-<<<<<<< HEAD
-	for (level = MIDGARD_MMU_TOPLEVEL;
-			level < MIDGARD_MMU_BOTTOMLEVEL; level++) {
-		if (!mmut->mmu_teardown_pages[level])
-			break;
-		kfree(mmut->mmu_teardown_pages[level]);
-	}
-=======
-	rt_mutex_destroy(&mmut->mmu_lock);
->>>>>>> 850de7f6
 }
 
 void kbase_mmu_as_term(struct kbase_device *kbdev, unsigned int i)
