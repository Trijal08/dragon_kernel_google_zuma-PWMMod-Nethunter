--- conflicted
+++ resolved
@@ -282,17 +282,12 @@
  * This function is basically a wrapper for kbase_gpu_cache_flush_pa_range_and_busy_wait().
  */
 void kbase_mmu_flush_pa_range(struct kbase_device *kbdev, struct kbase_context *kctx,
-<<<<<<< HEAD
-			      phys_addr_t phys, size_t size,
-			      enum kbase_mmu_op_type flush_op);
+			      phys_addr_t phys, size_t size, enum kbase_mmu_op_type flush_op);
 void kbase_mmu_flush_invalidate_update_pages(struct kbase_device *kbdev, struct kbase_context *kctx, u64 vpfn,
 					size_t nr, u64 dirty_pgds);
 int kbase_mmu_update_pages_no_flush(struct kbase_device *kbdev, struct kbase_mmu_table *mmut,
 					   u64 vpfn, struct tagged_addr *phys, size_t nr,
 					   unsigned long flags, int group_id, u64 *dirty_pgds);
-=======
-			      phys_addr_t phys, size_t size, enum kbase_mmu_op_type flush_op);
->>>>>>> 049a5422
 
 /**
  * kbase_mmu_bus_fault_interrupt - Process a bus fault interrupt.
