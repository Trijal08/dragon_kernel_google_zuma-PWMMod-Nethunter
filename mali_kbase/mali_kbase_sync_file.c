--- conflicted
+++ resolved
@@ -53,16 +53,17 @@
 }
 
 #if !MALI_USE_CSF
-struct sync_file *kbase_sync_fence_out_create(struct kbase_jd_atom *katom, int stream_fd)
+int kbase_sync_fence_out_create(struct kbase_jd_atom *katom, int stream_fd)
 {
 	struct dma_fence *fence;
 	struct sync_file *sync_file;
+	int fd;
 
 	CSTD_UNUSED(stream_fd);
 
 	fence = kbase_fence_out_new(katom);
 	if (!fence)
-		return NULL;
+		return -ENOMEM;
 
 #if (KERNEL_VERSION(4, 9, 67) >= LINUX_VERSION_CODE)
 	/* Take an extra reference to the fence on behalf of the sync_file.
@@ -80,11 +81,8 @@
 		dma_fence_put(fence);
 #endif
 		kbase_fence_out_remove(katom);
-		return NULL;
-	}
-<<<<<<< HEAD
-	return sync_file;
-=======
+		return -ENOMEM;
+	}
 
 	fd = get_unused_fd_flags(O_CLOEXEC);
 	if (fd < 0) {
@@ -96,7 +94,6 @@
 	fd_install((unsigned int)fd, sync_file->file);
 
 	return fd;
->>>>>>> 049a5422
 }
 
 int kbase_sync_fence_in_from_fd(struct kbase_jd_atom *katom, int fd)
