--- conflicted
+++ resolved
@@ -2280,15 +2280,9 @@
 
 					js_kctx_info = &kctx->jctx.sched_info;
 
-<<<<<<< HEAD
-				rt_mutex_lock(&js_kctx_info->ctx.jsctx_mutex);
-				mutex_lock(&js_devdata->runpool_mutex);
-				spin_lock_irqsave(&kbdev->hwaccess_lock, flags);
-=======
-					mutex_lock(&js_kctx_info->ctx.jsctx_mutex);
+					rt_mutex_lock(&js_kctx_info->ctx.jsctx_mutex);
 					mutex_lock(&js_devdata->runpool_mutex);
 					spin_lock_irqsave(&kbdev->hwaccess_lock, flags);
->>>>>>> 3aa826b5
 
 					if (!kbase_ctx_flag(kctx, KCTX_SCHEDULED) &&
 					    kbase_js_ctx_pullable(kctx, js, false))
@@ -2300,13 +2294,8 @@
 					if (timer_sync)
 						kbase_backend_ctx_count_changed(kbdev);
 
-<<<<<<< HEAD
-				mutex_unlock(&js_devdata->runpool_mutex);
-				rt_mutex_unlock(&js_kctx_info->ctx.jsctx_mutex);
-=======
 					mutex_unlock(&js_devdata->runpool_mutex);
-					mutex_unlock(&js_kctx_info->ctx.jsctx_mutex);
->>>>>>> 3aa826b5
+					rt_mutex_unlock(&js_kctx_info->ctx.jsctx_mutex);
 
 					/* Take lock before accessing list again */
 					spin_lock_irqsave(&kbdev->hwaccess_lock, flags);
@@ -2585,195 +2574,7 @@
 	return katom;
 }
 
-<<<<<<< HEAD
-/**
- * js_return_of_start_rp() - Handle soft-stop of an atom that starts a
- *                           renderpass
- * @start_katom: Pointer to the start-of-renderpass atom that was soft-stopped
- *
- * This function is called to switch to incremental rendering if the tiler job
- * chain at the start of a renderpass has used too much memory. It prevents the
- * tiler job being pulled for execution in the job scheduler again until the
- * next phase of incremental rendering is complete.
- *
- * If the end-of-renderpass atom is already in the job scheduler (because a
- * previous attempt at tiling used too much memory during the same renderpass)
- * then it is unblocked; otherwise, it is run by handing it to the scheduler.
- */
-static void js_return_of_start_rp(struct kbase_jd_atom *const start_katom)
-{
-	struct kbase_context *const kctx = start_katom->kctx;
-	struct kbase_device *const kbdev = kctx->kbdev;
-	struct kbase_jd_renderpass *rp;
-	struct kbase_jd_atom *end_katom;
-	unsigned long flags;
-
-	lockdep_assert_held(&kctx->jctx.lock);
-
-	if (WARN_ON(!(start_katom->core_req & BASE_JD_REQ_START_RENDERPASS)))
-		return;
-
-	compiletime_assert((1ull << (sizeof(start_katom->renderpass_id) * 8)) <=
-				   ARRAY_SIZE(kctx->jctx.renderpasses),
-			   "Should check invalid access to renderpasses");
-
-	rp = &kctx->jctx.renderpasses[start_katom->renderpass_id];
-
-	if (WARN_ON(rp->start_katom != start_katom))
-		return;
-
-	dev_dbg(kctx->kbdev->dev, "JS return start atom %pK in state %d of RP %d\n",
-		(void *)start_katom, (int)rp->state, start_katom->renderpass_id);
-
-	if (WARN_ON(rp->state == KBASE_JD_RP_COMPLETE))
-		return;
-
-	/* The tiler job might have been soft-stopped for some reason other
-	 * than running out of memory.
-	 */
-	if (rp->state == KBASE_JD_RP_START || rp->state == KBASE_JD_RP_RETRY) {
-		dev_dbg(kctx->kbdev->dev, "JS return isn't OOM in state %d of RP %d\n",
-			(int)rp->state, start_katom->renderpass_id);
-		return;
-	}
-
-	dev_dbg(kctx->kbdev->dev, "JS return confirm OOM in state %d of RP %d\n", (int)rp->state,
-		start_katom->renderpass_id);
-
-	if (WARN_ON(rp->state != KBASE_JD_RP_PEND_OOM && rp->state != KBASE_JD_RP_RETRY_PEND_OOM))
-		return;
-
-	/* Prevent the tiler job being pulled for execution in the
-	 * job scheduler again.
-	 */
-	dev_dbg(kbdev->dev, "Blocking start atom %pK\n", (void *)start_katom);
-	atomic_inc(&start_katom->blocked);
-
-	spin_lock_irqsave(&kbdev->hwaccess_lock, flags);
-
-	rp->state = (rp->state == KBASE_JD_RP_PEND_OOM) ? KBASE_JD_RP_OOM : KBASE_JD_RP_RETRY_OOM;
-
-	/* Was the fragment job chain submitted to kbase yet? */
-	end_katom = rp->end_katom;
-	if (end_katom) {
-		dev_dbg(kctx->kbdev->dev, "JS return add end atom %pK\n", (void *)end_katom);
-
-		if (rp->state == KBASE_JD_RP_RETRY_OOM) {
-			/* Allow the end of the renderpass to be pulled for
-			 * execution again to continue incremental rendering.
-			 */
-			dev_dbg(kbdev->dev, "Unblocking end atom %pK\n", (void *)end_katom);
-			atomic_dec(&end_katom->blocked);
-			WARN_ON(!(end_katom->atom_flags & KBASE_KATOM_FLAG_JSCTX_IN_TREE));
-			WARN_ON(end_katom->status != KBASE_JD_ATOM_STATE_IN_JS);
-
-			kbase_js_ctx_list_add_pullable_nolock(kbdev, kctx, end_katom->slot_nr);
-
-			/* Expect the fragment job chain to be scheduled without
-			 * further action because this function is called when
-			 * returning an atom to the job scheduler ringbuffer.
-			 */
-			end_katom = NULL;
-		} else {
-			WARN_ON(end_katom->status != KBASE_JD_ATOM_STATE_QUEUED &&
-				end_katom->status != KBASE_JD_ATOM_STATE_IN_JS);
-		}
-	}
-
-	spin_unlock_irqrestore(&kbdev->hwaccess_lock, flags);
-
-	if (end_katom)
-		kbase_jd_dep_clear_locked(end_katom);
-}
-
-/**
- * js_return_of_end_rp() - Handle completion of an atom that ends a renderpass
- * @end_katom: Pointer to the end-of-renderpass atom that was completed
- *
- * This function is called to continue incremental rendering if the tiler job
- * chain at the start of a renderpass used too much memory. It resets the
- * mechanism for detecting excessive memory usage then allows the soft-stopped
- * tiler job chain to be pulled for execution again.
- *
- * The start-of-renderpass atom must already been submitted to kbase.
- */
-static void js_return_of_end_rp(struct kbase_jd_atom *const end_katom)
-{
-	struct kbase_context *const kctx = end_katom->kctx;
-	struct kbase_device *const kbdev = kctx->kbdev;
-	struct kbase_jd_renderpass *rp;
-	struct kbase_jd_atom *start_katom;
-	unsigned long flags;
-
-	lockdep_assert_held(&kctx->jctx.lock);
-
-	if (WARN_ON(!(end_katom->core_req & BASE_JD_REQ_END_RENDERPASS)))
-		return;
-
-	compiletime_assert((1ull << (sizeof(end_katom->renderpass_id) * 8)) <=
-				   ARRAY_SIZE(kctx->jctx.renderpasses),
-			   "Should check invalid access to renderpasses");
-
-	rp = &kctx->jctx.renderpasses[end_katom->renderpass_id];
-
-	if (WARN_ON(rp->end_katom != end_katom))
-		return;
-
-	dev_dbg(kctx->kbdev->dev, "JS return end atom %pK in state %d of RP %d\n",
-		(void *)end_katom, (int)rp->state, end_katom->renderpass_id);
-
-	if (WARN_ON(rp->state != KBASE_JD_RP_OOM && rp->state != KBASE_JD_RP_RETRY_OOM))
-		return;
-
-	/* Reduce the number of mapped pages in the memory regions that
-	 * triggered out-of-memory last time so that we can detect excessive
-	 * memory usage again.
-	 */
-	kbase_gpu_vm_lock(kctx);
-	spin_lock_irqsave(&kbdev->hwaccess_lock, flags);
-
-	while (!list_empty(&rp->oom_reg_list)) {
-		struct kbase_va_region *reg =
-			list_first_entry(&rp->oom_reg_list, struct kbase_va_region, link);
-
-		spin_unlock_irqrestore(&kbdev->hwaccess_lock, flags);
-
-		dev_dbg(kbdev->dev, "Reset backing to %zu pages for region %pK\n",
-			reg->threshold_pages, (void *)reg);
-
-		if (!WARN_ON(reg->flags & KBASE_REG_VA_FREED))
-			kbase_mem_shrink(kctx, reg, reg->threshold_pages);
-
-		spin_lock_irqsave(&kbdev->hwaccess_lock, flags);
-		dev_dbg(kbdev->dev, "Deleting region %pK from list\n", (void *)reg);
-		list_del_init(&reg->link);
-		kbase_va_region_alloc_put(kctx, reg);
-	}
-
-	spin_unlock_irqrestore(&kbdev->hwaccess_lock, flags);
-	kbase_gpu_vm_unlock(kctx);
-
-	spin_lock_irqsave(&kbdev->hwaccess_lock, flags);
-	rp->state = KBASE_JD_RP_RETRY;
-	dev_dbg(kbdev->dev, "Changed state to %d for retry\n", rp->state);
-
-	/* Allow the start of the renderpass to be pulled for execution again
-	 * to begin/continue incremental rendering.
-	 */
-	start_katom = rp->start_katom;
-	if (!WARN_ON(!start_katom)) {
-		dev_dbg(kbdev->dev, "Unblocking start atom %pK\n", (void *)start_katom);
-		atomic_dec(&start_katom->blocked);
-		(void)kbase_js_ctx_list_add_pullable_head_nolock(kbdev, kctx, start_katom->slot_nr);
-	}
-
-	spin_unlock_irqrestore(&kbdev->hwaccess_lock, flags);
-}
-
 static void js_return_worker(struct kthread_work *data)
-=======
-static void js_return_worker(struct work_struct *data)
->>>>>>> 3aa826b5
 {
 	struct kbase_jd_atom *katom = container_of(data, struct kbase_jd_atom, work);
 	struct kbase_context *kctx = katom->kctx;
@@ -2867,19 +2668,6 @@
 	rt_mutex_unlock(&js_kctx_info->ctx.jsctx_mutex);
 	rt_mutex_unlock(&js_devdata->queue_mutex);
 
-<<<<<<< HEAD
-	if (katom->core_req & BASE_JD_REQ_START_RENDERPASS) {
-		rt_mutex_lock(&kctx->jctx.lock);
-		js_return_of_start_rp(katom);
-		rt_mutex_unlock(&kctx->jctx.lock);
-	} else if (katom->event_code == BASE_JD_EVENT_END_RP_DONE) {
-		rt_mutex_lock(&kctx->jctx.lock);
-		js_return_of_end_rp(katom);
-		rt_mutex_unlock(&kctx->jctx.lock);
-	}
-
-=======
->>>>>>> 3aa826b5
 	dev_dbg(kbdev->dev, "JS: retained state %s finished",
 		kbasep_js_has_atom_finished(&retained_state) ? "has" : "hasn't");
 
@@ -3075,71 +2863,6 @@
 	return NULL;
 }
 
-<<<<<<< HEAD
-/**
- * kbase_js_atom_blocked_on_x_dep - Decide whether to ignore a cross-slot
- *                                  dependency
- * @katom:	Pointer to an atom in the slot ringbuffer
- *
- * A cross-slot dependency is ignored if necessary to unblock incremental
- * rendering. If the atom at the start of a renderpass used too much memory
- * and was soft-stopped then the atom at the end of a renderpass is submitted
- * to hardware regardless of its dependency on the start-of-renderpass atom.
- * This can happen multiple times for the same pair of atoms.
- *
- * Return: true to block the atom or false to allow it to be submitted to
- *         hardware
- */
-bool kbase_js_atom_blocked_on_x_dep(struct kbase_jd_atom *const katom)
-{
-	struct kbase_context *const kctx = katom->kctx;
-	struct kbase_device *kbdev = kctx->kbdev;
-	struct kbase_jd_renderpass *rp;
-
-	lockdep_assert_held(&kbdev->hwaccess_lock);
-
-	if (!(katom->atom_flags & KBASE_KATOM_FLAG_X_DEP_BLOCKED)) {
-		dev_dbg(kbdev->dev, "Atom %pK is not blocked on a cross-slot dependency",
-			(void *)katom);
-		return false;
-	}
-
-	if (!(katom->core_req & BASE_JD_REQ_END_RENDERPASS)) {
-		dev_dbg(kbdev->dev, "Atom %pK is blocked on a cross-slot dependency",
-			(void *)katom);
-		return true;
-	}
-
-	compiletime_assert((1ull << (sizeof(katom->renderpass_id) * 8)) <=
-				   ARRAY_SIZE(kctx->jctx.renderpasses),
-			   "Should check invalid access to renderpasses");
-
-	rp = &kctx->jctx.renderpasses[katom->renderpass_id];
-	/* We can read a subset of renderpass state without holding
-	 * higher-level locks (but not end_katom, for example).
-	 */
-
-	WARN_ON(rp->state == KBASE_JD_RP_COMPLETE);
-
-	dev_dbg(kbdev->dev, "End atom has cross-slot dep in state %d\n", (int)rp->state);
-
-	if (rp->state != KBASE_JD_RP_OOM && rp->state != KBASE_JD_RP_RETRY_OOM)
-		return true;
-
-	/* Tiler ran out of memory so allow the fragment job chain to run
-	 * if it only depends on the tiler job chain.
-	 */
-	if (katom->x_pre_dep != rp->start_katom) {
-		dev_dbg(kbdev->dev, "Dependency is on %pK not start atom %pK\n",
-			(void *)katom->x_pre_dep, (void *)rp->start_katom);
-		return true;
-	}
-
-	dev_dbg(kbdev->dev, "Ignoring cross-slot dep on atom %pK\n", (void *)katom->x_pre_dep);
-
-	return false;
-}
-
 /**
  * kbase_js_defer_activate_for_slot() - Determine whether submission for a slot can be deferred
  *
@@ -3193,8 +2916,6 @@
 	return ret;
 }
 
-=======
->>>>>>> 3aa826b5
 void kbase_js_sched(struct kbase_device *kbdev, unsigned int js_mask)
 {
 	struct kbasep_js_device_data *js_devdata;
