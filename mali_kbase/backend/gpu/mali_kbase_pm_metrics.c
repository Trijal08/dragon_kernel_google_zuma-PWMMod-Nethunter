// SPDX-License-Identifier: GPL-2.0 WITH Linux-syscall-note
/*
 *
 * (C) COPYRIGHT 2011-2023 ARM Limited. All rights reserved.
 *
 * This program is free software and is provided to you under the terms of the
 * GNU General Public License version 2 as published by the Free Software
 * Foundation, and any use by you of this program is subject to the terms
 * of such GNU license.
 *
 * This program is distributed in the hope that it will be useful,
 * but WITHOUT ANY WARRANTY; without even the implied warranty of
 * MERCHANTABILITY or FITNESS FOR A PARTICULAR PURPOSE. See the
 * GNU General Public License for more details.
 *
 * You should have received a copy of the GNU General Public License
 * along with this program; if not, you can access it online at
 * http://www.gnu.org/licenses/gpl-2.0.html.
 *
 */

/*
 * Metrics for power management
 */

#include <mali_kbase.h>
#include <mali_kbase_config_defaults.h>
#include <mali_kbase_pm.h>
#include <backend/gpu/mali_kbase_pm_internal.h>

#if MALI_USE_CSF
#include "backend/gpu/mali_kbase_clk_rate_trace_mgr.h"
#include <csf/ipa_control/mali_kbase_csf_ipa_control.h>
#else
#include <backend/gpu/mali_kbase_jm_rb.h>
#endif /* !MALI_USE_CSF */

#include <backend/gpu/mali_kbase_pm_defs.h>
#include <mali_linux_trace.h>

#if defined(CONFIG_MALI_DEVFREQ) || defined(CONFIG_MALI_MIDGARD_DVFS) || !MALI_USE_CSF
/* Shift used for kbasep_pm_metrics_data.time_busy/idle - units of (1 << 8) ns
 * This gives a maximum period between samples of 2^(32+8)/100 ns = slightly
 * under 11s. Exceeding this will cause overflow
 */
#define KBASE_PM_TIME_SHIFT 8
#endif

#if MALI_USE_CSF
/* To get the GPU_ACTIVE value in nano seconds unit */
#define GPU_ACTIVE_SCALING_FACTOR ((u64)1E9)
#endif

/*
 * Possible state transitions
 * ON        -> ON | OFF | STOPPED
 * STOPPED   -> ON | OFF
 * OFF       -> ON
 *
 *
 * ┌─e─┐┌────────────f─────────────┐
 * │   v│                          v
 * └───ON ──a──> STOPPED ──b──> OFF
 *     ^^            │             │
 *     │└──────c─────┘             │
 *     │                           │
 *     └─────────────d─────────────┘
 *
 * Transition effects:
 * a. None
 * b. Timer expires without restart
 * c. Timer is not stopped, timer period is unaffected
 * d. Timer must be restarted
 * e. Callback is executed and the timer is restarted
 * f. Timer is cancelled, or the callback is waited on if currently executing. This is called during
 *    tear-down and should not be subject to a race from an OFF->ON transition
 */
enum dvfs_metric_timer_state { TIMER_OFF, TIMER_STOPPED, TIMER_ON };

#ifdef CONFIG_MALI_MIDGARD_DVFS
static enum hrtimer_restart dvfs_callback(struct hrtimer *timer)
{
	struct kbasep_pm_metrics_state *metrics;

	if (WARN_ON(!timer))
		return HRTIMER_NORESTART;

	metrics = container_of(timer, struct kbasep_pm_metrics_state, timer);

	/* Transition (b) to fully off if timer was stopped, don't restart the timer in this case */
	if (atomic_cmpxchg(&metrics->timer_state, TIMER_STOPPED, TIMER_OFF) != TIMER_ON)
		return HRTIMER_NORESTART;

	kbase_pm_get_dvfs_action(metrics->kbdev);

	/* Set the new expiration time and restart (transition e) */
	hrtimer_forward_now(timer, HR_TIMER_DELAY_MSEC(metrics->kbdev->pm.dvfs_period));
	return HRTIMER_RESTART;
}
#endif /* CONFIG_MALI_MIDGARD_DVFS */

int kbasep_pm_metrics_init(struct kbase_device *kbdev)
{
#if MALI_USE_CSF
	struct kbase_ipa_control_perf_counter perf_counter;
	int err;

	/* One counter group */
	const size_t NUM_PERF_COUNTERS = 1;

	KBASE_DEBUG_ASSERT(kbdev != NULL);
	kbdev->pm.backend.metrics.kbdev = kbdev;
	kbdev->pm.backend.metrics.time_period_start = ktime_get_raw();

	perf_counter.scaling_factor = GPU_ACTIVE_SCALING_FACTOR;

	/* Normalize values by GPU frequency */
	perf_counter.gpu_norm = true;

	/* We need the GPU_ACTIVE counter, which is in the CSHW group */
	perf_counter.type = KBASE_IPA_CORE_TYPE_CSHW;

	/* We need the GPU_ACTIVE counter */
	perf_counter.idx = GPU_ACTIVE_CNT_IDX;

	err = kbase_ipa_control_register(kbdev, &perf_counter, NUM_PERF_COUNTERS,
					 &kbdev->pm.backend.metrics.ipa_control_client);
	if (err) {
		dev_err(kbdev->dev, "Failed to register IPA with kbase_ipa_control: err=%d", err);
		return -1;
	}
#else
	KBASE_DEBUG_ASSERT(kbdev != NULL);
	kbdev->pm.backend.metrics.kbdev = kbdev;
	kbdev->pm.backend.metrics.time_period_start = ktime_get_raw();
#endif
	spin_lock_init(&kbdev->pm.backend.metrics.lock);

#ifdef CONFIG_MALI_MIDGARD_DVFS
	hrtimer_init(&kbdev->pm.backend.metrics.timer, CLOCK_MONOTONIC, HRTIMER_MODE_REL);
	kbdev->pm.backend.metrics.timer.function = dvfs_callback;
	kbdev->pm.backend.metrics.initialized = true;
	atomic_set(&kbdev->pm.backend.metrics.timer_state, TIMER_OFF);
	kbase_pm_metrics_start(kbdev);
#endif /* CONFIG_MALI_MIDGARD_DVFS */

#if MALI_USE_CSF
	/* The sanity check on the GPU_ACTIVE performance counter
	 * is skipped for Juno platforms that have timing problems.
	 */
	kbdev->pm.backend.metrics.skip_gpu_active_sanity_check =
		of_machine_is_compatible("arm,juno");
#endif

	return 0;
}
KBASE_EXPORT_TEST_API(kbasep_pm_metrics_init);

void kbasep_pm_metrics_term(struct kbase_device *kbdev)
{
#ifdef CONFIG_MALI_MIDGARD_DVFS
	KBASE_DEBUG_ASSERT(kbdev != NULL);

	/* Cancel the timer, and block if the callback is currently executing (transition f) */
	kbdev->pm.backend.metrics.initialized = false;
	atomic_set(&kbdev->pm.backend.metrics.timer_state, TIMER_OFF);
	hrtimer_cancel(&kbdev->pm.backend.metrics.timer);
#endif /* CONFIG_MALI_MIDGARD_DVFS */

#if MALI_USE_CSF
	kbase_ipa_control_unregister(kbdev, kbdev->pm.backend.metrics.ipa_control_client);
#else
	CSTD_UNUSED(kbdev);
#endif
}

KBASE_EXPORT_TEST_API(kbasep_pm_metrics_term);

/* caller needs to hold kbdev->pm.backend.metrics.lock before calling this
 * function
 */
#if MALI_USE_CSF
#if defined(CONFIG_MALI_DEVFREQ) || defined(CONFIG_MALI_MIDGARD_DVFS)
static bool kbase_pm_get_dvfs_utilisation_calc(struct kbase_device *kbdev)
{
	int err;
	u64 gpu_active_counter;
	u64 protected_time;
	ktime_t now;

	lockdep_assert_held(&kbdev->pm.backend.metrics.lock);

	/* Query IPA_CONTROL for the latest GPU-active and protected-time
	 * info.
	 */
	err = kbase_ipa_control_query(kbdev, kbdev->pm.backend.metrics.ipa_control_client,
				      &gpu_active_counter, 1, &protected_time);

	/* Read the timestamp after reading the GPU_ACTIVE counter value.
	 * This ensures the time gap between the 2 reads is consistent for
	 * a meaningful comparison between the increment of GPU_ACTIVE and
	 * elapsed time. The lock taken inside kbase_ipa_control_query()
	 * function can cause lot of variation.
	 */
	now = ktime_get_raw();

	if (err) {
		dev_err(kbdev->dev, "Failed to query the increment of GPU_ACTIVE counter: err=%d",
			err);
	} else {
		u64 diff_ns;
		s64 diff_ns_signed;
		u32 ns_time;
		ktime_t diff = ktime_sub(now, kbdev->pm.backend.metrics.time_period_start);

		diff_ns_signed = ktime_to_ns(diff);

		if (diff_ns_signed < 0)
			return false;

		/*
		 * The GPU internal counter is updated every IPA_CONTROL_TIMER_DEFAULT_VALUE_MS
		 * milliseconds. If an update occurs prematurely and the counter has not been
		 * updated, the same counter value will be obtained, resulting in a difference
		 * of zero. To handle this scenario, we will skip the update if the difference
		 * is zero and the update occurred less than 1.5 times the internal update period
		 * (IPA_CONTROL_TIMER_DEFAULT_VALUE_MS). Ideally, we should check the counter
		 * update timestamp in the GPU internal register to ensure accurate updates.
		 */
		if (gpu_active_counter == 0 &&
			diff_ns_signed < IPA_CONTROL_TIMER_DEFAULT_VALUE_MS * NSEC_PER_MSEC * 3 / 2)
			return false;

		diff_ns = (u64)diff_ns_signed;

#if !IS_ENABLED(CONFIG_MALI_NO_MALI)
		/* The GPU_ACTIVE counter shouldn't clock-up more time than has
		 * actually elapsed - but still some margin needs to be given
		 * when doing the comparison. There could be some drift between
		 * the CPU and GPU clock.
		 *
		 * Can do the check only in a real driver build, as an arbitrary
		 * value for GPU_ACTIVE can be fed into dummy model in no_mali
		 * configuration which may not correspond to the real elapsed
		 * time.
		 */
		if (!kbdev->pm.backend.metrics.skip_gpu_active_sanity_check) {
			/* The margin is scaled to allow for the worst-case
			 * scenario where the samples are maximally separated,
			 * plus a small offset for sampling errors.
			 */
			u64 const MARGIN_NS =
				IPA_CONTROL_TIMER_DEFAULT_VALUE_MS * NSEC_PER_MSEC * 3 / 2;

			if (gpu_active_counter > (diff_ns + MARGIN_NS)) {
				dev_info(
					kbdev->dev,
					"GPU activity takes longer than time interval: %llu ns > %llu ns",
					(unsigned long long)gpu_active_counter,
					(unsigned long long)diff_ns);
			}
		}
#endif
		/* Calculate time difference in units of 256ns */
		ns_time = (u32)(diff_ns >> KBASE_PM_TIME_SHIFT);

		/* Add protected_time to gpu_active_counter so that time in
		 * protected mode is included in the apparent GPU active time,
		 * then convert it from units of 1ns to units of 256ns, to
		 * match what JM GPUs use. The assumption is made here that the
		 * GPU is 100% busy while in protected mode, so we should add
		 * this since the GPU can't (and thus won't) update these
		 * counters while it's actually in protected mode.
		 *
		 * Perform the add after dividing each value down, to reduce
		 * the chances of overflows.
		 */
		protected_time >>= KBASE_PM_TIME_SHIFT;
		gpu_active_counter >>= KBASE_PM_TIME_SHIFT;
		gpu_active_counter += protected_time;

		/* Ensure the following equations don't go wrong if ns_time is
		 * slightly larger than gpu_active_counter somehow
		 */
		gpu_active_counter = MIN(gpu_active_counter, ns_time);

		kbdev->pm.backend.metrics.values.time_busy += gpu_active_counter;

		kbdev->pm.backend.metrics.values.time_idle += ns_time - gpu_active_counter;

		/* Also make time in protected mode available explicitly,
		 * so users of this data have this info, too.
		 */
		kbdev->pm.backend.metrics.values.time_in_protm += protected_time;
	}

	kbdev->pm.backend.metrics.time_period_start = now;
	return true;
}
#endif /* defined(CONFIG_MALI_DEVFREQ) || defined(CONFIG_MALI_MIDGARD_DVFS) */
#else
<<<<<<< HEAD
static bool kbase_pm_get_dvfs_utilisation_calc(struct kbase_device *kbdev,
					       ktime_t now)
=======
static void kbase_pm_get_dvfs_utilisation_calc(struct kbase_device *kbdev, ktime_t now)
>>>>>>> 049a5422
{
	ktime_t diff;

	lockdep_assert_held(&kbdev->pm.backend.metrics.lock);

	diff = ktime_sub(now, kbdev->pm.backend.metrics.time_period_start);
	if (ktime_to_ns(diff) < 0)
		return false;

	if (kbdev->pm.backend.metrics.gpu_active) {
		u32 ns_time = (u32)(ktime_to_ns(diff) >> KBASE_PM_TIME_SHIFT);

		kbdev->pm.backend.metrics.values.time_busy += ns_time;
		if (kbdev->pm.backend.metrics.active_cl_ctx[0])
			kbdev->pm.backend.metrics.values.busy_cl[0] += ns_time;
		if (kbdev->pm.backend.metrics.active_cl_ctx[1])
			kbdev->pm.backend.metrics.values.busy_cl[1] += ns_time;
		if (kbdev->pm.backend.metrics.active_gl_ctx[0])
			kbdev->pm.backend.metrics.values.busy_gl += ns_time;
		if (kbdev->pm.backend.metrics.active_gl_ctx[1])
			kbdev->pm.backend.metrics.values.busy_gl += ns_time;
		if (kbdev->pm.backend.metrics.active_gl_ctx[2])
			kbdev->pm.backend.metrics.values.busy_gl += ns_time;
	} else {
		kbdev->pm.backend.metrics.values.time_idle +=
			(u32)(ktime_to_ns(diff) >> KBASE_PM_TIME_SHIFT);
	}

	kbdev->pm.backend.metrics.time_period_start = now;
	return true;
}
#endif /* MALI_USE_CSF */

#if defined(CONFIG_MALI_DEVFREQ) || defined(CONFIG_MALI_MIDGARD_DVFS)
void kbase_pm_get_dvfs_metrics(struct kbase_device *kbdev, struct kbasep_pm_metrics *last,
			       struct kbasep_pm_metrics *diff)
{
	struct kbasep_pm_metrics *cur = &kbdev->pm.backend.metrics.values;
	unsigned long flags;

	spin_lock_irqsave(&kbdev->pm.backend.metrics.lock, flags);
#if MALI_USE_CSF
	if (!kbase_pm_get_dvfs_utilisation_calc(kbdev)) {
#else
	if (!kbase_pm_get_dvfs_utilisation_calc(kbdev, ktime_get_raw())) {
#endif
		spin_unlock_irqrestore(&kbdev->pm.backend.metrics.lock, flags);
		return;
	}

	memset(diff, 0, sizeof(*diff));
	diff->time_busy = cur->time_busy - last->time_busy;
	diff->time_idle = cur->time_idle - last->time_idle;

#if MALI_USE_CSF
	diff->time_in_protm = cur->time_in_protm - last->time_in_protm;
#else
	diff->busy_cl[0] = cur->busy_cl[0] - last->busy_cl[0];
	diff->busy_cl[1] = cur->busy_cl[1] - last->busy_cl[1];
	diff->busy_gl = cur->busy_gl - last->busy_gl;
#endif

	*last = *cur;

	spin_unlock_irqrestore(&kbdev->pm.backend.metrics.lock, flags);
}
KBASE_EXPORT_TEST_API(kbase_pm_get_dvfs_metrics);
#endif

#ifdef CONFIG_MALI_MIDGARD_DVFS
void kbase_pm_get_dvfs_action(struct kbase_device *kbdev)
{
	int utilisation;
	struct kbasep_pm_metrics *diff;
#if !MALI_USE_CSF
	int busy;
	int util_gl_share;
	int util_cl_share[2];
#endif

	KBASE_DEBUG_ASSERT(kbdev != NULL);

	diff = &kbdev->pm.backend.metrics.dvfs_diff;

	kbase_pm_get_dvfs_metrics(kbdev, &kbdev->pm.backend.metrics.dvfs_last, diff);

	utilisation = (100 * diff->time_busy) / max(diff->time_busy + diff->time_idle, 1u);

#if !MALI_USE_CSF
	busy = max(diff->busy_gl + diff->busy_cl[0] + diff->busy_cl[1], 1u);

	util_gl_share = (100 * diff->busy_gl) / busy;
	util_cl_share[0] = (100 * diff->busy_cl[0]) / busy;
	util_cl_share[1] = (100 * diff->busy_cl[1]) / busy;

	kbase_platform_dvfs_event(kbdev, utilisation, util_gl_share, util_cl_share);
#else
	/* Note that, at present, we don't pass protected-mode time to the
	 * platform here. It's unlikely to be useful, however, as the platform
	 * probably just cares whether the GPU is busy or not; time in
	 * protected mode is already added to busy-time at this point, though,
	 * so we should be good.
	 */
	kbase_platform_dvfs_event(kbdev, utilisation);
#endif
}

bool kbase_pm_metrics_is_active(struct kbase_device *kbdev)
{
	KBASE_DEBUG_ASSERT(kbdev != NULL);

	return atomic_read(&kbdev->pm.backend.metrics.timer_state) == TIMER_ON;
}
KBASE_EXPORT_TEST_API(kbase_pm_metrics_is_active);

void kbase_pm_metrics_start(struct kbase_device *kbdev)
{
	struct kbasep_pm_metrics_state *metrics = &kbdev->pm.backend.metrics;

	if (unlikely(!metrics->initialized))
		return;

	/* Transition to ON, from a stopped state (transition c) */
	if (atomic_xchg(&metrics->timer_state, TIMER_ON) == TIMER_OFF)
		/* Start the timer only if it's been fully stopped (transition d)*/
		hrtimer_start(&metrics->timer, HR_TIMER_DELAY_MSEC(kbdev->pm.dvfs_period),
			      HRTIMER_MODE_REL);
}

void kbase_pm_metrics_stop(struct kbase_device *kbdev)
{
	if (unlikely(!kbdev->pm.backend.metrics.initialized))
		return;

	/* Timer is Stopped if its currently on (transition a) */
	atomic_cmpxchg(&kbdev->pm.backend.metrics.timer_state, TIMER_ON, TIMER_STOPPED);
}

#endif /* CONFIG_MALI_MIDGARD_DVFS */

#if !MALI_USE_CSF
/**
 * kbase_pm_metrics_active_calc - Update PM active counts based on currently
 *                                running atoms
 * @kbdev: Device pointer
 *
 * The caller must hold kbdev->pm.backend.metrics.lock
 */
static void kbase_pm_metrics_active_calc(struct kbase_device *kbdev)
{
	unsigned int js;

	lockdep_assert_held(&kbdev->pm.backend.metrics.lock);

	kbdev->pm.backend.metrics.active_gl_ctx[0] = 0;
	kbdev->pm.backend.metrics.active_gl_ctx[1] = 0;
	kbdev->pm.backend.metrics.active_gl_ctx[2] = 0;
	kbdev->pm.backend.metrics.active_cl_ctx[0] = 0;
	kbdev->pm.backend.metrics.active_cl_ctx[1] = 0;
	kbdev->pm.backend.metrics.gpu_active = false;

	for (js = 0; js < BASE_JM_MAX_NR_SLOTS; js++) {
		struct kbase_jd_atom *katom = kbase_gpu_inspect(kbdev, js, 0);

		/* Head atom may have just completed, so if it isn't running
		 * then try the next atom
		 */
		if (katom && katom->gpu_rb_state != KBASE_ATOM_GPU_RB_SUBMITTED)
			katom = kbase_gpu_inspect(kbdev, js, 1);

		if (katom && katom->gpu_rb_state == KBASE_ATOM_GPU_RB_SUBMITTED) {
			if (katom->core_req & BASE_JD_REQ_ONLY_COMPUTE) {
				u32 device_nr =
					(katom->core_req & BASE_JD_REQ_SPECIFIC_COHERENT_GROUP) ?
						      katom->device_nr :
						      0;
				if (!WARN_ON(device_nr >= 2))
					kbdev->pm.backend.metrics.active_cl_ctx[device_nr] = 1;
			} else {
				kbdev->pm.backend.metrics.active_gl_ctx[js] = 1;
				trace_sysgraph(SGR_ACTIVE, 0, js);
			}
			kbdev->pm.backend.metrics.gpu_active = true;
		} else {
			trace_sysgraph(SGR_INACTIVE, 0, js);
		}
	}
}

/* called when job is submitted to or removed from a GPU slot */
void kbase_pm_metrics_update(struct kbase_device *kbdev, ktime_t *timestamp)
{
	unsigned long flags;
	ktime_t now;

	lockdep_assert_held(&kbdev->hwaccess_lock);

	spin_lock_irqsave(&kbdev->pm.backend.metrics.lock, flags);

	if (!timestamp) {
		now = ktime_get_raw();
		timestamp = &now;
	}

	/* Track how much of time has been spent busy or idle. For JM GPUs,
	 * this also evaluates how long CL and/or GL jobs have been busy for.
	 */
	kbase_pm_get_dvfs_utilisation_calc(kbdev, *timestamp);

	kbase_pm_metrics_active_calc(kbdev);
	spin_unlock_irqrestore(&kbdev->pm.backend.metrics.lock, flags);
}
#endif /* !MALI_USE_CSF */<|MERGE_RESOLUTION|>--- conflicted
+++ resolved
@@ -299,12 +299,7 @@
 }
 #endif /* defined(CONFIG_MALI_DEVFREQ) || defined(CONFIG_MALI_MIDGARD_DVFS) */
 #else
-<<<<<<< HEAD
-static bool kbase_pm_get_dvfs_utilisation_calc(struct kbase_device *kbdev,
-					       ktime_t now)
-=======
-static void kbase_pm_get_dvfs_utilisation_calc(struct kbase_device *kbdev, ktime_t now)
->>>>>>> 049a5422
+static bool kbase_pm_get_dvfs_utilisation_calc(struct kbase_device *kbdev, ktime_t now)
 {
 	ktime_t diff;
 
