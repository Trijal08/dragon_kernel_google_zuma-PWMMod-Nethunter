--- conflicted
+++ resolved
@@ -1,11 +1,7 @@
 /* SPDX-License-Identifier: GPL-2.0 WITH Linux-syscall-note */
 /*
  *
-<<<<<<< HEAD
- * (C) COPYRIGHT 2014-2016, 2020-2022 ARM Limited. All rights reserved.
-=======
  * (C) COPYRIGHT 2014-2023 ARM Limited. All rights reserved.
->>>>>>> 16988dee
  *
  * This program is free software and is provided to you under the terms of the
  * GNU General Public License version 2 as published by the Free Software
@@ -57,16 +53,4 @@
  */
 void kbase_amba_set_memory_cache_support(struct kbase_device *kbdev,
 					 bool enable);
-<<<<<<< HEAD
-/**
- * kbase_amba_set_invalidate_hint() - Sets AMBA invalidate hint
- *                                    in the GPU.
- * @kbdev:    Device pointer
- * @enable:   true for enable.
- *
- * Note: Only for arch version 12.x.1 onwards.
- */
-void kbase_amba_set_invalidate_hint(struct kbase_device *kbdev, bool enable);
-=======
->>>>>>> 16988dee
 #endif /* _KBASE_CACHE_POLICY_BACKEND_H_ */