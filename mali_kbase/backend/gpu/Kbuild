# SPDX-License-Identifier: GPL-2.0
#
# (C) COPYRIGHT 2014-2021 ARM Limited. All rights reserved.
#
# This program is free software and is provided to you under the terms of the
# GNU General Public License version 2 as published by the Free Software
# Foundation, and any use by you of this program is subject to the terms
# of such GNU license.
#
# This program is distributed in the hope that it will be useful,
# but WITHOUT ANY WARRANTY; without even the implied warranty of
# MERCHANTABILITY or FITNESS FOR A PARTICULAR PURPOSE. See the
# GNU General Public License for more details.
#
# You should have received a copy of the GNU General Public License
# along with this program; if not, you can access it online at
# http://www.gnu.org/licenses/gpl-2.0.html.
#
#

<<<<<<< HEAD
BACKEND += \
	backend/gpu/mali_kbase_cache_policy_backend.c \
	backend/gpu/mali_kbase_gpuprops_backend.c \
	backend/gpu/mali_kbase_irq_linux.c \
	backend/gpu/mali_kbase_js_backend.c \
	backend/gpu/mali_kbase_pm_backend.c \
	backend/gpu/mali_kbase_pm_driver.c \
	backend/gpu/mali_kbase_pm_metrics.c \
	backend/gpu/mali_kbase_pm_ca.c \
	backend/gpu/mali_kbase_pm_always_on.c \
	backend/gpu/mali_kbase_pm_coarse_demand.c \
	backend/gpu/mali_kbase_pm_adaptive.c \
	backend/gpu/mali_kbase_pm_policy.c \
	backend/gpu/mali_kbase_time.c \
	backend/gpu/mali_kbase_l2_mmu_config.c \
	backend/gpu/mali_kbase_clk_rate_trace_mgr.c
=======
mali_kbase-y += \
    backend/gpu/mali_kbase_cache_policy_backend.o \
    backend/gpu/mali_kbase_gpuprops_backend.o \
    backend/gpu/mali_kbase_irq_linux.o \
    backend/gpu/mali_kbase_js_backend.o \
    backend/gpu/mali_kbase_pm_backend.o \
    backend/gpu/mali_kbase_pm_driver.o \
    backend/gpu/mali_kbase_pm_metrics.o \
    backend/gpu/mali_kbase_pm_ca.o \
    backend/gpu/mali_kbase_pm_always_on.o \
    backend/gpu/mali_kbase_pm_coarse_demand.o \
    backend/gpu/mali_kbase_pm_policy.o \
    backend/gpu/mali_kbase_time.o \
    backend/gpu/mali_kbase_l2_mmu_config.o \
    backend/gpu/mali_kbase_clk_rate_trace_mgr.o
>>>>>>> 2bfaaa5f

ifeq ($(MALI_USE_CSF),0)
    mali_kbase-y += \
        backend/gpu/mali_kbase_instr_backend.o \
        backend/gpu/mali_kbase_jm_as.o \
        backend/gpu/mali_kbase_debug_job_fault_backend.o \
        backend/gpu/mali_kbase_jm_hw.o \
        backend/gpu/mali_kbase_jm_rb.o
endif


mali_kbase-$(CONFIG_MALI_DEVFREQ) += \
    backend/gpu/mali_kbase_devfreq.o
<|MERGE_RESOLUTION|>--- conflicted
+++ resolved
@@ -18,24 +18,6 @@
 #
 #
 
-<<<<<<< HEAD
-BACKEND += \
-	backend/gpu/mali_kbase_cache_policy_backend.c \
-	backend/gpu/mali_kbase_gpuprops_backend.c \
-	backend/gpu/mali_kbase_irq_linux.c \
-	backend/gpu/mali_kbase_js_backend.c \
-	backend/gpu/mali_kbase_pm_backend.c \
-	backend/gpu/mali_kbase_pm_driver.c \
-	backend/gpu/mali_kbase_pm_metrics.c \
-	backend/gpu/mali_kbase_pm_ca.c \
-	backend/gpu/mali_kbase_pm_always_on.c \
-	backend/gpu/mali_kbase_pm_coarse_demand.c \
-	backend/gpu/mali_kbase_pm_adaptive.c \
-	backend/gpu/mali_kbase_pm_policy.c \
-	backend/gpu/mali_kbase_time.c \
-	backend/gpu/mali_kbase_l2_mmu_config.c \
-	backend/gpu/mali_kbase_clk_rate_trace_mgr.c
-=======
 mali_kbase-y += \
     backend/gpu/mali_kbase_cache_policy_backend.o \
     backend/gpu/mali_kbase_gpuprops_backend.o \
@@ -47,11 +29,11 @@
     backend/gpu/mali_kbase_pm_ca.o \
     backend/gpu/mali_kbase_pm_always_on.o \
     backend/gpu/mali_kbase_pm_coarse_demand.o \
+    backend/gpu/mali_kbase_pm_adaptive.o \
     backend/gpu/mali_kbase_pm_policy.o \
     backend/gpu/mali_kbase_time.o \
     backend/gpu/mali_kbase_l2_mmu_config.o \
     backend/gpu/mali_kbase_clk_rate_trace_mgr.o
->>>>>>> 2bfaaa5f
 
 ifeq ($(MALI_USE_CSF),0)
     mali_kbase-y += \
