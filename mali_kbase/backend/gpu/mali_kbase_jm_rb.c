--- conflicted
+++ resolved
@@ -289,10 +289,7 @@
 		katom->gpu_rb_state = KBASE_ATOM_GPU_RB_READY;
 		kbase_pm_metrics_update(kbdev, end_timestamp);
 
-<<<<<<< HEAD
-=======
 		/* Inform platform at start/finish of atom */
->>>>>>> 2bfaaa5f
 		kbasep_platform_event_atom_complete(katom);
 
 		if (katom->core_req & BASE_JD_REQ_PERMON)
@@ -1007,18 +1004,9 @@
 				kbase_pm_metrics_update(kbdev,
 						&katom[idx]->start_timestamp);
 
-<<<<<<< HEAD
-				kbasep_platform_event_atom_submit(katom[idx]);
-
-				/* ***TRANSITION TO HIGHER STATE*** */
-				/* fallthrough */
-			case KBASE_ATOM_GPU_RB_SUBMITTED:
-				/* Atom submitted to HW, nothing else to do */
-=======
 				/* Inform platform at start/finish of atom */
 				kbasep_platform_event_atom_submit(katom[idx]);
 
->>>>>>> 2bfaaa5f
 				break;
 
 			case KBASE_ATOM_GPU_RB_RETURN_TO_JS:
