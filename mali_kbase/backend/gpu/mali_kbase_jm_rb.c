// SPDX-License-Identifier: GPL-2.0 WITH Linux-syscall-note
/*
 *
 * (C) COPYRIGHT 2014-2021 ARM Limited. All rights reserved.
 *
 * This program is free software and is provided to you under the terms of the
 * GNU General Public License version 2 as published by the Free Software
 * Foundation, and any use by you of this program is subject to the terms
 * of such GNU license.
 *
 * This program is distributed in the hope that it will be useful,
 * but WITHOUT ANY WARRANTY; without even the implied warranty of
 * MERCHANTABILITY or FITNESS FOR A PARTICULAR PURPOSE. See the
 * GNU General Public License for more details.
 *
 * You should have received a copy of the GNU General Public License
 * along with this program; if not, you can access it online at
 * http://www.gnu.org/licenses/gpl-2.0.html.
 *
 */

/*
 * Register-based HW access backend specific APIs
 */

#include <mali_kbase.h>
#include <gpu/mali_kbase_gpu_fault.h>
#include <mali_kbase_hwaccess_jm.h>
#include <mali_kbase_jm.h>
#include <mali_kbase_js.h>
#include <tl/mali_kbase_tracepoints.h>
#include <mali_kbase_hwcnt_context.h>
#include <mali_kbase_reset_gpu.h>
#include <mali_kbase_kinstr_jm.h>
#include <backend/gpu/mali_kbase_cache_policy_backend.h>
#include <device/mali_kbase_device.h>
#include <backend/gpu/mali_kbase_jm_internal.h>
#include <backend/gpu/mali_kbase_pm_internal.h>

/* Return whether the specified ringbuffer is empty. HW access lock must be
 * held
 */
#define SLOT_RB_EMPTY(rb)   (rb->write_idx == rb->read_idx)
/* Return number of atoms currently in the specified ringbuffer. HW access lock
 * must be held
 */
#define SLOT_RB_ENTRIES(rb) (int)(s8)(rb->write_idx - rb->read_idx)

static void kbase_gpu_release_atom(struct kbase_device *kbdev,
					struct kbase_jd_atom *katom,
					ktime_t *end_timestamp);

/**
 * kbase_gpu_enqueue_atom - Enqueue an atom in the HW access ringbuffer
 * @kbdev: Device pointer
 * @katom: Atom to enqueue
 *
 * Context: Caller must hold the HW access lock
 */
static void kbase_gpu_enqueue_atom(struct kbase_device *kbdev,
					struct kbase_jd_atom *katom)
{
	struct slot_rb *rb = &kbdev->hwaccess.backend.slot_rb[katom->slot_nr];

	WARN_ON(SLOT_RB_ENTRIES(rb) >= SLOT_RB_SIZE);

	lockdep_assert_held(&kbdev->hwaccess_lock);

	rb->entries[rb->write_idx & SLOT_RB_MASK].katom = katom;
	rb->write_idx++;

	katom->gpu_rb_state = KBASE_ATOM_GPU_RB_WAITING_BLOCKED;
}

/**
 * kbase_gpu_dequeue_atom - Remove an atom from the HW access ringbuffer, once
 * it has been completed
 * @kbdev:         Device pointer
 * @js:            Job slot to remove atom from
 * @end_timestamp: Pointer to timestamp of atom completion. May be NULL, in
 *                 which case current time will be used.
 *
 * Context: Caller must hold the HW access lock
 *
 * Return: Atom removed from ringbuffer
 */
static struct kbase_jd_atom *kbase_gpu_dequeue_atom(struct kbase_device *kbdev,
						int js,
						ktime_t *end_timestamp)
{
	struct slot_rb *rb = &kbdev->hwaccess.backend.slot_rb[js];
	struct kbase_jd_atom *katom;

	if (SLOT_RB_EMPTY(rb)) {
		WARN(1, "GPU ringbuffer unexpectedly empty\n");
		return NULL;
	}

	lockdep_assert_held(&kbdev->hwaccess_lock);

	katom = rb->entries[rb->read_idx & SLOT_RB_MASK].katom;

	kbase_gpu_release_atom(kbdev, katom, end_timestamp);

	rb->read_idx++;

	katom->gpu_rb_state = KBASE_ATOM_GPU_RB_NOT_IN_SLOT_RB;

	return katom;
}

struct kbase_jd_atom *kbase_gpu_inspect(struct kbase_device *kbdev, int js,
					int idx)
{
	struct slot_rb *rb = &kbdev->hwaccess.backend.slot_rb[js];

	lockdep_assert_held(&kbdev->hwaccess_lock);

	if ((SLOT_RB_ENTRIES(rb) - 1) < idx)
		return NULL; /* idx out of range */

	return rb->entries[(rb->read_idx + idx) & SLOT_RB_MASK].katom;
}

struct kbase_jd_atom *kbase_backend_inspect_tail(struct kbase_device *kbdev,
					int js)
{
	struct slot_rb *rb = &kbdev->hwaccess.backend.slot_rb[js];

	if (SLOT_RB_EMPTY(rb))
		return NULL;

	return rb->entries[(rb->write_idx - 1) & SLOT_RB_MASK].katom;
}

bool kbase_gpu_atoms_submitted_any(struct kbase_device *kbdev)
{
	int js;
	int i;

	lockdep_assert_held(&kbdev->hwaccess_lock);

	for (js = 0; js < kbdev->gpu_props.num_job_slots; js++) {
		for (i = 0; i < SLOT_RB_SIZE; i++) {
			struct kbase_jd_atom *katom = kbase_gpu_inspect(kbdev, js, i);

			if (katom && katom->gpu_rb_state == KBASE_ATOM_GPU_RB_SUBMITTED)
				return true;
		}
	}
	return false;
}

int kbase_backend_nr_atoms_submitted(struct kbase_device *kbdev, int js)
{
	int nr = 0;
	int i;

	lockdep_assert_held(&kbdev->hwaccess_lock);

	for (i = 0; i < SLOT_RB_SIZE; i++) {
		struct kbase_jd_atom *katom = kbase_gpu_inspect(kbdev, js, i);

		if (katom && (katom->gpu_rb_state ==
						KBASE_ATOM_GPU_RB_SUBMITTED))
			nr++;
	}

	return nr;
}

int kbase_backend_nr_atoms_on_slot(struct kbase_device *kbdev, int js)
{
	int nr = 0;
	int i;

	lockdep_assert_held(&kbdev->hwaccess_lock);

	for (i = 0; i < SLOT_RB_SIZE; i++) {
		if (kbase_gpu_inspect(kbdev, js, i))
			nr++;
	}

	return nr;
}

static int kbase_gpu_nr_atoms_on_slot_min(struct kbase_device *kbdev, int js,
				enum kbase_atom_gpu_rb_state min_rb_state)
{
	int nr = 0;
	int i;

	lockdep_assert_held(&kbdev->hwaccess_lock);

	for (i = 0; i < SLOT_RB_SIZE; i++) {
		struct kbase_jd_atom *katom = kbase_gpu_inspect(kbdev, js, i);

		if (katom && (katom->gpu_rb_state >= min_rb_state))
			nr++;
	}

	return nr;
}

/**
 * check_secure_atom - Check if the given atom is in the given secure state and
 *                     has a ringbuffer state of at least
 *                     KBASE_ATOM_GPU_RB_WAITING_PROTECTED_MODE_TRANSITION
 * @katom:  Atom pointer
 * @secure: Desired secure state
 *
 * Return: true if atom is in the given state, false otherwise
 */
static bool check_secure_atom(struct kbase_jd_atom *katom, bool secure)
{
	if (katom->gpu_rb_state >=
			KBASE_ATOM_GPU_RB_WAITING_PROTECTED_MODE_TRANSITION &&
			((kbase_jd_katom_is_protected(katom) && secure) ||
			(!kbase_jd_katom_is_protected(katom) && !secure)))
		return true;

	return false;
}

/**
 * kbase_gpu_check_secure_atoms - Check if there are any atoms in the given
 *                                secure state in the ringbuffers of at least
 *                                state
 *                                KBASE_ATOM_GPU_RB_WAITING_FOR_CORE_AVAILABLE
 * @kbdev:  Device pointer
 * @secure: Desired secure state
 *
 * Return: true if any atoms are in the given state, false otherwise
 */
static bool kbase_gpu_check_secure_atoms(struct kbase_device *kbdev,
		bool secure)
{
	int js, i;

	for (js = 0; js < kbdev->gpu_props.num_job_slots; js++) {
		for (i = 0; i < SLOT_RB_SIZE; i++) {
			struct kbase_jd_atom *katom = kbase_gpu_inspect(kbdev,
					js, i);

			if (katom) {
				if (check_secure_atom(katom, secure))
					return true;
			}
		}
	}

	return false;
}

int kbase_backend_slot_free(struct kbase_device *kbdev, int js)
{
	lockdep_assert_held(&kbdev->hwaccess_lock);

	if (atomic_read(&kbdev->hwaccess.backend.reset_gpu) !=
						KBASE_RESET_GPU_NOT_PENDING) {
		/* The GPU is being reset - so prevent submission */
		return 0;
	}

	return SLOT_RB_SIZE - kbase_backend_nr_atoms_on_slot(kbdev, js);
}


static void kbase_gpu_release_atom(struct kbase_device *kbdev,
					struct kbase_jd_atom *katom,
					ktime_t *end_timestamp)
{
	struct kbase_context *kctx = katom->kctx;

	lockdep_assert_held(&kbdev->hwaccess_lock);

	switch (katom->gpu_rb_state) {
	case KBASE_ATOM_GPU_RB_NOT_IN_SLOT_RB:
		/* Should be impossible */
		WARN(1, "Attempting to release atom not in ringbuffer\n");
		break;

	case KBASE_ATOM_GPU_RB_SUBMITTED:
		kbase_kinstr_jm_atom_hw_release(katom);
		/* Inform power management at start/finish of atom so it can
		 * update its GPU utilisation metrics. Mark atom as not
		 * submitted beforehand.
		 */
		katom->gpu_rb_state = KBASE_ATOM_GPU_RB_READY;
		kbase_pm_metrics_update(kbdev, end_timestamp);

		/* Inform platform at start/finish of atom */
		kbasep_platform_event_atom_complete(katom);

		if (katom->core_req & BASE_JD_REQ_PERMON)
			kbase_pm_release_gpu_cycle_counter_nolock(kbdev);

		KBASE_TLSTREAM_TL_NRET_ATOM_LPU(kbdev, katom,
			&kbdev->gpu_props.props.raw_props.js_features
				[katom->slot_nr]);
		KBASE_TLSTREAM_TL_NRET_ATOM_AS(kbdev, katom, &kbdev->as[kctx->as_nr]);
		KBASE_TLSTREAM_TL_NRET_CTX_LPU(kbdev, kctx,
			&kbdev->gpu_props.props.raw_props.js_features
				[katom->slot_nr]);

		/* ***FALLTHROUGH: TRANSITION TO LOWER STATE*** */

	case KBASE_ATOM_GPU_RB_READY:
		/* ***FALLTHROUGH: TRANSITION TO LOWER STATE*** */

	case KBASE_ATOM_GPU_RB_WAITING_FOR_CORE_AVAILABLE:
		break;

	case KBASE_ATOM_GPU_RB_WAITING_PROTECTED_MODE_TRANSITION:
		if (kbase_jd_katom_is_protected(katom) &&
				(katom->protected_state.enter !=
				KBASE_ATOM_ENTER_PROTECTED_CHECK) &&
				(katom->protected_state.enter !=
				KBASE_ATOM_ENTER_PROTECTED_HWCNT)) {
			kbase_pm_protected_override_disable(kbdev);
			kbase_pm_update_cores_state_nolock(kbdev);
		}
		if (kbase_jd_katom_is_protected(katom) &&
				(katom->protected_state.enter ==
				KBASE_ATOM_ENTER_PROTECTED_IDLE_L2))
			kbase_pm_protected_entry_override_disable(kbdev);
		if (!kbase_jd_katom_is_protected(katom) &&
				(katom->protected_state.exit !=
				KBASE_ATOM_EXIT_PROTECTED_CHECK) &&
				(katom->protected_state.exit !=
				KBASE_ATOM_EXIT_PROTECTED_RESET_WAIT)) {
			kbase_pm_protected_override_disable(kbdev);
			kbase_pm_update_cores_state_nolock(kbdev);
		}

		if (katom->protected_state.enter !=
				KBASE_ATOM_ENTER_PROTECTED_CHECK ||
				katom->protected_state.exit !=
				KBASE_ATOM_EXIT_PROTECTED_CHECK)
			kbdev->protected_mode_transition = false;
		/* If the atom has suspended hwcnt but has not yet entered
		 * protected mode, then resume hwcnt now. If the GPU is now in
		 * protected mode then hwcnt will be resumed by GPU reset so
		 * don't resume it here.
		 */
		if (kbase_jd_katom_is_protected(katom) &&
				((katom->protected_state.enter ==
				KBASE_ATOM_ENTER_PROTECTED_IDLE_L2) ||
				 (katom->protected_state.enter ==
				KBASE_ATOM_ENTER_PROTECTED_SET_COHERENCY))) {
			WARN_ON(!kbdev->protected_mode_hwcnt_disabled);
			kbdev->protected_mode_hwcnt_desired = true;
			if (kbdev->protected_mode_hwcnt_disabled) {
				kbase_hwcnt_context_enable(
					kbdev->hwcnt_gpu_ctx);
				kbdev->protected_mode_hwcnt_disabled = false;
			}
		}

		if (kbase_hw_has_issue(kbdev, BASE_HW_ISSUE_TGOX_R1_1234)) {
			if (katom->atom_flags &
					KBASE_KATOM_FLAG_HOLDING_L2_REF_PROT) {
				kbase_pm_protected_l2_override(kbdev, false);
				katom->atom_flags &=
					~KBASE_KATOM_FLAG_HOLDING_L2_REF_PROT;
			}
		}

		/* ***FALLTHROUGH: TRANSITION TO LOWER STATE*** */

	case KBASE_ATOM_GPU_RB_WAITING_PROTECTED_MODE_PREV:
		/* ***FALLTHROUGH: TRANSITION TO LOWER STATE*** */

	case KBASE_ATOM_GPU_RB_WAITING_BLOCKED:
		/* ***FALLTHROUGH: TRANSITION TO LOWER STATE*** */

	case KBASE_ATOM_GPU_RB_RETURN_TO_JS:
		break;
	}

	katom->gpu_rb_state = KBASE_ATOM_GPU_RB_WAITING_BLOCKED;
	katom->protected_state.exit = KBASE_ATOM_EXIT_PROTECTED_CHECK;
}

static void kbase_gpu_mark_atom_for_return(struct kbase_device *kbdev,
						struct kbase_jd_atom *katom)
{
	lockdep_assert_held(&kbdev->hwaccess_lock);

	kbase_gpu_release_atom(kbdev, katom, NULL);
	katom->gpu_rb_state = KBASE_ATOM_GPU_RB_RETURN_TO_JS;
}

/**
 * other_slots_busy - Determine if any job slots other than @js are currently
 *                    running atoms
 * @kbdev: Device pointer
 * @js:    Job slot
 *
 * Return: true if any slots other than @js are busy, false otherwise
 */
static inline bool other_slots_busy(struct kbase_device *kbdev, int js)
{
	int slot;

	for (slot = 0; slot < kbdev->gpu_props.num_job_slots; slot++) {
		if (slot == js)
			continue;

		if (kbase_gpu_nr_atoms_on_slot_min(kbdev, slot,
				KBASE_ATOM_GPU_RB_SUBMITTED))
			return true;
	}

	return false;
}

static inline bool kbase_gpu_in_protected_mode(struct kbase_device *kbdev)
{
	return kbdev->protected_mode;
}

static void kbase_gpu_disable_coherent(struct kbase_device *kbdev)
{
	lockdep_assert_held(&kbdev->hwaccess_lock);

	/*
	 * When entering into protected mode, we must ensure that the
	 * GPU is not operating in coherent mode as well. This is to
	 * ensure that no protected memory can be leaked.
	 */
	if (kbdev->system_coherency == COHERENCY_ACE)
		kbase_cache_set_coherency_mode(kbdev, COHERENCY_ACE_LITE);
}

static int kbase_gpu_protected_mode_enter(struct kbase_device *kbdev)
{
	int err = -EINVAL;

	lockdep_assert_held(&kbdev->hwaccess_lock);

	WARN_ONCE(!kbdev->protected_ops,
			"Cannot enter protected mode: protected callbacks not specified.\n");

	if (kbdev->protected_ops) {
		/* Switch GPU to protected mode */
		err = kbdev->protected_ops->protected_mode_enable(
				kbdev->protected_dev);

		if (err) {
			dev_warn(kbdev->dev, "Failed to enable protected mode: %d\n",
					err);
		} else {
			kbdev->protected_mode = true;
			kbase_ipa_protection_mode_switch_event(kbdev);
		}
	}

	return err;
}

static int kbase_gpu_protected_mode_reset(struct kbase_device *kbdev)
{
	lockdep_assert_held(&kbdev->hwaccess_lock);

	WARN_ONCE(!kbdev->protected_ops,
			"Cannot exit protected mode: protected callbacks not specified.\n");

	if (!kbdev->protected_ops)
		return -EINVAL;

	/* The protected mode disable callback will be called as part of reset
	 */
	return kbase_reset_gpu_silent(kbdev);
}

static int kbase_jm_protected_entry(struct kbase_device *kbdev,
				struct kbase_jd_atom **katom, int idx, int js)
{
	int err = 0;

	lockdep_assert_held(&kbdev->hwaccess_lock);

	err = kbase_gpu_protected_mode_enter(kbdev);

	/*
	 * Regardless of result before this call, we are no longer
	 * transitioning the GPU.
	 */

	kbdev->protected_mode_transition = false;
	kbase_pm_protected_override_disable(kbdev);
	kbase_pm_update_cores_state_nolock(kbdev);

	KBASE_TLSTREAM_AUX_PROTECTED_ENTER_END(kbdev, kbdev);
	if (err) {
		/*
		 * Failed to switch into protected mode, resume
		 * GPU hwcnt and fail atom.
		 */
		WARN_ON(!kbdev->protected_mode_hwcnt_disabled);
		kbdev->protected_mode_hwcnt_desired = true;
		if (kbdev->protected_mode_hwcnt_disabled) {
			kbase_hwcnt_context_enable(
				kbdev->hwcnt_gpu_ctx);
			kbdev->protected_mode_hwcnt_disabled = false;
		}

		katom[idx]->event_code = BASE_JD_EVENT_JOB_INVALID;
		kbase_gpu_mark_atom_for_return(kbdev, katom[idx]);
		/*
		 * Only return if head atom or previous atom
		 * already removed - as atoms must be returned
		 * in order.
		 */
		if (idx == 0 || katom[0]->gpu_rb_state ==
					KBASE_ATOM_GPU_RB_NOT_IN_SLOT_RB) {
			kbase_gpu_dequeue_atom(kbdev, js, NULL);
			kbase_jm_return_atom_to_js(kbdev, katom[idx]);
		}

		return -EINVAL;
	}

	/*
	 * Protected mode sanity checks.
	 */
	KBASE_DEBUG_ASSERT_MSG(
			kbase_jd_katom_is_protected(katom[idx]) ==
			kbase_gpu_in_protected_mode(kbdev),
			"Protected mode of atom (%d) doesn't match protected mode of GPU (%d)",
			kbase_jd_katom_is_protected(katom[idx]),
			kbase_gpu_in_protected_mode(kbdev));
	katom[idx]->gpu_rb_state =
			KBASE_ATOM_GPU_RB_READY;

	return err;
}

static int kbase_jm_enter_protected_mode(struct kbase_device *kbdev,
		struct kbase_jd_atom **katom, int idx, int js)
{
	int err = 0;

	lockdep_assert_held(&kbdev->hwaccess_lock);

	switch (katom[idx]->protected_state.enter) {
	case KBASE_ATOM_ENTER_PROTECTED_CHECK:
		KBASE_TLSTREAM_AUX_PROTECTED_ENTER_START(kbdev, kbdev);
		/* The checks in KBASE_ATOM_GPU_RB_WAITING_PROTECTED_MODE_PREV
		 * should ensure that we are not already transitiong, and that
		 * there are no atoms currently on the GPU.
		 */
		WARN_ON(kbdev->protected_mode_transition);
		WARN_ON(kbase_gpu_atoms_submitted_any(kbdev));
		/* If hwcnt is disabled, it means we didn't clean up correctly
		 * during last exit from protected mode.
		 */
		WARN_ON(kbdev->protected_mode_hwcnt_disabled);

		katom[idx]->protected_state.enter =
			KBASE_ATOM_ENTER_PROTECTED_HWCNT;

		kbdev->protected_mode_transition = true;

		/* ***TRANSITION TO HIGHER STATE*** */
		/* fallthrough */
	case KBASE_ATOM_ENTER_PROTECTED_HWCNT:
		/* See if we can get away with disabling hwcnt atomically */
		kbdev->protected_mode_hwcnt_desired = false;
		if (!kbdev->protected_mode_hwcnt_disabled) {
			if (kbase_hwcnt_context_disable_atomic(
				kbdev->hwcnt_gpu_ctx))
				kbdev->protected_mode_hwcnt_disabled = true;
		}

		/* We couldn't disable atomically, so kick off a worker */
		if (!kbdev->protected_mode_hwcnt_disabled) {
			kbase_hwcnt_context_queue_work(
				kbdev->hwcnt_gpu_ctx,
				&kbdev->protected_mode_hwcnt_disable_work);
			return -EAGAIN;
		}

		/* Once reaching this point GPU must be switched to protected
		 * mode or hwcnt re-enabled.
		 */

		if (kbase_pm_protected_entry_override_enable(kbdev))
			return -EAGAIN;

		/*
		 * Not in correct mode, begin protected mode switch.
		 * Entering protected mode requires us to power down the L2,
		 * and drop out of fully coherent mode.
		 */
		katom[idx]->protected_state.enter =
			KBASE_ATOM_ENTER_PROTECTED_IDLE_L2;

		kbase_pm_protected_override_enable(kbdev);
		/*
		 * Only if the GPU reset hasn't been initiated, there is a need
		 * to invoke the state machine to explicitly power down the
		 * shader cores and L2.
		 */
		if (!kbdev->pm.backend.protected_entry_transition_override)
			kbase_pm_update_cores_state_nolock(kbdev);

		/* ***TRANSITION TO HIGHER STATE*** */
		/* fallthrough */
	case KBASE_ATOM_ENTER_PROTECTED_IDLE_L2:
		/* Avoid unnecessary waiting on non-ACE platforms. */
		if (kbdev->system_coherency == COHERENCY_ACE) {
			if (kbdev->pm.backend.l2_always_on) {
				/*
				 * If the GPU reset hasn't completed, then L2
				 * could still be powered up.
				 */
				if (kbase_reset_gpu_is_active(kbdev))
					return -EAGAIN;
			}

			if (kbase_pm_get_ready_cores(kbdev,
						KBASE_PM_CORE_L2) ||
				kbase_pm_get_trans_cores(kbdev,
						KBASE_PM_CORE_L2) ||
				kbase_is_gpu_removed(kbdev)) {
				/*
				 * The L2 is still powered, wait for all
				 * the users to finish with it before doing
				 * the actual reset.
				 */
				return -EAGAIN;
			}
		}

		katom[idx]->protected_state.enter =
			KBASE_ATOM_ENTER_PROTECTED_SET_COHERENCY;

		/* ***TRANSITION TO HIGHER STATE*** */
		/* fallthrough */
	case KBASE_ATOM_ENTER_PROTECTED_SET_COHERENCY:
		/*
		 * When entering into protected mode, we must ensure that the
		 * GPU is not operating in coherent mode as well. This is to
		 * ensure that no protected memory can be leaked.
		 */
		kbase_gpu_disable_coherent(kbdev);

		kbase_pm_protected_entry_override_disable(kbdev);

		if (kbase_hw_has_issue(kbdev, BASE_HW_ISSUE_TGOX_R1_1234)) {
			/*
			 * Power on L2 caches; this will also result in the
			 * correct value written to coherency enable register.
			 */
			kbase_pm_protected_l2_override(kbdev, true);

			/*
			 * Set the flag on the atom that additional
			 * L2 references are taken.
			 */
			katom[idx]->atom_flags |=
					KBASE_KATOM_FLAG_HOLDING_L2_REF_PROT;
		}

		katom[idx]->protected_state.enter =
			KBASE_ATOM_ENTER_PROTECTED_FINISHED;

		if (kbase_hw_has_issue(kbdev, BASE_HW_ISSUE_TGOX_R1_1234))
			return -EAGAIN;

		/* ***TRANSITION TO HIGHER STATE*** */
		/* fallthrough */
	case KBASE_ATOM_ENTER_PROTECTED_FINISHED:
		if (kbase_hw_has_issue(kbdev, BASE_HW_ISSUE_TGOX_R1_1234)) {
			/*
			 * Check that L2 caches are powered and, if so,
			 * enter protected mode.
			 */
			if (kbdev->pm.backend.l2_state == KBASE_L2_ON) {
				/*
				 * Remove additional L2 reference and reset
				 * the atom flag which denotes it.
				 */
				if (katom[idx]->atom_flags &
					KBASE_KATOM_FLAG_HOLDING_L2_REF_PROT) {
					kbase_pm_protected_l2_override(kbdev,
							false);
					katom[idx]->atom_flags &=
						~KBASE_KATOM_FLAG_HOLDING_L2_REF_PROT;
				}

				err = kbase_jm_protected_entry(kbdev, katom, idx, js);

				if (err)
					return err;
			} else {
				/*
				 * still waiting for L2 caches to power up
				 */
				return -EAGAIN;
			}
		} else {
			err = kbase_jm_protected_entry(kbdev, katom, idx, js);

			if (err)
				return err;
		}
	}

	return 0;
}

static int kbase_jm_exit_protected_mode(struct kbase_device *kbdev,
		struct kbase_jd_atom **katom, int idx, int js)
{
	int err = 0;

	lockdep_assert_held(&kbdev->hwaccess_lock);

	switch (katom[idx]->protected_state.exit) {
	case KBASE_ATOM_EXIT_PROTECTED_CHECK:
		KBASE_TLSTREAM_AUX_PROTECTED_LEAVE_START(kbdev, kbdev);
		/* The checks in KBASE_ATOM_GPU_RB_WAITING_PROTECTED_MODE_PREV
		 * should ensure that we are not already transitiong, and that
		 * there are no atoms currently on the GPU.
		 */
		WARN_ON(kbdev->protected_mode_transition);
		WARN_ON(kbase_gpu_atoms_submitted_any(kbdev));

		/*
		 * Exiting protected mode requires a reset, but first the L2
		 * needs to be powered down to ensure it's not active when the
		 * reset is issued.
		 */
		katom[idx]->protected_state.exit =
				KBASE_ATOM_EXIT_PROTECTED_IDLE_L2;

		kbdev->protected_mode_transition = true;
		kbase_pm_protected_override_enable(kbdev);
		kbase_pm_update_cores_state_nolock(kbdev);

		/* ***TRANSITION TO HIGHER STATE*** */
		/* fallthrough */
	case KBASE_ATOM_EXIT_PROTECTED_IDLE_L2:
		if (kbdev->pm.backend.l2_state != KBASE_L2_OFF) {
			/*
			 * The L2 is still powered, wait for all the users to
			 * finish with it before doing the actual reset.
			 */
			return -EAGAIN;
		}
		katom[idx]->protected_state.exit =
				KBASE_ATOM_EXIT_PROTECTED_RESET;

		/* ***TRANSITION TO HIGHER STATE*** */
		/* fallthrough */
	case KBASE_ATOM_EXIT_PROTECTED_RESET:
		/* Issue the reset to the GPU */
		err = kbase_gpu_protected_mode_reset(kbdev);

		if (err == -EAGAIN)
			return -EAGAIN;

		if (err) {
			kbdev->protected_mode_transition = false;
			kbase_pm_protected_override_disable(kbdev);

			/* Failed to exit protected mode, fail atom */
			katom[idx]->event_code = BASE_JD_EVENT_JOB_INVALID;
			kbase_gpu_mark_atom_for_return(kbdev, katom[idx]);
			/* Only return if head atom or previous atom
			 * already removed - as atoms must be returned in order
			 */
			if (idx == 0 || katom[0]->gpu_rb_state ==
					KBASE_ATOM_GPU_RB_NOT_IN_SLOT_RB) {
				kbase_gpu_dequeue_atom(kbdev, js, NULL);
				kbase_jm_return_atom_to_js(kbdev, katom[idx]);
			}

			/* If we're exiting from protected mode, hwcnt must have
			 * been disabled during entry.
			 */
			WARN_ON(!kbdev->protected_mode_hwcnt_disabled);
			kbdev->protected_mode_hwcnt_desired = true;
			if (kbdev->protected_mode_hwcnt_disabled) {
				kbase_hwcnt_context_enable(
					kbdev->hwcnt_gpu_ctx);
				kbdev->protected_mode_hwcnt_disabled = false;
			}

			return -EINVAL;
		}

		katom[idx]->protected_state.exit =
				KBASE_ATOM_EXIT_PROTECTED_RESET_WAIT;

		/* ***TRANSITION TO HIGHER STATE*** */
		/* fallthrough */
	case KBASE_ATOM_EXIT_PROTECTED_RESET_WAIT:
		/* A GPU reset is issued when exiting protected mode. Once the
		 * reset is done all atoms' state will also be reset. For this
		 * reason, if the atom is still in this state we can safely
		 * say that the reset has not completed i.e., we have not
		 * finished exiting protected mode yet.
		 */
		return -EAGAIN;
	}

	return 0;
}

void kbase_backend_slot_update(struct kbase_device *kbdev)
{
	int js;

	lockdep_assert_held(&kbdev->hwaccess_lock);

#ifdef CONFIG_MALI_ARBITER_SUPPORT
	if (kbase_reset_gpu_is_active(kbdev) ||
			kbase_is_gpu_removed(kbdev))
#else
	if (kbase_reset_gpu_is_active(kbdev))
#endif
		return;

	for (js = 0; js < kbdev->gpu_props.num_job_slots; js++) {
		struct kbase_jd_atom *katom[2];
		int idx;

		katom[0] = kbase_gpu_inspect(kbdev, js, 0);
		katom[1] = kbase_gpu_inspect(kbdev, js, 1);
		WARN_ON(katom[1] && !katom[0]);

		for (idx = 0; idx < SLOT_RB_SIZE; idx++) {
			bool cores_ready;
			int ret;

			if (!katom[idx])
				continue;

			switch (katom[idx]->gpu_rb_state) {
			case KBASE_ATOM_GPU_RB_NOT_IN_SLOT_RB:
				/* Should be impossible */
				WARN(1, "Attempting to update atom not in ringbuffer\n");
				break;

			case KBASE_ATOM_GPU_RB_WAITING_BLOCKED:
				if (kbase_js_atom_blocked_on_x_dep(katom[idx]))
					break;

				katom[idx]->gpu_rb_state =
					KBASE_ATOM_GPU_RB_WAITING_PROTECTED_MODE_PREV;

				/* ***TRANSITION TO HIGHER STATE*** */
				/* fallthrough */
			case KBASE_ATOM_GPU_RB_WAITING_PROTECTED_MODE_PREV:
				if (kbase_gpu_check_secure_atoms(kbdev,
						!kbase_jd_katom_is_protected(
						katom[idx])))
					break;

				if ((idx == 1) && (kbase_jd_katom_is_protected(
								katom[0]) !=
						kbase_jd_katom_is_protected(
								katom[1])))
					break;

				if (kbdev->protected_mode_transition)
					break;

				katom[idx]->gpu_rb_state =
					KBASE_ATOM_GPU_RB_WAITING_PROTECTED_MODE_TRANSITION;

				/* ***TRANSITION TO HIGHER STATE*** */
				/* fallthrough */
			case KBASE_ATOM_GPU_RB_WAITING_PROTECTED_MODE_TRANSITION:

				/*
				 * Exiting protected mode must be done before
				 * the references on the cores are taken as
				 * a power down the L2 is required which
				 * can't happen after the references for this
				 * atom are taken.
				 */

				if (!kbase_gpu_in_protected_mode(kbdev) &&
					kbase_jd_katom_is_protected(katom[idx])) {
					/* Atom needs to transition into protected mode. */
					ret = kbase_jm_enter_protected_mode(kbdev,
							katom, idx, js);
					if (ret)
						break;
				} else if (kbase_gpu_in_protected_mode(kbdev) &&
					!kbase_jd_katom_is_protected(katom[idx])) {
					/* Atom needs to transition out of protected mode. */
					ret = kbase_jm_exit_protected_mode(kbdev,
							katom, idx, js);
					if (ret)
						break;
				}
				katom[idx]->protected_state.exit =
						KBASE_ATOM_EXIT_PROTECTED_CHECK;

				/* Atom needs no protected mode transition. */

				katom[idx]->gpu_rb_state =
					KBASE_ATOM_GPU_RB_WAITING_FOR_CORE_AVAILABLE;

				/* ***TRANSITION TO HIGHER STATE*** */
				/* fallthrough */
			case KBASE_ATOM_GPU_RB_WAITING_FOR_CORE_AVAILABLE:
				if (katom[idx]->will_fail_event_code) {
					kbase_gpu_mark_atom_for_return(kbdev,
							katom[idx]);
					/* Set EVENT_DONE so this atom will be
					 * completed, not unpulled.
					 */
					katom[idx]->event_code =
						BASE_JD_EVENT_DONE;
					/* Only return if head atom or previous
					 * atom already removed - as atoms must
					 * be returned in order.
					 */
					if (idx == 0 ||	katom[0]->gpu_rb_state ==
							KBASE_ATOM_GPU_RB_NOT_IN_SLOT_RB) {
						kbase_gpu_dequeue_atom(kbdev, js, NULL);
						kbase_jm_return_atom_to_js(kbdev, katom[idx]);
					}
					break;
				}

				cores_ready = kbase_pm_cores_requested(kbdev,
						true);

				if (katom[idx]->event_code ==
						BASE_JD_EVENT_PM_EVENT) {
					katom[idx]->gpu_rb_state =
						KBASE_ATOM_GPU_RB_RETURN_TO_JS;
					break;
				}

				if (!cores_ready)
					break;

				katom[idx]->gpu_rb_state =
					KBASE_ATOM_GPU_RB_READY;

				/* ***TRANSITION TO HIGHER STATE*** */
				/* fallthrough */
			case KBASE_ATOM_GPU_RB_READY:

				if (idx == 1) {
					/* Only submit if head atom or previous
					 * atom already submitted
					 */
					if ((katom[0]->gpu_rb_state !=
						KBASE_ATOM_GPU_RB_SUBMITTED &&
						katom[0]->gpu_rb_state !=
					KBASE_ATOM_GPU_RB_NOT_IN_SLOT_RB))
						break;

					/* If intra-slot serialization in use
					 * then don't submit atom to NEXT slot
					 */
					if (kbdev->serialize_jobs &
						KBASE_SERIALIZE_INTRA_SLOT)
						break;
				}

				/* If inter-slot serialization in use then don't
				 * submit atom if any other slots are in use
				 */
				if ((kbdev->serialize_jobs &
						KBASE_SERIALIZE_INTER_SLOT) &&
						other_slots_busy(kbdev, js))
					break;

#ifdef CONFIG_MALI_GEM5_BUILD
				if (!kbasep_jm_is_js_free(kbdev, js,
						katom[idx]->kctx))
					break;
#endif
				/* Check if this job needs the cycle counter
				 * enabled before submission
				 */
				if (katom[idx]->core_req & BASE_JD_REQ_PERMON)
					kbase_pm_request_gpu_cycle_counter_l2_is_on(
									kbdev);

				kbase_job_hw_submit(kbdev, katom[idx], js);
				katom[idx]->gpu_rb_state =
					KBASE_ATOM_GPU_RB_SUBMITTED;

				/* ***TRANSITION TO HIGHER STATE*** */
				/* fallthrough */
			case KBASE_ATOM_GPU_RB_SUBMITTED:

				/* Inform power management at start/finish of
				 * atom so it can update its GPU utilisation
				 * metrics.
				 */
				kbase_pm_metrics_update(kbdev,
						&katom[idx]->start_timestamp);

				/* Inform platform at start/finish of atom */
				kbasep_platform_event_atom_submit(katom[idx]);

				break;

			case KBASE_ATOM_GPU_RB_RETURN_TO_JS:
				/* Only return if head atom or previous atom
				 * already removed - as atoms must be returned
				 * in order
				 */
				if (idx == 0 || katom[0]->gpu_rb_state ==
					KBASE_ATOM_GPU_RB_NOT_IN_SLOT_RB) {
					kbase_gpu_dequeue_atom(kbdev, js, NULL);
					kbase_jm_return_atom_to_js(kbdev,
								katom[idx]);
				}
				break;
			}
		}
	}
}


void kbase_backend_run_atom(struct kbase_device *kbdev,
				struct kbase_jd_atom *katom)
{
	lockdep_assert_held(&kbdev->hwaccess_lock);
	dev_dbg(kbdev->dev, "Backend running atom %pK\n", (void *)katom);

	kbase_gpu_enqueue_atom(kbdev, katom);
	kbase_backend_slot_update(kbdev);
}

#define HAS_DEP(katom) (katom->pre_dep || katom->atom_flags & \
	(KBASE_KATOM_FLAG_X_DEP_BLOCKED | KBASE_KATOM_FLAG_FAIL_BLOCKER))

bool kbase_gpu_irq_evict(struct kbase_device *kbdev, int js,
				u32 completion_code)
{
	struct kbase_jd_atom *katom;
	struct kbase_jd_atom *next_katom;

	lockdep_assert_held(&kbdev->hwaccess_lock);

	katom = kbase_gpu_inspect(kbdev, js, 0);
	next_katom = kbase_gpu_inspect(kbdev, js, 1);

	if (next_katom && katom->kctx == next_katom->kctx &&
		next_katom->gpu_rb_state == KBASE_ATOM_GPU_RB_SUBMITTED &&
		(HAS_DEP(next_katom) || next_katom->sched_priority ==
				katom->sched_priority) &&
		(kbase_reg_read(kbdev, JOB_SLOT_REG(js, JS_HEAD_NEXT_LO))
									!= 0 ||
		kbase_reg_read(kbdev, JOB_SLOT_REG(js, JS_HEAD_NEXT_HI))
									!= 0)) {
		kbase_reg_write(kbdev, JOB_SLOT_REG(js, JS_COMMAND_NEXT),
				JS_COMMAND_NOP);
		next_katom->gpu_rb_state = KBASE_ATOM_GPU_RB_READY;

		if (completion_code == BASE_JD_EVENT_STOPPED) {
			KBASE_TLSTREAM_TL_NRET_ATOM_LPU(kbdev, next_katom,
				&kbdev->gpu_props.props.raw_props.js_features
					[next_katom->slot_nr]);
			KBASE_TLSTREAM_TL_NRET_ATOM_AS(kbdev, next_katom, &kbdev->as
					[next_katom->kctx->as_nr]);
			KBASE_TLSTREAM_TL_NRET_CTX_LPU(kbdev, next_katom->kctx,
				&kbdev->gpu_props.props.raw_props.js_features
					[next_katom->slot_nr]);
		}

		if (next_katom->core_req & BASE_JD_REQ_PERMON)
			kbase_pm_release_gpu_cycle_counter_nolock(kbdev);

		return true;
	}

	return false;
}

void kbase_gpu_complete_hw(struct kbase_device *kbdev, int js,
				u32 completion_code,
				u64 job_tail,
				ktime_t *end_timestamp)
{
	struct kbase_jd_atom *katom = kbase_gpu_inspect(kbdev, js, 0);
	struct kbase_context *kctx = katom->kctx;

	dev_dbg(kbdev->dev,
		"Atom %pK completed on hw with code 0x%x and job_tail 0x%llx (s:%d)\n",
		(void *)katom, completion_code, job_tail, js);

	lockdep_assert_held(&kbdev->hwaccess_lock);

	/*
	 * When a hard-stop is followed close after a soft-stop, the completion
	 * code may be set to STOPPED, even though the job is terminated
	 */
	if (kbase_hw_has_issue(kbdev, BASE_HW_ISSUE_TMIX_8438)) {
		if (completion_code == BASE_JD_EVENT_STOPPED &&
				(katom->atom_flags &
				KBASE_KATOM_FLAG_BEEN_HARD_STOPPED)) {
			completion_code = BASE_JD_EVENT_TERMINATED;
		}
	}

	if ((katom->core_req & BASE_JD_REQ_SKIP_CACHE_END) &&
			completion_code != BASE_JD_EVENT_DONE &&
			!(completion_code & BASE_JD_SW_EVENT)) {
		/* When a job chain fails, on a T60x or when
		 * BASE_JD_REQ_SKIP_CACHE_END is set, the GPU cache is not
		 * flushed. To prevent future evictions causing possible memory
		 * corruption we need to flush the cache manually before any
		 * affected memory gets reused.
		 */
		katom->need_cache_flush_cores_retained = true;
	}

	katom = kbase_gpu_dequeue_atom(kbdev, js, end_timestamp);

	if (completion_code == BASE_JD_EVENT_STOPPED) {
		struct kbase_jd_atom *next_katom = kbase_gpu_inspect(kbdev, js,
									0);

		/*
		 * Dequeue next atom from ringbuffers on same slot if required.
		 * This atom will already have been removed from the NEXT
		 * registers by kbase_gpu_soft_hard_stop_slot(), to ensure that
		 * the atoms on this slot are returned in the correct order.
		 */
		if (next_katom && katom->kctx == next_katom->kctx &&
				next_katom->sched_priority ==
				katom->sched_priority) {
			WARN_ON(next_katom->gpu_rb_state ==
					KBASE_ATOM_GPU_RB_SUBMITTED);
			kbase_gpu_dequeue_atom(kbdev, js, end_timestamp);
			kbase_jm_return_atom_to_js(kbdev, next_katom);
		}
	} else if (completion_code != BASE_JD_EVENT_DONE) {
		struct kbasep_js_device_data *js_devdata = &kbdev->js_data;
		int i;

		if (!kbase_ctx_flag(katom->kctx, KCTX_DYING))
			dev_warn(kbdev->dev, "error detected from slot %d, job status 0x%08x (%s)",
					js, completion_code,
					kbase_gpu_exception_name(
					completion_code));

#if KBASE_KTRACE_DUMP_ON_JOB_SLOT_ERROR != 0
		KBASE_KTRACE_DUMP(kbdev);
#endif
		kbasep_js_clear_submit_allowed(js_devdata, katom->kctx);

		/*
		 * Remove all atoms on the same context from ringbuffers. This
		 * will not remove atoms that are already on the GPU, as these
		 * are guaranteed not to have fail dependencies on the failed
		 * atom.
		 */
		for (i = 0; i < kbdev->gpu_props.num_job_slots; i++) {
			struct kbase_jd_atom *katom_idx0 =
						kbase_gpu_inspect(kbdev, i, 0);
			struct kbase_jd_atom *katom_idx1 =
						kbase_gpu_inspect(kbdev, i, 1);

			if (katom_idx0 && katom_idx0->kctx == katom->kctx &&
					HAS_DEP(katom_idx0) &&
					katom_idx0->gpu_rb_state !=
					KBASE_ATOM_GPU_RB_SUBMITTED) {
				/* Dequeue katom_idx0 from ringbuffer */
				kbase_gpu_dequeue_atom(kbdev, i, end_timestamp);

				if (katom_idx1 &&
						katom_idx1->kctx == katom->kctx
						&& HAS_DEP(katom_idx1) &&
						katom_idx0->gpu_rb_state !=
						KBASE_ATOM_GPU_RB_SUBMITTED) {
					/* Dequeue katom_idx1 from ringbuffer */
					kbase_gpu_dequeue_atom(kbdev, i,
							end_timestamp);

					katom_idx1->event_code =
							BASE_JD_EVENT_STOPPED;
					kbase_jm_return_atom_to_js(kbdev,
								katom_idx1);
				}
				katom_idx0->event_code = BASE_JD_EVENT_STOPPED;
				kbase_jm_return_atom_to_js(kbdev, katom_idx0);

			} else if (katom_idx1 &&
					katom_idx1->kctx == katom->kctx &&
					HAS_DEP(katom_idx1) &&
					katom_idx1->gpu_rb_state !=
					KBASE_ATOM_GPU_RB_SUBMITTED) {
				/* Can not dequeue this atom yet - will be
				 * dequeued when atom at idx0 completes
				 */
				katom_idx1->event_code = BASE_JD_EVENT_STOPPED;
				kbase_gpu_mark_atom_for_return(kbdev,
								katom_idx1);
			}
		}
	}

	KBASE_KTRACE_ADD_JM_SLOT_INFO(kbdev, JM_JOB_DONE, kctx, katom, katom->jc, js, completion_code);

	if (job_tail != 0 && job_tail != katom->jc) {
		/* Some of the job has been executed */
		dev_dbg(kbdev->dev,
			"Update job chain address of atom %pK to resume from 0x%llx\n",
			(void *)katom, job_tail);

		katom->jc = job_tail;
		KBASE_KTRACE_ADD_JM_SLOT(kbdev, JM_UPDATE_HEAD, katom->kctx,
					katom, job_tail, js);
	}

	/* Only update the event code for jobs that weren't cancelled */
	if (katom->event_code != BASE_JD_EVENT_JOB_CANCELLED)
		katom->event_code = (enum base_jd_event_code)completion_code;

	/* Complete the job, and start new ones
	 *
	 * Also defer remaining work onto the workqueue:
	 * - Re-queue Soft-stopped jobs
	 * - For any other jobs, queue the job back into the dependency system
	 * - Schedule out the parent context if necessary, and schedule a new
	 *   one in.
	 */
#if IS_ENABLED(CONFIG_GPU_TRACEPOINTS)
	{
		/* The atom in the HEAD */
		struct kbase_jd_atom *next_katom = kbase_gpu_inspect(kbdev, js,
									0);

		if (next_katom && next_katom->gpu_rb_state ==
						KBASE_ATOM_GPU_RB_SUBMITTED) {
			char js_string[16];

			trace_gpu_sched_switch(kbasep_make_job_slot_string(js,
							js_string,
							sizeof(js_string)),
						ktime_to_ns(*end_timestamp),
						(u32)next_katom->kctx->id, 0,
						next_katom->work_id);
			kbdev->hwaccess.backend.slot_rb[js].last_context =
							next_katom->kctx;
		} else {
			char js_string[16];

			trace_gpu_sched_switch(kbasep_make_job_slot_string(js,
							js_string,
							sizeof(js_string)),
						ktime_to_ns(ktime_get()), 0, 0,
						0);
			kbdev->hwaccess.backend.slot_rb[js].last_context = 0;
		}
	}
#endif

	if (kbdev->serialize_jobs & KBASE_SERIALIZE_RESET)
		kbase_reset_gpu_silent(kbdev);

	if (completion_code == BASE_JD_EVENT_STOPPED)
		katom = kbase_jm_return_atom_to_js(kbdev, katom);
	else
		katom = kbase_jm_complete(kbdev, katom, end_timestamp);

	if (katom) {
		dev_dbg(kbdev->dev,
			"Cross-slot dependency %pK has become runnable.\n",
			(void *)katom);

		/* Check if there are lower priority jobs to soft stop */
		kbase_job_slot_ctx_priority_check_locked(kctx, katom);

		kbase_jm_try_kick(kbdev, 1 << katom->slot_nr);
	}

	/* For partial shader core off L2 cache flush */
	kbase_pm_update_state(kbdev);

	/* Job completion may have unblocked other atoms. Try to update all job
	 * slots
	 */
	kbase_backend_slot_update(kbdev);
}

void kbase_backend_reset(struct kbase_device *kbdev, ktime_t *end_timestamp)
{
	int js;

	lockdep_assert_held(&kbdev->hwaccess_lock);

	/* Reset should always take the GPU out of protected mode */
	WARN_ON(kbase_gpu_in_protected_mode(kbdev));

	for (js = 0; js < kbdev->gpu_props.num_job_slots; js++) {
		int atom_idx = 0;
		int idx;

		for (idx = 0; idx < SLOT_RB_SIZE; idx++) {
			struct kbase_jd_atom *katom = kbase_gpu_inspect(kbdev,
					js, atom_idx);
			bool keep_in_jm_rb = false;

			if (!katom)
				break;
			if (katom->protected_state.exit ==
			    KBASE_ATOM_EXIT_PROTECTED_RESET_WAIT) {
				/* protected mode sanity checks */
				KBASE_DEBUG_ASSERT_MSG(
					kbase_jd_katom_is_protected(katom) == kbase_gpu_in_protected_mode(kbdev),
					"Protected mode of atom (%d) doesn't match protected mode of GPU (%d)",
					kbase_jd_katom_is_protected(katom), kbase_gpu_in_protected_mode(kbdev));
				KBASE_DEBUG_ASSERT_MSG(
					(kbase_jd_katom_is_protected(katom) && js == 0) ||
					!kbase_jd_katom_is_protected(katom),
					"Protected atom on JS%d not supported", js);
			}
			if ((katom->gpu_rb_state < KBASE_ATOM_GPU_RB_SUBMITTED) &&
			    !kbase_ctx_flag(katom->kctx, KCTX_DYING))
				keep_in_jm_rb = true;

			kbase_gpu_release_atom(kbdev, katom, NULL);

			/*
			 * If the atom wasn't on HW when the reset was issued
			 * then leave it in the RB and next time we're kicked
			 * it will be processed again from the starting state.
			 */
			if (keep_in_jm_rb) {
				katom->protected_state.exit = KBASE_ATOM_EXIT_PROTECTED_CHECK;
				/* As the atom was not removed, increment the
				 * index so that we read the correct atom in the
				 * next iteration.
				 */
				atom_idx++;
				continue;
			}

			/*
			 * The atom was on the HW when the reset was issued
			 * all we can do is fail the atom.
			 */
			kbase_gpu_dequeue_atom(kbdev, js, NULL);
			katom->event_code = BASE_JD_EVENT_JOB_CANCELLED;
			kbase_jm_complete(kbdev, katom, end_timestamp);
		}
	}

	/* Re-enable GPU hardware counters if we're resetting from protected
	 * mode.
	 */
	kbdev->protected_mode_hwcnt_desired = true;
	if (kbdev->protected_mode_hwcnt_disabled) {
		kbase_hwcnt_context_enable(kbdev->hwcnt_gpu_ctx);
		kbdev->protected_mode_hwcnt_disabled = false;

		KBASE_TLSTREAM_AUX_PROTECTED_LEAVE_END(kbdev, kbdev);
	}

	kbdev->protected_mode_transition = false;
	kbase_pm_protected_override_disable(kbdev);
}

static inline void kbase_gpu_stop_atom(struct kbase_device *kbdev,
					int js,
					struct kbase_jd_atom *katom,
					u32 action)
{
	u32 hw_action = action & JS_COMMAND_MASK;

	kbase_job_check_enter_disjoint(kbdev, action, katom->core_req, katom);
	kbasep_job_slot_soft_or_hard_stop_do_action(kbdev, js, hw_action,
							katom->core_req, katom);
	katom->kctx->blocked_js[js][katom->sched_priority] = true;
}

static inline void kbase_gpu_remove_atom(struct kbase_device *kbdev,
						struct kbase_jd_atom *katom,
						u32 action,
						bool disjoint)
{
	lockdep_assert_held(&kbdev->hwaccess_lock);

	katom->event_code = BASE_JD_EVENT_REMOVED_FROM_NEXT;
	kbase_gpu_mark_atom_for_return(kbdev, katom);
	katom->kctx->blocked_js[katom->slot_nr][katom->sched_priority] = true;

	if (disjoint)
		kbase_job_check_enter_disjoint(kbdev, action, katom->core_req,
									katom);
}

static int should_stop_x_dep_slot(struct kbase_jd_atom *katom)
{
	if (katom->x_post_dep) {
		struct kbase_jd_atom *dep_atom = katom->x_post_dep;

		if (dep_atom->gpu_rb_state !=
					KBASE_ATOM_GPU_RB_NOT_IN_SLOT_RB &&
			dep_atom->gpu_rb_state !=
					KBASE_ATOM_GPU_RB_RETURN_TO_JS)
			return dep_atom->slot_nr;
	}
	return -1;
}

bool kbase_backend_soft_hard_stop_slot(struct kbase_device *kbdev,
					struct kbase_context *kctx,
					int js,
					struct kbase_jd_atom *katom,
					u32 action)
{
	struct kbase_jd_atom *katom_idx0;
	struct kbase_jd_atom *katom_idx1;

	bool katom_idx0_valid, katom_idx1_valid;

	bool ret = false;

	int stop_x_dep_idx0 = -1, stop_x_dep_idx1 = -1;
	int prio_idx0 = 0, prio_idx1 = 0;

	lockdep_assert_held(&kbdev->hwaccess_lock);

	katom_idx0 = kbase_gpu_inspect(kbdev, js, 0);
	katom_idx1 = kbase_gpu_inspect(kbdev, js, 1);

	if (katom_idx0)
		prio_idx0 = katom_idx0->sched_priority;
	if (katom_idx1)
		prio_idx1 = katom_idx1->sched_priority;

	if (katom) {
		katom_idx0_valid = (katom_idx0 == katom);
		/* If idx0 is to be removed and idx1 is on the same context,
		 * then idx1 must also be removed otherwise the atoms might be
		 * returned out of order
		 */
		if (katom_idx1)
			katom_idx1_valid = (katom_idx1 == katom) ||
						(katom_idx0_valid &&
							(katom_idx0->kctx ==
							katom_idx1->kctx));
		else
			katom_idx1_valid = false;
	} else {
<<<<<<< HEAD
		katom_idx0_valid = (katom_idx0 &&
				(!kctx || katom_idx0->kctx == kctx));
		katom_idx1_valid = (katom_idx1 &&
				(!kctx || katom_idx1->kctx == kctx));
=======
		katom_idx0_valid =
			(katom_idx0 && (!kctx || katom_idx0->kctx == kctx));
		katom_idx1_valid =
			(katom_idx1 && (!kctx || katom_idx1->kctx == kctx));
>>>>>>> bbbb1cf6
	}

	if (katom_idx0_valid)
		stop_x_dep_idx0 = should_stop_x_dep_slot(katom_idx0);
	if (katom_idx1_valid)
		stop_x_dep_idx1 = should_stop_x_dep_slot(katom_idx1);

	if (katom_idx0_valid) {
		if (katom_idx0->gpu_rb_state != KBASE_ATOM_GPU_RB_SUBMITTED) {
			/* Simple case - just dequeue and return */
			kbase_gpu_dequeue_atom(kbdev, js, NULL);
			if (katom_idx1_valid) {
				kbase_gpu_dequeue_atom(kbdev, js, NULL);
				katom_idx1->event_code =
						BASE_JD_EVENT_REMOVED_FROM_NEXT;
				kbase_jm_return_atom_to_js(kbdev, katom_idx1);
				katom_idx1->kctx->blocked_js[js][prio_idx1] =
						true;
			}

			katom_idx0->event_code =
						BASE_JD_EVENT_REMOVED_FROM_NEXT;
			kbase_jm_return_atom_to_js(kbdev, katom_idx0);
			katom_idx0->kctx->blocked_js[js][prio_idx0] = true;
		} else {
			/* katom_idx0 is on GPU */
			if (katom_idx1_valid && katom_idx1->gpu_rb_state ==
						KBASE_ATOM_GPU_RB_SUBMITTED) {
				/* katom_idx0 and katom_idx1 are on GPU */

				if (kbase_reg_read(kbdev, JOB_SLOT_REG(js,
						JS_COMMAND_NEXT)) == 0) {
					/* idx0 has already completed - stop
					 * idx1 if needed
					 */
					if (katom_idx1_valid) {
						kbase_gpu_stop_atom(kbdev, js,
								katom_idx1,
								action);
						ret = true;
					}
				} else {
					/* idx1 is in NEXT registers - attempt
					 * to remove
					 */
					kbase_reg_write(kbdev,
							JOB_SLOT_REG(js,
							JS_COMMAND_NEXT),
							JS_COMMAND_NOP);

					if (kbase_reg_read(kbdev,
							JOB_SLOT_REG(js,
							JS_HEAD_NEXT_LO))
									!= 0 ||
						kbase_reg_read(kbdev,
							JOB_SLOT_REG(js,
							JS_HEAD_NEXT_HI))
									!= 0) {
						/* idx1 removed successfully,
						 * will be handled in IRQ
						 */
						kbase_gpu_remove_atom(kbdev,
								katom_idx1,
								action, true);
						stop_x_dep_idx1 =
					should_stop_x_dep_slot(katom_idx1);

						/* stop idx0 if still on GPU */
						kbase_gpu_stop_atom(kbdev, js,
								katom_idx0,
								action);
						ret = true;
					} else if (katom_idx1_valid) {
						/* idx0 has already completed,
						 * stop idx1 if needed
						 */
						kbase_gpu_stop_atom(kbdev, js,
								katom_idx1,
								action);
						ret = true;
					}
				}
			} else if (katom_idx1_valid) {
				/* idx1 not on GPU but must be dequeued*/

				/* idx1 will be handled in IRQ */
				kbase_gpu_remove_atom(kbdev, katom_idx1, action,
									false);
				/* stop idx0 */
				/* This will be repeated for anything removed
				 * from the next registers, since their normal
				 * flow was also interrupted, and this function
				 * might not enter disjoint state e.g. if we
				 * don't actually do a hard stop on the head
				 * atom
				 */
				kbase_gpu_stop_atom(kbdev, js, katom_idx0,
									action);
				ret = true;
			} else {
				/* no atom in idx1 */
				/* just stop idx0 */
				kbase_gpu_stop_atom(kbdev, js, katom_idx0,
									action);
				ret = true;
			}
		}
	} else if (katom_idx1_valid) {
		if (katom_idx1->gpu_rb_state != KBASE_ATOM_GPU_RB_SUBMITTED) {
			/* Mark for return */
			/* idx1 will be returned once idx0 completes */
			kbase_gpu_remove_atom(kbdev, katom_idx1, action,
									false);
		} else {
			/* idx1 is on GPU */
			if (kbase_reg_read(kbdev, JOB_SLOT_REG(js,
						JS_COMMAND_NEXT)) == 0) {
				/* idx0 has already completed - stop idx1 */
				kbase_gpu_stop_atom(kbdev, js, katom_idx1,
									action);
				ret = true;
			} else {
				/* idx1 is in NEXT registers - attempt to
				 * remove
				 */
				kbase_reg_write(kbdev, JOB_SLOT_REG(js,
							JS_COMMAND_NEXT),
							JS_COMMAND_NOP);

				if (kbase_reg_read(kbdev, JOB_SLOT_REG(js,
						JS_HEAD_NEXT_LO)) != 0 ||
				    kbase_reg_read(kbdev, JOB_SLOT_REG(js,
						JS_HEAD_NEXT_HI)) != 0) {
					/* idx1 removed successfully, will be
					 * handled in IRQ once idx0 completes
					 */
					kbase_gpu_remove_atom(kbdev, katom_idx1,
									action,
									false);
				} else {
					/* idx0 has already completed - stop
					 * idx1
					 */
					kbase_gpu_stop_atom(kbdev, js,
								katom_idx1,
								action);
					ret = true;
				}
			}
		}
	}


	if (stop_x_dep_idx0 != -1)
		kbase_backend_soft_hard_stop_slot(kbdev, kctx, stop_x_dep_idx0,
								NULL, action);

	if (stop_x_dep_idx1 != -1)
		kbase_backend_soft_hard_stop_slot(kbdev, kctx, stop_x_dep_idx1,
								NULL, action);

	return ret;
}

void kbase_backend_cache_clean(struct kbase_device *kbdev,
		struct kbase_jd_atom *katom)
{
	if (katom->need_cache_flush_cores_retained) {
		kbase_gpu_start_cache_clean(kbdev);
		kbase_gpu_wait_cache_clean(kbdev);

		katom->need_cache_flush_cores_retained = false;
	}
}

void kbase_backend_complete_wq(struct kbase_device *kbdev,
						struct kbase_jd_atom *katom)
{
	/*
	 * If cache flush required due to HW workaround then perform the flush
	 * now
	 */
	kbase_backend_cache_clean(kbdev, katom);
}

void kbase_backend_complete_wq_post_sched(struct kbase_device *kbdev,
		base_jd_core_req core_req)
{
	if (!kbdev->pm.active_count) {
		mutex_lock(&kbdev->js_data.runpool_mutex);
		mutex_lock(&kbdev->pm.lock);
		kbase_pm_update_active(kbdev);
		mutex_unlock(&kbdev->pm.lock);
		mutex_unlock(&kbdev->js_data.runpool_mutex);
	}
}

void kbase_gpu_dump_slots(struct kbase_device *kbdev)
{
	unsigned long flags;
	int js;

	spin_lock_irqsave(&kbdev->hwaccess_lock, flags);

	dev_info(kbdev->dev, "kbase_gpu_dump_slots:\n");

	for (js = 0; js < kbdev->gpu_props.num_job_slots; js++) {
		int idx;

		for (idx = 0; idx < SLOT_RB_SIZE; idx++) {
			struct kbase_jd_atom *katom = kbase_gpu_inspect(kbdev,
									js,
									idx);

			if (katom)
				dev_info(kbdev->dev,
				"  js%d idx%d : katom=%pK gpu_rb_state=%d\n",
				js, idx, katom, katom->gpu_rb_state);
			else
				dev_info(kbdev->dev, "  js%d idx%d : empty\n",
								js, idx);
		}
	}

	spin_unlock_irqrestore(&kbdev->hwaccess_lock, flags);
}<|MERGE_RESOLUTION|>--- conflicted
+++ resolved
@@ -1452,17 +1452,10 @@
 		else
 			katom_idx1_valid = false;
 	} else {
-<<<<<<< HEAD
-		katom_idx0_valid = (katom_idx0 &&
-				(!kctx || katom_idx0->kctx == kctx));
-		katom_idx1_valid = (katom_idx1 &&
-				(!kctx || katom_idx1->kctx == kctx));
-=======
 		katom_idx0_valid =
 			(katom_idx0 && (!kctx || katom_idx0->kctx == kctx));
 		katom_idx1_valid =
 			(katom_idx1 && (!kctx || katom_idx1->kctx == kctx));
->>>>>>> bbbb1cf6
 	}
 
 	if (katom_idx0_valid)
