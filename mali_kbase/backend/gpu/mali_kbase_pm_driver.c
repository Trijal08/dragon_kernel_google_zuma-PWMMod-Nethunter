// SPDX-License-Identifier: GPL-2.0
/*
 *
 * (C) COPYRIGHT 2010-2021 ARM Limited. All rights reserved.
 *
 * This program is free software and is provided to you under the terms of the
 * GNU General Public License version 2 as published by the Free Software
 * Foundation, and any use by you of this program is subject to the terms
 * of such GNU license.
 *
 * This program is distributed in the hope that it will be useful,
 * but WITHOUT ANY WARRANTY; without even the implied warranty of
 * MERCHANTABILITY or FITNESS FOR A PARTICULAR PURPOSE. See the
 * GNU General Public License for more details.
 *
 * You should have received a copy of the GNU General Public License
 * along with this program; if not, you can access it online at
 * http://www.gnu.org/licenses/gpl-2.0.html.
 *
 */

/*
 * Base kernel Power Management hardware control
 */

#include <mali_kbase.h>
#include <mali_kbase_config_defaults.h>
#include <gpu/mali_kbase_gpu_regmap.h>
#include <tl/mali_kbase_tracepoints.h>
#include <mali_kbase_pm.h>
#include <mali_kbase_config_defaults.h>
#include <mali_kbase_smc.h>

#if MALI_USE_CSF
#include <csf/ipa_control/mali_kbase_csf_ipa_control.h>
#else
#include <mali_kbase_hwaccess_jm.h>
#endif /* !MALI_USE_CSF */

#include <mali_kbase_reset_gpu.h>
#include <mali_kbase_ctx_sched.h>
#include <mali_kbase_hwcnt_context.h>
#include <backend/gpu/mali_kbase_cache_policy_backend.h>
#include <device/mali_kbase_device.h>
#include <backend/gpu/mali_kbase_irq_internal.h>
#include <backend/gpu/mali_kbase_pm_internal.h>
#include <backend/gpu/mali_kbase_l2_mmu_config.h>
#include <mali_kbase_dummy_job_wa.h>
#ifdef CONFIG_MALI_ARBITER_SUPPORT
#include <arbiter/mali_kbase_arbiter_pm.h>
#endif /* CONFIG_MALI_ARBITER_SUPPORT */
#if MALI_USE_CSF
#include <csf/ipa_control/mali_kbase_csf_ipa_control.h>
#endif

#include <linux/of.h>

#ifdef CONFIG_MALI_CORESTACK
bool corestack_driver_control = true;
#else
bool corestack_driver_control; /* Default value of 0/false */
#endif
module_param(corestack_driver_control, bool, 0444);
MODULE_PARM_DESC(corestack_driver_control,
		"Let the driver power on/off the GPU core stack independently "
		"without involving the Power Domain Controller. This should "
		"only be enabled on platforms for which integration of the PDC "
		"to the Mali GPU is known to be problematic.");
KBASE_EXPORT_TEST_API(corestack_driver_control);

/**
 * enum kbasep_pm_action - Actions that can be performed on a core.
 *
 * This enumeration is private to the file. Its values are set to allow
 * core_type_to_reg() function, which decodes this enumeration, to be simpler
 * and more efficient.
 *
 * @ACTION_PRESENT: The cores that are present
 * @ACTION_READY: The cores that are ready
 * @ACTION_PWRON: Power on the cores specified
 * @ACTION_PWROFF: Power off the cores specified
 * @ACTION_PWRTRANS: The cores that are transitioning
 * @ACTION_PWRACTIVE: The cores that are active
 */
enum kbasep_pm_action {
	ACTION_PRESENT = 0,
	ACTION_READY = (SHADER_READY_LO - SHADER_PRESENT_LO),
	ACTION_PWRON = (SHADER_PWRON_LO - SHADER_PRESENT_LO),
	ACTION_PWROFF = (SHADER_PWROFF_LO - SHADER_PRESENT_LO),
	ACTION_PWRTRANS = (SHADER_PWRTRANS_LO - SHADER_PRESENT_LO),
	ACTION_PWRACTIVE = (SHADER_PWRACTIVE_LO - SHADER_PRESENT_LO)
};

static u64 kbase_pm_get_state(
		struct kbase_device *kbdev,
		enum kbase_pm_core_type core_type,
		enum kbasep_pm_action action);

#if MALI_USE_CSF
bool kbase_pm_is_mcu_desired(struct kbase_device *kbdev)
{
	lockdep_assert_held(&kbdev->hwaccess_lock);

	if (unlikely(!kbdev->csf.firmware_inited))
		return false;

	if (kbdev->csf.scheduler.pm_active_count)
		return true;

	/* MCU is supposed to be ON, only when scheduler.pm_active_count is
	 * non zero. But for always_on policy, the MCU needs to be kept on,
	 * unless policy changing transition needs it off.
	 */

	return (kbdev->pm.backend.mcu_desired &&
		kbase_pm_no_mcu_core_pwroff(kbdev) &&
		!kbdev->pm.backend.policy_change_clamp_state_to_off);
}
#endif

bool kbase_pm_is_l2_desired(struct kbase_device *kbdev)
{
	if (kbdev->pm.backend.protected_entry_transition_override)
		return false;

	if (kbdev->pm.backend.protected_transition_override &&
			kbdev->pm.backend.protected_l2_override)
		return true;

	if (kbdev->pm.backend.protected_transition_override &&
			!kbdev->pm.backend.shaders_desired)
		return false;

#if MALI_USE_CSF
	if (kbdev->pm.backend.policy_change_clamp_state_to_off)
		return false;
#endif

	return kbdev->pm.backend.l2_desired;
}

void kbase_pm_protected_override_enable(struct kbase_device *kbdev)
{
	lockdep_assert_held(&kbdev->hwaccess_lock);

	kbdev->pm.backend.protected_transition_override = true;
}
void kbase_pm_protected_override_disable(struct kbase_device *kbdev)
{
	lockdep_assert_held(&kbdev->hwaccess_lock);

	kbdev->pm.backend.protected_transition_override = false;
}

int kbase_pm_protected_entry_override_enable(struct kbase_device *kbdev)
{
	lockdep_assert_held(&kbdev->hwaccess_lock);

	WARN_ON(!kbdev->protected_mode_transition);

	if (kbdev->pm.backend.l2_always_on &&
	    (kbdev->system_coherency == COHERENCY_ACE)) {
		WARN_ON(kbdev->pm.backend.protected_entry_transition_override);

		/*
		 * If there is already a GPU reset pending then wait for it to
		 * complete before initiating a special reset for protected
		 * mode entry.
		 */
		if (kbase_reset_gpu_silent(kbdev))
			return -EAGAIN;

		kbdev->pm.backend.protected_entry_transition_override = true;
	}

	return 0;
}

void kbase_pm_protected_entry_override_disable(struct kbase_device *kbdev)
{
	lockdep_assert_held(&kbdev->hwaccess_lock);

	WARN_ON(!kbdev->protected_mode_transition);

	if (kbdev->pm.backend.l2_always_on &&
	    (kbdev->system_coherency == COHERENCY_ACE)) {
		WARN_ON(!kbdev->pm.backend.protected_entry_transition_override);

		kbdev->pm.backend.protected_entry_transition_override = false;
	}
}

void kbase_pm_protected_l2_override(struct kbase_device *kbdev, bool override)
{
	lockdep_assert_held(&kbdev->hwaccess_lock);

	if (override) {
		kbdev->pm.backend.protected_l2_override++;
		WARN_ON(kbdev->pm.backend.protected_l2_override <= 0);
	} else {
		kbdev->pm.backend.protected_l2_override--;
		WARN_ON(kbdev->pm.backend.protected_l2_override < 0);
	}

	kbase_pm_update_state(kbdev);
}

/**
 * core_type_to_reg - Decode a core type and action to a register.
 *
 * Given a core type (defined by kbase_pm_core_type) and an action (defined
 * by kbasep_pm_action) this function will return the register offset that
 * will perform the action on the core type. The register returned is the _LO
 * register and an offset must be applied to use the _HI register.
 *
 * @core_type: The type of core
 * @action:    The type of action
 *
 * Return: The register offset of the _LO register that performs an action of
 * type @action on a core of type @core_type.
 */
static u32 core_type_to_reg(enum kbase_pm_core_type core_type,
						enum kbasep_pm_action action)
{
	if (corestack_driver_control) {
		if (core_type == KBASE_PM_CORE_STACK) {
			switch (action) {
			case ACTION_PRESENT:
				return STACK_PRESENT_LO;
			case ACTION_READY:
				return STACK_READY_LO;
			case ACTION_PWRON:
				return STACK_PWRON_LO;
			case ACTION_PWROFF:
				return STACK_PWROFF_LO;
			case ACTION_PWRTRANS:
				return STACK_PWRTRANS_LO;
			default:
				WARN(1, "Invalid action for core type\n");
			}
		}
	}

	return (u32)core_type + (u32)action;
}

#if IS_ENABLED(CONFIG_ARM64)
static void mali_cci_flush_l2(struct kbase_device *kbdev)
{
	const u32 mask = CLEAN_CACHES_COMPLETED | RESET_COMPLETED;
	u32 loops = KBASE_CLEAN_CACHE_MAX_LOOPS;
	u32 raw;

	/*
	 * Note that we don't take the cache flush mutex here since
	 * we expect to be the last user of the L2, all other L2 users
	 * would have dropped their references, to initiate L2 power
	 * down, L2 power down being the only valid place for this
	 * to be called from.
	 */

	kbase_reg_write(kbdev,
			GPU_CONTROL_REG(GPU_COMMAND),
			GPU_COMMAND_CLEAN_INV_CACHES);

	raw = kbase_reg_read(kbdev,
		GPU_CONTROL_REG(GPU_IRQ_RAWSTAT));

	/* Wait for cache flush to complete before continuing, exit on
	 * gpu resets or loop expiry.
	 */
	while (((raw & mask) == 0) && --loops) {
		raw = kbase_reg_read(kbdev,
					GPU_CONTROL_REG(GPU_IRQ_RAWSTAT));
	}
}
#endif

/**
 * kbase_pm_invoke - Invokes an action on a core set
 *
 * This function performs the action given by @action on a set of cores of a
 * type given by @core_type. It is a static function used by
 * kbase_pm_transition_core_type()
 *
 * @kbdev:     The kbase device structure of the device
 * @core_type: The type of core that the action should be performed on
 * @cores:     A bit mask of cores to perform the action on (low 32 bits)
 * @action:    The action to perform on the cores
 */
static void kbase_pm_invoke(struct kbase_device *kbdev,
					enum kbase_pm_core_type core_type,
					u64 cores,
					enum kbasep_pm_action action)
{
	u32 reg;
	u32 lo = cores & 0xFFFFFFFF;
	u32 hi = (cores >> 32) & 0xFFFFFFFF;

	lockdep_assert_held(&kbdev->hwaccess_lock);

	reg = core_type_to_reg(core_type, action);

	KBASE_DEBUG_ASSERT(reg);

	if (cores) {
		u64 state = kbase_pm_get_state(kbdev, core_type, ACTION_READY);

		if (action == ACTION_PWRON)
			state |= cores;
		else if (action == ACTION_PWROFF)
			state &= ~cores;
		KBASE_TLSTREAM_AUX_PM_STATE(kbdev, core_type, state);
	}

	/* Tracing */
	if (cores) {
		if (action == ACTION_PWRON)
			switch (core_type) {
			case KBASE_PM_CORE_SHADER:
				KBASE_KTRACE_ADD(kbdev, PM_PWRON, NULL, cores);
				break;
			case KBASE_PM_CORE_TILER:
				KBASE_KTRACE_ADD(kbdev, PM_PWRON_TILER, NULL, cores);
				break;
			case KBASE_PM_CORE_L2:
				KBASE_KTRACE_ADD(kbdev, PM_PWRON_L2, NULL, cores);
				break;
			default:
				break;
			}
		else if (action == ACTION_PWROFF)
			switch (core_type) {
			case KBASE_PM_CORE_SHADER:
				KBASE_KTRACE_ADD(kbdev, PM_PWROFF, NULL, cores);
				break;
			case KBASE_PM_CORE_TILER:
				KBASE_KTRACE_ADD(kbdev, PM_PWROFF_TILER, NULL, cores);
				break;
			case KBASE_PM_CORE_L2:
				KBASE_KTRACE_ADD(kbdev, PM_PWROFF_L2, NULL, cores);
				/* disable snoops before L2 is turned off */
				kbase_pm_cache_snoop_disable(kbdev);
				break;
			default:
				break;
			}
	}

	if (kbase_dummy_job_wa_enabled(kbdev) &&
	    action == ACTION_PWRON &&
	    core_type == KBASE_PM_CORE_SHADER &&
	    !(kbdev->dummy_job_wa.flags &
		    KBASE_DUMMY_JOB_WA_FLAG_LOGICAL_SHADER_POWER)) {
		kbase_dummy_job_wa_execute(kbdev, cores);
	} else {
		if (lo != 0)
			kbase_reg_write(kbdev, GPU_CONTROL_REG(reg), lo);
		if (hi != 0)
			kbase_reg_write(kbdev, GPU_CONTROL_REG(reg + 4), hi);
	}
}

/**
 * kbase_pm_get_state - Get information about a core set
 *
 * This function gets information (chosen by @action) about a set of cores of
 * a type given by @core_type. It is a static function used by
 * kbase_pm_get_active_cores(), kbase_pm_get_trans_cores() and
 * kbase_pm_get_ready_cores().
 *
 * @kbdev:     The kbase device structure of the device
 * @core_type: The type of core that the should be queried
 * @action:    The property of the cores to query
 *
 * Return: A bit mask specifying the state of the cores
 */
static u64 kbase_pm_get_state(struct kbase_device *kbdev,
					enum kbase_pm_core_type core_type,
					enum kbasep_pm_action action)
{
	u32 reg;
	u32 lo, hi;

	reg = core_type_to_reg(core_type, action);

	KBASE_DEBUG_ASSERT(reg);

	lo = kbase_reg_read(kbdev, GPU_CONTROL_REG(reg));
	hi = kbase_reg_read(kbdev, GPU_CONTROL_REG(reg + 4));

	return (((u64) hi) << 32) | ((u64) lo);
}

/**
 * kbase_pm_get_present_cores - Get the cores that are present
 *
 * @kbdev: Kbase device
 * @type: The type of cores to query
 *
 * Return: Bitmask of the cores that are present
 */
u64 kbase_pm_get_present_cores(struct kbase_device *kbdev,
						enum kbase_pm_core_type type)
{
	KBASE_DEBUG_ASSERT(kbdev != NULL);

	switch (type) {
	case KBASE_PM_CORE_L2:
		return kbdev->gpu_props.curr_config.l2_present;
	case KBASE_PM_CORE_SHADER:
		return kbdev->gpu_props.curr_config.shader_present;
	case KBASE_PM_CORE_TILER:
		return kbdev->gpu_props.props.raw_props.tiler_present;
	case KBASE_PM_CORE_STACK:
		return kbdev->gpu_props.props.raw_props.stack_present;
	default:
		break;
	}
	KBASE_DEBUG_ASSERT(0);

	return 0;
}

KBASE_EXPORT_TEST_API(kbase_pm_get_present_cores);

/**
 * kbase_pm_get_active_cores - Get the cores that are "active"
 *                             (busy processing work)
 *
 * @kbdev: Kbase device
 * @type: The type of cores to query
 *
 * Return: Bitmask of cores that are active
 */
u64 kbase_pm_get_active_cores(struct kbase_device *kbdev,
						enum kbase_pm_core_type type)
{
	return kbase_pm_get_state(kbdev, type, ACTION_PWRACTIVE);
}

KBASE_EXPORT_TEST_API(kbase_pm_get_active_cores);

/**
 * kbase_pm_get_trans_cores - Get the cores that are transitioning between
 *                            power states
 *
 * @kbdev: Kbase device
 * @type: The type of cores to query
 *
 * Return: Bitmask of cores that are transitioning
 */
u64 kbase_pm_get_trans_cores(struct kbase_device *kbdev,
						enum kbase_pm_core_type type)
{
	return kbase_pm_get_state(kbdev, type, ACTION_PWRTRANS);
}

KBASE_EXPORT_TEST_API(kbase_pm_get_trans_cores);

/**
 * kbase_pm_get_ready_cores - Get the cores that are powered on
 *
 * @kbdev: Kbase device
 * @type: The type of cores to query
 *
 * Return: Bitmask of cores that are ready (powered on)
 */
u64 kbase_pm_get_ready_cores(struct kbase_device *kbdev,
						enum kbase_pm_core_type type)
{
	u64 result;

	result = kbase_pm_get_state(kbdev, type, ACTION_READY);

	switch (type) {
	case KBASE_PM_CORE_SHADER:
		KBASE_KTRACE_ADD(kbdev, PM_CORES_POWERED, NULL, result);
		break;
	case KBASE_PM_CORE_TILER:
		KBASE_KTRACE_ADD(kbdev, PM_CORES_POWERED_TILER, NULL, result);
		break;
	case KBASE_PM_CORE_L2:
		KBASE_KTRACE_ADD(kbdev, PM_CORES_POWERED_L2, NULL, result);
		break;
	default:
		break;
	}

	return result;
}

KBASE_EXPORT_TEST_API(kbase_pm_get_ready_cores);

static void kbase_pm_trigger_hwcnt_disable(struct kbase_device *kbdev)
{
	struct kbase_pm_backend_data *backend = &kbdev->pm.backend;

	lockdep_assert_held(&kbdev->hwaccess_lock);

	/* See if we can get away with disabling hwcnt
	 * atomically, otherwise kick off a worker.
	 */
	if (kbase_hwcnt_context_disable_atomic(kbdev->hwcnt_gpu_ctx)) {
		backend->hwcnt_disabled = true;

	} else {
		kbase_hwcnt_context_queue_work(kbdev->hwcnt_gpu_ctx,
					       &backend->hwcnt_disable_work);
	}
}

static void kbase_pm_l2_config_override(struct kbase_device *kbdev)
{
	u32 val;

	/*
	 * Skip if it is not supported
	 */
	if (!kbase_hw_has_feature(kbdev, BASE_HW_FEATURE_L2_CONFIG))
		return;

	/*
	 * Skip if size and hash are not given explicitly,
	 * which means default values are used.
	 */
	if ((kbdev->l2_size_override == 0) && (kbdev->l2_hash_override == 0) &&
	    (!kbdev->l2_hash_values_override))
		return;

	val = kbase_reg_read(kbdev, GPU_CONTROL_REG(L2_CONFIG));

	if (kbdev->l2_size_override) {
		val &= ~L2_CONFIG_SIZE_MASK;
		val |= (kbdev->l2_size_override << L2_CONFIG_SIZE_SHIFT);
	}

	if (kbdev->l2_hash_override) {
		WARN_ON(kbase_hw_has_feature(kbdev, BASE_HW_FEATURE_ASN_HASH));
		val &= ~L2_CONFIG_HASH_MASK;
		val |= (kbdev->l2_hash_override << L2_CONFIG_HASH_SHIFT);
	} else if (kbdev->l2_hash_values_override) {
		int i;

		WARN_ON(!kbase_hw_has_feature(kbdev, BASE_HW_FEATURE_ASN_HASH));
		val &= ~L2_CONFIG_ASN_HASH_ENABLE_MASK;
		val |= (0x1 << L2_CONFIG_ASN_HASH_ENABLE_SHIFT);

		for (i = 0; i < ASN_HASH_COUNT; i++) {
			dev_dbg(kbdev->dev, "Program 0x%x to ASN_HASH[%d]\n",
				kbdev->l2_hash_values[i], i);
			kbase_reg_write(kbdev, GPU_CONTROL_REG(ASN_HASH(i)),
					kbdev->l2_hash_values[i]);
		}
	}

	dev_dbg(kbdev->dev, "Program 0x%x to L2_CONFIG\n", val);
	kbase_reg_write(kbdev, GPU_CONTROL_REG(L2_CONFIG), val);
}

static void kbase_pm_control_gpu_clock(struct kbase_device *kbdev)
{
	struct kbase_pm_backend_data *const backend = &kbdev->pm.backend;

	lockdep_assert_held(&kbdev->hwaccess_lock);

	queue_work(system_wq, &backend->gpu_clock_control_work);
}

#if MALI_USE_CSF
static const char *kbase_mcu_state_to_string(enum kbase_mcu_state state)
{
	const char *const strings[] = {
#define KBASEP_MCU_STATE(n) #n,
#include "mali_kbase_pm_mcu_states.h"
#undef KBASEP_MCU_STATE
	};
	if (WARN_ON((size_t)state >= ARRAY_SIZE(strings)))
		return "Bad MCU state";
	else
		return strings[state];
}

static inline bool kbase_pm_handle_mcu_core_attr_update(struct kbase_device *kbdev)
{
	struct kbase_pm_backend_data *backend = &kbdev->pm.backend;
	bool timer_update;
	bool core_mask_update;

	lockdep_assert_held(&kbdev->hwaccess_lock);

	WARN_ON(backend->mcu_state != KBASE_MCU_ON);

	/* This function is only for cases where the MCU managing Cores, if
	 * the firmware mode is with host control, do nothing here.
	 */
	if (unlikely(kbdev->csf.firmware_hctl_core_pwr))
		return false;

	core_mask_update =
		backend->shaders_avail != backend->shaders_desired_mask;

	timer_update = kbdev->csf.mcu_core_pwroff_dur_count !=
			kbdev->csf.mcu_core_pwroff_reg_shadow;

	if (core_mask_update || timer_update)
		kbase_csf_firmware_update_core_attr(kbdev, timer_update,
			core_mask_update, backend->shaders_desired_mask);

	return (core_mask_update || timer_update);
}

static int kbase_pm_mcu_update_state(struct kbase_device *kbdev)
{
	struct kbase_pm_backend_data *backend = &kbdev->pm.backend;
	enum kbase_mcu_state prev_state;

	lockdep_assert_held(&kbdev->hwaccess_lock);

	/*
	 * Initial load of firmare should have been done to
	 * exercise the MCU state machine.
	 */
	if (unlikely(!kbdev->csf.firmware_inited)) {
		WARN_ON(backend->mcu_state != KBASE_MCU_OFF);
		return -EIO;
	}

	do {
		u64 shaders_trans = kbase_pm_get_trans_cores(kbdev, KBASE_PM_CORE_SHADER);
		u64 shaders_ready = kbase_pm_get_ready_cores(kbdev, KBASE_PM_CORE_SHADER);

		/* mask off ready from trans in case transitions finished
		 * between the register reads
		 */
		shaders_trans &= ~shaders_ready;

		prev_state = backend->mcu_state;

		switch (backend->mcu_state) {
		case KBASE_MCU_OFF:
			if (kbase_pm_is_mcu_desired(kbdev) &&
			    !backend->policy_change_clamp_state_to_off &&
			    backend->l2_state == KBASE_L2_ON) {
				kbase_csf_firmware_trigger_reload(kbdev);
				backend->mcu_state = KBASE_MCU_PEND_ON_RELOAD;
			}
			break;

		case KBASE_MCU_PEND_ON_RELOAD:
			if (kbdev->csf.firmware_reloaded) {
				backend->shaders_desired_mask =
					kbase_pm_ca_get_core_mask(kbdev);
				kbase_csf_firmware_global_reinit(kbdev,
					backend->shaders_desired_mask);
				backend->mcu_state =
					KBASE_MCU_ON_GLB_REINIT_PEND;
			}
			break;

		case KBASE_MCU_ON_GLB_REINIT_PEND:
			if (kbase_csf_firmware_global_reinit_complete(kbdev)) {
				backend->shaders_avail =
						backend->shaders_desired_mask;
				backend->pm_shaders_core_mask = 0;
				if (kbdev->csf.firmware_hctl_core_pwr) {
					kbase_pm_invoke(kbdev, KBASE_PM_CORE_SHADER,
						backend->shaders_avail, ACTION_PWRON);
					backend->mcu_state =
						KBASE_MCU_HCTL_SHADERS_PEND_ON;
				} else
					backend->mcu_state = KBASE_MCU_ON_HWCNT_ENABLE;
			}
			break;

		case KBASE_MCU_HCTL_SHADERS_PEND_ON:
			if (!shaders_trans &&
			    shaders_ready == backend->shaders_avail) {
				/* Cores now stable, notify MCU the stable mask */
				kbase_csf_firmware_update_core_attr(kbdev,
						false, true, shaders_ready);

				backend->pm_shaders_core_mask = shaders_ready;
				backend->mcu_state =
					KBASE_MCU_HCTL_CORES_NOTIFY_PEND;
			}
			break;

		case KBASE_MCU_HCTL_CORES_NOTIFY_PEND:
			/* Wait for the acknowledgement */
			if (kbase_csf_firmware_core_attr_updated(kbdev))
				backend->mcu_state = KBASE_MCU_ON_HWCNT_ENABLE;
			break;

		case KBASE_MCU_ON_HWCNT_ENABLE:
			backend->hwcnt_desired = true;
			if (backend->hwcnt_disabled) {
				unsigned long flags;

				kbase_csf_scheduler_spin_lock(kbdev, &flags);
				kbase_hwcnt_context_enable(
					kbdev->hwcnt_gpu_ctx);
				kbase_csf_scheduler_spin_unlock(kbdev, flags);
				backend->hwcnt_disabled = false;
			}
			backend->mcu_state = KBASE_MCU_ON;
			break;

		case KBASE_MCU_ON:
			backend->shaders_desired_mask = kbase_pm_ca_get_core_mask(kbdev);

			if (!kbase_pm_is_mcu_desired(kbdev))
				backend->mcu_state = KBASE_MCU_ON_HWCNT_DISABLE;
			else if (kbdev->csf.firmware_hctl_core_pwr) {
				/* Host control add additional Cores to be active */
				if (backend->shaders_desired_mask & ~shaders_ready) {
					backend->hwcnt_desired = false;
					if (!backend->hwcnt_disabled)
						kbase_pm_trigger_hwcnt_disable(kbdev);
					backend->mcu_state =
						KBASE_MCU_HCTL_MCU_ON_RECHECK;
				}
			} else if (kbase_pm_handle_mcu_core_attr_update(kbdev))
				kbdev->pm.backend.mcu_state =
					KBASE_MCU_ON_CORE_ATTR_UPDATE_PEND;
			break;

		case KBASE_MCU_HCTL_MCU_ON_RECHECK:
			backend->shaders_desired_mask = kbase_pm_ca_get_core_mask(kbdev);

			if (!backend->hwcnt_disabled) {
				/* Wait for being disabled */
				;
			} else if (!kbase_pm_is_mcu_desired(kbdev)) {
				/* Converging to MCU powering down flow */
				backend->mcu_state = KBASE_MCU_ON_HWCNT_DISABLE;
			} else if (backend->shaders_desired_mask & ~shaders_ready) {
				/* set cores ready but not available to
				 * meet SHADERS_PEND_ON check pass
				 */
				backend->shaders_avail =
					(backend->shaders_desired_mask | shaders_ready);

				kbase_pm_invoke(kbdev, KBASE_PM_CORE_SHADER,
						backend->shaders_avail & ~shaders_ready,
						ACTION_PWRON);
				backend->mcu_state =
					KBASE_MCU_HCTL_SHADERS_PEND_ON;
			} else {
				backend->mcu_state =
					KBASE_MCU_HCTL_SHADERS_PEND_ON;
			}
			break;

		case KBASE_MCU_ON_CORE_ATTR_UPDATE_PEND:
			if (kbase_csf_firmware_core_attr_updated(kbdev)) {
				backend->shaders_avail =
					backend->shaders_desired_mask;
				backend->mcu_state = KBASE_MCU_ON;
			}
			break;

		case KBASE_MCU_ON_HWCNT_DISABLE:
			if (kbase_pm_is_mcu_desired(kbdev)) {
				backend->mcu_state = KBASE_MCU_ON_HWCNT_ENABLE;
				break;
			}

			backend->hwcnt_desired = false;
			if (!backend->hwcnt_disabled)
				kbase_pm_trigger_hwcnt_disable(kbdev);

			if (backend->hwcnt_disabled)
				backend->mcu_state = KBASE_MCU_ON_HALT;
			break;

		case KBASE_MCU_ON_HALT:
			if (!kbase_pm_is_mcu_desired(kbdev)) {
				kbase_csf_firmware_trigger_mcu_halt(kbdev);
				backend->mcu_state = KBASE_MCU_ON_PEND_HALT;
			} else
				backend->mcu_state = KBASE_MCU_ON_HWCNT_ENABLE;
			break;

		case KBASE_MCU_ON_PEND_HALT:
			if (kbase_csf_firmware_mcu_halted(kbdev)) {
				if (kbdev->csf.firmware_hctl_core_pwr)
					backend->mcu_state =
						KBASE_MCU_HCTL_SHADERS_READY_OFF;
				else
					backend->mcu_state = KBASE_MCU_POWER_DOWN;
			}
			break;

		case KBASE_MCU_HCTL_SHADERS_READY_OFF:
			kbase_pm_invoke(kbdev, KBASE_PM_CORE_SHADER,
					shaders_ready, ACTION_PWROFF);
			backend->mcu_state =
				KBASE_MCU_HCTL_SHADERS_PEND_OFF;
			break;

		case KBASE_MCU_HCTL_SHADERS_PEND_OFF:
			if (!shaders_trans && !shaders_ready) {
				backend->pm_shaders_core_mask = 0;
				backend->mcu_state = KBASE_MCU_POWER_DOWN;
			}
			break;

		case KBASE_MCU_POWER_DOWN:
			kbase_csf_firmware_disable_mcu(kbdev);
			backend->mcu_state = KBASE_MCU_PEND_OFF;
			break;

		case KBASE_MCU_PEND_OFF:
			/* wait synchronously for the MCU to get disabled */
			kbase_csf_firmware_disable_mcu_wait(kbdev);
			backend->mcu_state = KBASE_MCU_OFF;
			break;

		case KBASE_MCU_RESET_WAIT:
			/* Reset complete  */
			if (!backend->in_reset)
				backend->mcu_state = KBASE_MCU_OFF;
			break;

		default:
			WARN(1, "Invalid state in mcu_state: %d",
			     backend->mcu_state);
		}

		if (backend->mcu_state != prev_state)
			dev_dbg(kbdev->dev, "MCU state transition: %s to %s\n",
				kbase_mcu_state_to_string(prev_state),
				kbase_mcu_state_to_string(backend->mcu_state));

	} while (backend->mcu_state != prev_state);

	return 0;
}
#endif

static const char *kbase_l2_core_state_to_string(enum kbase_l2_core_state state)
{
	const char *const strings[] = {
#define KBASEP_L2_STATE(n) #n,
#include "mali_kbase_pm_l2_states.h"
#undef KBASEP_L2_STATE
	};
	if (WARN_ON((size_t)state >= ARRAY_SIZE(strings)))
		return "Bad level 2 cache state";
	else
		return strings[state];
}

static int kbase_pm_l2_update_state(struct kbase_device *kbdev)
{
	struct kbase_pm_backend_data *backend = &kbdev->pm.backend;
	u64 l2_present = kbdev->gpu_props.curr_config.l2_present;
#if !MALI_USE_CSF
	u64 tiler_present = kbdev->gpu_props.props.raw_props.tiler_present;
#endif
	enum kbase_l2_core_state prev_state;

	lockdep_assert_held(&kbdev->hwaccess_lock);

	do {
		/* Get current state */
		u64 l2_trans = kbase_pm_get_trans_cores(kbdev,
				KBASE_PM_CORE_L2);
		u64 l2_ready = kbase_pm_get_ready_cores(kbdev,
				KBASE_PM_CORE_L2);

#if !MALI_USE_CSF
		u64 tiler_trans = kbase_pm_get_trans_cores(kbdev,
				KBASE_PM_CORE_TILER);
		u64 tiler_ready = kbase_pm_get_ready_cores(kbdev,
				KBASE_PM_CORE_TILER);
#endif

		/*
		 * kbase_pm_get_ready_cores and kbase_pm_get_trans_cores
		 * are vulnerable to corruption if gpu is lost
		 */
		if (kbase_is_gpu_removed(kbdev)
#ifdef CONFIG_MALI_ARBITER_SUPPORT
				|| kbase_pm_is_gpu_lost(kbdev)) {
#else
				) {
#endif
			backend->shaders_state =
				KBASE_SHADERS_OFF_CORESTACK_OFF;
			backend->l2_state = KBASE_L2_OFF;
			dev_dbg(kbdev->dev, "GPU lost has occurred - L2 off\n");
			break;
		}

		/* mask off ready from trans in case transitions finished
		 * between the register reads
		 */
		l2_trans &= ~l2_ready;
#if !MALI_USE_CSF
		tiler_trans &= ~tiler_ready;
#endif
		prev_state = backend->l2_state;

		switch (backend->l2_state) {
		case KBASE_L2_OFF:
			if (kbase_pm_is_l2_desired(kbdev)) {
				/*
				 * Set the desired config for L2 before
				 * powering it on
				 */
				kbase_pm_l2_config_override(kbdev);
#if !MALI_USE_CSF
				/* L2 is required, power on.  Powering on the
				 * tiler will also power the first L2 cache.
				 */
				kbase_pm_invoke(kbdev, KBASE_PM_CORE_TILER,
						tiler_present, ACTION_PWRON);

				/* If we have more than one L2 cache then we
				 * must power them on explicitly.
				 */
				if (l2_present != 1)
					kbase_pm_invoke(kbdev, KBASE_PM_CORE_L2,
							l2_present & ~1,
							ACTION_PWRON);
#else
				/* With CSF firmware, Host driver doesn't need to
				 * handle power management with both shader and tiler cores.
				 * The CSF firmware will power up the cores appropriately.
				 * So only power the l2 cache explicitly.
				 */
				kbase_pm_invoke(kbdev, KBASE_PM_CORE_L2,
						l2_present, ACTION_PWRON);
#endif
				backend->l2_state = KBASE_L2_PEND_ON;
			}
			break;

		case KBASE_L2_PEND_ON:
#if !MALI_USE_CSF
			if (!l2_trans && l2_ready == l2_present && !tiler_trans
					&& tiler_ready == tiler_present) {
				KBASE_KTRACE_ADD(kbdev, PM_CORES_CHANGE_AVAILABLE_TILER, NULL,
						tiler_ready);
#else
			if (!l2_trans && l2_ready == l2_present) {
				KBASE_KTRACE_ADD(kbdev, PM_CORES_CHANGE_AVAILABLE_L2, NULL,
						l2_ready);
#endif
				/*
				 * Ensure snoops are enabled after L2 is powered
				 * up. Note that kbase keeps track of the snoop
				 * state, so safe to repeatedly call.
				 */
				kbase_pm_cache_snoop_enable(kbdev);

				/* With the L2 enabled, we can now enable
				 * hardware counters.
				 */
				if (kbdev->pm.backend.gpu_clock_slow_down_wa)
					backend->l2_state =
						KBASE_L2_RESTORE_CLOCKS;
				else
					backend->l2_state =
						KBASE_L2_ON_HWCNT_ENABLE;

				/* Now that the L2 is on, the shaders can start
				 * powering on if they're required. The obvious
				 * way to do this would be to call
				 * kbase_pm_shaders_update_state() here.
				 * However, that would make the two state
				 * machines mutually recursive, as the opposite
				 * would be needed for powering down. Instead,
				 * callers of this function should use the
				 * kbase_pm_update_state() wrapper, which will
				 * call the shader state machine immediately
				 * after the L2 (for power up), or
				 * automatically re-invoke the L2 state machine
				 * when the shaders power down.
				 */
			}
			break;

		case KBASE_L2_RESTORE_CLOCKS:
			/* We always assume only GPUs being affected by
			 * BASE_HW_ISSUE_GPU2017_1336 fall into this state
			 */
			WARN_ON_ONCE(!kbdev->pm.backend.gpu_clock_slow_down_wa);

			/* If L2 not needed, we need to make sure cancellation
			 * of any previously issued work to restore GPU clock.
			 * For it, move to KBASE_L2_SLOW_DOWN_CLOCKS state.
			 */
			if (!kbase_pm_is_l2_desired(kbdev)) {
				backend->l2_state = KBASE_L2_SLOW_DOWN_CLOCKS;
				break;
			}

			backend->gpu_clock_slow_down_desired = false;
			if (backend->gpu_clock_slowed_down)
				kbase_pm_control_gpu_clock(kbdev);
			else
				backend->l2_state = KBASE_L2_ON_HWCNT_ENABLE;
			break;

		case KBASE_L2_ON_HWCNT_ENABLE:
#if !MALI_USE_CSF
			backend->hwcnt_desired = true;
			if (backend->hwcnt_disabled) {
				kbase_hwcnt_context_enable(
					kbdev->hwcnt_gpu_ctx);
				backend->hwcnt_disabled = false;
			}
#endif
			backend->l2_state = KBASE_L2_ON;
			break;

		case KBASE_L2_ON:
			if (!kbase_pm_is_l2_desired(kbdev)) {
#if !MALI_USE_CSF
				/* Do not power off L2 until the shaders and
				 * core stacks are off.
				 */
				if (backend->shaders_state != KBASE_SHADERS_OFF_CORESTACK_OFF)
					break;
#else
				/* Do not power off L2 until the MCU has been stopped */
				if (backend->mcu_state != KBASE_MCU_OFF)
					break;
#endif

				/* We need to make sure hardware counters are
				 * disabled before powering down the L2, to
				 * prevent loss of data.
				 *
				 * We waited until after the cores were powered
				 * down to prevent ping-ponging between hwcnt
				 * enabled and disabled, which would have
				 * happened if userspace submitted more work
				 * while we were trying to power down.
				 */
				backend->l2_state = KBASE_L2_ON_HWCNT_DISABLE;
			}
			break;

		case KBASE_L2_ON_HWCNT_DISABLE:
#if !MALI_USE_CSF
			/* If the L2 became desired while we were waiting on the
			 * worker to do the actual hwcnt disable (which might
			 * happen if some work was submitted immediately after
			 * the shaders powered off), then we need to early-out
			 * of this state and re-enable hwcnt.
			 *
			 * If we get lucky, the hwcnt disable might not have
			 * actually started yet, and the logic in the hwcnt
			 * enable state will prevent the worker from
			 * performing the disable entirely, preventing loss of
			 * any hardware counter data.
			 *
			 * If the hwcnt disable has started, then we'll lose
			 * a tiny amount of hardware counter data between the
			 * disable and the re-enable occurring.
			 *
			 * This loss of data is preferable to the alternative,
			 * which is to block the shader cores from doing any
			 * work until we're sure hwcnt has been re-enabled.
			 */
			if (kbase_pm_is_l2_desired(kbdev)) {
				backend->l2_state = KBASE_L2_ON_HWCNT_ENABLE;
				break;
			}

			backend->hwcnt_desired = false;
			if (!backend->hwcnt_disabled) {
				kbase_pm_trigger_hwcnt_disable(kbdev);
			}
#endif

			if (backend->hwcnt_disabled) {
				if (kbdev->pm.backend.gpu_clock_slow_down_wa)
					backend->l2_state =
						KBASE_L2_SLOW_DOWN_CLOCKS;
				else
					backend->l2_state = KBASE_L2_POWER_DOWN;
			}
			break;

		case KBASE_L2_SLOW_DOWN_CLOCKS:
			/* We always assume only GPUs being affected by
			 * BASE_HW_ISSUE_GPU2017_1336 fall into this state
			 */
			WARN_ON_ONCE(!kbdev->pm.backend.gpu_clock_slow_down_wa);

			/* L2 needs to be powered up. And we need to make sure
			 * cancellation of any previously issued work to slow
			 * down GPU clock. For it, we move to the state,
			 * KBASE_L2_RESTORE_CLOCKS.
			 */
			if (kbase_pm_is_l2_desired(kbdev)) {
				backend->l2_state = KBASE_L2_RESTORE_CLOCKS;
				break;
			}

			backend->gpu_clock_slow_down_desired = true;
			if (!backend->gpu_clock_slowed_down)
				kbase_pm_control_gpu_clock(kbdev);
			else
				backend->l2_state = KBASE_L2_POWER_DOWN;

			break;

		case KBASE_L2_POWER_DOWN:
			if (!backend->l2_always_on)
				/* Powering off the L2 will also power off the
				 * tiler.
				 */
				kbase_pm_invoke(kbdev, KBASE_PM_CORE_L2,
						l2_present,
						ACTION_PWROFF);
			else
				/* If L2 cache is powered then we must flush it
				 * before we power off the GPU. Normally this
				 * would have been handled when the L2 was
				 * powered off.
				 */
				kbase_gpu_start_cache_clean_nolock(
						kbdev);
#if !MALI_USE_CSF
			KBASE_KTRACE_ADD(kbdev, PM_CORES_CHANGE_AVAILABLE_TILER, NULL, 0u);
#else
			KBASE_KTRACE_ADD(kbdev, PM_CORES_CHANGE_AVAILABLE_L2, NULL, 0u);
#endif
			backend->l2_state = KBASE_L2_PEND_OFF;
			break;

		case KBASE_L2_PEND_OFF:
			if (!backend->l2_always_on) {
				/* We only need to check the L2 here - if the L2
				 * is off then the tiler is definitely also off.
				 */
				if (!l2_trans && !l2_ready)
					/* L2 is now powered off */
					backend->l2_state = KBASE_L2_OFF;
			} else {
				if (!kbdev->cache_clean_in_progress)
					backend->l2_state = KBASE_L2_OFF;
			}
			break;

		case KBASE_L2_RESET_WAIT:
			/* Reset complete  */
			if (!backend->in_reset)
				backend->l2_state = KBASE_L2_OFF;
			break;

		default:
			WARN(1, "Invalid state in l2_state: %d",
					backend->l2_state);
		}

		if (backend->l2_state != prev_state)
			dev_dbg(kbdev->dev, "L2 state transition: %s to %s\n",
				kbase_l2_core_state_to_string(prev_state),
				kbase_l2_core_state_to_string(
					backend->l2_state));

	} while (backend->l2_state != prev_state);

	if (kbdev->pm.backend.invoke_poweroff_wait_wq_when_l2_off &&
			backend->l2_state == KBASE_L2_OFF) {
		kbdev->pm.backend.invoke_poweroff_wait_wq_when_l2_off = false;
		queue_work(kbdev->pm.backend.gpu_poweroff_wait_wq,
				&kbdev->pm.backend.gpu_poweroff_wait_work);
	}

	return 0;
}

static void shader_poweroff_timer_stop_callback(struct work_struct *data)
{
	unsigned long flags;
	struct kbasep_pm_tick_timer_state *stt = container_of(data,
			struct kbasep_pm_tick_timer_state, work);
	struct kbase_device *kbdev = container_of(stt, struct kbase_device,
			pm.backend.shader_tick_timer);

	hrtimer_cancel(&stt->timer);

	spin_lock_irqsave(&kbdev->hwaccess_lock, flags);

	stt->cancel_queued = false;
	if (kbdev->pm.backend.gpu_powered)
		kbase_pm_update_state(kbdev);

	spin_unlock_irqrestore(&kbdev->hwaccess_lock, flags);
}

/**
 * shader_poweroff_timer_queue_cancel - cancel the shader poweroff tick timer
 * @kbdev:      pointer to kbase device
 *
 * Synchronization between the shader state machine and the timer thread is
 * difficult. This is because situations may arise where the state machine
 * wants to start the timer, but the callback is already running, and has
 * already passed the point at which it checks whether it is required, and so
 * cancels itself, even though the state machine may have just tried to call
 * hrtimer_start.
 *
 * This cannot be stopped by holding hwaccess_lock in the timer thread,
 * because there are still infinitesimally small sections at the start and end
 * of the callback where the lock is not held.
 *
 * Instead, a new state is added to the shader state machine,
 * KBASE_SHADERS_OFF_CORESTACK_OFF_TIMER_PEND_OFF. This is used to guarantee
 * that when the shaders are switched off, the timer has definitely been
 * cancelled. As a result, when KBASE_SHADERS_ON_CORESTACK_ON is left and the
 * timer is started, it is guaranteed that either the timer is already running
 * (from an availability change or cancelled timer), or hrtimer_start will
 * succeed. It is critical to avoid ending up in
 * KBASE_SHADERS_WAIT_OFF_CORESTACK_ON without the timer running, or it could
 * hang there forever.
 */
static void shader_poweroff_timer_queue_cancel(struct kbase_device *kbdev)
{
	struct kbasep_pm_tick_timer_state *stt =
			&kbdev->pm.backend.shader_tick_timer;

	lockdep_assert_held(&kbdev->hwaccess_lock);

	stt->needed = false;

	if (hrtimer_active(&stt->timer) && !stt->cancel_queued) {
		stt->cancel_queued = true;
		queue_work(stt->wq, &stt->work);
	}
}

#if !MALI_USE_CSF
static const char *kbase_shader_core_state_to_string(
	enum kbase_shader_core_state state)
{
	const char *const strings[] = {
#define KBASEP_SHADER_STATE(n) #n,
#include "mali_kbase_pm_shader_states.h"
#undef KBASEP_SHADER_STATE
	};
	if (WARN_ON((size_t)state >= ARRAY_SIZE(strings)))
		return "Bad shader core state";
	else
		return strings[state];
}

static int kbase_pm_shaders_update_state(struct kbase_device *kbdev)
{
	struct kbase_pm_backend_data *backend = &kbdev->pm.backend;
	struct kbasep_pm_tick_timer_state *stt =
			&kbdev->pm.backend.shader_tick_timer;
	enum kbase_shader_core_state prev_state;
	u64 stacks_avail = 0;

	lockdep_assert_held(&kbdev->hwaccess_lock);

	if (corestack_driver_control)
		/* Always power on all the corestacks. Disabling certain
		 * corestacks when their respective shaders are not in the
		 * available bitmap is not currently supported.
		 */
		stacks_avail = kbase_pm_get_present_cores(kbdev, KBASE_PM_CORE_STACK);

	do {
		u64 shaders_trans = kbase_pm_get_trans_cores(kbdev, KBASE_PM_CORE_SHADER);
		u64 shaders_ready = kbase_pm_get_ready_cores(kbdev, KBASE_PM_CORE_SHADER);
		u64 stacks_trans = 0;
		u64 stacks_ready = 0;

		if (corestack_driver_control) {
			stacks_trans = kbase_pm_get_trans_cores(kbdev, KBASE_PM_CORE_STACK);
			stacks_ready = kbase_pm_get_ready_cores(kbdev, KBASE_PM_CORE_STACK);
		}

		/*
		 * kbase_pm_get_ready_cores and kbase_pm_get_trans_cores
		 * are vulnerable to corruption if gpu is lost
		 */
		if (kbase_is_gpu_removed(kbdev)
#ifdef CONFIG_MALI_ARBITER_SUPPORT
				|| kbase_pm_is_gpu_lost(kbdev)) {
#else
				) {
#endif
			backend->shaders_state =
				KBASE_SHADERS_OFF_CORESTACK_OFF;
			dev_dbg(kbdev->dev, "GPU lost has occurred - shaders off\n");
			break;
		}

		/* mask off ready from trans in case transitions finished
		 * between the register reads
		 */
		shaders_trans &= ~shaders_ready;
		stacks_trans &= ~stacks_ready;

		prev_state = backend->shaders_state;

		switch (backend->shaders_state) {
		case KBASE_SHADERS_OFF_CORESTACK_OFF:
			/* Ignore changes to the shader core availability
			 * except at certain points where we can handle it,
			 * i.e. off and SHADERS_ON_CORESTACK_ON.
			 */
			backend->shaders_desired_mask =
				kbase_pm_ca_get_core_mask(kbdev);
			backend->pm_shaders_core_mask = 0;

			if (backend->shaders_desired &&
				backend->l2_state == KBASE_L2_ON) {
				if (backend->hwcnt_desired &&
					!backend->hwcnt_disabled) {
					/* Trigger a hwcounter dump */
					backend->hwcnt_desired = false;
					kbase_pm_trigger_hwcnt_disable(kbdev);
				}

				if (backend->hwcnt_disabled) {
					if (corestack_driver_control) {
						kbase_pm_invoke(kbdev,
							KBASE_PM_CORE_STACK,
							stacks_avail,
							ACTION_PWRON);
					}
					backend->shaders_state =
						KBASE_SHADERS_OFF_CORESTACK_PEND_ON;
				}
			}
			break;

		case KBASE_SHADERS_OFF_CORESTACK_PEND_ON:
			if (!stacks_trans && stacks_ready == stacks_avail) {
				backend->shaders_avail =
					backend->shaders_desired_mask;
				kbase_pm_invoke(kbdev, KBASE_PM_CORE_SHADER,
						backend->shaders_avail, ACTION_PWRON);

<<<<<<< HEAD
				if (backend->pm_current_policy->handle_event)
					backend->pm_current_policy->handle_event(kbdev,
=======
				if (backend->pm_current_policy &&
				    backend->pm_current_policy->handle_event)
					backend->pm_current_policy->handle_event(
						kbdev,
>>>>>>> 2bfaaa5f
						KBASE_PM_POLICY_EVENT_POWER_ON);

				backend->shaders_state = KBASE_SHADERS_PEND_ON_CORESTACK_ON;
			}
			break;

		case KBASE_SHADERS_PEND_ON_CORESTACK_ON:
			if (!shaders_trans && shaders_ready == backend->shaders_avail) {
				KBASE_KTRACE_ADD(kbdev, PM_CORES_CHANGE_AVAILABLE, NULL, shaders_ready);
				backend->pm_shaders_core_mask = shaders_ready;
				backend->hwcnt_desired = true;
				if (backend->hwcnt_disabled) {
#if MALI_USE_CSF
					unsigned long flags;

					kbase_csf_scheduler_spin_lock(kbdev,
								      &flags);
#endif
					kbase_hwcnt_context_enable(
						kbdev->hwcnt_gpu_ctx);
#if MALI_USE_CSF
					kbase_csf_scheduler_spin_unlock(kbdev,
									flags);
#endif
					backend->hwcnt_disabled = false;
				}

				backend->shaders_state = KBASE_SHADERS_ON_CORESTACK_ON;
			}
			break;

		case KBASE_SHADERS_ON_CORESTACK_ON:
			backend->shaders_desired_mask =
				kbase_pm_ca_get_core_mask(kbdev);

			/* If shaders to change state, trigger a counter dump */
			if (!backend->shaders_desired ||
				(backend->shaders_desired_mask != shaders_ready)) {
				backend->hwcnt_desired = false;
				if (!backend->hwcnt_disabled)
					kbase_pm_trigger_hwcnt_disable(kbdev);
				backend->shaders_state =
					KBASE_SHADERS_ON_CORESTACK_ON_RECHECK;
			}
			break;

		case KBASE_SHADERS_ON_CORESTACK_ON_RECHECK:
			backend->shaders_desired_mask =
				kbase_pm_ca_get_core_mask(kbdev);

			if (!backend->hwcnt_disabled) {
				/* Wait for being disabled */
				;
			} else if (!backend->shaders_desired) {
<<<<<<< HEAD
				if (backend->pm_current_policy->handle_event)
					backend->pm_current_policy->handle_event(kbdev,
=======
				if (backend->pm_current_policy &&
				    backend->pm_current_policy->handle_event)
					backend->pm_current_policy->handle_event(
						kbdev,
>>>>>>> 2bfaaa5f
						KBASE_PM_POLICY_EVENT_IDLE);

				if (kbdev->pm.backend.protected_transition_override ||
#ifdef CONFIG_MALI_ARBITER_SUPPORT
						kbase_pm_is_suspending(kbdev) ||
						kbase_pm_is_gpu_lost(kbdev) ||
#endif /* CONFIG_MALI_ARBITER_SUPPORT */
						!stt->configured_ticks ||
						WARN_ON(stt->cancel_queued)) {
					backend->shaders_state = KBASE_SHADERS_WAIT_FINISHED_CORESTACK_ON;
				} else {
					stt->remaining_ticks = stt->configured_ticks;
					stt->needed = true;

					/* The shader hysteresis timer is not
					 * done the obvious way, which would be
					 * to start an hrtimer when the shader
					 * power off is requested. Instead,
					 * use a 'tick' timer, and set the
					 * remaining number of ticks on a power
					 * off request.  This avoids the
					 * latency of starting, then
					 * immediately cancelling an hrtimer
					 * when the shaders are re-requested
					 * before the timeout expires.
					 */
					if (!hrtimer_active(&stt->timer))
						hrtimer_start(&stt->timer,
								stt->configured_interval,
								HRTIMER_MODE_REL);

					backend->shaders_state = KBASE_SHADERS_WAIT_OFF_CORESTACK_ON;
				}
			} else if (backend->shaders_desired_mask & ~shaders_ready) {
				/* set cores ready but not available to
				 * meet KBASE_SHADERS_PEND_ON_CORESTACK_ON
				 * check pass
				 */
				backend->shaders_avail =
					(backend->shaders_desired_mask | shaders_ready);

				kbase_pm_invoke(kbdev, KBASE_PM_CORE_SHADER,
						backend->shaders_avail & ~shaders_ready,
						ACTION_PWRON);
				backend->shaders_state =
					KBASE_SHADERS_PEND_ON_CORESTACK_ON;
			} else if (shaders_ready & ~backend->shaders_desired_mask) {
				backend->shaders_state =
					KBASE_SHADERS_WAIT_GPU_IDLE;
			} else {
				backend->shaders_state =
					KBASE_SHADERS_PEND_ON_CORESTACK_ON;
			}
			break;

		case KBASE_SHADERS_WAIT_OFF_CORESTACK_ON:
			if (WARN_ON(!hrtimer_active(&stt->timer))) {
				stt->remaining_ticks = 0;
				backend->shaders_state = KBASE_SHADERS_WAIT_FINISHED_CORESTACK_ON;
			}

			if (backend->shaders_desired) {
<<<<<<< HEAD
				if (backend->pm_current_policy->handle_event)
					backend->pm_current_policy->handle_event(kbdev,
=======
				if (backend->pm_current_policy &&
				    backend->pm_current_policy->handle_event)
					backend->pm_current_policy->handle_event(
						kbdev,
>>>>>>> 2bfaaa5f
						KBASE_PM_POLICY_EVENT_TIMER_HIT);

				stt->remaining_ticks = 0;
				backend->shaders_state = KBASE_SHADERS_ON_CORESTACK_ON_RECHECK;
			} else if (stt->remaining_ticks == 0) {
<<<<<<< HEAD
				if (backend->pm_current_policy->handle_event)
					backend->pm_current_policy->handle_event(kbdev,
=======
				if (backend->pm_current_policy &&
				    backend->pm_current_policy->handle_event)
					backend->pm_current_policy->handle_event(
						kbdev,
>>>>>>> 2bfaaa5f
						KBASE_PM_POLICY_EVENT_TIMER_MISS);

				backend->shaders_state = KBASE_SHADERS_WAIT_FINISHED_CORESTACK_ON;
#ifdef CONFIG_MALI_ARBITER_SUPPORT
			} else if (kbase_pm_is_suspending(kbdev) ||
					kbase_pm_is_gpu_lost(kbdev)) {
				backend->shaders_state = KBASE_SHADERS_WAIT_FINISHED_CORESTACK_ON;
#endif /* CONFIG_MALI_ARBITER_SUPPORT */
			}
			break;

		case KBASE_SHADERS_WAIT_GPU_IDLE:
			/* If partial shader core off need to wait the job in
			 * running and next register finished then flush L2
			 * or it might hit GPU2017-861
			 */
			if (!kbase_gpu_atoms_submitted_any(kbdev)) {
				backend->partial_shaderoff = true;
				backend->shaders_state = KBASE_SHADERS_WAIT_FINISHED_CORESTACK_ON;
			}
			break;

		case KBASE_SHADERS_WAIT_FINISHED_CORESTACK_ON:
			shader_poweroff_timer_queue_cancel(kbdev);

			if (kbase_hw_has_issue(kbdev, BASE_HW_ISSUE_TTRX_921)) {
				kbase_gpu_start_cache_clean_nolock(kbdev);
				backend->shaders_state =
					KBASE_SHADERS_L2_FLUSHING_CORESTACK_ON;
			} else {
				backend->shaders_state =
					KBASE_SHADERS_READY_OFF_CORESTACK_ON;
			}
			break;

		case KBASE_SHADERS_L2_FLUSHING_CORESTACK_ON:
			if (!kbdev->cache_clean_in_progress)
				backend->shaders_state =
					KBASE_SHADERS_READY_OFF_CORESTACK_ON;

			break;

		case KBASE_SHADERS_READY_OFF_CORESTACK_ON:
			if (backend->partial_shaderoff) {
				backend->partial_shaderoff = false;
				/* remove cores available but not ready to
				 * meet KBASE_SHADERS_PEND_ON_CORESTACK_ON
				 * check pass
				 */

				/* shaders_desired_mask shall be a subset of
				 * shaders_ready
				 */
				WARN_ON(backend->shaders_desired_mask & ~shaders_ready);
				WARN_ON(!(backend->shaders_desired_mask & shaders_ready));

				backend->shaders_avail =
					backend->shaders_desired_mask;
				kbase_pm_invoke(kbdev, KBASE_PM_CORE_SHADER,
						shaders_ready & ~backend->shaders_avail, ACTION_PWROFF);
				backend->shaders_state = KBASE_SHADERS_PEND_ON_CORESTACK_ON;
				KBASE_KTRACE_ADD(kbdev, PM_CORES_CHANGE_AVAILABLE, NULL, (shaders_ready & ~backend->shaders_avail));
			} else {
				kbase_pm_invoke(kbdev, KBASE_PM_CORE_SHADER,
						shaders_ready, ACTION_PWROFF);

				KBASE_KTRACE_ADD(kbdev, PM_CORES_CHANGE_AVAILABLE, NULL, 0u);

				backend->shaders_state = KBASE_SHADERS_PEND_OFF_CORESTACK_ON;
			}
			break;

		case KBASE_SHADERS_PEND_OFF_CORESTACK_ON:
			if (!shaders_trans && !shaders_ready) {
				if (corestack_driver_control)
					kbase_pm_invoke(kbdev, KBASE_PM_CORE_STACK,
							stacks_avail, ACTION_PWROFF);

				backend->shaders_state = KBASE_SHADERS_OFF_CORESTACK_PEND_OFF;
			}
			break;

		case KBASE_SHADERS_OFF_CORESTACK_PEND_OFF:
			if (!stacks_trans && !stacks_ready) {
				/* On powered off, re-enable the hwcnt */
				backend->pm_shaders_core_mask = 0;
				backend->hwcnt_desired = true;
				if (backend->hwcnt_disabled) {
#if MALI_USE_CSF
					unsigned long flags;

					kbase_csf_scheduler_spin_lock(kbdev,
								      &flags);
#endif
					kbase_hwcnt_context_enable(
						kbdev->hwcnt_gpu_ctx);
#if MALI_USE_CSF
					kbase_csf_scheduler_spin_unlock(kbdev,
									flags);
#endif
					backend->hwcnt_disabled = false;
				}
				backend->shaders_state = KBASE_SHADERS_OFF_CORESTACK_OFF_TIMER_PEND_OFF;
			}
			break;

		case KBASE_SHADERS_OFF_CORESTACK_OFF_TIMER_PEND_OFF:
			if (!hrtimer_active(&stt->timer) && !stt->cancel_queued)
				backend->shaders_state = KBASE_SHADERS_OFF_CORESTACK_OFF;
			break;

		case KBASE_SHADERS_RESET_WAIT:
			/* Reset complete */
			if (!backend->in_reset)
				backend->shaders_state = KBASE_SHADERS_OFF_CORESTACK_OFF_TIMER_PEND_OFF;
			break;
		}

		if (backend->shaders_state != prev_state)
			dev_dbg(kbdev->dev, "Shader state transition: %s to %s\n",
				kbase_shader_core_state_to_string(prev_state),
				kbase_shader_core_state_to_string(
					backend->shaders_state));

	} while (backend->shaders_state != prev_state);

	return 0;
}
#endif

static bool kbase_pm_is_in_desired_state_nolock(struct kbase_device *kbdev)
{
	bool in_desired_state = true;

	lockdep_assert_held(&kbdev->hwaccess_lock);

	if (kbase_pm_is_l2_desired(kbdev) &&
			kbdev->pm.backend.l2_state != KBASE_L2_ON)
		in_desired_state = false;
	else if (!kbase_pm_is_l2_desired(kbdev) &&
			kbdev->pm.backend.l2_state != KBASE_L2_OFF)
		in_desired_state = false;

#if !MALI_USE_CSF
	if (kbdev->pm.backend.shaders_desired &&
			kbdev->pm.backend.shaders_state != KBASE_SHADERS_ON_CORESTACK_ON)
		in_desired_state = false;
	else if (!kbdev->pm.backend.shaders_desired &&
			kbdev->pm.backend.shaders_state != KBASE_SHADERS_OFF_CORESTACK_OFF)
		in_desired_state = false;
#else
	if (kbase_pm_is_mcu_desired(kbdev) &&
	    kbdev->pm.backend.mcu_state != KBASE_MCU_ON)
		in_desired_state = false;
	else if (!kbase_pm_is_mcu_desired(kbdev) &&
		 kbdev->pm.backend.mcu_state != KBASE_MCU_OFF)
		in_desired_state = false;
#endif

	return in_desired_state;
}

static bool kbase_pm_is_in_desired_state(struct kbase_device *kbdev)
{
	bool in_desired_state;
	unsigned long flags;

	spin_lock_irqsave(&kbdev->hwaccess_lock, flags);
	in_desired_state = kbase_pm_is_in_desired_state_nolock(kbdev);
	spin_unlock_irqrestore(&kbdev->hwaccess_lock, flags);

	return in_desired_state;
}

static bool kbase_pm_is_in_desired_state_with_l2_powered(
		struct kbase_device *kbdev)
{
	bool in_desired_state = false;
	unsigned long flags;

	spin_lock_irqsave(&kbdev->hwaccess_lock, flags);
	if (kbase_pm_is_in_desired_state_nolock(kbdev) &&
			(kbdev->pm.backend.l2_state == KBASE_L2_ON))
		in_desired_state = true;
	spin_unlock_irqrestore(&kbdev->hwaccess_lock, flags);

	return in_desired_state;
}

static void kbase_pm_trace_power_state(struct kbase_device *kbdev)
{
	lockdep_assert_held(&kbdev->hwaccess_lock);

	KBASE_TLSTREAM_AUX_PM_STATE(
			kbdev,
			KBASE_PM_CORE_L2,
			kbase_pm_get_ready_cores(
				kbdev, KBASE_PM_CORE_L2));
	KBASE_TLSTREAM_AUX_PM_STATE(
			kbdev,
			KBASE_PM_CORE_SHADER,
			kbase_pm_get_ready_cores(
				kbdev, KBASE_PM_CORE_SHADER));
	KBASE_TLSTREAM_AUX_PM_STATE(
			kbdev,
			KBASE_PM_CORE_TILER,
			kbase_pm_get_ready_cores(
				kbdev,
				KBASE_PM_CORE_TILER));

	if (corestack_driver_control)
		KBASE_TLSTREAM_AUX_PM_STATE(
				kbdev,
				KBASE_PM_CORE_STACK,
				kbase_pm_get_ready_cores(
					kbdev,
					KBASE_PM_CORE_STACK));
}

void kbase_pm_update_state(struct kbase_device *kbdev)
{
#if !MALI_USE_CSF
	enum kbase_shader_core_state prev_shaders_state =
			kbdev->pm.backend.shaders_state;
#else
	enum kbase_mcu_state prev_mcu_state = kbdev->pm.backend.mcu_state;
#endif

	lockdep_assert_held(&kbdev->hwaccess_lock);

	if (!kbdev->pm.backend.gpu_ready)
		return; /* Do nothing if the GPU is not ready */

	if (kbase_pm_l2_update_state(kbdev))
		return;

#if !MALI_USE_CSF
	if (kbase_pm_shaders_update_state(kbdev))
		return;

	/* If the shaders just turned off, re-invoke the L2 state machine, in
	 * case it was waiting for the shaders to turn off before powering down
	 * the L2.
	 */
	if (prev_shaders_state != KBASE_SHADERS_OFF_CORESTACK_OFF &&
			kbdev->pm.backend.shaders_state ==
			KBASE_SHADERS_OFF_CORESTACK_OFF) {
		if (kbase_pm_l2_update_state(kbdev))
			return;
		}
#else
	if (kbase_pm_mcu_update_state(kbdev))
		return;

	if (prev_mcu_state != KBASE_MCU_OFF &&
	    kbdev->pm.backend.mcu_state == KBASE_MCU_OFF) {
		if (kbase_pm_l2_update_state(kbdev))
			return;
	}
#endif

	if (kbase_pm_is_in_desired_state_nolock(kbdev)) {
		KBASE_KTRACE_ADD(kbdev, PM_DESIRED_REACHED, NULL,
				 kbdev->pm.backend.shaders_avail);

		kbase_pm_trace_power_state(kbdev);

		KBASE_KTRACE_ADD(kbdev, PM_WAKE_WAITERS, NULL, 0);
		wake_up(&kbdev->pm.backend.gpu_in_desired_state_wait);
	}
}

static enum hrtimer_restart
shader_tick_timer_callback(struct hrtimer *timer)
{
	struct kbasep_pm_tick_timer_state *stt = container_of(timer,
			struct kbasep_pm_tick_timer_state, timer);
	struct kbase_device *kbdev = container_of(stt, struct kbase_device,
			pm.backend.shader_tick_timer);
	struct kbase_pm_backend_data *backend = &kbdev->pm.backend;
	unsigned long flags;
	enum hrtimer_restart restart = HRTIMER_NORESTART;

	spin_lock_irqsave(&kbdev->hwaccess_lock, flags);

	if (stt->remaining_ticks &&
			backend->shaders_state == KBASE_SHADERS_WAIT_OFF_CORESTACK_ON) {
		stt->remaining_ticks--;

		/* If the remaining ticks just changed from 1 to 0, invoke the
		 * PM state machine to power off the shader cores.
		 */
		if (!stt->remaining_ticks && !backend->shaders_desired)
			kbase_pm_update_state(kbdev);
	}

	if (stt->needed) {
		hrtimer_forward_now(timer, stt->configured_interval);
		restart = HRTIMER_RESTART;
	}

	spin_unlock_irqrestore(&kbdev->hwaccess_lock, flags);

	return restart;
}

int kbase_pm_state_machine_init(struct kbase_device *kbdev)
{
	struct kbasep_pm_tick_timer_state *stt = &kbdev->pm.backend.shader_tick_timer;

	stt->wq = alloc_workqueue("kbase_pm_shader_poweroff", WQ_HIGHPRI | WQ_UNBOUND, 1);
	if (!stt->wq)
		return -ENOMEM;

	INIT_WORK(&stt->work, shader_poweroff_timer_stop_callback);

	stt->needed = false;
	hrtimer_init(&stt->timer, CLOCK_MONOTONIC, HRTIMER_MODE_REL);
	stt->timer.function = shader_tick_timer_callback;
	stt->configured_interval = HR_TIMER_DELAY_NSEC(DEFAULT_PM_GPU_POWEROFF_TICK_NS);
	stt->default_ticks = DEFAULT_PM_POWEROFF_TICK_SHADER;
	stt->configured_ticks = stt->default_ticks;

	return 0;
}

void kbase_pm_state_machine_term(struct kbase_device *kbdev)
{
	hrtimer_cancel(&kbdev->pm.backend.shader_tick_timer.timer);
	destroy_workqueue(kbdev->pm.backend.shader_tick_timer.wq);
}

void kbase_pm_reset_start_locked(struct kbase_device *kbdev)
{
	struct kbase_pm_backend_data *backend = &kbdev->pm.backend;

	lockdep_assert_held(&kbdev->hwaccess_lock);

	backend->in_reset = true;
	backend->l2_state = KBASE_L2_RESET_WAIT;
#if !MALI_USE_CSF
	backend->shaders_state = KBASE_SHADERS_RESET_WAIT;
#else
	/* MCU state machine is exercised only after the initial load/boot
	 * of the firmware.
	 */
	if (likely(kbdev->csf.firmware_inited)) {
		backend->mcu_state = KBASE_MCU_RESET_WAIT;
		kbdev->csf.firmware_reload_needed = true;
	} else {
		WARN_ON(backend->mcu_state != KBASE_MCU_OFF);
	}
#endif

	/* We're in a reset, so hwcnt will have been synchronously disabled by
	 * this function's caller as part of the reset process. We therefore
	 * know that any call to kbase_hwcnt_context_disable_atomic, if
	 * required to sync the hwcnt refcount with our internal state, is
	 * guaranteed to succeed.
	 */
	backend->hwcnt_desired = false;
	if (!backend->hwcnt_disabled) {
		WARN_ON(!kbase_hwcnt_context_disable_atomic(
			kbdev->hwcnt_gpu_ctx));
		backend->hwcnt_disabled = true;
	}

	shader_poweroff_timer_queue_cancel(kbdev);
}

void kbase_pm_reset_complete(struct kbase_device *kbdev)
{
	struct kbase_pm_backend_data *backend = &kbdev->pm.backend;
	unsigned long flags;

	WARN_ON(!kbase_reset_gpu_is_active(kbdev));
	spin_lock_irqsave(&kbdev->hwaccess_lock, flags);

	/* As GPU has just been reset, that results in implicit flush of L2
	 * cache, can safely mark the pending cache flush operation (if there
	 * was any) as complete and unblock the waiter.
	 * No work can be submitted whilst GPU reset is ongoing.
	 */
	kbase_gpu_cache_clean_wait_complete(kbdev);
	backend->in_reset = false;
	kbase_pm_update_state(kbdev);

	spin_unlock_irqrestore(&kbdev->hwaccess_lock, flags);
}

/* Timeout for kbase_pm_wait_for_desired_state when wait_event_killable has
 * aborted due to a fatal signal. If the time spent waiting has exceeded this
 * threshold then there is most likely a hardware issue.
 */
#define PM_TIMEOUT_MS (5000) /* 5s */

static void kbase_pm_timed_out(struct kbase_device *kbdev)
{
	unsigned long flags;

	dev_err(kbdev->dev, "Power transition timed out unexpectedly\n");
#if !MALI_USE_CSF
	CSTD_UNUSED(flags);
	dev_err(kbdev->dev, "Desired state :\n");
	dev_err(kbdev->dev, "\tShader=%016llx\n",
			kbdev->pm.backend.shaders_desired ? kbdev->pm.backend.shaders_avail : 0);
#else
	spin_lock_irqsave(&kbdev->hwaccess_lock, flags);
	dev_err(kbdev->dev, "\tMCU desired = %d\n",
		kbase_pm_is_mcu_desired(kbdev));
	dev_err(kbdev->dev, "\tMCU sw state = %d\n",
		kbdev->pm.backend.mcu_state);
	spin_unlock_irqrestore(&kbdev->hwaccess_lock, flags);
#endif
	dev_err(kbdev->dev, "Current state :\n");
	dev_err(kbdev->dev, "\tShader=%08x%08x\n",
			kbase_reg_read(kbdev,
				GPU_CONTROL_REG(SHADER_READY_HI)),
			kbase_reg_read(kbdev,
				GPU_CONTROL_REG(SHADER_READY_LO)));
	dev_err(kbdev->dev, "\tTiler =%08x%08x\n",
			kbase_reg_read(kbdev,
				GPU_CONTROL_REG(TILER_READY_HI)),
			kbase_reg_read(kbdev,
				GPU_CONTROL_REG(TILER_READY_LO)));
	dev_err(kbdev->dev, "\tL2    =%08x%08x\n",
			kbase_reg_read(kbdev,
				GPU_CONTROL_REG(L2_READY_HI)),
			kbase_reg_read(kbdev,
				GPU_CONTROL_REG(L2_READY_LO)));
#if MALI_USE_CSF
	dev_err(kbdev->dev, "\tMCU status = %d\n",
		kbase_reg_read(kbdev, GPU_CONTROL_REG(MCU_STATUS)));
#endif
	dev_err(kbdev->dev, "Cores transitioning :\n");
	dev_err(kbdev->dev, "\tShader=%08x%08x\n",
			kbase_reg_read(kbdev, GPU_CONTROL_REG(
					SHADER_PWRTRANS_HI)),
			kbase_reg_read(kbdev, GPU_CONTROL_REG(
					SHADER_PWRTRANS_LO)));
	dev_err(kbdev->dev, "\tTiler =%08x%08x\n",
			kbase_reg_read(kbdev, GPU_CONTROL_REG(
					TILER_PWRTRANS_HI)),
			kbase_reg_read(kbdev, GPU_CONTROL_REG(
					TILER_PWRTRANS_LO)));
	dev_err(kbdev->dev, "\tL2    =%08x%08x\n",
			kbase_reg_read(kbdev, GPU_CONTROL_REG(
					L2_PWRTRANS_HI)),
			kbase_reg_read(kbdev, GPU_CONTROL_REG(
					L2_PWRTRANS_LO)));

	dev_err(kbdev->dev, "Sending reset to GPU - all running jobs will be lost\n");
	if (kbase_prepare_to_reset_gpu(kbdev,
				       RESET_FLAGS_HWC_UNRECOVERABLE_ERROR))
		kbase_reset_gpu(kbdev);
}

int kbase_pm_wait_for_l2_powered(struct kbase_device *kbdev)
{
	unsigned long flags;
	unsigned long timeout;
	long remaining;
	int err = 0;

	spin_lock_irqsave(&kbdev->hwaccess_lock, flags);
	kbase_pm_update_state(kbdev);
	spin_unlock_irqrestore(&kbdev->hwaccess_lock, flags);

#if MALI_USE_CSF
	timeout = kbase_csf_timeout_in_jiffies(PM_TIMEOUT_MS);
#else
	timeout = msecs_to_jiffies(PM_TIMEOUT_MS);
#endif

	/* Wait for cores */
#if KERNEL_VERSION(4, 13, 1) <= LINUX_VERSION_CODE
	remaining = wait_event_killable_timeout(
#else
	remaining = wait_event_timeout(
#endif
		kbdev->pm.backend.gpu_in_desired_state_wait,
		kbase_pm_is_in_desired_state_with_l2_powered(kbdev), timeout);

	if (!remaining) {
		kbase_pm_timed_out(kbdev);
		err = -ETIMEDOUT;
	} else if (remaining < 0) {
		dev_info(
			kbdev->dev,
			"Wait for desired PM state with L2 powered got interrupted");
		err = (int)remaining;
	}

	return err;
}

int kbase_pm_wait_for_desired_state(struct kbase_device *kbdev)
{
	unsigned long flags;
	long remaining;
#if MALI_USE_CSF
	long timeout = kbase_csf_timeout_in_jiffies(PM_TIMEOUT_MS);
#else
	long timeout = msecs_to_jiffies(PM_TIMEOUT_MS);
#endif
	int err = 0;

	/* Let the state machine latch the most recent desired state. */
	spin_lock_irqsave(&kbdev->hwaccess_lock, flags);
	kbase_pm_update_state(kbdev);
	spin_unlock_irqrestore(&kbdev->hwaccess_lock, flags);

	/* Wait for cores */
#if KERNEL_VERSION(4, 13, 1) <= LINUX_VERSION_CODE
	remaining = wait_event_killable_timeout(
		kbdev->pm.backend.gpu_in_desired_state_wait,
		kbase_pm_is_in_desired_state(kbdev), timeout);
#else
	remaining = wait_event_timeout(
		kbdev->pm.backend.gpu_in_desired_state_wait,
		kbase_pm_is_in_desired_state(kbdev), timeout);
#endif

	if (!remaining) {
		kbase_pm_timed_out(kbdev);
		err = -ETIMEDOUT;
	} else if (remaining < 0) {
		dev_info(kbdev->dev,
			 "Wait for desired PM state got interrupted");
		err = (int)remaining;
	}

	return err;
}
KBASE_EXPORT_TEST_API(kbase_pm_wait_for_desired_state);

void kbase_pm_enable_interrupts(struct kbase_device *kbdev)
{
	unsigned long flags;

	KBASE_DEBUG_ASSERT(kbdev != NULL);
	/*
	 * Clear all interrupts,
	 * and unmask them all.
	 */
	spin_lock_irqsave(&kbdev->hwaccess_lock, flags);
	kbase_reg_write(kbdev, GPU_CONTROL_REG(GPU_IRQ_CLEAR), GPU_IRQ_REG_ALL);
	kbase_reg_write(kbdev, GPU_CONTROL_REG(GPU_IRQ_MASK), GPU_IRQ_REG_ALL);
	spin_unlock_irqrestore(&kbdev->hwaccess_lock, flags);

	kbase_reg_write(kbdev, JOB_CONTROL_REG(JOB_IRQ_CLEAR), 0xFFFFFFFF);
	kbase_reg_write(kbdev, JOB_CONTROL_REG(JOB_IRQ_MASK), 0xFFFFFFFF);

	kbase_reg_write(kbdev, MMU_REG(MMU_IRQ_CLEAR), 0xFFFFFFFF);
#if MALI_USE_CSF
	/* Enable only the Page fault bits part */
	kbase_reg_write(kbdev, MMU_REG(MMU_IRQ_MASK), 0xFFFF);
#else
	kbase_reg_write(kbdev, MMU_REG(MMU_IRQ_MASK), 0xFFFFFFFF);
#endif
}

KBASE_EXPORT_TEST_API(kbase_pm_enable_interrupts);

void kbase_pm_disable_interrupts_nolock(struct kbase_device *kbdev)
{
	KBASE_DEBUG_ASSERT(kbdev != NULL);
	/*
	 * Mask all interrupts,
	 * and clear them all.
	 */
	lockdep_assert_held(&kbdev->hwaccess_lock);

	kbase_reg_write(kbdev, GPU_CONTROL_REG(GPU_IRQ_MASK), 0);
	kbase_reg_write(kbdev, GPU_CONTROL_REG(GPU_IRQ_CLEAR), GPU_IRQ_REG_ALL);
	kbase_reg_write(kbdev, JOB_CONTROL_REG(JOB_IRQ_MASK), 0);
	kbase_reg_write(kbdev, JOB_CONTROL_REG(JOB_IRQ_CLEAR), 0xFFFFFFFF);

	kbase_reg_write(kbdev, MMU_REG(MMU_IRQ_MASK), 0);
	kbase_reg_write(kbdev, MMU_REG(MMU_IRQ_CLEAR), 0xFFFFFFFF);
}

void kbase_pm_disable_interrupts(struct kbase_device *kbdev)
{
	unsigned long flags;

	spin_lock_irqsave(&kbdev->hwaccess_lock, flags);
	kbase_pm_disable_interrupts_nolock(kbdev);
	spin_unlock_irqrestore(&kbdev->hwaccess_lock, flags);
}

KBASE_EXPORT_TEST_API(kbase_pm_disable_interrupts);

#if MALI_USE_CSF
static void update_user_reg_page_mapping(struct kbase_device *kbdev)
{
	lockdep_assert_held(&kbdev->pm.lock);

	if (kbdev->csf.mali_file_inode) {
		/* This would zap the pte corresponding to the mapping of User
		 * register page for all the Kbase contexts.
		 */
		unmap_mapping_range(kbdev->csf.mali_file_inode->i_mapping,
				    BASEP_MEM_CSF_USER_REG_PAGE_HANDLE,
				    PAGE_SIZE, 1);
	}
}
#endif


/*
 * pmu layout:
 * 0x0000: PMU TAG (RO) (0xCAFECAFE)
 * 0x0004: PMU VERSION ID (RO) (0x00000000)
 * 0x0008: CLOCK ENABLE (RW) (31:1 SBZ, 0 CLOCK STATE)
 */
void kbase_pm_clock_on(struct kbase_device *kbdev, bool is_resume)
{
	bool reset_required = is_resume;
	unsigned long flags;

	KBASE_DEBUG_ASSERT(kbdev != NULL);
#if !MALI_USE_CSF
	lockdep_assert_held(&kbdev->js_data.runpool_mutex);
#endif /* !MALI_USE_CSF */
	lockdep_assert_held(&kbdev->pm.lock);

#ifdef CONFIG_MALI_ARBITER_SUPPORT
	if (WARN_ON(kbase_pm_is_gpu_lost(kbdev))) {
		dev_err(kbdev->dev,
			"%s: Cannot power up while GPU lost", __func__);
		return;
	}
#endif

	if (kbdev->pm.backend.gpu_powered) {
		/* Already turned on */
		if (kbdev->poweroff_pending)
			kbase_pm_enable_interrupts(kbdev);
		kbdev->poweroff_pending = false;
		KBASE_DEBUG_ASSERT(!is_resume);
		return;
	}

	kbdev->poweroff_pending = false;

	KBASE_KTRACE_ADD(kbdev, PM_GPU_ON, NULL, 0u);

	if (is_resume && kbdev->pm.backend.callback_power_resume) {
		kbdev->pm.backend.callback_power_resume(kbdev);
		return;
	} else if (kbdev->pm.backend.callback_power_on) {
		reset_required = kbdev->pm.backend.callback_power_on(kbdev);
	}

	spin_lock_irqsave(&kbdev->hwaccess_lock, flags);
	kbdev->pm.backend.gpu_powered = true;
	spin_unlock_irqrestore(&kbdev->hwaccess_lock, flags);

#if MALI_USE_CSF
	/* GPU has been turned on, can switch to actual register page */
	update_user_reg_page_mapping(kbdev);
#endif

	if (reset_required) {
		/* GPU state was lost, reset GPU to ensure it is in a
		 * consistent state
		 */
		kbase_pm_init_hw(kbdev, PM_ENABLE_IRQS);
	}
#ifdef CONFIG_MALI_ARBITER_SUPPORT
	else {
		if (kbdev->arb.arb_if) {
			struct kbase_arbiter_vm_state *arb_vm_state =
				kbdev->pm.arb_vm_state;

			/* In the case that the GPU has just been granted by
			 * the Arbiter, a reset will have already been done.
			 * However, it is still necessary to initialize the GPU.
			 */
			if (arb_vm_state->vm_arb_starting)
				kbase_pm_init_hw(kbdev, PM_ENABLE_IRQS |
						PM_NO_RESET);
		}
	}
	/*
	 * This point means that the GPU trasitioned to ON. So there is a chance
	 * that a repartitioning occurred. In this case the current config
	 * should be read again.
	 */
	kbase_gpuprops_get_curr_config_props(kbdev,
		&kbdev->gpu_props.curr_config);
#endif /* CONFIG_MALI_ARBITER_SUPPORT */

	mutex_lock(&kbdev->mmu_hw_mutex);
	spin_lock_irqsave(&kbdev->hwaccess_lock, flags);
	kbase_ctx_sched_restore_all_as(kbdev);
	spin_unlock_irqrestore(&kbdev->hwaccess_lock, flags);
	mutex_unlock(&kbdev->mmu_hw_mutex);

	if (kbdev->dummy_job_wa.flags &
			KBASE_DUMMY_JOB_WA_FLAG_LOGICAL_SHADER_POWER) {
		spin_lock_irqsave(&kbdev->hwaccess_lock, flags);
		kbase_dummy_job_wa_execute(kbdev,
			kbase_pm_get_present_cores(kbdev,
					KBASE_PM_CORE_SHADER));
		spin_unlock_irqrestore(&kbdev->hwaccess_lock, flags);
	}

	/* Enable the interrupts */
	kbase_pm_enable_interrupts(kbdev);

	/* Turn on the L2 caches */
	spin_lock_irqsave(&kbdev->hwaccess_lock, flags);
	kbdev->pm.backend.gpu_ready = true;
	kbdev->pm.backend.l2_desired = true;
#if MALI_USE_CSF
	if (reset_required) {
		/* GPU reset was done after the power on, so send the post
		 * reset event instead. This is okay as GPU power off event
		 * is same as pre GPU reset event.
		 */
		kbase_ipa_control_handle_gpu_reset_post(kbdev);
	} else {
		kbase_ipa_control_handle_gpu_power_on(kbdev);
	}
#endif
	kbase_pm_update_state(kbdev);
	spin_unlock_irqrestore(&kbdev->hwaccess_lock, flags);
}

KBASE_EXPORT_TEST_API(kbase_pm_clock_on);

bool kbase_pm_clock_off(struct kbase_device *kbdev)
{
	unsigned long flags;

	KBASE_DEBUG_ASSERT(kbdev != NULL);
	lockdep_assert_held(&kbdev->pm.lock);

	/* ASSERT that the cores should now be unavailable. No lock needed. */
	WARN_ON(kbdev->pm.backend.shaders_state != KBASE_SHADERS_OFF_CORESTACK_OFF);

	kbdev->poweroff_pending = true;

	if (!kbdev->pm.backend.gpu_powered) {
		/* Already turned off */
		return true;
	}

	KBASE_KTRACE_ADD(kbdev, PM_GPU_OFF, NULL, 0u);

	/* Disable interrupts. This also clears any outstanding interrupts */
	kbase_pm_disable_interrupts(kbdev);
	/* Ensure that any IRQ handlers have finished */
	kbase_synchronize_irqs(kbdev);

	spin_lock_irqsave(&kbdev->hwaccess_lock, flags);

	if (atomic_read(&kbdev->faults_pending)) {
		/* Page/bus faults are still being processed. The GPU can not
		 * be powered off until they have completed
		 */
		spin_unlock_irqrestore(&kbdev->hwaccess_lock, flags);
		return false;
	}

	kbase_pm_cache_snoop_disable(kbdev);
#if MALI_USE_CSF
	kbase_ipa_control_handle_gpu_power_off(kbdev);
#endif

	kbdev->pm.backend.gpu_ready = false;

	/* The GPU power may be turned off from this point */
	kbdev->pm.backend.gpu_powered = false;

#ifdef CONFIG_MALI_ARBITER_SUPPORT
	if (kbase_pm_is_gpu_lost(kbdev)) {
		/* Ensure we unblock any threads that are stuck waiting
		 * for the GPU
		 */
		kbase_gpu_cache_clean_wait_complete(kbdev);
	}
#endif

	spin_unlock_irqrestore(&kbdev->hwaccess_lock, flags);

#if MALI_USE_CSF
	/* GPU is about to be turned off, switch to dummy page */
	update_user_reg_page_mapping(kbdev);
#endif

#ifdef CONFIG_MALI_ARBITER_SUPPORT
	kbase_arbiter_pm_vm_event(kbdev, KBASE_VM_GPU_IDLE_EVENT);
#endif /* CONFIG_MALI_ARBITER_SUPPORT */

	if (kbdev->pm.backend.callback_power_off)
		kbdev->pm.backend.callback_power_off(kbdev);
	return true;
}

KBASE_EXPORT_TEST_API(kbase_pm_clock_off);

struct kbasep_reset_timeout_data {
	struct hrtimer timer;
	bool timed_out;
	struct kbase_device *kbdev;
};

void kbase_pm_reset_done(struct kbase_device *kbdev)
{
	KBASE_DEBUG_ASSERT(kbdev != NULL);
	kbdev->pm.backend.reset_done = true;
	wake_up(&kbdev->pm.backend.reset_done_wait);
}

/**
 * kbase_pm_wait_for_reset - Wait for a reset to happen
 *
 * Wait for the %RESET_COMPLETED IRQ to occur, then reset the waiting state.
 *
 * @kbdev: Kbase device
 */
static void kbase_pm_wait_for_reset(struct kbase_device *kbdev)
{
	lockdep_assert_held(&kbdev->pm.lock);

	wait_event(kbdev->pm.backend.reset_done_wait,
						(kbdev->pm.backend.reset_done));
	kbdev->pm.backend.reset_done = false;
}

KBASE_EXPORT_TEST_API(kbase_pm_reset_done);

static enum hrtimer_restart kbasep_reset_timeout(struct hrtimer *timer)
{
	struct kbasep_reset_timeout_data *rtdata =
		container_of(timer, struct kbasep_reset_timeout_data, timer);

	rtdata->timed_out = true;

	/* Set the wait queue to wake up kbase_pm_init_hw even though the reset
	 * hasn't completed
	 */
	kbase_pm_reset_done(rtdata->kbdev);

	return HRTIMER_NORESTART;
}

static int kbase_set_gpu_quirks(struct kbase_device *kbdev, const u32 prod_id)
{
#if MALI_USE_CSF
	kbdev->hw_quirks_gpu =
		kbase_reg_read(kbdev, GPU_CONTROL_REG(CSF_CONFIG));
#else
	u32 hw_quirks_gpu = kbase_reg_read(kbdev, GPU_CONTROL_REG(JM_CONFIG));

	if (GPU_ID2_MODEL_MATCH_VALUE(prod_id) == GPU_ID2_PRODUCT_TMIX) {
		/* Only for tMIx */
		u32 coherency_features;

		coherency_features = kbase_reg_read(kbdev,
					GPU_CONTROL_REG(COHERENCY_FEATURES));

		/* (COHERENCY_ACE_LITE | COHERENCY_ACE) was incorrectly
		 * documented for tMIx so force correct value here.
		 */
		if (coherency_features ==
				COHERENCY_FEATURE_BIT(COHERENCY_ACE)) {
			hw_quirks_gpu |= (COHERENCY_ACE_LITE | COHERENCY_ACE)
					 << JM_FORCE_COHERENCY_FEATURES_SHIFT;
		}
	}

	if (kbase_is_gpu_removed(kbdev))
		return -EIO;

	kbdev->hw_quirks_gpu = hw_quirks_gpu;

#endif /* !MALI_USE_CSF */
	if (kbase_hw_has_feature(kbdev, BASE_HW_FEATURE_IDVS_GROUP_SIZE)) {
		int default_idvs_group_size = 0xF;
		u32 group_size = 0;

		if (of_property_read_u32(kbdev->dev->of_node, "idvs-group-size",
					 &group_size))
			group_size = default_idvs_group_size;

		if (group_size > IDVS_GROUP_MAX_SIZE) {
			dev_err(kbdev->dev,
				"idvs-group-size of %d is too large. Maximum value is %d",
				group_size, IDVS_GROUP_MAX_SIZE);
			group_size = default_idvs_group_size;
		}

		kbdev->hw_quirks_gpu |= group_size << IDVS_GROUP_SIZE_SHIFT;
	}

#define MANUAL_POWER_CONTROL ((u32)(1 << 8))
	if (corestack_driver_control)
		kbdev->hw_quirks_gpu |= MANUAL_POWER_CONTROL;

	return 0;
}

static int kbase_set_sc_quirks(struct kbase_device *kbdev, const u32 prod_id)
{
	u32 hw_quirks_sc = kbase_reg_read(kbdev,
					GPU_CONTROL_REG(SHADER_CONFIG));

	if (kbase_is_gpu_removed(kbdev))
		return -EIO;

	if (prod_id < 0x750 || prod_id == 0x6956) /* T60x, T62x, T72x */
		hw_quirks_sc |= SC_LS_ATTR_CHECK_DISABLE;
	else if (prod_id >= 0x750 && prod_id <= 0x880) /* T76x, T8xx */
		hw_quirks_sc |= SC_LS_ALLOW_ATTR_TYPES;

	if (kbase_hw_has_issue(kbdev, BASE_HW_ISSUE_TTRX_2968_TTRX_3162))
		hw_quirks_sc |= SC_VAR_ALGORITHM;

	if (kbase_hw_has_feature(kbdev, BASE_HW_FEATURE_TLS_HASHING))
		hw_quirks_sc |= SC_TLS_HASH_ENABLE;

	kbdev->hw_quirks_sc = hw_quirks_sc;

	return 0;
}

static int kbase_set_tiler_quirks(struct kbase_device *kbdev)
{
	u32 hw_quirks_tiler = kbase_reg_read(kbdev,
					GPU_CONTROL_REG(TILER_CONFIG));

	if (kbase_is_gpu_removed(kbdev))
		return -EIO;

	/* Set tiler clock gate override if required */
	if (kbase_hw_has_issue(kbdev, BASE_HW_ISSUE_T76X_3953))
		hw_quirks_tiler |= TC_CLOCK_GATE_OVERRIDE;

	kbdev->hw_quirks_tiler = hw_quirks_tiler;

	return 0;
}

static int kbase_pm_hw_issues_detect(struct kbase_device *kbdev)
{
	struct device_node *np = kbdev->dev->of_node;
	const u32 gpu_id = kbdev->gpu_props.props.raw_props.gpu_id;
	const u32 prod_id = (gpu_id & GPU_ID_VERSION_PRODUCT_ID) >>
				GPU_ID_VERSION_PRODUCT_ID_SHIFT;
	int error = 0;

	kbdev->hw_quirks_gpu = 0;
	kbdev->hw_quirks_sc = 0;
	kbdev->hw_quirks_tiler = 0;
	kbdev->hw_quirks_mmu = 0;

	if (!of_property_read_u32(np, "quirks_gpu", &kbdev->hw_quirks_gpu)) {
		dev_info(kbdev->dev,
			 "Found quirks_gpu = [0x%x] in Devicetree\n",
			 kbdev->hw_quirks_gpu);
	} else {
		error = kbase_set_gpu_quirks(kbdev, prod_id);
		if (error)
			return error;
	}

	if (!of_property_read_u32(np, "quirks_sc",
				&kbdev->hw_quirks_sc)) {
		dev_info(kbdev->dev,
			"Found quirks_sc = [0x%x] in Devicetree\n",
			kbdev->hw_quirks_sc);
	} else {
		error = kbase_set_sc_quirks(kbdev, prod_id);
		if (error)
			return error;
	}

	if (!of_property_read_u32(np, "quirks_tiler",
				&kbdev->hw_quirks_tiler)) {
		dev_info(kbdev->dev,
			"Found quirks_tiler = [0x%x] in Devicetree\n",
			kbdev->hw_quirks_tiler);
	} else {
		error = kbase_set_tiler_quirks(kbdev);
		if (error)
			return error;
	}

	if (!of_property_read_u32(np, "quirks_mmu",
				&kbdev->hw_quirks_mmu)) {
		dev_info(kbdev->dev,
			"Found quirks_mmu = [0x%x] in Devicetree\n",
			kbdev->hw_quirks_mmu);
	} else {
		error = kbase_set_mmu_quirks(kbdev);
	}

	return error;
}

static void kbase_pm_hw_issues_apply(struct kbase_device *kbdev)
{
	kbase_reg_write(kbdev, GPU_CONTROL_REG(SHADER_CONFIG),
			kbdev->hw_quirks_sc);

	kbase_reg_write(kbdev, GPU_CONTROL_REG(TILER_CONFIG),
			kbdev->hw_quirks_tiler);

	kbase_reg_write(kbdev, GPU_CONTROL_REG(L2_MMU_CONFIG),
			kbdev->hw_quirks_mmu);
#if MALI_USE_CSF
	kbase_reg_write(kbdev, GPU_CONTROL_REG(CSF_CONFIG),
			kbdev->hw_quirks_gpu);
#else
	kbase_reg_write(kbdev, GPU_CONTROL_REG(JM_CONFIG),
			kbdev->hw_quirks_gpu);
#endif
}

void kbase_pm_cache_snoop_enable(struct kbase_device *kbdev)
{
	if ((kbdev->current_gpu_coherency_mode == COHERENCY_ACE) &&
		!kbdev->cci_snoop_enabled) {
#if IS_ENABLED(CONFIG_ARM64)
		if (kbdev->snoop_enable_smc != 0)
			kbase_invoke_smc_fid(kbdev->snoop_enable_smc, 0, 0, 0);
#endif /* CONFIG_ARM64 */
		dev_dbg(kbdev->dev, "MALI - CCI Snoops - Enabled\n");
		kbdev->cci_snoop_enabled = true;
	}
}

void kbase_pm_cache_snoop_disable(struct kbase_device *kbdev)
{
	if (kbdev->cci_snoop_enabled) {
#if IS_ENABLED(CONFIG_ARM64)
		if (kbdev->snoop_disable_smc != 0) {
			mali_cci_flush_l2(kbdev);
			kbase_invoke_smc_fid(kbdev->snoop_disable_smc, 0, 0, 0);
		}
#endif /* CONFIG_ARM64 */
		dev_dbg(kbdev->dev, "MALI - CCI Snoops Disabled\n");
		kbdev->cci_snoop_enabled = false;
	}
}

#if !MALI_USE_CSF
static void reenable_protected_mode_hwcnt(struct kbase_device *kbdev)
{
	unsigned long irq_flags;

	spin_lock_irqsave(&kbdev->hwaccess_lock, irq_flags);
	kbdev->protected_mode_hwcnt_desired = true;
	if (kbdev->protected_mode_hwcnt_disabled) {
		kbase_hwcnt_context_enable(kbdev->hwcnt_gpu_ctx);
		kbdev->protected_mode_hwcnt_disabled = false;
	}
	spin_unlock_irqrestore(&kbdev->hwaccess_lock, irq_flags);
}
#endif

static int kbase_pm_do_reset(struct kbase_device *kbdev)
{
	struct kbasep_reset_timeout_data rtdata;
	int ret;

	KBASE_KTRACE_ADD(kbdev, CORE_GPU_SOFT_RESET, NULL, 0);

	KBASE_TLSTREAM_JD_GPU_SOFT_RESET(kbdev, kbdev);

	if (kbdev->pm.backend.callback_soft_reset) {
		ret = kbdev->pm.backend.callback_soft_reset(kbdev);
		if (ret < 0)
			return ret;
		else if (ret > 0)
			return 0;
	} else {
		kbase_reg_write(kbdev, GPU_CONTROL_REG(GPU_COMMAND),
				GPU_COMMAND_SOFT_RESET);
	}

	/* Unmask the reset complete interrupt only */
	kbase_reg_write(kbdev, GPU_CONTROL_REG(GPU_IRQ_MASK), RESET_COMPLETED);

	/* Initialize a structure for tracking the status of the reset */
	rtdata.kbdev = kbdev;
	rtdata.timed_out = false;

	/* Create a timer to use as a timeout on the reset */
	hrtimer_init_on_stack(&rtdata.timer, CLOCK_MONOTONIC, HRTIMER_MODE_REL);
	rtdata.timer.function = kbasep_reset_timeout;

	hrtimer_start(&rtdata.timer, HR_TIMER_DELAY_MSEC(RESET_TIMEOUT),
							HRTIMER_MODE_REL);

	/* Wait for the RESET_COMPLETED interrupt to be raised */
	kbase_pm_wait_for_reset(kbdev);

	if (!rtdata.timed_out) {
		/* GPU has been reset */
		hrtimer_cancel(&rtdata.timer);
		destroy_hrtimer_on_stack(&rtdata.timer);
		return 0;
	}

	/* No interrupt has been received - check if the RAWSTAT register says
	 * the reset has completed
	 */
	if ((kbase_reg_read(kbdev, GPU_CONTROL_REG(GPU_IRQ_RAWSTAT)) &
							RESET_COMPLETED)) {
		/* The interrupt is set in the RAWSTAT; this suggests that the
		 * interrupts are not getting to the CPU
		 */
		dev_err(kbdev->dev, "Reset interrupt didn't reach CPU. Check interrupt assignments.\n");
		/* If interrupts aren't working we can't continue. */
		destroy_hrtimer_on_stack(&rtdata.timer);
		return -EINVAL;
	}

	if (kbase_is_gpu_removed(kbdev)) {
		dev_dbg(kbdev->dev, "GPU has been removed, reset no longer needed.\n");
		destroy_hrtimer_on_stack(&rtdata.timer);
		return -EINVAL;
	}

	/* The GPU doesn't seem to be responding to the reset so try a hard
	 * reset, but only when NOT in arbitration mode.
	 */
#ifdef CONFIG_MALI_ARBITER_SUPPORT
	if (!kbdev->arb.arb_if) {
#endif /* CONFIG_MALI_ARBITER_SUPPORT */
		dev_err(kbdev->dev, "Failed to soft-reset GPU (timed out after %d ms), now attempting a hard reset\n",
					RESET_TIMEOUT);
		KBASE_KTRACE_ADD(kbdev, CORE_GPU_HARD_RESET, NULL, 0);
		kbase_reg_write(kbdev, GPU_CONTROL_REG(GPU_COMMAND),
					GPU_COMMAND_HARD_RESET);

		/* Restart the timer to wait for the hard reset to complete */
		rtdata.timed_out = false;

		hrtimer_start(&rtdata.timer, HR_TIMER_DELAY_MSEC(RESET_TIMEOUT),
					HRTIMER_MODE_REL);

		/* Wait for the RESET_COMPLETED interrupt to be raised */
		kbase_pm_wait_for_reset(kbdev);

		if (!rtdata.timed_out) {
			/* GPU has been reset */
			hrtimer_cancel(&rtdata.timer);
			destroy_hrtimer_on_stack(&rtdata.timer);
			return 0;
		}

		destroy_hrtimer_on_stack(&rtdata.timer);

		dev_err(kbdev->dev, "Failed to hard-reset the GPU (timed out after %d ms)\n",
					RESET_TIMEOUT);
#ifdef CONFIG_MALI_ARBITER_SUPPORT
	}
#endif /* CONFIG_MALI_ARBITER_SUPPORT */

	return -EINVAL;
}

int kbase_pm_protected_mode_enable(struct kbase_device *const kbdev)
{
	kbase_reg_write(kbdev, GPU_CONTROL_REG(GPU_COMMAND),
		GPU_COMMAND_SET_PROTECTED_MODE);
	return 0;
}

int kbase_pm_protected_mode_disable(struct kbase_device *const kbdev)
{
	lockdep_assert_held(&kbdev->pm.lock);

	return kbase_pm_do_reset(kbdev);
}

int kbase_pm_init_hw(struct kbase_device *kbdev, unsigned int flags)
{
	unsigned long irq_flags;
	int err = 0;

	KBASE_DEBUG_ASSERT(kbdev != NULL);
	lockdep_assert_held(&kbdev->pm.lock);

	/* Ensure the clock is on before attempting to access the hardware */
	if (!kbdev->pm.backend.gpu_powered) {
		if (kbdev->pm.backend.callback_power_on)
			kbdev->pm.backend.callback_power_on(kbdev);

		kbdev->pm.backend.gpu_powered = true;
	}

	/* Ensure interrupts are off to begin with, this also clears any
	 * outstanding interrupts
	 */
	kbase_pm_disable_interrupts(kbdev);
	/* Ensure cache snoops are disabled before reset. */
	kbase_pm_cache_snoop_disable(kbdev);
	/* Prepare for the soft-reset */
	kbdev->pm.backend.reset_done = false;

	/* The cores should be made unavailable due to the reset */
	spin_lock_irqsave(&kbdev->hwaccess_lock, irq_flags);
	if (kbdev->pm.backend.shaders_state != KBASE_SHADERS_OFF_CORESTACK_OFF)
		KBASE_KTRACE_ADD(kbdev, PM_CORES_CHANGE_AVAILABLE, NULL, 0u);
	spin_unlock_irqrestore(&kbdev->hwaccess_lock, irq_flags);

	/* Soft reset the GPU */
#ifdef CONFIG_MALI_ARBITER_SUPPORT
	if (!(flags & PM_NO_RESET))
#endif /* CONFIG_MALI_ARBITER_SUPPORT */
		err = kbdev->protected_ops->protected_mode_disable(
				kbdev->protected_dev);

	spin_lock_irqsave(&kbdev->hwaccess_lock, irq_flags);
#if MALI_USE_CSF
	if (kbdev->protected_mode) {
		unsigned long flags;

		kbase_ipa_control_protm_exited(kbdev);

		kbase_csf_scheduler_spin_lock(kbdev, &flags);
		kbase_hwcnt_backend_csf_protm_exited(&kbdev->hwcnt_gpu_iface);
		kbase_csf_scheduler_spin_unlock(kbdev, flags);
	}
#endif
	kbdev->protected_mode = false;
	spin_unlock_irqrestore(&kbdev->hwaccess_lock, irq_flags);

	if (err)
		goto exit;

	if (flags & PM_HW_ISSUES_DETECT) {
		err = kbase_pm_hw_issues_detect(kbdev);
		if (err)
			goto exit;
	}

	kbase_pm_hw_issues_apply(kbdev);
	kbase_cache_set_coherency_mode(kbdev, kbdev->system_coherency);

	/* Sanity check protected mode was left after reset */
	WARN_ON(kbase_reg_read(kbdev, GPU_CONTROL_REG(GPU_STATUS)) &
			GPU_STATUS_PROTECTED_MODE_ACTIVE);

	/* If cycle counter was in use re-enable it, enable_irqs will only be
	 * false when called from kbase_pm_powerup
	 */
	if (kbdev->pm.backend.gpu_cycle_counter_requests &&
						(flags & PM_ENABLE_IRQS)) {
		kbase_pm_enable_interrupts(kbdev);

		/* Re-enable the counters if we need to */
		spin_lock_irqsave(
			&kbdev->pm.backend.gpu_cycle_counter_requests_lock,
								irq_flags);
		if (kbdev->pm.backend.gpu_cycle_counter_requests)
			kbase_reg_write(kbdev, GPU_CONTROL_REG(GPU_COMMAND),
					GPU_COMMAND_CYCLE_COUNT_START);
		spin_unlock_irqrestore(
			&kbdev->pm.backend.gpu_cycle_counter_requests_lock,
								irq_flags);

		kbase_pm_disable_interrupts(kbdev);
	}

	if (flags & PM_ENABLE_IRQS)
		kbase_pm_enable_interrupts(kbdev);

exit:
#if !MALI_USE_CSF
	if (!kbdev->pm.backend.protected_entry_transition_override) {
		/* Re-enable GPU hardware counters if we're resetting from
		 * protected mode.
		 */
		reenable_protected_mode_hwcnt(kbdev);
	}
#endif

	return err;
}

/**
 * kbase_pm_request_gpu_cycle_counter_do_request - Request cycle counters
 *
 * Increase the count of cycle counter users and turn the cycle counters on if
 * they were previously off
 *
 * This function is designed to be called by
 * kbase_pm_request_gpu_cycle_counter() or
 * kbase_pm_request_gpu_cycle_counter_l2_is_on() only
 *
 * When this function is called the l2 cache must be on - i.e., the GPU must be
 * on.
 *
 * @kbdev:     The kbase device structure of the device
 */
static void
kbase_pm_request_gpu_cycle_counter_do_request(struct kbase_device *kbdev)
{
	unsigned long flags;

	spin_lock_irqsave(&kbdev->pm.backend.gpu_cycle_counter_requests_lock,
									flags);
	++kbdev->pm.backend.gpu_cycle_counter_requests;

	if (kbdev->pm.backend.gpu_cycle_counter_requests == 1)
		kbase_reg_write(kbdev, GPU_CONTROL_REG(GPU_COMMAND),
					GPU_COMMAND_CYCLE_COUNT_START);
	else {
		/* This might happen after GPU reset.
		 * Then counter needs to be kicked.
		 */
		if (!(kbase_reg_read(kbdev, GPU_CONTROL_REG(GPU_STATUS)) &
		      GPU_STATUS_CYCLE_COUNT_ACTIVE)) {
			kbase_reg_write(kbdev, GPU_CONTROL_REG(GPU_COMMAND),
					GPU_COMMAND_CYCLE_COUNT_START);
		}
	}

	spin_unlock_irqrestore(
			&kbdev->pm.backend.gpu_cycle_counter_requests_lock,
									flags);
}

void kbase_pm_request_gpu_cycle_counter(struct kbase_device *kbdev)
{
	KBASE_DEBUG_ASSERT(kbdev != NULL);

	KBASE_DEBUG_ASSERT(kbdev->pm.backend.gpu_powered);

	KBASE_DEBUG_ASSERT(kbdev->pm.backend.gpu_cycle_counter_requests <
								INT_MAX);

	kbase_pm_wait_for_l2_powered(kbdev);

	kbase_pm_request_gpu_cycle_counter_do_request(kbdev);
}

KBASE_EXPORT_TEST_API(kbase_pm_request_gpu_cycle_counter);

void kbase_pm_request_gpu_cycle_counter_l2_is_on(struct kbase_device *kbdev)
{
	KBASE_DEBUG_ASSERT(kbdev != NULL);

	KBASE_DEBUG_ASSERT(kbdev->pm.backend.gpu_powered);

	KBASE_DEBUG_ASSERT(kbdev->pm.backend.gpu_cycle_counter_requests <
								INT_MAX);

	kbase_pm_request_gpu_cycle_counter_do_request(kbdev);
}

KBASE_EXPORT_TEST_API(kbase_pm_request_gpu_cycle_counter_l2_is_on);

void kbase_pm_release_gpu_cycle_counter_nolock(struct kbase_device *kbdev)
{
	unsigned long flags;

	KBASE_DEBUG_ASSERT(kbdev != NULL);

	lockdep_assert_held(&kbdev->hwaccess_lock);

	spin_lock_irqsave(&kbdev->pm.backend.gpu_cycle_counter_requests_lock,
									flags);

	KBASE_DEBUG_ASSERT(kbdev->pm.backend.gpu_cycle_counter_requests > 0);

	--kbdev->pm.backend.gpu_cycle_counter_requests;

	if (kbdev->pm.backend.gpu_cycle_counter_requests == 0)
		kbase_reg_write(kbdev, GPU_CONTROL_REG(GPU_COMMAND),
					GPU_COMMAND_CYCLE_COUNT_STOP);

	spin_unlock_irqrestore(
			&kbdev->pm.backend.gpu_cycle_counter_requests_lock,
									flags);
}

void kbase_pm_release_gpu_cycle_counter(struct kbase_device *kbdev)
{
	unsigned long flags;

	spin_lock_irqsave(&kbdev->hwaccess_lock, flags);

	kbase_pm_release_gpu_cycle_counter_nolock(kbdev);

	spin_unlock_irqrestore(&kbdev->hwaccess_lock, flags);
}

KBASE_EXPORT_TEST_API(kbase_pm_release_gpu_cycle_counter);<|MERGE_RESOLUTION|>--- conflicted
+++ resolved
@@ -1343,15 +1343,10 @@
 				kbase_pm_invoke(kbdev, KBASE_PM_CORE_SHADER,
 						backend->shaders_avail, ACTION_PWRON);
 
-<<<<<<< HEAD
-				if (backend->pm_current_policy->handle_event)
-					backend->pm_current_policy->handle_event(kbdev,
-=======
 				if (backend->pm_current_policy &&
 				    backend->pm_current_policy->handle_event)
 					backend->pm_current_policy->handle_event(
 						kbdev,
->>>>>>> 2bfaaa5f
 						KBASE_PM_POLICY_EVENT_POWER_ON);
 
 				backend->shaders_state = KBASE_SHADERS_PEND_ON_CORESTACK_ON;
@@ -1406,15 +1401,10 @@
 				/* Wait for being disabled */
 				;
 			} else if (!backend->shaders_desired) {
-<<<<<<< HEAD
-				if (backend->pm_current_policy->handle_event)
-					backend->pm_current_policy->handle_event(kbdev,
-=======
 				if (backend->pm_current_policy &&
 				    backend->pm_current_policy->handle_event)
 					backend->pm_current_policy->handle_event(
 						kbdev,
->>>>>>> 2bfaaa5f
 						KBASE_PM_POLICY_EVENT_IDLE);
 
 				if (kbdev->pm.backend.protected_transition_override ||
@@ -1477,29 +1467,19 @@
 			}
 
 			if (backend->shaders_desired) {
-<<<<<<< HEAD
-				if (backend->pm_current_policy->handle_event)
-					backend->pm_current_policy->handle_event(kbdev,
-=======
 				if (backend->pm_current_policy &&
 				    backend->pm_current_policy->handle_event)
 					backend->pm_current_policy->handle_event(
 						kbdev,
->>>>>>> 2bfaaa5f
 						KBASE_PM_POLICY_EVENT_TIMER_HIT);
 
 				stt->remaining_ticks = 0;
 				backend->shaders_state = KBASE_SHADERS_ON_CORESTACK_ON_RECHECK;
 			} else if (stt->remaining_ticks == 0) {
-<<<<<<< HEAD
-				if (backend->pm_current_policy->handle_event)
-					backend->pm_current_policy->handle_event(kbdev,
-=======
 				if (backend->pm_current_policy &&
 				    backend->pm_current_policy->handle_event)
 					backend->pm_current_policy->handle_event(
 						kbdev,
->>>>>>> 2bfaaa5f
 						KBASE_PM_POLICY_EVENT_TIMER_MISS);
 
 				backend->shaders_state = KBASE_SHADERS_WAIT_FINISHED_CORESTACK_ON;
