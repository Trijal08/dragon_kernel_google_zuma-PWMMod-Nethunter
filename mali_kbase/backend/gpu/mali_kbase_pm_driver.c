--- conflicted
+++ resolved
@@ -1446,7 +1446,7 @@
 		kbase_get_timeout_ms(kbdev, KBASE_AS_INACTIVE_TIMEOUT) * USEC_PER_MSEC;
 	lockdep_assert_held(&kbdev->hwaccess_lock);
 
-	if (!kbase_hw_has_issue(kbdev, BASE_HW_ISSUE_TURSEHW_2716))
+	if (!kbase_hw_has_issue(kbdev, KBASE_HW_ISSUE_TURSEHW_2716))
 		return;
 
 	for (as_no = 0; as_no != kbdev->nr_hw_address_spaces; as_no++) {
@@ -3670,18 +3670,12 @@
 
 		destroy_hrtimer_on_stack(&rtdata.timer);
 
-<<<<<<< HEAD
 		dev_err(kbdev->dev,
 			"Failed to hard-reset the GPU (timed out after %d ms) GPU_IRQ_RAWSTAT: %d\n",
 			RESET_TIMEOUT, kbase_reg_read32(kbdev, GPU_CONTROL_ENUM(GPU_IRQ_RAWSTAT)));
 
 		/* Last resort, trigger a hardware reset of the GPU */
 		return kbase_pm_hw_reset(kbdev);
-#ifdef CONFIG_MALI_ARBITER_SUPPORT
-=======
-		dev_err(kbdev->dev, "Failed to hard-reset the GPU (timed out after %d ms)\n",
-			RESET_TIMEOUT);
->>>>>>> 3aa826b5
 	}
 
 	return -EINVAL;
