// SPDX-License-Identifier: GPL-2.0 WITH Linux-syscall-note
/*
 *
 * (C) COPYRIGHT 2010-2023 ARM Limited. All rights reserved.
 *
 * This program is free software and is provided to you under the terms of the
 * GNU General Public License version 2 as published by the Free Software
 * Foundation, and any use by you of this program is subject to the terms
 * of such GNU license.
 *
 * This program is distributed in the hope that it will be useful,
 * but WITHOUT ANY WARRANTY; without even the implied warranty of
 * MERCHANTABILITY or FITNESS FOR A PARTICULAR PURPOSE. See the
 * GNU General Public License for more details.
 *
 * You should have received a copy of the GNU General Public License
 * along with this program; if not, you can access it online at
 * http://www.gnu.org/licenses/gpl-2.0.html.
 *
 */

/*
 * Base kernel job manager APIs
 */

#include <mali_kbase.h>
#include <mali_kbase_config.h>
#include <hw_access/mali_kbase_hw_access_regmap.h>
#include <tl/mali_kbase_tracepoints.h>
#include <mali_linux_trace.h>
#include <mali_kbase_hw.h>
#include <mali_kbase_hwaccess_jm.h>
#include <mali_kbase_reset_gpu.h>
#include <mali_kbase_ctx_sched.h>
#include <mali_kbase_kinstr_jm.h>
#include <mali_kbase_hwaccess_instr.h>
#include <hwcnt/mali_kbase_hwcnt_context.h>
#include <device/mali_kbase_device.h>
#include <backend/gpu/mali_kbase_irq_internal.h>
#include <backend/gpu/mali_kbase_jm_internal.h>
#include <mali_kbase_regs_history_debugfs.h>

static void kbasep_try_reset_gpu_early_locked(struct kbase_device *kbdev);
static u64 kbasep_apply_limited_core_mask(const struct kbase_device *kbdev, const u64 affinity,
					  const u64 limited_core_mask);

static u64 kbase_job_write_affinity(struct kbase_device *kbdev, base_jd_core_req core_req,
				    unsigned int js, const u64 limited_core_mask)
{
	u64 affinity;
	bool skip_affinity_check = false;

	if ((core_req & (BASE_JD_REQ_FS | BASE_JD_REQ_CS | BASE_JD_REQ_T)) == BASE_JD_REQ_T) {
		/* Tiler-only atom, affinity value can be programed as 0 */
		affinity = 0;
		skip_affinity_check = true;
	} else if ((core_req &
		    (BASE_JD_REQ_COHERENT_GROUP | BASE_JD_REQ_SPECIFIC_COHERENT_GROUP))) {
		affinity = kbdev->pm.backend.shaders_avail & kbdev->pm.debug_core_mask[js];

		/* Bifrost onwards GPUs only have 1 coherent group which is equal to
		 * shader_present
		 */
		affinity &= kbdev->gpu_props.curr_config.shader_present;
	} else {
		/* Use all cores */
		affinity = kbdev->pm.backend.shaders_avail & kbdev->pm.debug_core_mask[js];
	}

	if (core_req & BASE_JD_REQ_LIMITED_CORE_MASK) {
		/* Limiting affinity due to BASE_JD_REQ_LIMITED_CORE_MASK by applying the limited core mask. */
		affinity = kbasep_apply_limited_core_mask(kbdev, affinity, limited_core_mask);
	}

	if (unlikely(!affinity && !skip_affinity_check)) {
#ifdef CONFIG_MALI_DEBUG
		u64 shaders_ready = kbase_pm_get_ready_cores(kbdev, KBASE_PM_CORE_SHADER);

		WARN_ON(!(shaders_ready & kbdev->pm.backend.shaders_avail));
#endif

		affinity = kbdev->pm.backend.shaders_avail;

		if (core_req & BASE_JD_REQ_LIMITED_CORE_MASK) {
			/* Limiting affinity again to make sure it only enables shader cores with backed TLS memory. */
			affinity =
				kbasep_apply_limited_core_mask(kbdev, affinity, limited_core_mask);

#ifdef CONFIG_MALI_DEBUG
			/* affinity should never be 0 */
			WARN_ON(!affinity);
#endif
		}
	}

	kbase_reg_write64(kbdev, JOB_SLOT_OFFSET(js, AFFINITY_NEXT), affinity);

	return affinity;
}

/**
 * select_job_chain() - Select which job chain to submit to the GPU
 * @katom: Pointer to the atom about to be submitted to the GPU
 *
 * Selects one of the fragment job chains attached to the special atom at the
 * end of a renderpass, or returns the address of the single job chain attached
 * to any other type of atom.
 *
 * Which job chain is selected depends upon whether the tiling phase of the
 * renderpass completed normally or was soft-stopped because it used too
 * much memory. It also depends upon whether one of the fragment job chains
 * has already been run as part of the same renderpass.
 *
 * Return: GPU virtual address of the selected job chain
 */
static u64 select_job_chain(struct kbase_jd_atom *katom)
{
	struct kbase_context *const kctx = katom->kctx;
	u64 jc = katom->jc;
	struct kbase_jd_renderpass *rp;

	lockdep_assert_held(&kctx->kbdev->hwaccess_lock);

	if (!(katom->core_req & BASE_JD_REQ_END_RENDERPASS))
		return jc;

	compiletime_assert((1ull << (sizeof(katom->renderpass_id) * 8)) <=
				   ARRAY_SIZE(kctx->jctx.renderpasses),
			   "Should check invalid access to renderpasses");

	rp = &kctx->jctx.renderpasses[katom->renderpass_id];
	/* We can read a subset of renderpass state without holding
	 * higher-level locks (but not end_katom, for example).
	 * If the end-of-renderpass atom is running with as-yet indeterminate
	 * OOM state then assume that the start atom was not soft-stopped.
	 */
	switch (rp->state) {
	case KBASE_JD_RP_OOM:
		/* Tiling ran out of memory.
		 * Start of incremental rendering, used once.
		 */
		jc = katom->jc_fragment.norm_read_forced_write;
		break;
	case KBASE_JD_RP_START:
	case KBASE_JD_RP_PEND_OOM:
		/* Tiling completed successfully first time.
		 * Single-iteration rendering, used once.
		 */
		jc = katom->jc_fragment.norm_read_norm_write;
		break;
	case KBASE_JD_RP_RETRY_OOM:
		/* Tiling ran out of memory again.
		 * Continuation of incremental rendering, used as
		 * many times as required.
		 */
		jc = katom->jc_fragment.forced_read_forced_write;
		break;
	case KBASE_JD_RP_RETRY:
	case KBASE_JD_RP_RETRY_PEND_OOM:
		/* Tiling completed successfully this time.
		 * End of incremental rendering, used once.
		 */
		jc = katom->jc_fragment.forced_read_norm_write;
		break;
	default:
		WARN_ON(1);
		break;
	}

	dev_dbg(kctx->kbdev->dev, "Selected job chain 0x%llx for end atom %pK in state %d\n", jc,
		(void *)katom, (int)rp->state);

	katom->jc = jc;
	return jc;
}

static inline bool kbasep_jm_wait_js_free(struct kbase_device *kbdev, unsigned int js,
					  struct kbase_context *kctx)
{
	u32 val;
	const u32 timeout_us = kbdev->js_data.js_free_wait_time_ms * USEC_PER_MSEC;
	/* wait for the JS_COMMAND_NEXT register to reach the given status value */
	const int err = kbase_reg_poll32_timeout(kbdev, JOB_SLOT_OFFSET(js, COMMAND_NEXT), val,
						 !val, 0, timeout_us, false);

	if (!err)
		return true;

	dev_err(kbdev->dev, "Timeout in waiting for job slot %u to become free for ctx %d_%u", js,
		kctx->tgid, kctx->id);

	return false;
}

int kbase_job_hw_submit(struct kbase_device *kbdev, struct kbase_jd_atom *katom, unsigned int js)
{
	struct kbase_context *kctx;
	u32 cfg;
	u64 const jc_head = select_job_chain(katom);
	u64 affinity;
	struct slot_rb *ptr_slot_rb = &kbdev->hwaccess.backend.slot_rb[js];

	lockdep_assert_held(&kbdev->hwaccess_lock);

	kctx = katom->kctx;

	/* Command register must be available */
	if (!kbasep_jm_wait_js_free(kbdev, js, kctx))
		return -EPERM;

	dev_dbg(kctx->kbdev->dev, "Write JS_HEAD_NEXT 0x%llx for atom %pK\n", jc_head,
		(void *)katom);

	kbase_reg_write64(kbdev, JOB_SLOT_OFFSET(js, HEAD_NEXT), jc_head);

	affinity = kbase_job_write_affinity(kbdev, katom->core_req, js, kctx->limited_core_mask);

	/* start MMU, medium priority, cache clean/flush on end, clean/flush on
	 * start
	 */
	cfg = (u32)kctx->as_nr;

	if(!kbase_jd_katom_is_protected(katom)) {
		if (kbase_hw_has_feature(kbdev, BASE_HW_FEATURE_FLUSH_REDUCTION) &&
		    !(kbdev->serialize_jobs & KBASE_SERIALIZE_RESET))
			cfg |= JS_CONFIG_ENABLE_FLUSH_REDUCTION;

		if (0 != (katom->core_req & BASE_JD_REQ_SKIP_CACHE_START)) {
			/* Force a cache maintenance operation if the newly submitted
			 * katom to the slot is from a different kctx. For a JM GPU
			 * that has the feature BASE_HW_FEATURE_FLUSH_INV_SHADER_OTHER,
			 * applies a FLUSH_INV_SHADER_OTHER. Otherwise, do a
			 * FLUSH_CLEAN_INVALIDATE.
			 */
			u64 tagged_kctx = ptr_slot_rb->last_kctx_tagged;

			if (tagged_kctx != SLOT_RB_NULL_TAG_VAL &&
			    tagged_kctx != SLOT_RB_TAG_KCTX(kctx)) {
				if (kbase_hw_has_feature(kbdev,
							 BASE_HW_FEATURE_FLUSH_INV_SHADER_OTHER))
					cfg |= JS_CONFIG_START_FLUSH_INV_SHADER_OTHER;
				else
					cfg |= JS_CONFIG_START_FLUSH_CLEAN_INVALIDATE;
			} else
				cfg |= JS_CONFIG_START_FLUSH_NO_ACTION;
		} else
			cfg |= JS_CONFIG_START_FLUSH_CLEAN_INVALIDATE;

		if (0 != (katom->core_req & BASE_JD_REQ_SKIP_CACHE_END) &&
		    !(kbdev->serialize_jobs & KBASE_SERIALIZE_RESET))
			cfg |= JS_CONFIG_END_FLUSH_NO_ACTION;
		else if (kbase_hw_has_feature(kbdev, BASE_HW_FEATURE_CLEAN_ONLY_SAFE))
			cfg |= JS_CONFIG_END_FLUSH_CLEAN;
		else
			cfg |= JS_CONFIG_END_FLUSH_CLEAN_INVALIDATE;
	} else {
		/* Force cache flush on job chain start/end if katom is protected.
		 * Valhall JM GPUs have BASE_HW_FEATURE_CLEAN_ONLY_SAFE feature,
		 * so DDK set JS_CONFIG_END_FLUSH_CLEAN config
		 */
		cfg |= JS_CONFIG_START_FLUSH_CLEAN_INVALIDATE;
		cfg |= JS_CONFIG_END_FLUSH_CLEAN;
	}

	cfg |= JS_CONFIG_THREAD_PRI(8);

	if ((katom->atom_flags & KBASE_KATOM_FLAG_PROTECTED) ||
	    (katom->core_req & BASE_JD_REQ_END_RENDERPASS))
		cfg |= JS_CONFIG_DISABLE_DESCRIPTOR_WR_BK;

	if (!ptr_slot_rb->job_chain_flag) {
		cfg |= JS_CONFIG_JOB_CHAIN_FLAG;
		katom->atom_flags |= KBASE_KATOM_FLAGS_JOBCHAIN;
		ptr_slot_rb->job_chain_flag = true;
	} else {
		katom->atom_flags &= ~KBASE_KATOM_FLAGS_JOBCHAIN;
		ptr_slot_rb->job_chain_flag = false;
	}

	kbase_reg_write32(kbdev, JOB_SLOT_OFFSET(js, CONFIG_NEXT), cfg);

	if (kbase_hw_has_feature(kbdev, BASE_HW_FEATURE_FLUSH_REDUCTION))
		kbase_reg_write32(kbdev, JOB_SLOT_OFFSET(js, FLUSH_ID_NEXT), katom->flush_id);

	/* Write an approximate start timestamp.
	 * It's approximate because there might be a job in the HEAD register.
	 */
	katom->start_timestamp = ktime_get_raw();

	/* GO ! */
	dev_dbg(kbdev->dev, "JS: Submitting atom %pK from ctx %pK to js[%d] with head=0x%llx",
		katom, kctx, js, jc_head);

	KBASE_KTRACE_ADD_JM_SLOT_INFO(kbdev, JM_SUBMIT, kctx, katom, jc_head, js, (u32)affinity);

	KBASE_TLSTREAM_AUX_EVENT_JOB_SLOT(kbdev, kctx, js, kbase_jd_atom_id(kctx, katom),
					  TL_JS_EVENT_START);

	KBASE_TLSTREAM_TL_ATTRIB_ATOM_CONFIG(kbdev, katom, jc_head, affinity, cfg);
	KBASE_TLSTREAM_TL_RET_CTX_LPU(kbdev, kctx, &kbdev->gpu_props.js_features[katom->slot_nr]);
	KBASE_TLSTREAM_TL_RET_ATOM_AS(kbdev, katom, &kbdev->as[kctx->as_nr]);
	KBASE_TLSTREAM_TL_RET_ATOM_LPU(kbdev, katom, &kbdev->gpu_props.js_features[js],
				       "ctx_nr,atom_nr");
	kbase_kinstr_jm_atom_hw_submit(katom);

	/* Update the slot's last katom submission kctx */
	ptr_slot_rb->last_kctx_tagged = SLOT_RB_TAG_KCTX(kctx);

#if IS_ENABLED(CONFIG_GPU_TRACEPOINTS)
	if (!kbase_backend_nr_atoms_submitted(kbdev, js)) {
		/* If this is the only job on the slot, trace it as starting */
		char js_string[16];

		trace_gpu_sched_switch(kbasep_make_job_slot_string(js, js_string,
								   sizeof(js_string)),
				       ktime_to_ns(katom->start_timestamp), (u32)katom->kctx->id, 0,
				       katom->work_id);
	}
#endif

	trace_sysgraph_gpu(SGR_SUBMIT, kctx->id, kbase_jd_atom_id(kctx, katom), js);

	kbase_reg_write32(kbdev, JOB_SLOT_OFFSET(js, COMMAND_NEXT), JS_COMMAND_START);

	return 0;
}

/**
 * kbasep_job_slot_update_head_start_timestamp - Update timestamp
 * @kbdev: kbase device
 * @js: job slot
 * @end_timestamp: timestamp
 *
 * Update the start_timestamp of the job currently in the HEAD, based on the
 * fact that we got an IRQ for the previous set of completed jobs.
 *
 * The estimate also takes into account the time the job was submitted, to
 * work out the best estimate (which might still result in an over-estimate to
 * the calculated time spent)
 */
static void kbasep_job_slot_update_head_start_timestamp(struct kbase_device *kbdev, unsigned int js,
							ktime_t end_timestamp)
{
	ktime_t timestamp_diff;
	struct kbase_jd_atom *katom;

	/* Checking the HEAD position for the job slot */
	katom = kbase_gpu_inspect(kbdev, js, 0);
	if (katom != NULL) {
		timestamp_diff = ktime_sub(end_timestamp, katom->start_timestamp);
		if (ktime_to_ns(timestamp_diff) >= 0) {
			/* Only update the timestamp if it's a better estimate
			 * than what's currently stored. This is because our
			 * estimate that accounts for the throttle time may be
			 * too much of an overestimate
			 */
			katom->start_timestamp = end_timestamp;
		}
	}
}

/**
 * kbasep_trace_tl_event_lpu_softstop - Call event_lpu_softstop timeline
 * tracepoint
 * @kbdev: kbase device
 * @js: job slot
 *
 * Make a tracepoint call to the instrumentation module informing that
 * softstop happened on given lpu (job slot).
 */
static void kbasep_trace_tl_event_lpu_softstop(struct kbase_device *kbdev, unsigned int js)
{
	KBASE_TLSTREAM_TL_EVENT_LPU_SOFTSTOP(kbdev, &kbdev->gpu_props.js_features[js]);
}

void kbase_job_done(struct kbase_device *kbdev, u32 done)
{
	u32 count = 0;
	ktime_t end_timestamp;

	lockdep_assert_held(&kbdev->hwaccess_lock);

	KBASE_KTRACE_ADD_JM(kbdev, JM_IRQ, NULL, NULL, 0, done);

	end_timestamp = ktime_get_raw();

	while (done) {
		unsigned int i;
		u32 failed = done >> 16;

		/* treat failed slots as finished slots */
		u32 finished = (done & 0xFFFF) | failed;

		/* Note: This is inherently unfair, as we always check for lower
		 * numbered interrupts before the higher numbered ones.
		 */
		i = (unsigned int)ffs((int)finished) - 1u;

		do {
			u32 nr_done;
			u32 active;
			u32 completion_code = BASE_JD_EVENT_DONE; /* assume OK */
			u64 job_tail = 0;

			if (failed & (1u << i)) {
				/* read out the job slot status code if the job
				 * slot reported failure
				 */
				completion_code =
					kbase_reg_read32(kbdev, JOB_SLOT_OFFSET(i, STATUS));

				if (completion_code == BASE_JD_EVENT_STOPPED) {
					u64 job_head;

					KBASE_TLSTREAM_AUX_EVENT_JOB_SLOT(kbdev, NULL, i, 0,
									  TL_JS_EVENT_SOFT_STOP);

					kbasep_trace_tl_event_lpu_softstop(kbdev, i);

					/* Soft-stopped job - read the value of
					 * JS<n>_TAIL so that the job chain can
					 * be resumed
					 */
					job_tail =
						kbase_reg_read64(kbdev, JOB_SLOT_OFFSET(i, TAIL));
					job_head =
						kbase_reg_read64(kbdev, JOB_SLOT_OFFSET(i, HEAD));
					/* For a soft-stopped job chain js_tail should
					 * same as the js_head, but if not then the
					 * job chain was incorrectly marked as
					 * soft-stopped. In such case we should not
					 * be resuming the job chain from js_tail and
					 * report the completion_code as UNKNOWN.
					 */
					if (job_tail != job_head)
						completion_code = BASE_JD_EVENT_UNKNOWN;

				} else if (completion_code == BASE_JD_EVENT_NOT_STARTED) {
					/* PRLAM-10673 can cause a TERMINATED
					 * job to come back as NOT_STARTED,
					 * but the error interrupt helps us
					 * detect it
					 */
					completion_code = BASE_JD_EVENT_TERMINATED;
				}

				kbase_gpu_irq_evict(kbdev, i, completion_code);

				/* Some jobs that encounter a BUS FAULT may
				 * result in corrupted state causing future
				 * jobs to hang. Reset GPU before allowing
				 * any other jobs on the slot to continue.
				 */
				if (kbase_hw_has_issue(kbdev, BASE_HW_ISSUE_TTRX_3076)) {
					if (completion_code == BASE_JD_EVENT_JOB_BUS_FAULT) {
						if (kbase_prepare_to_reset_gpu_locked(
							    kbdev, RESET_FLAGS_NONE))
							kbase_reset_gpu_locked(kbdev);
					}
				}
			}

			kbase_reg_write32(kbdev, JOB_CONTROL_ENUM(JOB_IRQ_CLEAR),
					  done & ((1u << i) | (1u << (i + 16))));
			active = kbase_reg_read32(kbdev, JOB_CONTROL_ENUM(JOB_IRQ_JS_STATE));

			if (((active >> i) & 1) == 0 && (((done >> (i + 16)) & 1) == 0)) {
				/* There is a potential race we must work
				 * around:
				 *
				 *  1. A job slot has a job in both current and
				 *     next registers
				 *  2. The job in current completes
				 *     successfully, the IRQ handler reads
				 *     RAWSTAT and calls this function with the
				 *     relevant bit set in "done"
				 *  3. The job in the next registers becomes the
				 *     current job on the GPU
				 *  4. Sometime before the JOB_IRQ_CLEAR line
				 *     above the job on the GPU _fails_
				 *  5. The IRQ_CLEAR clears the done bit but not
				 *     the failed bit. This atomically sets
				 *     JOB_IRQ_JS_STATE. However since both jobs
				 *     have now completed the relevant bits for
				 *     the slot are set to 0.
				 *
				 * If we now did nothing then we'd incorrectly
				 * assume that _both_ jobs had completed
				 * successfully (since we haven't yet observed
				 * the fail bit being set in RAWSTAT).
				 *
				 * So at this point if there are no active jobs
				 * left we check to see if RAWSTAT has a failure
				 * bit set for the job slot. If it does we know
				 * that there has been a new failure that we
				 * didn't previously know about, so we make sure
				 * that we record this in active (but we wait
				 * for the next loop to deal with it).
				 *
				 * If we were handling a job failure (i.e. done
				 * has the relevant high bit set) then we know
				 * that the value read back from
				 * JOB_IRQ_JS_STATE is the correct number of
				 * remaining jobs because the failed job will
				 * have prevented any futher jobs from starting
				 * execution.
				 */
				u32 rawstat =
					kbase_reg_read32(kbdev, JOB_CONTROL_ENUM(JOB_IRQ_RAWSTAT));

				if ((rawstat >> (i + 16)) & 1) {
					/* There is a failed job that we've
					 * missed - add it back to active
					 */
					active |= (1u << i);
				}
			}

			dev_dbg(kbdev->dev, "Job ended with status 0x%08X\n", completion_code);

			nr_done = kbase_backend_nr_atoms_submitted(kbdev, i);
			nr_done -= (active >> i) & 1;
			nr_done -= (active >> (i + 16)) & 1;

			if (nr_done == 0 || nr_done > SLOT_RB_SIZE) {
				dev_warn(kbdev->dev, "Spurious interrupt on slot %u", i);

				goto spurious;
			}

			count += nr_done;

			while (nr_done) {
				if (likely(nr_done == 1)) {
					kbase_gpu_complete_hw(kbdev, i, completion_code, job_tail,
							      &end_timestamp);
					kbase_jm_try_kick_all(kbdev);
				} else {
					/* More than one job has completed.
					 * Since this is not the last job being
					 * reported this time it must have
					 * passed. This is because the hardware
					 * will not allow further jobs in a job
					 * slot to complete until the failed job
					 * is cleared from the IRQ status.
					 */
					kbase_gpu_complete_hw(kbdev, i, BASE_JD_EVENT_DONE, 0,
							      &end_timestamp);
#if IS_ENABLED(CONFIG_MALI_TRACE_POWER_GPU_WORK_PERIOD)
					/* Increment the end timestamp value by 1 ns to
					 * avoid having the same value for 'start_time_ns'
					 * and 'end_time_ns' for the 2nd atom whose job
					 * completion IRQ got merged with the 1st atom.
					 */
					end_timestamp = ktime_add(end_timestamp, ns_to_ktime(1));
#endif
				}
				nr_done--;
			}
spurious:
			done = kbase_reg_read32(kbdev, JOB_CONTROL_ENUM(JOB_IRQ_RAWSTAT));

			failed = done >> 16;
			finished = (done & 0xFFFF) | failed;
			if (done)
				end_timestamp = ktime_get_raw();
		} while (finished & (1u << i));

		kbasep_job_slot_update_head_start_timestamp(kbdev, i, end_timestamp);
	}

	if (atomic_read(&kbdev->hwaccess.backend.reset_gpu) == KBASE_RESET_GPU_COMMITTED) {
		/* If we're trying to reset the GPU then we might be able to do
		 * it early (without waiting for a timeout) because some jobs
		 * have completed
		 */
		kbasep_try_reset_gpu_early_locked(kbdev);
	}
	KBASE_KTRACE_ADD_JM(kbdev, JM_IRQ_END, NULL, NULL, 0, count);
}

void kbasep_job_slot_soft_or_hard_stop_do_action(struct kbase_device *kbdev, unsigned int js,
						 u32 action, base_jd_core_req core_reqs,
						 struct kbase_jd_atom *target_katom)
{
#if KBASE_KTRACE_ENABLE
	u32 status_reg_before;
	u64 job_in_head_before;
	u32 status_reg_after;

	WARN_ON(action & (~(u32)JS_COMMAND_MASK));

	/* Check the head pointer */
	job_in_head_before = kbase_reg_read64(kbdev, JOB_SLOT_OFFSET(js, HEAD));
	status_reg_before = kbase_reg_read32(kbdev, JOB_SLOT_OFFSET(js, STATUS));
#endif

	if (action == JS_COMMAND_SOFT_STOP) {
		if (kbase_jd_katom_is_protected(target_katom)) {
#ifdef CONFIG_MALI_DEBUG
			dev_dbg(kbdev->dev,
				"Attempt made to soft-stop a job that cannot be soft-stopped. core_reqs = 0x%x",
				(unsigned int)core_reqs);
#else
			CSTD_UNUSED(core_reqs);
#endif /* CONFIG_MALI_DEBUG */
			return;
		}

		/* We are about to issue a soft stop, so mark the atom as having
		 * been soft stopped
		 */
		target_katom->atom_flags |= KBASE_KATOM_FLAG_BEEN_SOFT_STOPPED;

		/* Mark the point where we issue the soft-stop command */
		KBASE_TLSTREAM_TL_EVENT_ATOM_SOFTSTOP_ISSUE(kbdev, target_katom);

		action = (target_katom->atom_flags & KBASE_KATOM_FLAGS_JOBCHAIN) ?
				       JS_COMMAND_SOFT_STOP_1 :
				       JS_COMMAND_SOFT_STOP_0;
	} else if (action == JS_COMMAND_HARD_STOP) {
		target_katom->atom_flags |= KBASE_KATOM_FLAG_BEEN_HARD_STOPPED;

		action = (target_katom->atom_flags & KBASE_KATOM_FLAGS_JOBCHAIN) ?
				       JS_COMMAND_HARD_STOP_1 :
				       JS_COMMAND_HARD_STOP_0;
	}

	kbase_reg_write32(kbdev, JOB_SLOT_OFFSET(js, COMMAND), action);

#if KBASE_KTRACE_ENABLE
	status_reg_after = kbase_reg_read32(kbdev, JOB_SLOT_OFFSET(js, STATUS));
	if (status_reg_after == BASE_JD_EVENT_ACTIVE) {
		struct kbase_jd_atom *head;
		struct kbase_context *head_kctx;

		head = kbase_gpu_inspect(kbdev, js, 0);
		if (unlikely(!head)) {
			dev_err(kbdev->dev, "Can't get a katom from js(%d)\n", js);
			return;
		}
		head_kctx = head->kctx;

		if (status_reg_before == BASE_JD_EVENT_ACTIVE)
			KBASE_KTRACE_ADD_JM_SLOT(kbdev, JM_CHECK_HEAD, head_kctx, head,
						 job_in_head_before, js);
		else
			KBASE_KTRACE_ADD_JM_SLOT(kbdev, JM_CHECK_HEAD, NULL, NULL, 0, js);

		switch (action) {
		case JS_COMMAND_SOFT_STOP:
			KBASE_KTRACE_ADD_JM_SLOT(kbdev, JM_SOFTSTOP, head_kctx, head, head->jc, js);
			break;
		case JS_COMMAND_SOFT_STOP_0:
			KBASE_KTRACE_ADD_JM_SLOT(kbdev, JM_SOFTSTOP_0, head_kctx, head, head->jc,
						 js);
			break;
		case JS_COMMAND_SOFT_STOP_1:
			KBASE_KTRACE_ADD_JM_SLOT(kbdev, JM_SOFTSTOP_1, head_kctx, head, head->jc,
						 js);
			break;
		case JS_COMMAND_HARD_STOP:
			KBASE_KTRACE_ADD_JM_SLOT(kbdev, JM_HARDSTOP, head_kctx, head, head->jc, js);
			break;
		case JS_COMMAND_HARD_STOP_0:
			KBASE_KTRACE_ADD_JM_SLOT(kbdev, JM_HARDSTOP_0, head_kctx, head, head->jc,
						 js);
			break;
		case JS_COMMAND_HARD_STOP_1:
			KBASE_KTRACE_ADD_JM_SLOT(kbdev, JM_HARDSTOP_1, head_kctx, head, head->jc,
						 js);
			break;
		default:
			WARN(1, "Unknown action %d on atom %pK in kctx %pK\n", action,
			     (void *)target_katom, (void *)target_katom->kctx);
			break;
		}
	} else {
		if (status_reg_before == BASE_JD_EVENT_ACTIVE)
			KBASE_KTRACE_ADD_JM_SLOT(kbdev, JM_CHECK_HEAD, NULL, NULL,
						 job_in_head_before, js);
		else
			KBASE_KTRACE_ADD_JM_SLOT(kbdev, JM_CHECK_HEAD, NULL, NULL, 0, js);

		switch (action) {
		case JS_COMMAND_SOFT_STOP:
			KBASE_KTRACE_ADD_JM_SLOT(kbdev, JM_SOFTSTOP, NULL, NULL, 0, js);
			break;
		case JS_COMMAND_SOFT_STOP_0:
			KBASE_KTRACE_ADD_JM_SLOT(kbdev, JM_SOFTSTOP_0, NULL, NULL, 0, js);
			break;
		case JS_COMMAND_SOFT_STOP_1:
			KBASE_KTRACE_ADD_JM_SLOT(kbdev, JM_SOFTSTOP_1, NULL, NULL, 0, js);
			break;
		case JS_COMMAND_HARD_STOP:
			KBASE_KTRACE_ADD_JM_SLOT(kbdev, JM_HARDSTOP, NULL, NULL, 0, js);
			break;
		case JS_COMMAND_HARD_STOP_0:
			KBASE_KTRACE_ADD_JM_SLOT(kbdev, JM_HARDSTOP_0, NULL, NULL, 0, js);
			break;
		case JS_COMMAND_HARD_STOP_1:
			KBASE_KTRACE_ADD_JM_SLOT(kbdev, JM_HARDSTOP_1, NULL, NULL, 0, js);
			break;
		default:
			WARN(1, "Unknown action %d on atom %pK in kctx %pK\n", action,
			     (void *)target_katom, (void *)target_katom->kctx);
			break;
		}
	}
#endif
}

void kbase_backend_jm_kill_running_jobs_from_kctx(struct kbase_context *kctx)
{
	struct kbase_device *kbdev = kctx->kbdev;
	unsigned int i;

	lockdep_assert_held(&kbdev->hwaccess_lock);

	for (i = 0; i < kbdev->gpu_props.num_job_slots; i++)
		kbase_job_slot_hardstop(kctx, i, NULL);
}

void kbase_job_slot_ctx_priority_check_locked(struct kbase_context *kctx,
					      struct kbase_jd_atom *target_katom)
{
	struct kbase_device *kbdev;
	unsigned int target_js = target_katom->slot_nr;
	int i;
	bool stop_sent = false;

	kbdev = kctx->kbdev;

	lockdep_assert_held(&kbdev->hwaccess_lock);

	for (i = 0; i < kbase_backend_nr_atoms_on_slot(kbdev, target_js); i++) {
		struct kbase_jd_atom *slot_katom;

		slot_katom = kbase_gpu_inspect(kbdev, target_js, i);
		if (!slot_katom)
			continue;

		if (kbase_js_atom_runs_before(kbdev, target_katom, slot_katom,
					      KBASE_ATOM_ORDERING_FLAG_SEQNR)) {
			if (!stop_sent)
				KBASE_TLSTREAM_TL_ATTRIB_ATOM_PRIORITIZED(kbdev, target_katom);

			kbase_job_slot_softstop(kbdev, target_js, slot_katom);
			stop_sent = true;
		}
	}
}

static int softstop_start_rp_nolock(struct kbase_context *kctx, struct kbase_va_region *reg)
{
	struct kbase_device *const kbdev = kctx->kbdev;
	struct kbase_jd_atom *katom;
	struct kbase_jd_renderpass *rp;

	lockdep_assert_held(&kbdev->hwaccess_lock);

	katom = kbase_gpu_inspect(kbdev, 1, 0);

	if (!katom) {
		dev_dbg(kctx->kbdev->dev, "No atom on job slot\n");
		return -ESRCH;
	}

	if (!(katom->core_req & BASE_JD_REQ_START_RENDERPASS)) {
		dev_dbg(kctx->kbdev->dev, "Atom %pK on job slot is not start RP\n", (void *)katom);
		return -EPERM;
	}

	compiletime_assert((1ull << (sizeof(katom->renderpass_id) * 8)) <=
				   ARRAY_SIZE(kctx->jctx.renderpasses),
			   "Should check invalid access to renderpasses");

	rp = &kctx->jctx.renderpasses[katom->renderpass_id];
	if (WARN_ON(rp->state != KBASE_JD_RP_START && rp->state != KBASE_JD_RP_RETRY))
		return -EINVAL;

	dev_dbg(kctx->kbdev->dev, "OOM in state %d with region %pK\n", (int)rp->state, (void *)reg);

	if (WARN_ON(katom != rp->start_katom))
		return -EINVAL;

	dev_dbg(kctx->kbdev->dev, "Adding region %pK to list %pK\n", (void *)reg,
		(void *)&rp->oom_reg_list);
	list_move_tail(&reg->link, &rp->oom_reg_list);
	dev_dbg(kctx->kbdev->dev, "Added region to list\n");

	rp->state = (rp->state == KBASE_JD_RP_START ? KBASE_JD_RP_PEND_OOM :
							    KBASE_JD_RP_RETRY_PEND_OOM);

	kbase_job_slot_softstop(kbdev, 1, katom);

	return 0;
}

int kbase_job_slot_softstop_start_rp(struct kbase_context *const kctx,
				     struct kbase_va_region *const reg)
{
	struct kbase_device *const kbdev = kctx->kbdev;
	int err;
	unsigned long flags;

	spin_lock_irqsave(&kbdev->hwaccess_lock, flags);
	err = softstop_start_rp_nolock(kctx, reg);
	spin_unlock_irqrestore(&kbdev->hwaccess_lock, flags);

	return err;
}

void kbase_jm_wait_for_zero_jobs(struct kbase_context *kctx)
{
	struct kbase_device *kbdev = kctx->kbdev;
	unsigned long timeout = msecs_to_jiffies(ZAP_TIMEOUT);

	timeout = wait_event_timeout(kctx->jctx.zero_jobs_wait, kctx->jctx.job_nr == 0,
				     (long)timeout);

	if (timeout != 0)
		timeout = wait_event_timeout(kctx->jctx.sched_info.ctx.is_scheduled_wait,
					     !kbase_ctx_flag(kctx, KCTX_SCHEDULED), (long)timeout);

	/* Neither wait timed out; all done! */
	if (timeout != 0)
		goto exit;

	if (kbase_prepare_to_reset_gpu(kbdev, RESET_FLAGS_HWC_UNRECOVERABLE_ERROR)) {
		dev_err(kbdev->dev,
			"Issuing GPU soft-reset because jobs failed to be killed (within %d ms) as part of context termination (e.g. process exit)\n",
			ZAP_TIMEOUT);
		kbase_reset_gpu(kbdev);
	}

	/* Wait for the reset to complete */
	kbase_reset_gpu_wait(kbdev);
exit:
	dev_dbg(kbdev->dev, "Zap: Finished Context %pK", kctx);

	/* Ensure that the signallers of the waitqs have finished */
	rt_mutex_lock(&kctx->jctx.lock);
	rt_mutex_lock(&kctx->jctx.sched_info.ctx.jsctx_mutex);
	rt_mutex_unlock(&kctx->jctx.sched_info.ctx.jsctx_mutex);
	rt_mutex_unlock(&kctx->jctx.lock);
}

u32 kbase_backend_get_current_flush_id(struct kbase_device *kbdev)
{
	u32 flush_id = 0;

	if (kbase_hw_has_feature(kbdev, BASE_HW_FEATURE_FLUSH_REDUCTION)) {
		rt_mutex_lock(&kbdev->pm.lock);
		if (kbdev->pm.backend.gpu_powered)
			flush_id = kbase_reg_read32(kbdev, GPU_CONTROL_ENUM(LATEST_FLUSH));
		rt_mutex_unlock(&kbdev->pm.lock);
	}

	return flush_id;
}

int kbase_job_slot_init(struct kbase_device *kbdev)
{
	CSTD_UNUSED(kbdev);
	return 0;
}
KBASE_EXPORT_TEST_API(kbase_job_slot_init);

void kbase_job_slot_halt(struct kbase_device *kbdev)
{
	CSTD_UNUSED(kbdev);
}

void kbase_job_slot_term(struct kbase_device *kbdev)
{
	CSTD_UNUSED(kbdev);
}
KBASE_EXPORT_TEST_API(kbase_job_slot_term);

/**
 * kbase_job_slot_softstop_swflags - Soft-stop a job with flags
 * @kbdev:         The kbase device
 * @js:            The job slot to soft-stop
 * @target_katom:  The job that should be soft-stopped (or NULL for any job)
 * @sw_flags:      Flags to pass in about the soft-stop
 *
 * Context:
 *   The job slot lock must be held when calling this function.
 *   The job slot must not already be in the process of being soft-stopped.
 *
 * Soft-stop the specified job slot, with extra information about the stop
 *
 * Where possible any job in the next register is evicted before the soft-stop.
 */
void kbase_job_slot_softstop_swflags(struct kbase_device *kbdev, unsigned int js,
				     struct kbase_jd_atom *target_katom, u32 sw_flags)
{
	dev_dbg(kbdev->dev, "Soft-stop atom %pK with flags 0x%x (s:%d)\n", target_katom, sw_flags,
		js);

	if (sw_flags & JS_COMMAND_MASK) {
		WARN(true, "Atom %pK in kctx %pK received non-NOP flags %d\n", (void *)target_katom,
		     target_katom ? (void *)target_katom->kctx : NULL, sw_flags);
		sw_flags &= ~((u32)JS_COMMAND_MASK);
	}
	kbase_backend_soft_hard_stop_slot(kbdev, NULL, js, target_katom,
					  JS_COMMAND_SOFT_STOP | sw_flags);
}

void kbase_job_slot_softstop(struct kbase_device *kbdev, unsigned int js,
			     struct kbase_jd_atom *target_katom)
{
	kbase_job_slot_softstop_swflags(kbdev, js, target_katom, 0u);
}

void kbase_job_slot_hardstop(struct kbase_context *kctx, unsigned int js,
			     struct kbase_jd_atom *target_katom)
{
	struct kbase_device *kbdev = kctx->kbdev;

<<<<<<< HEAD
	kbase_backend_soft_hard_stop_slot(kbdev, kctx, js,
					  target_katom,
					  JS_COMMAND_HARD_STOP);
=======
	kbase_backend_soft_hard_stop_slot(kbdev, kctx, js, target_katom,
						    JS_COMMAND_HARD_STOP);
>>>>>>> 005bdac5
}

void kbase_job_check_enter_disjoint(struct kbase_device *kbdev, u32 action,
				    base_jd_core_req core_reqs, struct kbase_jd_atom *target_katom)
{
	u32 hw_action = action & JS_COMMAND_MASK;

	CSTD_UNUSED(core_reqs);

	/* For soft-stop, don't enter if soft-stop not allowed, or isn't
	 * causing disjoint.
	 */
	if (hw_action == JS_COMMAND_SOFT_STOP && (kbase_jd_katom_is_protected(target_katom) ||
						  (0 == (action & JS_COMMAND_SW_CAUSES_DISJOINT))))
		return;

	/* Nothing to do if already logged disjoint state on this atom */
	if (target_katom->atom_flags & KBASE_KATOM_FLAG_IN_DISJOINT)
		return;

	target_katom->atom_flags |= KBASE_KATOM_FLAG_IN_DISJOINT;
	kbase_disjoint_state_up(kbdev);
}

void kbase_job_check_leave_disjoint(struct kbase_device *kbdev, struct kbase_jd_atom *target_katom)
{
	if (target_katom->atom_flags & KBASE_KATOM_FLAG_IN_DISJOINT) {
		target_katom->atom_flags &= ~KBASE_KATOM_FLAG_IN_DISJOINT;
		kbase_disjoint_state_down(kbdev);
	}
}

int kbase_reset_gpu_prevent_and_wait(struct kbase_device *kbdev)
{
	CSTD_UNUSED(kbdev);
	WARN(true, "%s Not implemented for JM GPUs", __func__);
	return -EINVAL;
}

int kbase_reset_gpu_try_prevent(struct kbase_device *kbdev)
{
	CSTD_UNUSED(kbdev);
	WARN(true, "%s Not implemented for JM GPUs", __func__);
	return -EINVAL;
}

void kbase_reset_gpu_allow(struct kbase_device *kbdev)
{
	CSTD_UNUSED(kbdev);
	WARN(true, "%s Not implemented for JM GPUs", __func__);
}

void kbase_reset_gpu_assert_prevented(struct kbase_device *kbdev)
{
	CSTD_UNUSED(kbdev);
	WARN(true, "%s Not implemented for JM GPUs", __func__);
}

void kbase_reset_gpu_assert_failed_or_prevented(struct kbase_device *kbdev)
{
	CSTD_UNUSED(kbdev);
	WARN(true, "%s Not implemented for JM GPUs", __func__);
}

static void kbase_debug_dump_registers(struct kbase_device *kbdev)
{
	unsigned int i;

	kbase_io_history_dump(kbdev);

	dev_err(kbdev->dev, "Register state:");
	dev_err(kbdev->dev, "  GPU_IRQ_RAWSTAT=0x%08x GPU_STATUS=0x%08x",
		kbase_reg_read32(kbdev, GPU_CONTROL_ENUM(GPU_IRQ_RAWSTAT)),
		kbase_reg_read32(kbdev, GPU_CONTROL_ENUM(GPU_STATUS)));
	dev_err(kbdev->dev, "  JOB_IRQ_RAWSTAT=0x%08x JOB_IRQ_JS_STATE=0x%08x",
		kbase_reg_read32(kbdev, JOB_CONTROL_ENUM(JOB_IRQ_RAWSTAT)),
		kbase_reg_read32(kbdev, JOB_CONTROL_ENUM(JOB_IRQ_JS_STATE)));
	for (i = 0; i < 3; i++) {
		dev_err(kbdev->dev, "  JS%u_STATUS=0x%08x      JS%u_HEAD=0x%016llx", i,
			kbase_reg_read32(kbdev, JOB_SLOT_OFFSET(i, STATUS)), i,
			kbase_reg_read64(kbdev, JOB_SLOT_OFFSET(i, HEAD)));
	}
	dev_err(kbdev->dev, "  MMU_IRQ_RAWSTAT=0x%08x GPU_FAULTSTATUS=0x%08x",
		kbase_reg_read32(kbdev, MMU_CONTROL_ENUM(IRQ_RAWSTAT)),
		kbase_reg_read32(kbdev, GPU_CONTROL_ENUM(GPU_FAULTSTATUS)));
	dev_err(kbdev->dev, "  GPU_IRQ_MASK=0x%08x    JOB_IRQ_MASK=0x%08x     MMU_IRQ_MASK=0x%08x",
		kbase_reg_read32(kbdev, GPU_CONTROL_ENUM(GPU_IRQ_MASK)),
		kbase_reg_read32(kbdev, JOB_CONTROL_ENUM(JOB_IRQ_MASK)),
		kbase_reg_read32(kbdev, MMU_CONTROL_ENUM(IRQ_MASK)));
	dev_err(kbdev->dev, "  PWR_OVERRIDE0=0x%08x   PWR_OVERRIDE1=0x%08x",
		kbase_reg_read32(kbdev, GPU_CONTROL_ENUM(PWR_OVERRIDE0)),
		kbase_reg_read32(kbdev, GPU_CONTROL_ENUM(PWR_OVERRIDE1)));
	dev_err(kbdev->dev, "  SHADER_CONFIG=0x%08x   L2_MMU_CONFIG=0x%08x",
		kbase_reg_read32(kbdev, GPU_CONTROL_ENUM(SHADER_CONFIG)),
		kbase_reg_read32(kbdev, GPU_CONTROL_ENUM(L2_MMU_CONFIG)));
	dev_err(kbdev->dev, "  TILER_CONFIG=0x%08x    JM_CONFIG=0x%08x",
		kbase_reg_read32(kbdev, GPU_CONTROL_ENUM(TILER_CONFIG)),
		kbase_reg_read32(kbdev, GPU_CONTROL_ENUM(JM_CONFIG)));
}

static void kbasep_reset_timeout_worker(struct work_struct *data)
{
	unsigned long flags;
	struct kbase_device *kbdev;
	ktime_t end_timestamp = ktime_get_raw();
	struct kbasep_js_device_data *js_devdata;
	bool silent = false;

	kbdev = container_of(data, struct kbase_device, hwaccess.backend.reset_work);

	js_devdata = &kbdev->js_data;

	if (atomic_read(&kbdev->hwaccess.backend.reset_gpu) == KBASE_RESET_GPU_SILENT)
		silent = true;

	KBASE_KTRACE_ADD_JM(kbdev, JM_BEGIN_RESET_WORKER, NULL, NULL, 0u, 0);

	/* Disable GPU hardware counters.
	 * This call will block until counters are disabled.
	 */
	kbase_hwcnt_context_disable(kbdev->hwcnt_gpu_ctx);

	/* Make sure the timer has completed - this cannot be done from
	 * interrupt context, so this cannot be done within
	 * kbasep_try_reset_gpu_early.
	 */
	hrtimer_cancel(&kbdev->hwaccess.backend.reset_timer);

	if (kbase_pm_context_active_handle_suspend(kbdev,
						   KBASE_PM_SUSPEND_HANDLER_DONT_REACTIVATE)) {
		/* This would re-activate the GPU. Since it's already idle,
		 * there's no need to reset it
		 */
		atomic_set(&kbdev->hwaccess.backend.reset_gpu, KBASE_RESET_GPU_NOT_PENDING);
		kbase_disjoint_state_down(kbdev);
		wake_up(&kbdev->hwaccess.backend.reset_wait);
		spin_lock_irqsave(&kbdev->hwaccess_lock, flags);
		kbase_hwcnt_context_enable(kbdev->hwcnt_gpu_ctx);
		spin_unlock_irqrestore(&kbdev->hwaccess_lock, flags);
		return;
	}

	WARN(kbdev->irq_reset_flush, "%s: GPU reset already in flight\n", __func__);

	spin_lock_irqsave(&kbdev->hwaccess_lock, flags);
	spin_lock(&kbdev->mmu_mask_change);
	kbase_pm_reset_start_locked(kbdev);

	/* We're about to flush out the IRQs and their bottom half's */
	kbdev->irq_reset_flush = true;

	/* Disable IRQ to avoid IRQ handlers to kick in after releasing the
	 * spinlock; this also clears any outstanding interrupts
	 */
	kbase_pm_disable_interrupts_nolock(kbdev);

	spin_unlock(&kbdev->mmu_mask_change);
	spin_unlock_irqrestore(&kbdev->hwaccess_lock, flags);

	/* Ensure that any IRQ handlers have finished
	 * Must be done without any locks IRQ handlers will take
	 */
	kbase_synchronize_irqs(kbdev);

	/* Flush out any in-flight work items */
	kbase_flush_mmu_wqs(kbdev);

	/* The flush has completed so reset the active indicator */
	kbdev->irq_reset_flush = false;

	if (kbase_hw_has_issue(kbdev, BASE_HW_ISSUE_TMIX_8463)) {
		u64 val;
		const u32 timeout_us =
			kbase_get_timeout_ms(kbdev, KBASE_CLEAN_CACHE_TIMEOUT) * USEC_PER_MSEC;
		/* Ensure that L2 is not transitioning when we send the reset command */
		const int err = read_poll_timeout_atomic(kbase_pm_get_trans_cores, val, !val, 0,
							 timeout_us, false, kbdev,
							 KBASE_PM_CORE_L2);

		WARN(err, "L2 power transition timed out while trying to reset\n");
	}

	rt_mutex_lock(&kbdev->pm.lock);
	/* We hold the pm lock, so there ought to be a current policy */
	if (unlikely(!kbdev->pm.backend.pm_current_policy))
		dev_warn(kbdev->dev, "No power policy set!");

	/* All slot have been soft-stopped and we've waited
	 * SOFT_STOP_RESET_TIMEOUT for the slots to clear, at this point we
	 * assume that anything that is still left on the GPU is stuck there and
	 * we'll kill it when we reset the GPU
	 */

	if (!silent)
		dev_err(kbdev->dev, "Resetting GPU (allowing up to %d ms)", RESET_TIMEOUT);

	/* Output the state of some interesting registers to help in the
	 * debugging of GPU resets
	 */
	if (!silent)
		kbase_debug_dump_registers(kbdev);

	/* Complete any jobs that were still on the GPU */
	spin_lock_irqsave(&kbdev->hwaccess_lock, flags);
	kbdev->protected_mode = false;
	if (!kbdev->pm.backend.protected_entry_transition_override)
		kbase_backend_reset(kbdev, &end_timestamp);
	kbase_pm_metrics_update(kbdev, NULL);
	spin_unlock_irqrestore(&kbdev->hwaccess_lock, flags);

	/* Tell hardware counters a reset is about to occur.
	 * If the instr backend is in an unrecoverable error state (e.g. due to
	 * HW being unresponsive), this will transition the backend out of
	 * it, on the assumption a reset will fix whatever problem there was.
	 */
	kbase_instr_hwcnt_on_before_reset(kbdev);

	/* Reset the GPU */
	kbase_pm_init_hw(kbdev, 0);

	rt_mutex_unlock(&kbdev->pm.lock);

	mutex_lock(&js_devdata->runpool_mutex);

	mutex_lock(&kbdev->mmu_hw_mutex);
	spin_lock_irqsave(&kbdev->hwaccess_lock, flags);
	kbase_ctx_sched_restore_all_as(kbdev);
	spin_unlock_irqrestore(&kbdev->hwaccess_lock, flags);
	mutex_unlock(&kbdev->mmu_hw_mutex);

	kbase_pm_enable_interrupts(kbdev);

	kbase_disjoint_state_down(kbdev);

	mutex_unlock(&js_devdata->runpool_mutex);

	rt_mutex_lock(&kbdev->pm.lock);

	kbase_pm_reset_complete(kbdev);

	/* Find out what cores are required now */
	kbase_pm_update_cores_state(kbdev);

	/* Synchronously request and wait for those cores, because if
	 * instrumentation is enabled it would need them immediately.
	 */
	kbase_pm_wait_for_desired_state(kbdev);

	rt_mutex_unlock(&kbdev->pm.lock);

	atomic_set(&kbdev->hwaccess.backend.reset_gpu, KBASE_RESET_GPU_NOT_PENDING);

	wake_up(&kbdev->hwaccess.backend.reset_wait);
	if (!silent)
		dev_err(kbdev->dev, "Reset complete");

	/* Try submitting some jobs to restart processing */
	KBASE_KTRACE_ADD_JM(kbdev, JM_SUBMIT_AFTER_RESET, NULL, NULL, 0u, 0);
	kbase_js_sched_all(kbdev);

	/* Process any pending slot updates */
	spin_lock_irqsave(&kbdev->hwaccess_lock, flags);
	kbase_backend_slot_update(kbdev);
	spin_unlock_irqrestore(&kbdev->hwaccess_lock, flags);

	kbase_pm_context_idle(kbdev);

	/* Re-enable GPU hardware counters */
	spin_lock_irqsave(&kbdev->hwaccess_lock, flags);
	kbase_hwcnt_context_enable(kbdev->hwcnt_gpu_ctx);
	spin_unlock_irqrestore(&kbdev->hwaccess_lock, flags);

	KBASE_KTRACE_ADD_JM(kbdev, JM_END_RESET_WORKER, NULL, NULL, 0u, 0);
}

static enum hrtimer_restart kbasep_reset_timer_callback(struct hrtimer *timer)
{
	struct kbase_device *kbdev =
		container_of(timer, struct kbase_device, hwaccess.backend.reset_timer);

	/* Reset still pending? */
	if (atomic_cmpxchg(&kbdev->hwaccess.backend.reset_gpu, KBASE_RESET_GPU_COMMITTED,
			   KBASE_RESET_GPU_HAPPENING) == KBASE_RESET_GPU_COMMITTED)
		queue_work(kbdev->hwaccess.backend.reset_workq,
			   &kbdev->hwaccess.backend.reset_work);

	return HRTIMER_NORESTART;
}

/*
 * If all jobs are evicted from the GPU then we can reset the GPU
 * immediately instead of waiting for the timeout to elapse
 */

static void kbasep_try_reset_gpu_early_locked(struct kbase_device *kbdev)
{
	unsigned int i;
	u32 pending_jobs = 0;

	/* Count the number of jobs */
	for (i = 0; i < kbdev->gpu_props.num_job_slots; i++)
		pending_jobs += kbase_backend_nr_atoms_submitted(kbdev, i);

	if (pending_jobs > 0) {
		/* There are still jobs on the GPU - wait */
		return;
	}

	/* To prevent getting incorrect registers when dumping failed job,
	 * skip early reset.
	 */
	if (atomic_read(&kbdev->job_fault_debug) > 0)
		return;

	/* Check that the reset has been committed to (i.e. kbase_reset_gpu has
	 * been called), and that no other thread beat this thread to starting
	 * the reset
	 */
	if (atomic_cmpxchg(&kbdev->hwaccess.backend.reset_gpu, KBASE_RESET_GPU_COMMITTED,
			   KBASE_RESET_GPU_HAPPENING) != KBASE_RESET_GPU_COMMITTED) {
		/* Reset has already occurred */
		return;
	}

	queue_work(kbdev->hwaccess.backend.reset_workq, &kbdev->hwaccess.backend.reset_work);
}

static void kbasep_try_reset_gpu_early(struct kbase_device *kbdev)
{
	unsigned long flags;

	spin_lock_irqsave(&kbdev->hwaccess_lock, flags);
	kbasep_try_reset_gpu_early_locked(kbdev);
	spin_unlock_irqrestore(&kbdev->hwaccess_lock, flags);
}

/**
 * kbase_prepare_to_reset_gpu_locked - Prepare for resetting the GPU
 * @kbdev: kbase device
 * @flags: Bitfield indicating impact of reset (see flag defines)
 *
 * This function soft-stops all the slots to ensure that as many jobs as
 * possible are saved.
 *
 * Return: boolean which should be interpreted as follows:
 *   true - Prepared for reset, kbase_reset_gpu_locked should be called.
 *   false - Another thread is performing a reset, kbase_reset_gpu should
 *   not be called.
 */
bool kbase_prepare_to_reset_gpu_locked(struct kbase_device *kbdev, unsigned int flags)
{
	unsigned int i;

#ifdef CONFIG_MALI_ARBITER_SUPPORT
	if (kbase_pm_is_gpu_lost(kbdev)) {
		/* GPU access has been removed, reset will be done by
		 * Arbiter instead
		 */
		return false;
	}
#endif

	if (flags & RESET_FLAGS_HWC_UNRECOVERABLE_ERROR)
		kbase_instr_hwcnt_on_unrecoverable_error(kbdev);

	if (atomic_cmpxchg(&kbdev->hwaccess.backend.reset_gpu, KBASE_RESET_GPU_NOT_PENDING,
			   KBASE_RESET_GPU_PREPARED) != KBASE_RESET_GPU_NOT_PENDING) {
		/* Some other thread is already resetting the GPU */
		return false;
	}

	kbase_disjoint_state_up(kbdev);

	for (i = 0; i < kbdev->gpu_props.num_job_slots; i++)
		kbase_job_slot_softstop(kbdev, i, NULL);

	return true;
}

bool kbase_prepare_to_reset_gpu(struct kbase_device *kbdev, unsigned int flags)
{
	unsigned long lock_flags;
	bool ret;

	spin_lock_irqsave(&kbdev->hwaccess_lock, lock_flags);
	ret = kbase_prepare_to_reset_gpu_locked(kbdev, flags);
	spin_unlock_irqrestore(&kbdev->hwaccess_lock, lock_flags);

	return ret;
}
KBASE_EXPORT_TEST_API(kbase_prepare_to_reset_gpu);

/*
 * This function should be called after kbase_prepare_to_reset_gpu if it
 * returns true. It should never be called without a corresponding call to
 * kbase_prepare_to_reset_gpu.
 *
 * After this function is called (or not called if kbase_prepare_to_reset_gpu
 * returned false), the caller should wait for
 * kbdev->hwaccess.backend.reset_waitq to be signalled to know when the reset
 * has completed.
 */
void kbase_reset_gpu(struct kbase_device *kbdev)
{
	/* Note this is an assert/atomic_set because it is a software issue for
	 * a race to be occurring here
	 */
	if (WARN_ON(atomic_read(&kbdev->hwaccess.backend.reset_gpu) != KBASE_RESET_GPU_PREPARED))
		return;
	atomic_set(&kbdev->hwaccess.backend.reset_gpu, KBASE_RESET_GPU_COMMITTED);

	dev_err(kbdev->dev,
		"Preparing to soft-reset GPU: Waiting (upto %d ms) for all jobs to complete soft-stop\n",
		kbdev->reset_timeout_ms);

	hrtimer_start(&kbdev->hwaccess.backend.reset_timer,
		      HR_TIMER_DELAY_MSEC(kbdev->reset_timeout_ms), HRTIMER_MODE_REL);

	/* Try resetting early */
	kbasep_try_reset_gpu_early(kbdev);
}
KBASE_EXPORT_TEST_API(kbase_reset_gpu);

void kbase_reset_gpu_locked(struct kbase_device *kbdev)
{
	/* Note this is an assert/atomic_set because it is a software issue for
	 * a race to be occurring here
	 */
	if (WARN_ON(atomic_read(&kbdev->hwaccess.backend.reset_gpu) != KBASE_RESET_GPU_PREPARED))
		return;
	atomic_set(&kbdev->hwaccess.backend.reset_gpu, KBASE_RESET_GPU_COMMITTED);

	dev_err(kbdev->dev,
		"Preparing to soft-reset GPU: Waiting (upto %d ms) for all jobs to complete soft-stop\n",
		kbdev->reset_timeout_ms);
	hrtimer_start(&kbdev->hwaccess.backend.reset_timer,
		      HR_TIMER_DELAY_MSEC(kbdev->reset_timeout_ms), HRTIMER_MODE_REL);

	/* Try resetting early */
	kbasep_try_reset_gpu_early_locked(kbdev);
}

int kbase_reset_gpu_silent(struct kbase_device *kbdev)
{
	if (atomic_cmpxchg(&kbdev->hwaccess.backend.reset_gpu, KBASE_RESET_GPU_NOT_PENDING,
			   KBASE_RESET_GPU_SILENT) != KBASE_RESET_GPU_NOT_PENDING) {
		/* Some other thread is already resetting the GPU */
		return -EAGAIN;
	}

	kbase_disjoint_state_up(kbdev);

	queue_work(kbdev->hwaccess.backend.reset_workq, &kbdev->hwaccess.backend.reset_work);

	return 0;
}

bool kbase_reset_gpu_is_active(struct kbase_device *kbdev)
{
	if (atomic_read(&kbdev->hwaccess.backend.reset_gpu) == KBASE_RESET_GPU_NOT_PENDING)
		return false;

	return true;
}

bool kbase_reset_gpu_is_not_pending(struct kbase_device *kbdev)
{
	return atomic_read(&kbdev->hwaccess.backend.reset_gpu) == KBASE_RESET_GPU_NOT_PENDING;
}

int kbase_reset_gpu_wait(struct kbase_device *kbdev)
{
	wait_event(kbdev->hwaccess.backend.reset_wait,
		   atomic_read(&kbdev->hwaccess.backend.reset_gpu) == KBASE_RESET_GPU_NOT_PENDING);

	return 0;
}
KBASE_EXPORT_TEST_API(kbase_reset_gpu_wait);

int kbase_reset_gpu_init(struct kbase_device *kbdev)
{
	kbdev->hwaccess.backend.reset_workq = alloc_workqueue("Mali reset workqueue", 0, 1);
	if (kbdev->hwaccess.backend.reset_workq == NULL)
		return -ENOMEM;

	INIT_WORK(&kbdev->hwaccess.backend.reset_work, kbasep_reset_timeout_worker);

	hrtimer_init(&kbdev->hwaccess.backend.reset_timer, CLOCK_MONOTONIC, HRTIMER_MODE_REL);
	kbdev->hwaccess.backend.reset_timer.function = kbasep_reset_timer_callback;

	return 0;
}

void kbase_reset_gpu_term(struct kbase_device *kbdev)
{
	destroy_workqueue(kbdev->hwaccess.backend.reset_workq);
}

static u64 kbasep_apply_limited_core_mask(const struct kbase_device *kbdev, const u64 affinity,
					  const u64 limited_core_mask)
{
	const u64 result = affinity & limited_core_mask;

#ifdef CONFIG_MALI_DEBUG
	dev_dbg(kbdev->dev,
		"Limiting affinity due to BASE_JD_REQ_LIMITED_CORE_MASK from 0x%lx to 0x%lx (mask is 0x%lx)\n",
		(unsigned long)affinity, (unsigned long)result, (unsigned long)limited_core_mask);
#else
	CSTD_UNUSED(kbdev);
#endif

	return result;
}<|MERGE_RESOLUTION|>--- conflicted
+++ resolved
@@ -919,14 +919,8 @@
 {
 	struct kbase_device *kbdev = kctx->kbdev;
 
-<<<<<<< HEAD
-	kbase_backend_soft_hard_stop_slot(kbdev, kctx, js,
-					  target_katom,
-					  JS_COMMAND_HARD_STOP);
-=======
 	kbase_backend_soft_hard_stop_slot(kbdev, kctx, js, target_katom,
 						    JS_COMMAND_HARD_STOP);
->>>>>>> 005bdac5
 }
 
 void kbase_job_check_enter_disjoint(struct kbase_device *kbdev, u32 action,
