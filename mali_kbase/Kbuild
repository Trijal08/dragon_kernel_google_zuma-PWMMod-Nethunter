# SPDX-License-Identifier: GPL-2.0 WITH Linux-syscall-note
#
# (C) COPYRIGHT 2012-2023 ARM Limited. All rights reserved.
#
# This program is free software and is provided to you under the terms of the
# GNU General Public License version 2 as published by the Free Software
# Foundation, and any use by you of this program is subject to the terms
# of such GNU license.
#
# This program is distributed in the hope that it will be useful,
# but WITHOUT ANY WARRANTY; without even the implied warranty of
# MERCHANTABILITY or FITNESS FOR A PARTICULAR PURPOSE. See the
# GNU General Public License for more details.
#
# You should have received a copy of the GNU General Public License
# along with this program; if not, you can access it online at
# http://www.gnu.org/licenses/gpl-2.0.html.
#
#

# make $(src) as absolute path if it is not already, by prefixing $(srctree)
# This is to prevent any build issue due to wrong path.
src:=$(if $(patsubst /%,,$(src)),$(srctree)/$(src),$(src))

#
# Prevent misuse when Kernel configurations are not present by default
# in out-of-tree builds
#
ifneq ($(CONFIG_ANDROID),n)
ifeq ($(CONFIG_GPU_TRACEPOINTS),n)
    $(error CONFIG_GPU_TRACEPOINTS must be set in Kernel configuration)
endif
endif

ifeq ($(CONFIG_DMA_SHARED_BUFFER),n)
    $(error CONFIG_DMA_SHARED_BUFFER must be set in Kernel configuration)
endif

ifeq ($(CONFIG_PM_DEVFREQ),n)
    $(error CONFIG_PM_DEVFREQ must be set in Kernel configuration)
endif

ifeq ($(CONFIG_DEVFREQ_THERMAL),n)
    $(error CONFIG_DEVFREQ_THERMAL must be set in Kernel configuration)
endif

ifeq ($(CONFIG_DEVFREQ_GOV_SIMPLE_ONDEMAND),n)
    $(error CONFIG_DEVFREQ_GOV_SIMPLE_ONDEMAND must be set in Kernel configuration)
endif

ifeq ($(CONFIG_FW_LOADER), n)
    $(error CONFIG_FW_LOADER must be set in Kernel configuration)
endif

ifeq ($(CONFIG_MALI_PRFCNT_SET_SELECT_VIA_DEBUG_FS), y)
    ifneq ($(CONFIG_DEBUG_FS), y)
        $(error CONFIG_MALI_PRFCNT_SET_SELECT_VIA_DEBUG_FS depends on CONFIG_DEBUG_FS to be set in Kernel configuration)
    endif
endif

ifeq ($(CONFIG_MALI_FENCE_DEBUG), y)
    ifneq ($(CONFIG_SYNC_FILE), y)
        $(error CONFIG_MALI_FENCE_DEBUG depends on CONFIG_SYNC_FILE to be set in Kernel configuration)
    endif
endif

#
# Configurations
#

# We are building for Pixel
CONFIG_MALI_PLATFORM_NAME="pixel"

# Driver version string which is returned to userspace via an ioctl
MALI_RELEASE_NAME ?= '"r47p0-01eac0"'
# Set up defaults if not defined by build system
ifeq ($(CONFIG_MALI_DEBUG), y)
    MALI_UNIT_TEST = 1
    MALI_CUSTOMER_RELEASE ?= 0
else
    MALI_UNIT_TEST ?= 0
    MALI_CUSTOMER_RELEASE ?= 1
endif
MALI_COVERAGE ?= 0

# Kconfig passes in the name with quotes for in-tree builds - remove them.
MALI_PLATFORM_DIR := $(shell echo $(CONFIG_MALI_PLATFORM_NAME))

ifneq ($(CONFIG_SOC_GS101),y)
    CONFIG_MALI_CSF_SUPPORT ?= y
endif

ifeq ($(CONFIG_MALI_CSF_SUPPORT),y)
    MALI_JIT_PRESSURE_LIMIT_BASE = 0
    MALI_USE_CSF = 1
    ccflags-y += -DCONFIG_MALI_PIXEL_GPU_SSCD
<<<<<<< HEAD
ifeq ($(CONFIG_SOC_GS201),y)
ifeq ($(CONFIG_MALI_HOST_CONTROLS_SC_RAILS),y)
    ccflags-y += -DCONFIG_MALI_HOST_CONTROLS_SC_RAILS
endif
endif
ifeq ($(CONFIG_SOC_ZUMA),y)
    ccflags-y += -DCONFIG_MALI_PM_RUNTIME_S2MPU_CONTROL
    ccflags-y += -DCONFIG_MALI_PIXEL_GPU_SLEEP
# Flag to enable Fmax cap.
# Comment it to enable all possible OPPs in DVFS table
    ccflags-y += -DCONFIG_MALI_PIXEL_GPU_HARD_FMAX
endif
=======
>>>>>>> 0781d08e
else
    MALI_JIT_PRESSURE_LIMIT_BASE ?= 1
    MALI_USE_CSF ?= 0
endif


ifneq ($(CONFIG_MALI_KUTF), n)
    MALI_KERNEL_TEST_API ?= 1
else
    MALI_KERNEL_TEST_API ?= 0
endif

# Experimental features (corresponding -D definition should be appended to
# ccflags-y below, e.g. for MALI_EXPERIMENTAL_FEATURE,
# -DMALI_EXPERIMENTAL_FEATURE=$(MALI_EXPERIMENTAL_FEATURE) should be appended)
#
# Experimental features must default to disabled, e.g.:
# MALI_EXPERIMENTAL_FEATURE ?= 0
MALI_INCREMENTAL_RENDERING_JM ?= 0

#
# ccflags
#
ccflags-y += \
    -DMALI_CUSTOMER_RELEASE=$(MALI_CUSTOMER_RELEASE) \
    -DMALI_USE_CSF=$(MALI_USE_CSF) \
    -DMALI_KERNEL_TEST_API=$(MALI_KERNEL_TEST_API) \
    -DMALI_UNIT_TEST=$(MALI_UNIT_TEST) \
    -DMALI_COVERAGE=$(MALI_COVERAGE) \
    -DMALI_RELEASE_NAME=$(MALI_RELEASE_NAME) \
    -DMALI_JIT_PRESSURE_LIMIT_BASE=$(MALI_JIT_PRESSURE_LIMIT_BASE) \
    -DMALI_INCREMENTAL_RENDERING_JM=$(MALI_INCREMENTAL_RENDERING_JM) \
    -DMALI_PLATFORM_DIR=$(MALI_PLATFORM_DIR)

ifeq ($(KBUILD_EXTMOD),)
# in-tree
    ccflags-y +=-DMALI_KBASE_PLATFORM_PATH=../../$(src)/platform/$(CONFIG_MALI_PLATFORM_NAME)
else
# out-of-tree
    ccflags-y +=-DMALI_KBASE_PLATFORM_PATH=$(src)/platform/$(CONFIG_MALI_PLATFORM_NAME)
endif

ccflags-y += \
    -I$(src) \
    -I$(src)/platform/$(MALI_PLATFORM_DIR) \
    -I$(src)/../../../base \
    -I$(src)/../../../../include \
    -I$(src)/tests/include

# Add include path for related GPU modules
ccflags-y += -I$(src)/../common/include

subdir-ccflags-y += $(ccflags-y)

#
# Kernel Modules
#
obj-$(CONFIG_MALI_MIDGARD) += mali_kbase.o
obj-$(CONFIG_MALI_ARBITRATION) += ../arbitration/
obj-$(CONFIG_MALI_KUTF)    += tests/

mali_kbase-y := \
    mali_kbase_cache_policy.o \
    mali_kbase_ccswe.o \
    mali_kbase_mem.o \
    mali_kbase_reg_track.o \
    mali_kbase_mem_migrate.o \
    mali_kbase_mem_pool_group.o \
    mali_kbase_native_mgm.o \
    mali_kbase_ctx_sched.o \
    mali_kbase_gpuprops.o \
    mali_kbase_pm.o \
    mali_kbase_config.o \
    mali_kbase_kinstr_prfcnt.o \
    mali_kbase_softjobs.o \
    mali_kbase_hw.o \
    mali_kbase_debug.o \
    mali_kbase_gpu_memory_debugfs.o \
    mali_kbase_mem_linux.o \
    mali_kbase_core_linux.o \
    mali_kbase_mem_profile_debugfs.o \
    mali_kbase_disjoint_events.o \
    mali_kbase_debug_mem_view.o \
    mali_kbase_debug_mem_zones.o \
    mali_kbase_debug_mem_allocs.o \
    mali_kbase_smc.o \
    mali_kbase_mem_pool.o \
    mali_kbase_mem_pool_debugfs.o \
    mali_kbase_debugfs_helper.o \
    mali_kbase_as_fault_debugfs.o \
    mali_kbase_regs_history_debugfs.o \
    mali_kbase_dvfs_debugfs.o \
    mali_power_gpu_frequency_trace.o \
    mali_kbase_trace_gpu_mem.o \
    mali_kbase_pbha.o

mali_kbase-$(CONFIG_DEBUG_FS) += mali_kbase_pbha_debugfs.o

mali_kbase-$(CONFIG_MALI_CINSTR_GWT) += mali_kbase_gwt.o

mali_kbase-$(CONFIG_SYNC_FILE) += \
    mali_kbase_fence_ops.o \
    mali_kbase_sync_file.o \
    mali_kbase_sync_common.o

mali_kbase-$(CONFIG_MALI_TRACE_POWER_GPU_WORK_PERIOD) += \
        mali_power_gpu_work_period_trace.o \
        mali_kbase_gpu_metrics.o

ifneq ($(CONFIG_MALI_CSF_SUPPORT),y)
    mali_kbase-y += \
        mali_kbase_jm.o \
        mali_kbase_dummy_job_wa.o \
        mali_kbase_debug_job_fault.o \
        mali_kbase_event.o \
        mali_kbase_jd.o \
        mali_kbase_jd_debugfs.o \
        mali_kbase_js.o \
        mali_kbase_js_ctx_attr.o \
        mali_kbase_kinstr_jm.o

    mali_kbase-$(CONFIG_SYNC_FILE) += \
        mali_kbase_fence_ops.o \
        mali_kbase_fence.o
endif


INCLUDE_SUBDIR = \
    $(src)/context/Kbuild \
    $(src)/debug/Kbuild \
    $(src)/device/Kbuild \
    $(src)/backend/gpu/Kbuild \
    $(src)/mmu/Kbuild \
    $(src)/tl/Kbuild \
    $(src)/hwcnt/Kbuild \
    $(src)/gpu/Kbuild \
    $(src)/hw_access/Kbuild \
    $(src)/thirdparty/Kbuild \
    $(src)/platform/$(MALI_PLATFORM_DIR)/Kbuild

ifeq ($(CONFIG_MALI_CSF_SUPPORT),y)
    INCLUDE_SUBDIR += $(src)/csf/Kbuild
endif

ifeq ($(CONFIG_MALI_ARBITER_SUPPORT),y)
    INCLUDE_SUBDIR += $(src)/arbiter/Kbuild
endif

ifeq ($(CONFIG_MALI_DEVFREQ),y)
    ifeq ($(CONFIG_DEVFREQ_THERMAL),y)
        INCLUDE_SUBDIR += $(src)/ipa/Kbuild
    endif
endif

ifeq ($(KBUILD_EXTMOD),)
# in-tree
    -include $(INCLUDE_SUBDIR)
else
# out-of-tree
    include $(INCLUDE_SUBDIR)
endif<|MERGE_RESOLUTION|>--- conflicted
+++ resolved
@@ -94,11 +94,9 @@
     MALI_JIT_PRESSURE_LIMIT_BASE = 0
     MALI_USE_CSF = 1
     ccflags-y += -DCONFIG_MALI_PIXEL_GPU_SSCD
-<<<<<<< HEAD
-ifeq ($(CONFIG_SOC_GS201),y)
-ifeq ($(CONFIG_MALI_HOST_CONTROLS_SC_RAILS),y)
-    ccflags-y += -DCONFIG_MALI_HOST_CONTROLS_SC_RAILS
-endif
+else
+    MALI_JIT_PRESSURE_LIMIT_BASE ?= 1
+    MALI_USE_CSF ?= 0
 endif
 ifeq ($(CONFIG_SOC_ZUMA),y)
     ccflags-y += -DCONFIG_MALI_PM_RUNTIME_S2MPU_CONTROL
@@ -106,12 +104,6 @@
 # Flag to enable Fmax cap.
 # Comment it to enable all possible OPPs in DVFS table
     ccflags-y += -DCONFIG_MALI_PIXEL_GPU_HARD_FMAX
-endif
-=======
->>>>>>> 0781d08e
-else
-    MALI_JIT_PRESSURE_LIMIT_BASE ?= 1
-    MALI_USE_CSF ?= 0
 endif
 
 
