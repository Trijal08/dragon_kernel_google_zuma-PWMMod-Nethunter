// SPDX-License-Identifier: GPL-2.0 WITH Linux-syscall-note
/*
 *
 * (C) COPYRIGHT 2019-2024 ARM Limited. All rights reserved.
 *
 * This program is free software and is provided to you under the terms of the
 * GNU General Public License version 2 as published by the Free Software
 * Foundation, and any use by you of this program is subject to the terms
 * of such GNU license.
 *
 * This program is distributed in the hope that it will be useful,
 * but WITHOUT ANY WARRANTY; without even the implied warranty of
 * MERCHANTABILITY or FITNESS FOR A PARTICULAR PURPOSE. See the
 * GNU General Public License for more details.
 *
 * You should have received a copy of the GNU General Public License
 * along with this program; if not, you can access it online at
 * http://www.gnu.org/licenses/gpl-2.0.html.
 *
 */

/*
 * Implementation of the dummy job execution workaround for the GPU hang issue.
 */

#include <mali_kbase.h>
#include <device/mali_kbase_device.h>
#include <mali_kbase_dummy_job_wa.h>
#include <mali_kbase_mem_flags.h>

#include <linux/firmware.h>
#include <linux/delay.h>

#define DUMMY_JOB_WA_BINARY_NAME "valhall-1691526.wa"

struct wa_header {
	u16 signature;
	u16 version;
	u32 info_offset;
} __packed;

struct wa_v2_info {
	u64 jc;
	u32 js;
	u32 blob_offset;
	u64 flags;
} __packed;

struct wa_blob {
	u64 base;
	u32 size;
	u32 map_flags;
	u32 payload_offset;
	u32 blob_offset;
} __packed;

static bool within_range(const u8 *base, const u8 *end, off_t off, size_t sz)
{
	return !((size_t)(end - base - off) < sz);
}

static u32 wait_any(struct kbase_device *kbdev, off_t offset, u32 bits)
{
	int loop;
	const int timeout = 100;
	u32 val;

	for (loop = 0; loop < timeout; loop++) {
		val = kbase_reg_read32(kbdev, offset);
		if (val & bits)
			break;
		udelay(10);
	}

	if (loop == timeout) {
		dev_err(kbdev->dev,
			"Timeout reading register 0x%lx, bits 0x%lx, last read was 0x%lx\n",
			(unsigned long)offset, (unsigned long)bits, (unsigned long)val);
	}

	return (val & bits);
}

static inline int run_job(struct kbase_device *kbdev, int as, u32 slot, u64 cores, u64 jc)
{
	u32 done;

	/* setup job */
	kbase_reg_write64(kbdev, JOB_SLOT_OFFSET(slot, HEAD_NEXT), jc);
	kbase_reg_write64(kbdev, JOB_SLOT_OFFSET(slot, AFFINITY_NEXT), cores);
	kbase_reg_write32(kbdev, JOB_SLOT_OFFSET(slot, CONFIG_NEXT),
			  JS_CONFIG_DISABLE_DESCRIPTOR_WR_BK | (unsigned int)as);

	/* go */
	kbase_reg_write32(kbdev, JOB_SLOT_OFFSET(slot, COMMAND_NEXT), JS_COMMAND_START);

	/* wait for the slot to finish (done, error) */
	done = wait_any(kbdev, JOB_CONTROL_ENUM(JOB_IRQ_RAWSTAT),
			(1ul << (16 + slot)) | (1ul << slot));
	kbase_reg_write32(kbdev, JOB_CONTROL_ENUM(JOB_IRQ_CLEAR), done);

	if (done != (1ul << slot)) {
		dev_err(kbdev->dev, "Failed to run WA job on slot %u cores 0x%llx: done 0x%lx\n",
			slot, (unsigned long long)cores, (unsigned long)done);
		dev_err(kbdev->dev, "JS_STATUS on failure: 0x%x\n",
			kbase_reg_read32(kbdev, JOB_SLOT_OFFSET(slot, STATUS)));

		return -EFAULT;
	} else {
		return 0;
	}
}

/* To be called after power up & MMU init, but before everything else */
int kbase_dummy_job_wa_execute(struct kbase_device *kbdev, u64 cores)
{
	int as;
	u32 slot;
	u64 jc;
	int failed = 0;
	int runs = 0;
	u32 old_gpu_mask;
	u32 old_job_mask;
	u64 val;
	const u32 timeout_us = 10000;

	if (!kbdev)
		return -EFAULT;

	if (!kbdev->dummy_job_wa.kctx)
		return -EFAULT;

	as = kbdev->dummy_job_wa.kctx->as_nr;
	slot = kbdev->dummy_job_wa.slot;
	jc = kbdev->dummy_job_wa.jc;

	/* mask off all but MMU IRQs */
	old_gpu_mask = kbase_reg_read32(kbdev, GPU_CONTROL_ENUM(GPU_IRQ_MASK));
	old_job_mask = kbase_reg_read32(kbdev, JOB_CONTROL_ENUM(JOB_IRQ_MASK));
	kbase_reg_write32(kbdev, GPU_CONTROL_ENUM(GPU_IRQ_MASK), 0);
	kbase_reg_write32(kbdev, JOB_CONTROL_ENUM(JOB_IRQ_MASK), 0);

	/* power up requested cores */
	kbase_reg_write64(kbdev, GPU_CONTROL_ENUM(SHADER_PWRON), cores);

	if (kbdev->dummy_job_wa.flags & KBASE_DUMMY_JOB_WA_FLAG_WAIT_POWERUP) {
		/* wait for power-ups */
		kbase_reg_poll64_timeout(kbdev, GPU_CONTROL_ENUM(SHADER_READY), val,
					 (val & cores) == cores, 10, timeout_us, false);
	}

	if (kbdev->dummy_job_wa.flags & KBASE_DUMMY_JOB_WA_FLAG_SERIALIZE) {
		size_t i;

		/* do for each requested core */
		for (i = 0; i < sizeof(cores) * 8; i++) {
			u64 affinity;

			affinity = 1ull << i;

			if (!(cores & affinity))
				continue;

			if (run_job(kbdev, as, slot, affinity, jc))
				failed++;
			runs++;
		}

	} else {
		if (run_job(kbdev, as, slot, cores, jc))
			failed++;
		runs++;
	}

	if (kbdev->dummy_job_wa.flags & KBASE_DUMMY_JOB_WA_FLAG_LOGICAL_SHADER_POWER) {
		/* power off shader cores (to reduce any dynamic leakage) */
		kbase_reg_write64(kbdev, GPU_CONTROL_ENUM(SHADER_PWROFF), cores);

		/* wait for power off complete */
		kbase_reg_poll64_timeout(kbdev, GPU_CONTROL_ENUM(SHADER_READY), val, !(val & cores),
					 10, timeout_us, false);
		kbase_reg_poll64_timeout(kbdev, GPU_CONTROL_ENUM(SHADER_PWRTRANS), val,
					 !(val & cores), 10, timeout_us, false);

		kbase_reg_write32(kbdev, GPU_CONTROL_ENUM(GPU_IRQ_CLEAR), U32_MAX);
	}

	/* restore IRQ masks */
	kbase_reg_write32(kbdev, GPU_CONTROL_ENUM(GPU_IRQ_MASK), old_gpu_mask);
	kbase_reg_write32(kbdev, JOB_CONTROL_ENUM(JOB_IRQ_MASK), old_job_mask);

	if (failed)
		dev_err(kbdev->dev, "WA complete with %d failures out of %d runs\n", failed, runs);

	return failed ? -EFAULT : 0;
}

static ssize_t dummy_job_wa_info_show(struct device *const dev, struct device_attribute *const attr,
				      char *const buf)
{
	struct kbase_device *const kbdev = dev_get_drvdata(dev);
	int err;

	CSTD_UNUSED(attr);

	if (!kbdev || !kbdev->dummy_job_wa.kctx)
		return -ENODEV;

	err = scnprintf(buf, PAGE_SIZE, "slot %u flags %llx\n", kbdev->dummy_job_wa.slot,
			kbdev->dummy_job_wa.flags);

	return err;
}

static DEVICE_ATTR_RO(dummy_job_wa_info);

static bool wa_blob_load_needed(struct kbase_device *kbdev)
{
	if (of_machine_is_compatible("arm,juno"))
		return false;

<<<<<<< HEAD
=======
	if (kbase_hw_has_issue(kbdev, KBASE_HW_ISSUE_TTRX_3485))
		return true;

>>>>>>> 3aa826b5
	return false;
}

int kbase_dummy_job_wa_load(struct kbase_device *kbdev)
{
	const struct firmware *firmware;
	static const char wa_name[] = DUMMY_JOB_WA_BINARY_NAME;
	const u32 signature = 0x4157;
	const u32 version = 2;
	const u8 *fw_end;
	const u8 *fw;
	const struct wa_header *header;
	const struct wa_v2_info *v2_info;
	u32 blob_offset;
	int err;
	struct kbase_context *kctx;

	/* Calls to this function are inherently asynchronous, with respect to
	 * MMU operations.
	 */
	const enum kbase_caller_mmu_sync_info mmu_sync_info = CALLER_MMU_ASYNC;

	lockdep_assert_held(&kbdev->fw_load_lock);

	if (!wa_blob_load_needed(kbdev))
		return 0;

	/* load the wa */
	err = request_firmware(&firmware, wa_name, kbdev->dev);

	if (err) {
		dev_err(kbdev->dev,
			"WA blob missing. Please refer to the Arm Mali DDK Valhall Release Notes, "
			"Part number DC-06002 or contact support-mali@arm.com - driver probe will be failed");
		return -ENODEV;
	}

	kctx = kbase_create_context(kbdev, true, BASE_CONTEXT_CREATE_FLAG_NONE, 0, NULL);

	if (!kctx) {
		dev_err(kbdev->dev, "Failed to create WA context\n");
		goto no_ctx;
	}

	fw = firmware->data;
	fw_end = fw + firmware->size;

	dev_dbg(kbdev->dev, "Loaded firmware of size %zu bytes\n", firmware->size);

	if (!within_range(fw, fw_end, 0, sizeof(*header))) {
		dev_err(kbdev->dev, "WA too small\n");
		goto bad_fw;
	}

	header = (const struct wa_header *)(fw + 0);

	if (header->signature != signature) {
		dev_err(kbdev->dev, "WA signature failure: 0x%lx\n",
			(unsigned long)header->signature);
		goto bad_fw;
	}

	if (header->version != version) {
		dev_err(kbdev->dev, "WA version 0x%lx not supported\n",
			(unsigned long)header->version);
		goto bad_fw;
	}

	if (!within_range(fw, fw_end, header->info_offset, sizeof(*v2_info))) {
		dev_err(kbdev->dev, "WA info offset out of bounds\n");
		goto bad_fw;
	}

	v2_info = (const struct wa_v2_info *)(fw + header->info_offset);

	if (v2_info->flags & ~KBASE_DUMMY_JOB_WA_FLAGS) {
		dev_err(kbdev->dev, "Unsupported WA flag(s): 0x%llx\n",
			(unsigned long long)v2_info->flags);
		goto bad_fw;
	}

	kbdev->dummy_job_wa.slot = v2_info->js;
	kbdev->dummy_job_wa.jc = v2_info->jc;
	kbdev->dummy_job_wa.flags = v2_info->flags;

	blob_offset = v2_info->blob_offset;

	while (blob_offset) {
		const struct wa_blob *blob;
		size_t nr_pages;
		base_mem_alloc_flags flags;
		u64 gpu_va;
		struct kbase_va_region *va_region;

		if (!within_range(fw, fw_end, blob_offset, sizeof(*blob))) {
			dev_err(kbdev->dev, "Blob offset out-of-range: 0x%lx\n",
				(unsigned long)blob_offset);
			goto bad_fw;
		}

		blob = (const struct wa_blob *)(fw + blob_offset);
		if (!within_range(fw, fw_end, blob->payload_offset, blob->size)) {
			dev_err(kbdev->dev, "Payload out-of-bounds\n");
			goto bad_fw;
		}

		gpu_va = blob->base;
		if (PAGE_ALIGN(gpu_va) != gpu_va) {
			dev_err(kbdev->dev, "blob not page aligned\n");
			goto bad_fw;
		}
		nr_pages = PFN_UP(blob->size);
		flags = blob->map_flags | BASEP_MEM_FLAG_MAP_FIXED;

		va_region = kbase_mem_alloc(kctx, nr_pages, nr_pages, 0, &flags, &gpu_va,
					    mmu_sync_info);

		if (!va_region) {
			dev_err(kbdev->dev, "Failed to allocate for blob\n");
		} else {
			struct kbase_vmap_struct vmap = { 0 };
			const u8 *payload;
			void *dst;

			/* copy the payload,  */
			payload = fw + blob->payload_offset;

			dst = kbase_vmap(kctx, va_region->start_pfn << PAGE_SHIFT,
					 nr_pages << PAGE_SHIFT, &vmap);

			if (dst) {
				memcpy(dst, payload, blob->size);
				kbase_vunmap(kctx, &vmap);
			} else {
				dev_err(kbdev->dev, "Failed to copy payload\n");
			}
		}
		blob_offset = blob->blob_offset; /* follow chain */
	}

	release_firmware(firmware);

	kbasep_js_schedule_privileged_ctx(kbdev, kctx);

	kbdev->dummy_job_wa.kctx = kctx;

	err = sysfs_create_file(&kbdev->dev->kobj, &dev_attr_dummy_job_wa_info.attr);
	if (err)
		dev_err(kbdev->dev, "SysFS file creation for dummy job wa failed\n");

	return 0;

bad_fw:
	kbase_destroy_context(kctx);
no_ctx:
	release_firmware(firmware);
	return -EFAULT;
}

void kbase_dummy_job_wa_cleanup(struct kbase_device *kbdev)
{
	struct kbase_context *wa_kctx;

	/* return if the dummy job has not been loaded */
	if (kbdev->dummy_job_wa_loaded == false)
		return;

	/* Can be safely called even if the file wasn't created on probe */
	sysfs_remove_file(&kbdev->dev->kobj, &dev_attr_dummy_job_wa_info.attr);

	wa_kctx = READ_ONCE(kbdev->dummy_job_wa.kctx);
	WRITE_ONCE(kbdev->dummy_job_wa.kctx, NULL);
	/* make this write visible before we tear down the ctx */
	smp_mb();

	if (wa_kctx) {
		kbasep_js_release_privileged_ctx(kbdev, wa_kctx);
		kbase_destroy_context(wa_kctx);
	}
}<|MERGE_RESOLUTION|>--- conflicted
+++ resolved
@@ -219,12 +219,9 @@
 	if (of_machine_is_compatible("arm,juno"))
 		return false;
 
-<<<<<<< HEAD
-=======
 	if (kbase_hw_has_issue(kbdev, KBASE_HW_ISSUE_TTRX_3485))
 		return true;
 
->>>>>>> 3aa826b5
 	return false;
 }
 
