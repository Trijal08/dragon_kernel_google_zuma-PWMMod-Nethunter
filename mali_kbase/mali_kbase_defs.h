--- conflicted
+++ resolved
@@ -978,11 +978,8 @@
  *                          @total_gpu_pages for both native and dma-buf imported
  *                          allocations.
  * @job_done_worker:        Worker for job_done work.
- * @job_done_worker_thread: Thread for job_done work.
  * @event_worker:           Worker for event work.
- * @event_worker_thread:    Thread for event work.
  * @apc.worker:             Worker for async power control work.
- * @apc.thread:             Thread for async power control work.
  * @apc.power_on_work:      Work struct for powering on the GPU.
  * @apc.power_off_work:     Work struct for powering off the GPU.
  * @apc.end_ts:             The latest end timestamp to power off the GPU.
@@ -1239,9 +1236,7 @@
 	struct kbasep_js_device_data js_data;
 
 	struct kthread_worker job_done_worker;
-	struct task_struct *job_done_worker_thread;
 	struct kthread_worker event_worker;
-	struct task_struct *event_worker_thread;
 
 	/* See KBASE_JS_*_PRIORITY_MODE for details. */
 	u32 js_ctx_scheduling_mode;
@@ -1257,7 +1252,6 @@
 
 	struct {
 		struct kthread_worker worker;
-		struct task_struct *thread;
 		struct kthread_work power_on_work;
 		struct kthread_work power_off_work;
 		ktime_t end_ts;
@@ -2038,12 +2032,8 @@
 /* Maximum number of loops polling the GPU for a cache flush before we assume it must have completed */
 #define KBASE_CLEAN_CACHE_MAX_LOOPS     100000
 /* Maximum number of loops polling the GPU for an AS command to complete before we assume the GPU has hung */
-<<<<<<< HEAD
 #define KBASE_AS_INACTIVE_MAX_LOOPS     100000
-=======
-#define KBASE_AS_INACTIVE_MAX_LOOPS     100000000
 /* Maximum number of loops polling the GPU PRFCNT_ACTIVE bit before we assume the GPU has hung */
 #define KBASE_PRFCNT_ACTIVE_MAX_LOOPS   100000000
->>>>>>> c3053358
 
 #endif /* _KBASE_DEFS_H_ */