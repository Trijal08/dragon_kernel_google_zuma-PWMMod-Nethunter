--- conflicted
+++ resolved
@@ -19,447 +19,6 @@
  *
  */
 #include "mali_kbase_csf_sync_debugfs.h"
-<<<<<<< HEAD
-#include "mali_kbase_csf_csg_debugfs.h"
-#include <mali_kbase.h>
-#include <linux/seq_file.h>
-#include <linux/version_compat_defs.h>
-
-#if IS_ENABLED(CONFIG_SYNC_FILE)
-#include "mali_kbase_sync.h"
-#endif
-
-#define CQS_UNREADABLE_LIVE_VALUE "(unavailable)"
-
-#define CSF_SYNC_DUMP_SIZE 256
-
-/**
- * kbasep_print() - Helper function to print to either debugfs file or dmesg.
- *
- * @kctx: The kbase context
- * @file: The seq_file for printing to. This is NULL if printing to dmesg.
- * @fmt:  The message to print.
- * @...:  Arguments to format the message.
- */
-__attribute__((format(__printf__, 3, 4))) static void
-kbasep_print(struct kbase_context *kctx, struct seq_file *file, const char *fmt, ...)
-{
-	int len = 0;
-	char buffer[CSF_SYNC_DUMP_SIZE];
-	va_list arglist;
-
-	va_start(arglist, fmt);
-	len = vsnprintf(buffer, CSF_SYNC_DUMP_SIZE, fmt, arglist);
-	if (len <= 0) {
-		pr_err("message write to the buffer failed");
-		goto exit;
-	}
-
-	if (file)
-		seq_printf(file, buffer);
-	else
-		dev_warn(kctx->kbdev->dev, buffer);
-
-exit:
-	va_end(arglist);
-}
-
-/**
- * kbasep_csf_debugfs_get_cqs_live_u32() - Obtain live (u32) value for a CQS object.
- *
- * @kctx:     The context of the queue.
- * @obj_addr: Pointer to the CQS live 32-bit value.
- * @live_val: Pointer to the u32 that will be set to the CQS object's current, live
- *            value.
- *
- * Return: 0 if successful or a negative error code on failure.
- */
-static int kbasep_csf_debugfs_get_cqs_live_u32(struct kbase_context *kctx, u64 obj_addr,
-					       u32 *live_val)
-{
-	struct kbase_vmap_struct *mapping;
-	u32 *const cpu_ptr = (u32 *)kbase_phy_alloc_mapping_get(kctx, obj_addr, &mapping);
-
-	if (!cpu_ptr)
-		return -1;
-
-	*live_val = *cpu_ptr;
-	kbase_phy_alloc_mapping_put(kctx, mapping);
-	return 0;
-}
-
-/**
- * kbasep_csf_debugfs_get_cqs_live_u64() - Obtain live (u64) value for a CQS object.
- *
- * @kctx:     The context of the queue.
- * @obj_addr: Pointer to the CQS live value (32 or 64-bit).
- * @live_val: Pointer to the u64 that will be set to the CQS object's current, live
- *            value.
- *
- * Return: 0 if successful or a negative error code on failure.
- */
-static int kbasep_csf_debugfs_get_cqs_live_u64(struct kbase_context *kctx, u64 obj_addr,
-					       u64 *live_val)
-{
-	struct kbase_vmap_struct *mapping;
-	u64 *cpu_ptr = (u64 *)kbase_phy_alloc_mapping_get(kctx, obj_addr, &mapping);
-
-	if (!cpu_ptr)
-		return -1;
-
-	*live_val = *cpu_ptr;
-	kbase_phy_alloc_mapping_put(kctx, mapping);
-	return 0;
-}
-
-/**
- * kbasep_csf_sync_print_kcpu_fence_wait_or_signal() - Print details of a CSF SYNC Fence Wait
- *                                                     or Fence Signal command, contained in a
- *                                                     KCPU queue.
- *
- * @buffer:   The buffer to write to.
- * @length:   The length of text in the buffer.
- * @cmd:      The KCPU Command to be printed.
- * @cmd_name: The name of the command: indicates either a fence SIGNAL or WAIT.
- */
-static void kbasep_csf_sync_print_kcpu_fence_wait_or_signal(char *buffer, int *length,
-							    struct kbase_kcpu_command *cmd,
-							    const char *cmd_name)
-{
-#if (KERNEL_VERSION(4, 10, 0) > LINUX_VERSION_CODE)
-	struct fence *fence = NULL;
-#else
-	struct dma_fence *fence = NULL;
-#endif /* LINUX_VERSION_CODE < KERNEL_VERSION(4, 10, 0) */
-	struct kbase_kcpu_command_fence_info *fence_info;
-	struct kbase_sync_fence_info info;
-	const char *timeline_name = NULL;
-	bool is_signaled = false;
-
-	fence_info = &cmd->info.fence;
-	if (kbase_kcpu_command_fence_has_force_signaled(fence_info))
-		return;
-
-	fence = kbase_fence_get(fence_info);
-	if (WARN_ON(!fence))
-		return;
-
-	kbase_sync_fence_info_get(fence, &info);
-	timeline_name = fence->ops->get_timeline_name(fence);
-	is_signaled = info.status > 0;
-
-	*length += snprintf(buffer + *length, CSF_SYNC_DUMP_SIZE - *length,
-			    "cmd:%s obj:0x%pK live_value:0x%.8x | ", cmd_name, fence, is_signaled);
-
-	/* Note: fence->seqno was u32 until 5.1 kernel, then u64 */
-	*length += snprintf(buffer + *length, CSF_SYNC_DUMP_SIZE - *length,
-			    "timeline_name:%s timeline_context:0x%.16llx fence_seqno:0x%.16llx",
-			    timeline_name, fence->context, (u64)fence->seqno);
-
-	kbase_fence_put(fence);
-}
-
-/**
- * kbasep_csf_sync_print_kcpu_cqs_wait() - Print details of a CSF SYNC CQS Wait command,
- *                                         contained in a KCPU queue.
- *
- * @kctx:   The kbase context.
- * @buffer: The buffer to write to.
- * @length: The length of text in the buffer.
- * @cmd:    The KCPU Command to be printed.
- */
-static void kbasep_csf_sync_print_kcpu_cqs_wait(struct kbase_context *kctx, char *buffer,
-						int *length, struct kbase_kcpu_command *cmd)
-{
-	size_t i;
-
-	for (i = 0; i < cmd->info.cqs_wait.nr_objs; i++) {
-		struct base_cqs_wait_info *cqs_obj = &cmd->info.cqs_wait.objs[i];
-
-		u32 live_val;
-		int ret = kbasep_csf_debugfs_get_cqs_live_u32(kctx, cqs_obj->addr, &live_val);
-		bool live_val_valid = (ret >= 0);
-
-		*length +=
-			snprintf(buffer + *length, CSF_SYNC_DUMP_SIZE - *length,
-				 "cmd:CQS_WAIT_OPERATION obj:0x%.16llx live_value:", cqs_obj->addr);
-
-		if (live_val_valid)
-			*length += snprintf(buffer + *length, CSF_SYNC_DUMP_SIZE - *length,
-					    "0x%.16llx", (u64)live_val);
-		else
-			*length += snprintf(buffer + *length, CSF_SYNC_DUMP_SIZE - *length,
-					    CQS_UNREADABLE_LIVE_VALUE);
-
-		*length += snprintf(buffer + *length, CSF_SYNC_DUMP_SIZE - *length,
-				    " | op:gt arg_value:0x%.8x", cqs_obj->val);
-	}
-}
-
-/**
- * kbasep_csf_sync_print_kcpu_cqs_set() - Print details of a CSF SYNC CQS
- *                                        Set command, contained in a KCPU queue.
- *
- * @kctx:   The kbase context.
- * @buffer: The buffer to write to.
- * @length: The length of text in the buffer.
- * @cmd:    The KCPU Command to be printed.
- */
-static void kbasep_csf_sync_print_kcpu_cqs_set(struct kbase_context *kctx, char *buffer,
-					       int *length, struct kbase_kcpu_command *cmd)
-{
-	size_t i;
-
-	for (i = 0; i < cmd->info.cqs_set.nr_objs; i++) {
-		struct base_cqs_set *cqs_obj = &cmd->info.cqs_set.objs[i];
-
-		u32 live_val;
-		int ret = kbasep_csf_debugfs_get_cqs_live_u32(kctx, cqs_obj->addr, &live_val);
-		bool live_val_valid = (ret >= 0);
-
-		*length +=
-			snprintf(buffer + *length, CSF_SYNC_DUMP_SIZE - *length,
-				 "cmd:CQS_SET_OPERATION obj:0x%.16llx live_value:", cqs_obj->addr);
-
-		if (live_val_valid)
-			*length += snprintf(buffer + *length, CSF_SYNC_DUMP_SIZE - *length,
-					    "0x%.16llx", (u64)live_val);
-		else
-			*length += snprintf(buffer + *length, CSF_SYNC_DUMP_SIZE - *length,
-					    CQS_UNREADABLE_LIVE_VALUE);
-
-		*length += snprintf(buffer + *length, CSF_SYNC_DUMP_SIZE - *length,
-				    " | op:add arg_value:0x%.8x", 1);
-	}
-}
-
-/**
- * kbasep_csf_sync_get_wait_op_name() - Print the name of a CQS Wait Operation.
- *
- * @op: The numerical value of operation.
- *
- * Return: const static pointer to the command name, or '??' if unknown.
- */
-static const char *kbasep_csf_sync_get_wait_op_name(basep_cqs_wait_operation_op op)
-{
-	const char *string;
-
-	switch (op) {
-	case BASEP_CQS_WAIT_OPERATION_LE:
-		string = "le";
-		break;
-	case BASEP_CQS_WAIT_OPERATION_GT:
-		string = "gt";
-		break;
-	default:
-		string = "??";
-		break;
-	}
-	return string;
-}
-
-/**
- * kbasep_csf_sync_get_set_op_name() - Print the name of a CQS Set Operation.
- *
- * @op: The numerical value of operation.
- *
- * Return: const static pointer to the command name, or '??' if unknown.
- */
-static const char *kbasep_csf_sync_get_set_op_name(basep_cqs_set_operation_op op)
-{
-	const char *string;
-
-	switch (op) {
-	case BASEP_CQS_SET_OPERATION_ADD:
-		string = "add";
-		break;
-	case BASEP_CQS_SET_OPERATION_SET:
-		string = "set";
-		break;
-	default:
-		string = "???";
-		break;
-	}
-	return string;
-}
-
-/**
- * kbasep_csf_sync_print_kcpu_cqs_wait_op() - Print details of a CSF SYNC CQS
- *                                            Wait Operation command, contained
- *                                            in a KCPU queue.
- *
- * @kctx:   The kbase context.
- * @buffer: The buffer to write to.
- * @length: The length of text in the buffer.
- * @cmd:    The KCPU Command to be printed.
- */
-static void kbasep_csf_sync_print_kcpu_cqs_wait_op(struct kbase_context *kctx, char *buffer,
-						   int *length, struct kbase_kcpu_command *cmd)
-{
-	size_t i;
-
-	for (i = 0; i < cmd->info.cqs_wait.nr_objs; i++) {
-		struct base_cqs_wait_operation_info *wait_op =
-			&cmd->info.cqs_wait_operation.objs[i];
-		const char *op_name = kbasep_csf_sync_get_wait_op_name(wait_op->operation);
-
-		u64 live_val;
-		int ret = kbasep_csf_debugfs_get_cqs_live_u64(kctx, wait_op->addr, &live_val);
-
-		bool live_val_valid = (ret >= 0);
-
-		*length +=
-			snprintf(buffer + *length, CSF_SYNC_DUMP_SIZE - *length,
-				 "cmd:CQS_WAIT_OPERATION obj:0x%.16llx live_value:", wait_op->addr);
-
-		if (live_val_valid)
-			*length += snprintf(buffer + *length, CSF_SYNC_DUMP_SIZE - *length,
-					    "0x%.16llx", live_val);
-		else
-			*length += snprintf(buffer + *length, CSF_SYNC_DUMP_SIZE - *length,
-					    CQS_UNREADABLE_LIVE_VALUE);
-
-		*length += snprintf(buffer + *length, CSF_SYNC_DUMP_SIZE - *length,
-				    " | op:%s arg_value:0x%.16llx", op_name, wait_op->val);
-	}
-}
-
-/**
- * kbasep_csf_sync_print_kcpu_cqs_set_op() - Print details of a CSF SYNC CQS
- *                                           Set Operation command, contained
- *                                           in a KCPU queue.
- *
- * @kctx:   The kbase context.
- * @buffer: The buffer to write to.
- * @length: The length of text in the buffer.
- * @cmd:    The KCPU Command to be printed.
- */
-static void kbasep_csf_sync_print_kcpu_cqs_set_op(struct kbase_context *kctx, char *buffer,
-						  int *length, struct kbase_kcpu_command *cmd)
-{
-	size_t i;
-
-	for (i = 0; i < cmd->info.cqs_set_operation.nr_objs; i++) {
-		struct base_cqs_set_operation_info *set_op = &cmd->info.cqs_set_operation.objs[i];
-		const char *op_name = kbasep_csf_sync_get_set_op_name(
-			(basep_cqs_set_operation_op)set_op->operation);
-
-		u64 live_val;
-		int ret = kbasep_csf_debugfs_get_cqs_live_u64(kctx, set_op->addr, &live_val);
-
-		bool live_val_valid = (ret >= 0);
-
-		*length +=
-			snprintf(buffer + *length, CSF_SYNC_DUMP_SIZE - *length,
-				 "cmd:CQS_SET_OPERATION obj:0x%.16llx live_value:", set_op->addr);
-
-		if (live_val_valid)
-			*length += snprintf(buffer + *length, CSF_SYNC_DUMP_SIZE - *length,
-					    "0x%.16llx", live_val);
-		else
-			*length += snprintf(buffer + *length, CSF_SYNC_DUMP_SIZE - *length,
-					    CQS_UNREADABLE_LIVE_VALUE);
-
-		*length += snprintf(buffer + *length, CSF_SYNC_DUMP_SIZE - *length,
-				    " | op:%s arg_value:0x%.16llx", op_name, set_op->val);
-	}
-}
-
-/**
- * kbasep_csf_sync_kcpu_debugfs_print_queue() - Print debug data for a KCPU queue
- *
- * @kctx:  The kbase context.
- * @file:  The seq_file to print to.
- * @queue: Pointer to the KCPU queue.
- */
-static void kbasep_csf_sync_kcpu_debugfs_print_queue(struct kbase_context *kctx,
-						     struct seq_file *file,
-						     struct kbase_kcpu_command_queue *queue)
-{
-	char started_or_pending;
-	struct kbase_kcpu_command *cmd;
-	size_t i;
-
-	if (WARN_ON(!queue))
-		return;
-
-	lockdep_assert_held(&kctx->csf.kcpu_queues.lock);
-	mutex_lock(&queue->lock);
-
-	for (i = 0; i != queue->num_pending_cmds; ++i) {
-		char buffer[CSF_SYNC_DUMP_SIZE];
-		int length = 0;
-		started_or_pending = ((i == 0) && queue->command_started) ? 'S' : 'P';
-		length += snprintf(buffer, CSF_SYNC_DUMP_SIZE, "queue:KCPU-%d-%d exec:%c ",
-				   kctx->id, queue->id, started_or_pending);
-
-		cmd = &queue->commands[(u8)(queue->start_offset + i)];
-		switch (cmd->type) {
-#if IS_ENABLED(CONFIG_SYNC_FILE)
-		case BASE_KCPU_COMMAND_TYPE_FENCE_SIGNAL:
-			kbasep_csf_sync_print_kcpu_fence_wait_or_signal(buffer, &length, cmd,
-									"FENCE_SIGNAL");
-			break;
-		case BASE_KCPU_COMMAND_TYPE_FENCE_WAIT:
-			kbasep_csf_sync_print_kcpu_fence_wait_or_signal(buffer, &length, cmd,
-									"FENCE_WAIT");
-			break;
-#endif
-		case BASE_KCPU_COMMAND_TYPE_CQS_WAIT:
-			kbasep_csf_sync_print_kcpu_cqs_wait(kctx, buffer, &length, cmd);
-			break;
-		case BASE_KCPU_COMMAND_TYPE_CQS_SET:
-			kbasep_csf_sync_print_kcpu_cqs_set(kctx, buffer, &length, cmd);
-			break;
-		case BASE_KCPU_COMMAND_TYPE_CQS_WAIT_OPERATION:
-			kbasep_csf_sync_print_kcpu_cqs_wait_op(kctx, buffer, &length, cmd);
-			break;
-		case BASE_KCPU_COMMAND_TYPE_CQS_SET_OPERATION:
-			kbasep_csf_sync_print_kcpu_cqs_set_op(kctx, buffer, &length, cmd);
-			break;
-		default:
-			length += snprintf(buffer + length, CSF_SYNC_DUMP_SIZE - length,
-					   ", U, Unknown blocking command");
-			break;
-		}
-
-		length += snprintf(buffer + length, CSF_SYNC_DUMP_SIZE - length, "\n");
-		kbasep_print(kctx, file, buffer);
-	}
-
-	mutex_unlock(&queue->lock);
-}
-
-int kbasep_csf_sync_kcpu_dump_locked(struct kbase_context *kctx, struct seq_file *file)
-{
-	unsigned long queue_idx;
-
-	lockdep_assert_held(&kctx->csf.kcpu_queues.lock);
-
-	kbasep_print(kctx, file, "KCPU queues for ctx %d:\n", kctx->id);
-
-	queue_idx = find_first_bit(kctx->csf.kcpu_queues.in_use, KBASEP_MAX_KCPU_QUEUES);
-
-	while (queue_idx < KBASEP_MAX_KCPU_QUEUES) {
-		kbasep_csf_sync_kcpu_debugfs_print_queue(kctx, file,
-							 kctx->csf.kcpu_queues.array[queue_idx]);
-
-		queue_idx = find_next_bit(kctx->csf.kcpu_queues.in_use, KBASEP_MAX_KCPU_QUEUES,
-					  queue_idx + 1);
-	}
-
-	return 0;
-}
-
-int kbasep_csf_sync_kcpu_dump(struct kbase_context *kctx, struct seq_file *file)
-{
-	mutex_lock(&kctx->csf.kcpu_queues.lock);
-	kbasep_csf_sync_kcpu_dump_locked(kctx, file);
-	mutex_unlock(&kctx->csf.kcpu_queues.lock);
-	return 0;
-}
-=======
->>>>>>> 049a5422
 
 #if IS_ENABLED(CONFIG_DEBUG_FS)
 
