/* SPDX-License-Identifier: GPL-2.0 WITH Linux-syscall-note */
/*
 *
 * (C) COPYRIGHT 2018-2023 ARM Limited. All rights reserved.
 *
 * This program is free software and is provided to you under the terms of the
 * GNU General Public License version 2 as published by the Free Software
 * Foundation, and any use by you of this program is subject to the terms
 * of such GNU license.
 *
 * This program is distributed in the hope that it will be useful,
 * but WITHOUT ANY WARRANTY; without even the implied warranty of
 * MERCHANTABILITY or FITNESS FOR A PARTICULAR PURPOSE. See the
 * GNU General Public License for more details.
 *
 * You should have received a copy of the GNU General Public License
 * along with this program; if not, you can access it online at
 * http://www.gnu.org/licenses/gpl-2.0.html.
 *
 */

/* Definitions (types, defines, etcs) common to the CSF.
 * They are placed here to allow the hierarchy of header files to work.
 */

#ifndef _KBASE_CSF_DEFS_H_
#define _KBASE_CSF_DEFS_H_

#include <hw_access/mali_kbase_hw_access.h>
#include "mali_kbase_csf_firmware.h"
#include "mali_kbase_csf_event.h"
#include <uapi/gpu/arm/midgard/csf/mali_kbase_csf_errors_dumpfault.h>

#include <linux/version_compat_defs.h>

#include <linux/types.h>
#include <linux/wait.h>

#if IS_ENABLED(CONFIG_MALI_CORESIGHT)
#include <debug/backend/mali_kbase_debug_coresight_internal_csf.h>
#endif /* IS_ENABLED(CONFIG_MALI_CORESIGHT) */

/* Maximum number of KCPU command queues to be created per GPU address space.
 */
#define KBASEP_MAX_KCPU_QUEUES ((size_t)256)

/* Maximum number of GPU command queue groups to be created per GPU address
 * space.
 */
#define MAX_QUEUE_GROUP_NUM (256)

/* Maximum number of GPU tiler heaps to allow to be created per GPU address
 * space.
 */
#define MAX_TILER_HEAPS (128)

#define CSF_FIRMWARE_ENTRY_READ (1ul << 0)
#define CSF_FIRMWARE_ENTRY_WRITE (1ul << 1)
#define CSF_FIRMWARE_ENTRY_EXECUTE (1ul << 2)
#define CSF_FIRMWARE_ENTRY_CACHE_MODE (3ul << 3)
#define CSF_FIRMWARE_ENTRY_PROTECTED (1ul << 5)
#define CSF_FIRMWARE_ENTRY_SHARED (1ul << 30)
#define CSF_FIRMWARE_ENTRY_ZERO (1ul << 31)

/**
 * enum kbase_csf_queue_bind_state - bind state of the queue
 *
 * @KBASE_CSF_QUEUE_UNBOUND: Set when the queue is registered or when the link
 * between queue and the group to which it was bound or being bound is removed.
 * @KBASE_CSF_QUEUE_BIND_IN_PROGRESS: Set when the first part of bind operation
 * has completed i.e. CS_QUEUE_BIND ioctl.
 * @KBASE_CSF_QUEUE_BOUND: Set when the bind operation has completed i.e. IO
 * pages have been mapped in the process address space.
 */
enum kbase_csf_queue_bind_state {
	KBASE_CSF_QUEUE_UNBOUND,
	KBASE_CSF_QUEUE_BIND_IN_PROGRESS,
	KBASE_CSF_QUEUE_BOUND,
};

/**
 * enum kbase_csf_reset_gpu_state - state of the gpu reset
 *
 * @KBASE_CSF_RESET_GPU_NOT_PENDING: Set when the GPU reset isn't pending
 *
 * @KBASE_CSF_RESET_GPU_PREPARED: Set when kbase_prepare_to_reset_gpu() has
 * been called. This is just for debugging checks to encourage callers to call
 * kbase_prepare_to_reset_gpu() before kbase_reset_gpu().
 *
 * @KBASE_CSF_RESET_GPU_COMMITTED: Set when the GPU reset process has been
 * committed and so will definitely happen, but the procedure to reset the GPU
 * has not yet begun. Other threads must finish accessing the HW before we
 * reach %KBASE_CSF_RESET_GPU_HAPPENING.
 *
 * @KBASE_CSF_RESET_GPU_HAPPENING: Set when the GPU reset process is occurring
 * (silent or otherwise), and is actively accessing the HW. Any changes to the
 * HW in other threads might get lost, overridden, or corrupted.
 *
 * @KBASE_CSF_RESET_GPU_COMMITTED_SILENT: Set when the GPU reset process has
 * been committed but has not started happening. This is used when resetting
 * the GPU as part of normal behavior (e.g. when exiting protected mode).
 * Other threads must finish accessing the HW before we reach
 * %KBASE_CSF_RESET_GPU_HAPPENING.
 *
 * @KBASE_CSF_RESET_GPU_FAILED: Set when an error is encountered during the
 * GPU reset process. No more work could then be executed on GPU, unloading
 * the Driver module is the only option.
 */
enum kbase_csf_reset_gpu_state {
	KBASE_CSF_RESET_GPU_NOT_PENDING,
	KBASE_CSF_RESET_GPU_PREPARED,
	KBASE_CSF_RESET_GPU_COMMITTED,
	KBASE_CSF_RESET_GPU_HAPPENING,
	KBASE_CSF_RESET_GPU_COMMITTED_SILENT,
	KBASE_CSF_RESET_GPU_FAILED,
};

/**
 * enum kbase_csf_group_state - state of the GPU command queue group
 *
 * @KBASE_CSF_GROUP_INACTIVE:          Group is inactive and won't be
 *                                     considered by scheduler for running on
 *                                     CSG slot.
 * @KBASE_CSF_GROUP_RUNNABLE:          Group is in the list of runnable groups
 *                                     and is subjected to time-slice based
 *                                     scheduling. A start request would be
 *                                     sent (or already has been sent) if the
 *                                     group is assigned the CS
 *                                     group slot for the fist time.
 * @KBASE_CSF_GROUP_IDLE:              Group is currently on a CSG slot
 *                                     but all the CSs bound to the group have
 *                                     become either idle or waiting on sync
 *                                     object.
 *                                     Group could be evicted from the slot on
 *                                     the next tick if there are no spare
 *                                     slots left after scheduling non-idle
 *                                     queue groups. If the group is kept on
 *                                     slot then it would be moved to the
 *                                     RUNNABLE state, also if one of the
 *                                     queues bound to the group is kicked it
 *                                     would be moved to the RUNNABLE state.
 *                                     If the group is evicted from the slot it
 *                                     would be moved to either
 *                                     KBASE_CSF_GROUP_SUSPENDED_ON_IDLE or
 *                                     KBASE_CSF_GROUP_SUSPENDED_ON_WAIT_SYNC
 *                                     state.
 * @KBASE_CSF_GROUP_SUSPENDED:         Group was evicted from the CSG slot
 *                                     and is not running but is still in the
 *                                     list of runnable groups and subjected
 *                                     to time-slice based scheduling. A resume
 *                                     request would be sent when a CSG slot is
 *                                     re-assigned to the group and once the
 *                                     resume is complete group would be moved
 *                                     back to the RUNNABLE state.
 * @KBASE_CSF_GROUP_SUSPENDED_ON_IDLE: Same as KBASE_CSF_GROUP_SUSPENDED except
 *                                     that queue group also became idle before
 *                                     the suspension. This state helps
 *                                     Scheduler avoid scheduling the idle
 *                                     groups over the non-idle groups in the
 *                                     subsequent ticks. If one of the queues
 *                                     bound to the group is kicked it would be
 *                                     moved to the SUSPENDED state.
 * @KBASE_CSF_GROUP_SUSPENDED_ON_WAIT_SYNC: Same as GROUP_SUSPENDED_ON_IDLE
 *                                          except that at least one CS
 *                                          bound to this group was
 *                                          waiting for synchronization object
 *                                          before the suspension.
 * @KBASE_CSF_GROUP_FAULT_EVICTED:     Group is evicted from the scheduler due
 *                                     to a fault condition, pending to be
 *                                     terminated.
 * @KBASE_CSF_GROUP_TERMINATED:        Group is no longer schedulable and is
 *                                     pending to be deleted by Client, all the
 *                                     queues bound to it have been unbound.
 */
enum kbase_csf_group_state {
	KBASE_CSF_GROUP_INACTIVE,
	KBASE_CSF_GROUP_RUNNABLE,
	KBASE_CSF_GROUP_IDLE,
	KBASE_CSF_GROUP_SUSPENDED,
	KBASE_CSF_GROUP_SUSPENDED_ON_IDLE,
	KBASE_CSF_GROUP_SUSPENDED_ON_WAIT_SYNC,
	KBASE_CSF_GROUP_FAULT_EVICTED,
	KBASE_CSF_GROUP_TERMINATED,
};

/**
 * enum kbase_csf_csg_slot_state - state of the command queue group slots under
 *                                 the scheduler control.
 *
 * @CSG_SLOT_READY:     The slot is clean and ready to be programmed with a
 *                      queue group.
 * @CSG_SLOT_READY2RUN: The slot has been programmed with a queue group, i.e. a
 *                      start or resume request has been sent to the firmware.
 * @CSG_SLOT_RUNNING:   The queue group is running on the slot, acknowledgment
 *                      of a start or resume request has been obtained from the
 *                      firmware.
 * @CSG_SLOT_DOWN2STOP: The suspend or terminate request for the queue group on
 *                      the slot has been sent to the firmware.
 * @CSG_SLOT_STOPPED:   The queue group is removed from the slot, acknowledgment
 *                      of suspend or terminate request has been obtained from
 *                      the firmware.
 * @CSG_SLOT_READY2RUN_TIMEDOUT: The start or resume request sent on the slot
 *                               for the queue group timed out.
 * @CSG_SLOT_DOWN2STOP_TIMEDOUT: The suspend or terminate request for queue
 *                               group on the slot timed out.
 */
enum kbase_csf_csg_slot_state {
	CSG_SLOT_READY,
	CSG_SLOT_READY2RUN,
	CSG_SLOT_RUNNING,
	CSG_SLOT_DOWN2STOP,
	CSG_SLOT_STOPPED,
	CSG_SLOT_READY2RUN_TIMEDOUT,
	CSG_SLOT_DOWN2STOP_TIMEDOUT,
};

/**
 * enum kbase_csf_scheduler_state - state of the scheduler operational phases.
 *
 * @SCHED_BUSY:         The scheduler is busy performing on tick schedule
 *                      operations, the state of CSG slots
 *                      can't be changed.
 * @SCHED_INACTIVE:     The scheduler is inactive, it is allowed to modify the
 *                      state of CSG slots by in-cycle
 *                      priority scheduling.
 * @SCHED_SUSPENDED:    The scheduler is in low-power mode with scheduling
 *                      operations suspended and is not holding the power
 *                      management reference. This can happen if the GPU
 *                      becomes idle for a duration exceeding a threshold,
 *                      or due to a system triggered suspend action.
 * @SCHED_SLEEPING:     The scheduler is in low-power mode with scheduling
 *                      operations suspended and is not holding the power
 *                      management reference. This state is set, only for the
 *                      GPUs that supports the sleep feature, when GPU idle
 *                      notification is received. The state is changed to
 *                      @SCHED_SUSPENDED from the runtime suspend callback
 *                      function after the suspend of CSGs.
 */
enum kbase_csf_scheduler_state {
	SCHED_BUSY,
	SCHED_INACTIVE,
	SCHED_SUSPENDED,
	SCHED_SLEEPING,
};

/**
 * enum kbase_queue_group_priority - Kbase internal relative priority list.
 *
 * @KBASE_QUEUE_GROUP_PRIORITY_REALTIME:              The realtime queue group priority.
 * @KBASE_QUEUE_GROUP_PRIORITY_HIGH:                  The high queue group priority.
 * @KBASE_QUEUE_GROUP_PRIORITY_MEDIUM:                The medium queue group priority.
 * @KBASE_QUEUE_GROUP_PRIORITY_LOW:                   The low queue group priority.
 * @KBASE_QUEUE_GROUP_PRIORITY_COUNT:                 The number of priority levels.
 */
enum kbase_queue_group_priority {
	KBASE_QUEUE_GROUP_PRIORITY_REALTIME = 0,
	KBASE_QUEUE_GROUP_PRIORITY_HIGH,
	KBASE_QUEUE_GROUP_PRIORITY_MEDIUM,
	KBASE_QUEUE_GROUP_PRIORITY_LOW,
	KBASE_QUEUE_GROUP_PRIORITY_COUNT
};

/**
 * enum kbase_timeout_selector - The choice of which timeout to get scaled
 *                               using the lowest GPU frequency.
 * @CSF_FIRMWARE_TIMEOUT: Response timeout from CSF firmware.
 * @CSF_PM_TIMEOUT: Timeout for GPU Power Management to reach the desired
 *                  Shader, L2 and MCU state.
 * @CSF_GPU_RESET_TIMEOUT: Waiting timeout for GPU reset to complete.
 * @CSF_CSG_SUSPEND_TIMEOUT: Timeout given for a CSG to be suspended.
 * @CSF_FIRMWARE_BOOT_TIMEOUT: Maximum time to wait for firmware to boot.
 * @CSF_FIRMWARE_PING_TIMEOUT: Maximum time to wait for firmware to respond
 *                             to a ping from KBase.
 * @CSF_SCHED_PROTM_PROGRESS_TIMEOUT: Timeout used to prevent protected mode execution hang.
 * @MMU_AS_INACTIVE_WAIT_TIMEOUT: Maximum waiting time in ms for the completion
 *                                of a MMU operation.
 * @KCPU_FENCE_SIGNAL_TIMEOUT: Waiting time in ms for triggering a KCPU queue sync state dump.
 * @KBASE_PRFCNT_ACTIVE_TIMEOUT: Waiting time for prfcnt to be ready.
 * @KBASE_CLEAN_CACHE_TIMEOUT: Waiting time for cache flush to complete.
 * @KBASE_AS_INACTIVE_TIMEOUT: Waiting time for MCU address space to become inactive.
 * @IPA_INACTIVE_TIMEOUT: Waiting time for IPA_CONTROL_STATUS flags to be cleared.
 * @CSF_FIRMWARE_STOP_TIMEOUT: Waiting time for the firmware to stop.
 * @KBASE_TIMEOUT_SELECTOR_COUNT: Number of timeout selectors. Must be last in
 *                                the enum.
 * @KBASE_DEFAULT_TIMEOUT: Default timeout used when an invalid selector is passed
 *                         to the pre-computed timeout getter.
 */
enum kbase_timeout_selector {
	CSF_FIRMWARE_TIMEOUT,
	CSF_PM_TIMEOUT,
	CSF_GPU_RESET_TIMEOUT,
	CSF_CSG_SUSPEND_TIMEOUT,
	CSF_FIRMWARE_BOOT_TIMEOUT,
	CSF_FIRMWARE_PING_TIMEOUT,
	CSF_SCHED_PROTM_PROGRESS_TIMEOUT,
	MMU_AS_INACTIVE_WAIT_TIMEOUT,
	KCPU_FENCE_SIGNAL_TIMEOUT,
	KBASE_PRFCNT_ACTIVE_TIMEOUT,
	KBASE_CLEAN_CACHE_TIMEOUT,
	KBASE_AS_INACTIVE_TIMEOUT,
	IPA_INACTIVE_TIMEOUT,
	CSF_FIRMWARE_STOP_TIMEOUT,

	/* Must be the last in the enum */
	KBASE_TIMEOUT_SELECTOR_COUNT,
	KBASE_DEFAULT_TIMEOUT = CSF_FIRMWARE_TIMEOUT
};

/**
 * struct kbase_csf_notification - Event or error generated as part of command
 *                                 queue execution
 *
 * @data:      Event or error data returned to userspace
 * @link:      Link to the linked list, &struct_kbase_csf_context.error_list.
 */
struct kbase_csf_notification {
	struct base_csf_notification data;
	struct list_head link;
};

/**
 * struct kbase_queue - Object representing a GPU command queue.
 *
 * @kctx:        Pointer to the base context with which this GPU command queue
 *               is associated.
 * @user_io_gpu_va: The start GPU VA address of this queue's userio pages. Only
 *                  valid (i.e. not 0 ) when the queue is enabled and its owner
 *                  group has a runtime bound csg_reg (group region).
 * @phys:        Pointer to the physical pages allocated for the
 *               pair or User mode input/output page
 * @user_io_addr: Pointer to the permanent kernel mapping of User mode
 *                input/output pages. The pages can be accessed through
 *                the mapping without any cache maintenance.
 * @handle:      Handle returned with bind ioctl for creating a
 *               contiguous User mode mapping of input/output pages &
 *               the hardware doorbell page.
 * @doorbell_nr: Index of the hardware doorbell page assigned to the
 *               queue.
 * @db_file_offset: File offset value that is assigned to userspace mapping
 *                  created on bind to access the doorbell page.
 *                  It is in page units.
 * @link:        Link to the linked list of GPU command queues created per
 *               GPU address space.
 * @pending_kick:      Indicates whether there is a pending kick to be handled.
 * @pending_kick_link: Link to the linked list of GPU command queues that have
 *                     been kicked, but the kick has not yet been processed.
 *                     This link would be deleted right before the kick is
 *                     handled to allow for future kicks to occur in the mean
 *                     time. For this reason, this must not be used to check
 *                     for the presence of a pending queue kick. @pending_kick
 *                     should be used instead.
 * @refcount:    Reference count, stands for the number of times the queue
 *               has been referenced. The reference is taken when it is
 *               created, when it is bound to the group and also when the
 *               @oom_event_work work item is queued
 *               for it.
 * @group:       Pointer to the group to which this queue is bound.
 * @queue_reg:   Pointer to the VA region allocated for CS buffer.
 * @oom_event_work: Work item corresponding to the out of memory event for
 *                  chunked tiler heap being used for this queue.
 * @base_addr:      Base address of the CS buffer.
 * @size:           Size of the CS buffer.
 * @priority:       Priority of this queue within the group.
 * @group_priority: Priority of the group to which this queue has been bound.
 * @bind_state:     Bind state of the queue as enum @kbase_csf_queue_bind_state
 * @csi_index:      The ID of the assigned CS hardware interface.
 * @enabled:        Indicating whether the CS is running, or not.
 * @status_wait:    Value of CS_STATUS_WAIT register of the CS will
 *                  be kept when the CS gets blocked by sync wait.
 *                  CS_STATUS_WAIT provides information on conditions queue is
 *                  blocking on. This is set when the group, to which queue is
 *                  bound, is suspended after getting blocked, i.e. in
 *                  KBASE_CSF_GROUP_SUSPENDED_ON_WAIT_SYNC state.
 * @sync_ptr:       Value of CS_STATUS_WAIT_SYNC_POINTER register of the CS
 *                  will be kept when the CS gets blocked by
 *                  sync wait. CS_STATUS_WAIT_SYNC_POINTER contains the address
 *                  of synchronization object being waited on.
 *                  Valid only when @status_wait is set.
 * @sync_value:     Value of CS_STATUS_WAIT_SYNC_VALUE register of the CS
 *                  will be kept when the CS gets blocked by
 *                  sync wait. CS_STATUS_WAIT_SYNC_VALUE contains the value
 *                  tested against the synchronization object.
 *                  Valid only when @status_wait is set.
 * @sb_status:      Value indicates which of the scoreboard entries in the queue
 *                  are non-zero
 * @blocked_reason: Value shows if the queue is blocked, and if so,
 *                  the reason why it is blocked
 * @trace_buffer_base: CS trace buffer base address.
 * @trace_offset_ptr:  Pointer to the CS trace buffer offset variable.
 * @trace_buffer_size: CS trace buffer size for the queue.
 * @trace_cfg:         CS trace configuration parameters.
 * @cs_error_work:    Work item to handle the CS fatal event reported for this
 *                    queue or the CS fault event if dump on fault is enabled
 *                    and acknowledgment for CS fault event needs to be done
 *                    after dumping is complete.
 * @cs_error_info:    Records additional information about the CS fatal event or
 *                    about CS fault event if dump on fault is enabled.
 * @cs_error:         Records information about the CS fatal event or
 *                    about CS fault event if dump on fault is enabled.
 * @cs_error_fatal:   Flag to track if the CS fault or CS fatal event occurred.
 * @extract_ofs: The current EXTRACT offset, this is only updated when handling
 *               the GLB IDLE IRQ if the idle timeout value is non-0 in order
 *               to help detect a queue's true idle status.
 * @saved_cmd_ptr: The command pointer value for the GPU queue, saved when the
 *                 group to which queue is bound is suspended.
 *                 This can be useful in certain cases to know that till which
 *                 point the execution reached in the Linear command buffer.
 */
struct kbase_queue {
	struct kbase_context *kctx;
	u64 user_io_gpu_va;
	struct tagged_addr phys[2];
	u64 *user_io_addr;
	u64 handle;
	int doorbell_nr;
	unsigned long db_file_offset;
	struct list_head link;
	atomic_t pending_kick;
	struct list_head pending_kick_link;
	kbase_refcount_t refcount;
	struct kbase_queue_group *group;
	struct kbase_va_region *queue_reg;
	struct work_struct oom_event_work;
	u64 base_addr;
	u32 size;
	u8 priority;
	u8 group_priority;
	s8 csi_index;
	enum kbase_csf_queue_bind_state bind_state;
	bool enabled;
	u32 status_wait;
	u64 sync_ptr;
	u32 sync_value;
	u32 sb_status;
	u32 blocked_reason;
	u64 trace_buffer_base;
	u64 trace_offset_ptr;
	u32 trace_buffer_size;
	u32 trace_cfg;
	struct work_struct cs_error_work;
	u64 cs_error_info;
	u32 cs_error;
	bool cs_error_fatal;
	u64 extract_ofs;
	u64 saved_cmd_ptr;
};

/**
 * struct kbase_normal_suspend_buffer - Object representing a normal
 *		suspend buffer for queue group.
 * @gpu_va:     The start GPU VA address of the bound suspend buffer. Note, this
 *              field is only valid when the owner group has a region bound at
 *              runtime.
 * @phy:	Array of physical memory pages allocated for the normal-
 *		mode suspend buffer.
 */
struct kbase_normal_suspend_buffer {
	u64 gpu_va;
	struct tagged_addr *phy;
};

/**
 * struct kbase_protected_suspend_buffer - Object representing a protected
 *		suspend buffer for queue group.
 * @gpu_va:     The start GPU VA address of the bound protected mode suspend buffer.
 *              Note, this field is only valid when the owner group has a region
 *              bound at runtime.
 * @pma:	Array of pointer to protected mode allocations containing
 *		information about memory pages allocated for protected mode
 *		suspend	buffer.
 * @alloc_retries:	Number of times we retried allocing physical pages
 *			for protected suspend buffers.
 */
struct kbase_protected_suspend_buffer {
	u64 gpu_va;
	struct protected_memory_allocation **pma;
	u8 alloc_retries;
};

/**
 * struct kbase_queue_group - Object representing a GPU command queue group.
 *
 * @kctx:           Pointer to the kbase context with which this queue group
 *                  is associated.
 * @normal_suspend_buf:		Object representing the normal suspend buffer.
 *				Normal-mode suspend buffer that is used for
 *				group context switch.
 * @protected_suspend_buf:	Object representing the protected suspend
 *				buffer. Protected-mode suspend buffer that is
 *				used for group context switch.
 * @handle:         Handle which identifies this queue group.
 * @csg_nr:         Number/index of the CSG to which this queue group is
 *                  mapped; KBASEP_CSG_NR_INVALID indicates that the queue
 *                  group is not scheduled.
 * @priority:       Priority of the queue group, 0 being the highest,
 *                  BASE_QUEUE_GROUP_PRIORITY_COUNT - 1 being the lowest.
 * @tiler_max:      Maximum number of tiler endpoints the group is allowed
 *                  to use.
 * @fragment_max:   Maximum number of fragment endpoints the group is
 *                  allowed to use.
 * @compute_max:    Maximum number of compute endpoints the group is
 *                  allowed to use.
 * @csi_handlers:   Requested CSI exception handler flags for the group.
 * @tiler_mask:     Mask of tiler endpoints the group is allowed to use.
 * @fragment_mask:  Mask of fragment endpoints the group is allowed to use.
 * @compute_mask:   Mask of compute endpoints the group is allowed to use.
 * @group_uid:      32-bit wide unsigned identifier for the group, unique
 *                  across all kbase devices and contexts.
 * @link:           Link to this queue group in the 'runnable_groups' list of
 *                  the corresponding kctx.
 * @link_to_schedule: Link to this queue group in the list of prepared groups
 *                    to be scheduled, if the group is runnable/suspended.
 *                    If the group is idle or waiting for CQS, it would be a
 *                    link to the list of idle/blocked groups list.
 * @run_state:      Current state of the queue group.
 * @prepared_seq_num: Indicates the position of queue group in the list of
 *                    prepared groups to be scheduled.
 * @scan_seq_num:     Scan out sequence number before adjusting for dynamic
 *                    idle conditions. It represents a group's global priority
 *                    for a running tick/tock. It could differ from
 *                    prepared_seq_number when there are idle groups.
 * @faulted:          Indicates that a GPU fault occurred for the queue group.
 *                    This flag persists until the fault has been queued to be
 *                    reported to userspace.
 * @cs_unrecoverable: Flag to unblock the thread waiting for CSG termination in
 *                    case of CS_FATAL_EXCEPTION_TYPE_CS_UNRECOVERABLE
 * @reevaluate_idle_status : Flag set when work is submitted for the normal group
 *                           or it becomes unblocked during protected mode. The
 *                           flag helps Scheduler confirm if the group actually
 *                           became non idle or not.
 * @bound_queues:   Array of registered queues bound to this queue group.
 * @doorbell_nr:    Index of the hardware doorbell page assigned to the
 *                  group.
 * @protm_event_work:   Work item corresponding to the protected mode entry
 *                      event for this queue.
 * @protm_pending_bitmap:  Bit array to keep a track of CSs that
 *                         have pending protected mode entry requests.
 * @error_fatal: An error of type BASE_GPU_QUEUE_GROUP_ERROR_FATAL to be
 *               returned to userspace if such an error has occurred.
 * @timer_event_work: Work item to handle the progress timeout fatal event
 *                    for the group.
 * @deschedule_deferred_cnt: Counter keeping a track of the number of threads
 *                           that tried to deschedule the group and had to defer
 *                           the descheduling due to the dump on fault.
 * @csg_reg:     An opaque pointer to the runtime bound shared regions. It is
 *               dynamically managed by the scheduler and can be NULL if the
 *               group is off-slot.
 * @csg_reg_bind_retries: Runtime MCU shared region map operation attempted counts.
 *                  It is accumulated on consecutive mapping attempt failures. On
 *                  reaching a preset limit, the group is regarded as suffered
 *                  a fatal error and triggers a fatal error notification.
 * @sched_act_seq_num: Scheduling action sequence number to determine the CSG slot
 *                    priority in tick/tock scheduling action. It could differ from
 *                    scan_seq_num. The field is only meaningful if the CSG is on the
 *                    Scheduler's schedulable list for a tick/tock, and used for
 *                    determining the CSG slot priority when the group is to be placed
 *                    on the CSG slot.
 */
struct kbase_queue_group {
	struct kbase_context *kctx;
	struct kbase_normal_suspend_buffer normal_suspend_buf;
	struct kbase_protected_suspend_buffer protected_suspend_buf;
	u8 handle;
	s8 csg_nr;
	u8 priority;

	u8 tiler_max;
	u8 fragment_max;
	u8 compute_max;
	u8 csi_handlers;


	u64 tiler_mask;
	u64 fragment_mask;
	u64 compute_mask;

	u32 group_uid;

	struct list_head link;
	struct list_head link_to_schedule;
	enum kbase_csf_group_state run_state;
	u32 prepared_seq_num;
	u32 scan_seq_num;
	bool faulted;
	bool cs_unrecoverable;
	bool reevaluate_idle_status;

	struct kbase_queue *bound_queues[MAX_SUPPORTED_STREAMS_PER_GROUP];

	int doorbell_nr;
	struct kthread_work protm_event_work;
	DECLARE_BITMAP(protm_pending_bitmap, MAX_SUPPORTED_STREAMS_PER_GROUP);

	struct kbase_csf_notification error_fatal;

	struct work_struct timer_event_work;

	/**
	 * @dvs_buf: Address and size of scratch memory.
	 *
	 * Used to store intermediate DVS data by the GPU.
	 */
	u64 dvs_buf;
#if IS_ENABLED(CONFIG_DEBUG_FS)
	u32 deschedule_deferred_cnt;
#endif
	void *csg_reg;
	u8 csg_reg_bind_retries;
	u32 sched_act_seq_num;
#if IS_ENABLED(CONFIG_MALI_TRACE_POWER_GPU_WORK_PERIOD)
	/**
	 * @prev_act: Previous CSG activity transition in a GPU metrics.
	 */
	bool prev_act;
#endif
};

/**
 * struct kbase_csf_kcpu_queue_context - Object representing the kernel CPU
 *                                       queues for a GPU address space.
 *
 * @lock:   Lock preventing concurrent access to @array and the @in_use bitmap.
 * @array:  Array of pointers to kernel CPU command queues.
 * @in_use: Bitmap which indicates which kernel CPU command queues are in use.
 * @cmd_seq_num:        The sequence number assigned to an enqueued command,
 *                      in incrementing order (older commands shall have a
 *                      smaller number).
 * @jit_lock:           Lock to serialise JIT operations.
 * @jit_cmds_head:      A list of the just-in-time memory commands, both
 *                      allocate & free, in submission order, protected
 *                      by kbase_csf_kcpu_queue_context.lock.
 * @jit_blocked_queues: A list of KCPU command queues blocked by a pending
 *                      just-in-time memory allocation command which will be
 *                      reattempted after the impending free of other active
 *                      allocations.
 */
struct kbase_csf_kcpu_queue_context {
	struct mutex lock;
	struct kbase_kcpu_command_queue *array[KBASEP_MAX_KCPU_QUEUES];
	DECLARE_BITMAP(in_use, KBASEP_MAX_KCPU_QUEUES);
	atomic64_t cmd_seq_num;

	struct mutex jit_lock;
	struct list_head jit_cmds_head;
	struct list_head jit_blocked_queues;
};

/**
 * struct kbase_csf_cpu_queue_context - Object representing the cpu queue
 *                                      information.
 *
 * @buffer:     Buffer containing CPU queue information provided by Userspace.
 * @buffer_size: The size of @buffer.
 * @dump_req_status:  Indicates the current status for CPU queues dump request.
 * @dump_cmp:         Dumping cpu queue completion event.
 */
struct kbase_csf_cpu_queue_context {
	char *buffer;
	size_t buffer_size;
	atomic_t dump_req_status;
	struct completion dump_cmp;
};

/**
 * struct kbase_csf_heap_context_allocator - Allocator of heap contexts
 *
 * @kctx:     Pointer to the kbase context with which this allocator is
 *            associated.
 * @region:   Pointer to a GPU memory region from which heap context structures
 *            are allocated. NULL if no heap contexts have been allocated.
 * @gpu_va:   GPU virtual address of the start of the region from which heap
 *            context structures are allocated. 0 if no heap contexts have been
 *            allocated.
 * @lock:     Lock preventing concurrent access to the @in_use bitmap.
 * @in_use:   Bitmap that indicates which heap context structures are currently
 *            allocated (in @region).
 * @heap_context_size_aligned: Size of a heap context structure, in bytes,
 *                             aligned to GPU cacheline size.
 *
 * Heap context structures are allocated by the kernel for use by the firmware.
 * The current implementation subdivides a single GPU memory region for use as
 * a sparse array.
 */
struct kbase_csf_heap_context_allocator {
	struct kbase_context *kctx;
	struct kbase_va_region *region;
	u64 gpu_va;
	struct mutex lock;
	DECLARE_BITMAP(in_use, MAX_TILER_HEAPS);
	u32 heap_context_size_aligned;
};

/**
 * struct kbase_csf_tiler_heap_context - Object representing the tiler heaps
 *                                       context for a GPU address space.
 *
 * @lock:        Lock to prevent the concurrent access to tiler heaps (after the
 *               initialization), a tiler heap can be terminated whilst an OoM
 *               event is being handled for it.
 * @list:        List of tiler heaps.
 * @ctx_alloc:   Allocator for heap context structures.
 * @nr_of_heaps: Total number of tiler heaps that were added during the
 *               life time of the context.
 *
 * This contains all of the CSF state relating to chunked tiler heaps for one
 * @kbase_context. It is not the same as a heap context structure allocated by
 * the kernel for use by the firmware.
 */
struct kbase_csf_tiler_heap_context {
	struct mutex lock;
	struct list_head list;
	struct kbase_csf_heap_context_allocator ctx_alloc;
	u64 nr_of_heaps;
};

/**
 * struct kbase_csf_ctx_heap_reclaim_info - Object representing the data section of
 *                                          a kctx for tiler heap reclaim manger
 * @mgr_link:            Link for hooking up to the heap reclaim manger's kctx lists
 * @nr_freed_pages:      Number of freed pages from the the kctx, after its attachment
 *                       to the reclaim manager. This is used for tracking reclaim's
 *                       free operation progress.
 * @nr_est_unused_pages: Estimated number of pages that could be freed for the kctx
 *                       when all its CSGs are off-slot, on attaching to the reclaim
 *                       manager.
 * @on_slot_grps:        Number of on-slot groups from this kctx. In principle, if a
 *                       kctx has groups on-slot, the scheduler will detach it from
 *                       the tiler heap reclaim manager, i.e. no tiler heap memory
 *                       reclaiming operations on the kctx.
 */
struct kbase_csf_ctx_heap_reclaim_info {
	struct list_head mgr_link;
	u32 nr_freed_pages;
	u32 nr_est_unused_pages;
	u8 on_slot_grps;
};

/**
 * struct kbase_csf_scheduler_context - Object representing the scheduler's
 *                                      context for a GPU address space.
 *
 * @runnable_groups:    Lists of runnable GPU command queue groups in the kctx,
 *                      one per queue group  relative-priority level.
 * @num_runnable_grps:  Total number of runnable groups across all priority
 *                      levels in @runnable_groups.
 * @idle_wait_groups:   A list of GPU command queue groups in which all enabled
 *                      GPU command queues are idle and at least one of them
 *                      is blocked on a sync wait operation.
 * @num_idle_wait_grps: Length of the @idle_wait_groups list.
<<<<<<< HEAD
 * @sync_update_worker: Dedicated workqueue to process work items corresponding
 *                      to the sync_update events by sync_set/sync_add
 *                      instruction execution on CSs bound to groups
 *                      of @idle_wait_groups list.
 * @sync_update_work:   work item to process the sync_update events by
 *                      sync_set / sync_add instruction execution on command
 *                      streams bound to groups of @idle_wait_groups list.
=======
 * @sync_update_wq_high_prio: high-priority work queue to process the
 *                            SYNC_UPDATE events by sync_set / sync_add
 *                            instruction execution on command streams bound to
 *                            groups of @idle_wait_groups list. This WQ would
 *                            be used if the context is prioritised.
 * @sync_update_wq_normal_prio: similar to sync_update_wq_high_prio, but this
 *                              WQ would be used if the context is not
 *                              prioritised.
 * @sync_update_work:   Work item to process the SYNC_UPDATE events.
>>>>>>> 049a5422
 * @ngrp_to_schedule:	Number of groups added for the context to the
 *                      'groups_to_schedule' list of scheduler instance.
 * @heap_info:          Heap reclaim information data of the kctx. As the
 *                      reclaim action needs to be coordinated with the scheduler
 *                      operations, any manipulations on the data needs holding
 *                      the scheduler's mutex lock.
 */
struct kbase_csf_scheduler_context {
	struct list_head runnable_groups[KBASE_QUEUE_GROUP_PRIORITY_COUNT];
	u32 num_runnable_grps;
	struct list_head idle_wait_groups;
	u32 num_idle_wait_grps;
<<<<<<< HEAD
	struct kthread_worker sync_update_worker;
	struct kthread_work sync_update_work;
=======
	struct workqueue_struct *sync_update_wq_high_prio;
	struct workqueue_struct *sync_update_wq_normal_prio;
	struct work_struct sync_update_work;
>>>>>>> 049a5422
	u32 ngrp_to_schedule;
	struct kbase_csf_ctx_heap_reclaim_info heap_info;
};

/**
 * enum kbase_csf_event_callback_action - return type for CSF event callbacks.
 *
 * @KBASE_CSF_EVENT_CALLBACK_FIRST: Never set explicitly.
 * It doesn't correspond to any action or type of event callback.
 *
 * @KBASE_CSF_EVENT_CALLBACK_KEEP: The callback will remain registered.
 *
 * @KBASE_CSF_EVENT_CALLBACK_REMOVE: The callback will be removed
 * immediately upon return.
 *
 * @KBASE_CSF_EVENT_CALLBACK_LAST: Never set explicitly.
 * It doesn't correspond to any action or type of event callback.
 */
enum kbase_csf_event_callback_action {
	KBASE_CSF_EVENT_CALLBACK_FIRST = 0,
	KBASE_CSF_EVENT_CALLBACK_KEEP,
	KBASE_CSF_EVENT_CALLBACK_REMOVE,
	KBASE_CSF_EVENT_CALLBACK_LAST,
};

/**
 * struct kbase_csf_event - Object representing CSF event and error
 *
 * @callback_list:	List of callbacks which are registered to serve CSF
 *			events.
 * @error_list:		List for CS fatal errors in CSF context.
 *			Link of fatal error is &struct_kbase_csf_notification.link.
 * @lock:		Lock protecting access to @callback_list and
 *			@error_list.
 */
struct kbase_csf_event {
	struct list_head callback_list;
	struct list_head error_list;
	spinlock_t lock;
};

/**
 * struct kbase_csf_user_reg_context - Object containing members to manage the mapping
 *                                     of USER Register page for a context.
 *
 * @vma:                Pointer to the VMA corresponding to the virtual mapping
 *                      of the USER register page.
 * @file_offset:        File offset value that is assigned to userspace mapping
 *                      of the USER Register page. It is in page units.
 * @link:               Links the context to the device list when mapping is pointing to
 *                      either the dummy or the real Register page.
 */
struct kbase_csf_user_reg_context {
	struct vm_area_struct *vma;
	u32 file_offset;
	struct list_head link;
};

/**
 * struct kbase_csf_context - Object representing CSF for a GPU address space.
 *
 * @event_pages_head: A list of pages allocated for the event memory used by
 *                    the synchronization objects. A separate list would help
 *                    in the fast lookup, since the list is expected to be short
 *                    as one page would provide the memory for up to 1K
 *                    synchronization objects.
 *                    KBASE_PERMANENTLY_MAPPED_MEM_LIMIT_PAGES is the upper
 *                    bound on the size of event memory.
 * @cookies:          Bitmask containing of KBASE_CSF_NUM_USER_IO_PAGES_HANDLE
 *                    bits, used for creating the User mode CPU mapping in a
 *                    deferred manner of a pair of User mode input/output pages
 *                    & a hardware doorbell page.
 *                    The pages are allocated when a GPU command queue is
 *                    bound to a CSG in kbase_csf_queue_bind.
 *                    This helps returning unique handles to Userspace from
 *                    kbase_csf_queue_bind and later retrieving the pointer to
 *                    queue in the mmap handler.
 * @user_pages_info:  Array containing pointers to queue
 *                    structures, used in conjunction with cookies bitmask for
 *                    providing a mechansim to create a CPU mapping of
 *                    input/output pages & hardware doorbell page.
 * @lock:             Serializes accesses to all members, except for ones that
 *                    have their own locks.
 * @queue_groups:     Array of registered GPU command queue groups.
 * @queue_list:       Linked list of GPU command queues not yet deregistered.
 *                    Note that queues can persist after deregistration if the
 *                    userspace mapping created for them on bind operation
 *                    hasn't been removed.
 * @kcpu_queues:      Kernel CPU command queues.
 * @event:            CSF event object.
 * @tiler_heaps:      Chunked tiler memory heaps.
 * @wq:               Dedicated workqueue to process work items corresponding
 *                    to the OoM events raised for chunked tiler heaps being
 *                    used by GPU command queues, and progress timeout events.
 * @kcpu_wq_high_prio: High-priority work queue to process KCPU commands for
 *                     all queues in this context. This WQ would be used if
 *                     the context is prioritised.
 * @kcpu_wq_normal_prio: Similar to kcpu_wq_high_prio, but this WQ would be
 *                       used if the context is not prioritised.
 * @link:             Link to this csf context in the 'runnable_kctxs' list of
 *                    the scheduler instance
 * @sched:            Object representing the scheduler's context
 * @protm_event_worker: Worker to process requests to enter protected mode.
 * @cpu_queue:        CPU queue information. Only be available when DEBUG_FS
 *                    is enabled.
 * @user_reg:         Collective information to support mapping to USER Register page.
 */
struct kbase_csf_context {
	struct list_head event_pages_head;
	DECLARE_BITMAP(cookies, KBASE_CSF_NUM_USER_IO_PAGES_HANDLE);
<<<<<<< HEAD
	struct kbase_queue *user_pages_info[
		KBASE_CSF_NUM_USER_IO_PAGES_HANDLE];
	struct rt_mutex lock;
=======
	struct kbase_queue *user_pages_info[KBASE_CSF_NUM_USER_IO_PAGES_HANDLE];
	struct mutex lock;
>>>>>>> 049a5422
	struct kbase_queue_group *queue_groups[MAX_QUEUE_GROUP_NUM];
	struct list_head queue_list;
	struct kbase_csf_kcpu_queue_context kcpu_queues;
	struct kbase_csf_event event;
	struct kbase_csf_tiler_heap_context tiler_heaps;
	struct workqueue_struct *wq;
	struct workqueue_struct *kcpu_wq_high_prio;
	struct workqueue_struct *kcpu_wq_normal_prio;
	struct list_head link;
	struct kbase_csf_scheduler_context sched;
<<<<<<< HEAD
	struct kthread_worker protm_event_worker;
#if IS_ENABLED(CONFIG_DEBUG_FS)
=======
>>>>>>> 049a5422
	struct kbase_csf_cpu_queue_context cpu_queue;
	struct kbase_csf_user_reg_context user_reg;
};

/**
 * struct kbase_csf_reset_gpu - Object containing the members required for
 *                            GPU reset handling.
 * @workq:         Workqueue to execute the GPU reset work item @work.
 * @work:          Work item for performing the GPU reset.
 * @wait:          Wait queue used to wait for the GPU reset completion.
 * @sem:           RW Semaphore to ensure no other thread attempts to use the
 *                 GPU whilst a reset is in process. Unlike traditional
 *                 semaphores and wait queues, this allows Linux's lockdep
 *                 mechanism to check for deadlocks involving reset waits.
 * @state:         Tracks if the GPU reset is in progress or not.
 *                 The state is represented by enum @kbase_csf_reset_gpu_state.
 * @force_pm_hw_reset:	pixel: Powercycle the GPU instead of attempting a soft/hard reset.
 */
struct kbase_csf_reset_gpu {
	struct workqueue_struct *workq;
	struct work_struct work;
	wait_queue_head_t wait;
	struct rw_semaphore sem;
	atomic_t state;
	bool force_pm_hw_reset;
};

/**
 * struct kbase_csf_csg_slot - Object containing members for tracking the state
 *                             of CSG slots.
 * @resident_group:   pointer to the queue group that is resident on the CSG slot.
 * @state:            state of the slot as per enum @kbase_csf_csg_slot_state.
 * @trigger_jiffies:  value of jiffies when change in slot state is recorded.
 * @priority:         dynamic priority assigned to CSG slot.
 */
struct kbase_csf_csg_slot {
	struct kbase_queue_group *resident_group;
	atomic_t state;
	unsigned long trigger_jiffies;
	u8 priority;
};

/**
 * struct kbase_csf_sched_heap_reclaim_mgr - Object for managing tiler heap reclaim
 *                                           kctx lists inside the CSF device's scheduler.
 *
 * @heap_reclaim:   Tiler heap reclaim shrinker object.
 * @ctx_lists:      Array of kctx lists, size matching CSG defined priorities. The
 *                  lists track the kctxs attached to the reclaim manager.
 * @unused_pages:   Estimated number of unused pages from the @ctxlist array. The
 *                  number is indicative for use with reclaim shrinker's count method.
 */
struct kbase_csf_sched_heap_reclaim_mgr {
	struct shrinker heap_reclaim;
	struct list_head ctx_lists[KBASE_QUEUE_GROUP_PRIORITY_COUNT];
	atomic_t unused_pages;
};

/**
 * struct kbase_csf_mcu_shared_regions - Control data for managing the MCU shared
 *                                       interface segment regions for scheduler
 *                                       operations
 *
 * @array_csg_regs:   Base pointer of an internally created array_csg_regs[].
 * @unused_csg_regs:  List contains unused csg_regs items. When an item is bound to a
 *                    group that is placed onto on-slot by the scheduler, it is dropped
 *                    from the list (i.e busy active). The Scheduler will put an active
 *                    item back when it's becoming off-slot (not in use).
 * @dummy_phys:       An array of dummy phys[nr_susp_pages] pages for use with normal
 *                    and pmode suspend buffers, as a default replacement of a CSG's pages
 *                    for the MMU mapping when the csg_reg is not bound to a group.
 * @pma_phys:         Pre-allocated array phy[nr_susp_pages] for transitional use with
 *                    protected suspend buffer MMU map operations.
 * @userio_mem_rd_flags: Userio input page's read access mapping configuration flags.
 * @dummy_phys_allocated: Indicating the @p dummy_phy page is allocated when true.
 */
struct kbase_csf_mcu_shared_regions {
	void *array_csg_regs;
	struct list_head unused_csg_regs;
	struct tagged_addr *dummy_phys;
	struct tagged_addr *pma_phys;
	unsigned long userio_mem_rd_flags;
	bool dummy_phys_allocated;
};

/**
 * struct kbase_csf_scheduler - Object representing the scheduler used for
 *                              CSF for an instance of GPU platform device.
 * @lock:                  Lock to serialize the scheduler operations and
 *                         access to the data members.
 * @interrupt_lock:        Lock to protect members accessed by interrupt
 *                         handler.
 * @state:                 The operational phase the scheduler is in. Primarily
 *                         used for indicating what in-cycle schedule actions
 *                         are allowed.
 * @doorbell_inuse_bitmap: Bitmap of hardware doorbell pages keeping track of
 *                         which pages are currently available for assignment
 *                         to clients.
 * @csg_inuse_bitmap:      Bitmap to keep a track of CSG slots
 *                         that are currently in use.
 * @csg_slots:             The array for tracking the state of CS
 *                         group slots.
 * @runnable_kctxs:        List of Kbase contexts that have runnable command
 *                         queue groups.
 * @groups_to_schedule:    List of runnable queue groups prepared on every
 *                         scheduler tick. The dynamic priority of the CSG
 *                         slot assigned to a group will depend upon the
 *                         position of group in the list.
 * @ngrp_to_schedule:      Number of groups in the @groups_to_schedule list,
 *                         incremented when a group is added to the list, used
 *                         to record the position of group in the list.
 * @num_active_address_spaces: Number of GPU address space slots that would get
 *                             used to program the groups in @groups_to_schedule
 *                             list on all the available CSG
 *                             slots.
 * @num_csg_slots_for_tick:  Number of CSG slots that can be
 *                           active in the given tick/tock. This depends on the
 *                           value of @num_active_address_spaces.
 * @remaining_tick_slots:    Tracking the number of remaining available slots
 *                           for @num_csg_slots_for_tick during the scheduling
 *                           operation in a tick/tock.
 * @idle_groups_to_schedule: List of runnable queue groups, in which all GPU
 *                           command queues became idle or are waiting for
 *                           synchronization object, prepared on every
 *                           scheduler tick. The groups in this list are
 *                           appended to the tail of @groups_to_schedule list
 *                           after the scan out so that the idle groups aren't
 *                           preferred for scheduling over the non-idle ones.
 * @csg_scan_count_for_tick: CSG scanout count for assign the scan_seq_num for
 *                           each scanned out group during scheduling operation
 *                           in a tick/tock.
 * @total_runnable_grps:     Total number of runnable groups across all KCTXs.
 * @csgs_events_enable_mask: Use for temporary masking off asynchronous events
 *                           from firmware (such as OoM events) before a group
 *                           is suspended.
 * @csg_slots_idle_mask:     Bit array for storing the mask of CS
 *                           group slots for which idle notification was
 *                           received.
 * @csg_slots_prio_update:  Bit array for tracking slots that have an on-slot
 *                          priority update operation.
 * @last_schedule:          Time in jiffies recorded when the last "tick" or
 *                          "tock" schedule operation concluded. Used for
 *                          evaluating the exclusion window for in-cycle
 *                          schedule operation.
 * @csf_worker:             Dedicated kthread_worker to execute the @tick_work.
 * @timer_enabled:          Whether the CSF scheduler wakes itself up for
 *                          periodic scheduling tasks. If this value is 0
 *                          then it will only perform scheduling under the
 *                          influence of external factors e.g., IRQs, IOCTLs.
 * @tick_timer:             High-resolution timer employed to schedule tick
 *                          workqueue items (kernel-provided delayed_work
 *                          items do not use hrtimer and for some reason do
 *                          not provide sufficiently reliable periodicity).
 * @pending_tick_work:      Indicates that kbase_csf_scheduler_kthread() should perform
 *                          a scheduling tick.
 * @pending_tock_work:      Indicates that kbase_csf_scheduler_kthread() should perform
 *                          a scheduling tock.
 * @ping_work:              Work item that would ping the firmware at regular
 *                          intervals, only if there is a single active CSG
 *                          slot, to check if firmware is alive and would
 *                          initiate a reset if the ping request isn't
 *                          acknowledged.
 * @top_kctx:               Pointer to the Kbase context corresponding to the
 *                          @top_grp.
 * @top_grp:                Pointer to queue group inside @groups_to_schedule
 *                          list that was assigned the highest slot priority.
 * @active_protm_grp:       Indicates if firmware has been permitted to let GPU
 *                          enter protected mode with the given group. On exit
 *                          from protected mode the pointer is reset to NULL.
 *                          This pointer is set and PROTM_ENTER request is sent
 *                          atomically with @interrupt_lock held.
 *                          This pointer being set doesn't necessarily indicates
 *                          that GPU is in protected mode, kbdev->protected_mode
 *                          needs to be checked for that.
 * @idle_wq:                Workqueue for executing GPU idle notification
 *                          handler.
 * @gpu_idle_work:          Work item for facilitating the scheduler to bring
 *                          the GPU to a low-power mode on becoming idle.
 * @fast_gpu_idle_handling: Indicates whether to relax many of the checks
 *                          normally done in the GPU idle worker. This is
 *                          set to true when handling the GLB IDLE IRQ if the
 *                          idle hysteresis timeout is 0, since it makes it
 *                          possible to receive this IRQ before the extract
 *                          offset is published (which would cause more
 *                          extensive GPU idle checks to fail).
 * @gpu_no_longer_idle:     Effective only when the GPU idle worker has been
 *                          queued for execution, this indicates whether the
 *                          GPU has become non-idle since the last time the
 *                          idle notification was received.
 * @non_idle_offslot_grps:  Count of off-slot non-idle groups. Reset during
 *                          the scheduler active phase in a tick. It then
 *                          tracks the count of non-idle groups across all the
 *                          other phases.
 * @non_idle_scanout_grps:  Count on the non-idle groups in the scan-out
 *                          list at the scheduling prepare stage.
 * @pm_active_count:        Count indicating if the scheduler is owning a power
 *                          management reference count. Reference is taken when
 *                          the count becomes 1 and is dropped when the count
 *                          becomes 0. It is used to enable the power up of MCU
 *                          after GPU and L2 cache have been powered up. So when
 *                          this count is zero, MCU will not be powered up.
 * @csg_scheduling_period_ms: Duration of Scheduling tick in milliseconds.
 * @tick_protm_pending_seq: Scan out sequence number of the group that has
 *                          protected mode execution pending for the queue(s)
 *                          bound to it and will be considered first for the
 *                          protected mode execution compared to other such
 *                          groups. It is updated on every tick/tock.
 *                          @interrupt_lock is used to serialize the access.
<<<<<<< HEAD
 * @sc_rails_off_work:      Work item enqueued on GPU idle notification to
 *                          turn off the shader core power rails.
 * @sc_power_rails_off:     Flag to keep a track of the status of shader core
 *                          power rails, set to true when power rails are
 *                          turned off.
 * @gpu_idle_work_pending:  Flag to indicate that the power down of GPU is
 *                          pending and it is set after turning off the
 *                          shader core power rails. The power down is skipped
 *                          if the flag is cleared. @lock is used to serialize
 *                          the access. Scheduling actions are skipped whilst
 *                          this flag is set.
 * @gpu_idle_fw_timer_enabled: Flag to keep a track if GPU idle event reporting
 *                             is disabled on FW side. It is set for the power
 *                             policy where the power managment of shader cores
 *                             needs to be done by the Host.
=======
 * @csg_scan_sched_count:   Scheduling action counter used to assign the sched_act_seq_num
 *                          for each group added to Scheduler's schedulable list in a
 *                          tick/tock.
>>>>>>> 049a5422
 * @protm_enter_time:       GPU protected mode enter time.
 * @reclaim_mgr:            CSGs tiler heap manager object.
 * @mcu_regs_data:          Scheduler MCU shared regions data for managing the
 *                          shared interface mappings for on-slot queues and
 *                          CSG suspend buffers.
 * @kthread_signal:         Used to wake up the GPU queue submission
 *                          thread when a queue needs attention.
 * @kthread_running:        Whether the GPU queue submission thread should keep
 *                          executing.
 * @gpuq_kthread:           High-priority thread used to handle GPU queue
 *                          submissions.
 */
struct kbase_csf_scheduler {
	struct rt_mutex lock;
	spinlock_t interrupt_lock;
	enum kbase_csf_scheduler_state state;
	DECLARE_BITMAP(doorbell_inuse_bitmap, CSF_NUM_DOORBELL);
	DECLARE_BITMAP(csg_inuse_bitmap, MAX_SUPPORTED_CSGS);
	struct kbase_csf_csg_slot *csg_slots;
	struct list_head runnable_kctxs;
	struct list_head groups_to_schedule;
	u32 ngrp_to_schedule;
	u32 num_active_address_spaces;
	u32 num_csg_slots_for_tick;
	u32 remaining_tick_slots;
	struct list_head idle_groups_to_schedule;
	u32 csg_scan_count_for_tick;
	u32 total_runnable_grps;
	DECLARE_BITMAP(csgs_events_enable_mask, MAX_SUPPORTED_CSGS);
	DECLARE_BITMAP(csg_slots_idle_mask, MAX_SUPPORTED_CSGS);
	DECLARE_BITMAP(csg_slots_prio_update, MAX_SUPPORTED_CSGS);
	unsigned long last_schedule;
	struct kthread_worker csf_worker;
	atomic_t timer_enabled;
	struct hrtimer tick_timer;
	atomic_t pending_tick_work;
	atomic_t pending_tock_work;
	struct delayed_work ping_work;
	struct kbase_context *top_kctx;
	struct kbase_queue_group *top_grp;
	struct kbase_queue_group *active_protm_grp;
#ifdef CONFIG_MALI_HOST_CONTROLS_SC_RAILS
	struct delayed_work gpu_idle_work;
#else
	struct work_struct gpu_idle_work;
#endif
	struct workqueue_struct *idle_wq;
	bool fast_gpu_idle_handling;
	atomic_t gpu_no_longer_idle;
	atomic_t non_idle_offslot_grps;
	u32 non_idle_scanout_grps;
	u32 pm_active_count;
	unsigned int csg_scheduling_period_ms;
	u32 tick_protm_pending_seq;
<<<<<<< HEAD
#ifdef CONFIG_MALI_HOST_CONTROLS_SC_RAILS
	struct work_struct sc_rails_off_work;
	bool sc_power_rails_off;
	bool gpu_idle_work_pending;
	bool gpu_idle_fw_timer_enabled;
#endif
=======
	u32 csg_scan_sched_count;
>>>>>>> 049a5422
	ktime_t protm_enter_time;
	struct kbase_csf_sched_heap_reclaim_mgr reclaim_mgr;
	struct kbase_csf_mcu_shared_regions mcu_regs_data;
	struct completion kthread_signal;
	bool kthread_running;
	struct task_struct *gpuq_kthread;
#if IS_ENABLED(CONFIG_MALI_TRACE_POWER_GPU_WORK_PERIOD)
	/**
	 *  @gpu_metrics_tb: Handler of firmware trace buffer for gpu_metrics
	 */
	struct firmware_trace_buffer *gpu_metrics_tb;

	/**
	 * @gpu_metrics_timer: High-resolution timer used to periodically emit the GPU metrics
	 *                     tracepoints for applications that are using the GPU. The timer is
	 *                     needed for the long duration handling so that the length of work
	 *                     period is within the allowed limit.
	 *                     Timer callback function will be executed in soft irq context.
	 */
	struct hrtimer gpu_metrics_timer;

	/**
	 * @gpu_metrics_lock: Lock for the serialization of GPU metrics related code. The lock
	 *                    is not acquired in the HARDIRQ-safe way, so shall not be acquired
	 *                    after acquiring a lock that can be taken in the hard irq.
	 *                    The softirq must be disabled whenever the lock is taken from the
	 *                    process context.
	 */
	spinlock_t gpu_metrics_lock;
#endif /* CONFIG_MALI_TRACE_POWER_GPU_WORK_PERIOD */
};

/*
 * Number of GPU cycles per unit of the global progress timeout.
 */
#define GLB_PROGRESS_TIMER_TIMEOUT_SCALE ((u64)1024)

/*
 * Maximum value of the global progress timeout.
 */
#define GLB_PROGRESS_TIMER_TIMEOUT_MAX                                           \
	((GLB_PROGRESS_TIMER_TIMEOUT_MASK >> GLB_PROGRESS_TIMER_TIMEOUT_SHIFT) * \
	 GLB_PROGRESS_TIMER_TIMEOUT_SCALE)

/*
 * Default GLB_PWROFF_TIMER_TIMEOUT value in unit of nanosecond.
 */
#define DEFAULT_GLB_PWROFF_TIMEOUT_NS (800 * 1000)

/*
 * In typical operations, the management of the shader core power transitions
 * is delegated to the MCU/firmware. However, if the host driver is configured
 * to take direct control, one needs to disable the MCU firmware GLB_PWROFF
 * timer.
 */
#define DISABLE_GLB_PWROFF_TIMER (0)

/* Index of the GPU_ACTIVE counter within the CSHW counter block */
#define GPU_ACTIVE_CNT_IDX (4)

/*
 * Maximum number of sessions that can be managed by the IPA Control component.
 */
#if MALI_UNIT_TEST
#define KBASE_IPA_CONTROL_MAX_SESSIONS ((size_t)8)
#else
#define KBASE_IPA_CONTROL_MAX_SESSIONS ((size_t)2)
#endif

/**
 * enum kbase_ipa_core_type - Type of counter block for performance counters
 *
 * @KBASE_IPA_CORE_TYPE_CSHW:   CS Hardware counters.
 * @KBASE_IPA_CORE_TYPE_MEMSYS: Memory System counters.
 * @KBASE_IPA_CORE_TYPE_TILER:  Tiler counters.
 * @KBASE_IPA_CORE_TYPE_SHADER: Shader Core counters.
 * @KBASE_IPA_CORE_TYPE_NUM:    Number of core types.
 */
enum kbase_ipa_core_type {
	KBASE_IPA_CORE_TYPE_CSHW = 0,
	KBASE_IPA_CORE_TYPE_MEMSYS,
	KBASE_IPA_CORE_TYPE_TILER,
	KBASE_IPA_CORE_TYPE_SHADER,

	/* Must be the last in the enum */
	KBASE_IPA_CORE_TYPE_NUM
};

/*
 * Number of configurable counters per type of block on the IPA Control
 * interface.
 */
#define KBASE_IPA_CONTROL_NUM_BLOCK_COUNTERS ((size_t)8)

/*
 * Total number of configurable counters existing on the IPA Control interface.
 */
#define KBASE_IPA_CONTROL_MAX_COUNTERS \
	((size_t)KBASE_IPA_CORE_TYPE_NUM * KBASE_IPA_CONTROL_NUM_BLOCK_COUNTERS)

/**
 * struct kbase_ipa_control_prfcnt - Session for a single performance counter
 *
 * @latest_raw_value: Latest raw value read from the counter.
 * @scaling_factor:   Factor raw value shall be multiplied by.
 * @accumulated_diff: Partial sum of scaled and normalized values from
 *                    previous samples. This represent all the values
 *                    that were read before the latest raw value.
 * @type:             Type of counter block for performance counter.
 * @select_idx:       Index of the performance counter as configured on
 *                    the IPA Control interface.
 * @gpu_norm:         Indicating whether values shall be normalized by
 *                    GPU frequency. If true, returned values represent
 *                    an interval of time expressed in seconds (when the
 *                    scaling factor is set to 1).
 */
struct kbase_ipa_control_prfcnt {
	u64 latest_raw_value;
	u64 scaling_factor;
	u64 accumulated_diff;
	enum kbase_ipa_core_type type;
	u8 select_idx;
	bool gpu_norm;
};

/**
 * struct kbase_ipa_control_session - Session for an IPA Control client
 *
 * @prfcnts:        Sessions for individual performance counters.
 * @num_prfcnts:    Number of performance counters.
 * @active:         Indicates whether this slot is in use or not
 * @last_query_time:     Time of last query, in ns
 * @protm_time:     Amount of time (in ns) that GPU has been in protected
 */
struct kbase_ipa_control_session {
	struct kbase_ipa_control_prfcnt prfcnts[KBASE_IPA_CONTROL_MAX_COUNTERS];
	size_t num_prfcnts;
	bool active;
	u64 last_query_time;
	u64 protm_time;
};

/**
 * struct kbase_ipa_control_prfcnt_config - Performance counter configuration
 *
 * @idx:      Index of the performance counter inside the block, as specified
 *            in the GPU architecture.
 * @refcount: Number of client sessions bound to this counter.
 *
 * This structure represents one configurable performance counter of
 * the IPA Control interface. The entry may be mapped to a specific counter
 * by one or more client sessions. The counter is considered to be unused
 * if it isn't part of any client session.
 */
struct kbase_ipa_control_prfcnt_config {
	u8 idx;
	u8 refcount;
};

/**
 * struct kbase_ipa_control_prfcnt_block - Block of performance counters
 *
 * @select:                 Current performance counter configuration.
 * @num_available_counters: Number of counters that are not already configured.
 *
 */
struct kbase_ipa_control_prfcnt_block {
	struct kbase_ipa_control_prfcnt_config select[KBASE_IPA_CONTROL_NUM_BLOCK_COUNTERS];
	size_t num_available_counters;
};

/**
 * struct kbase_ipa_control - Manager of the IPA Control interface.
 *
 * @blocks:              Current configuration of performance counters
 *                       for the IPA Control interface.
 * @sessions:            State of client sessions, storing information
 *                       like performance counters the client subscribed to
 *                       and latest value read from each counter.
 * @lock:                Spinlock to serialize access by concurrent clients.
 * @rtm_listener_data:   Private data for allocating a GPU frequency change
 *                       listener.
 * @num_active_sessions: Number of sessions opened by clients.
 * @cur_gpu_rate:        Current GPU top-level operating frequency, in Hz.
 * @rtm_listener_data:   Private data for allocating a GPU frequency change
 *                       listener.
 * @protm_start:         Time (in ns) at which the GPU entered protected mode
 */
struct kbase_ipa_control {
	struct kbase_ipa_control_prfcnt_block blocks[KBASE_IPA_CORE_TYPE_NUM];
	struct kbase_ipa_control_session sessions[KBASE_IPA_CONTROL_MAX_SESSIONS];
	spinlock_t lock;
	void *rtm_listener_data;
	size_t num_active_sessions;
	u32 cur_gpu_rate;
	u64 protm_start;
};

/**
 * struct kbase_csf_firmware_interface - Interface in the MCU firmware
 *
 * @node:  Interface objects are on the kbase_device:csf.firmware_interfaces
 *         list using this list_head to link them
 * @phys:  Array of the physical (tagged) addresses making up this interface
 * @reuse_pages: Flag used to identify if the FW interface entry reuses
 *               physical pages allocated for another FW interface entry.
 * @is_small_page: Flag used to identify if small pages are used for
 *                 the FW interface entry.
 * @name:  NULL-terminated string naming the interface
 * @num_pages: Number of entries in @phys and @pma (and length of the interface)
 * @num_pages_aligned: Same as @num_pages except for the case when @is_small_page
 *                     is false and @reuse_pages is false and therefore will be
 *                     aligned to NUM_PAGES_IN_2MB_LARGE_PAGE.
 * @virtual: Starting GPU virtual address this interface is mapped at
 * @flags: bitmask of CSF_FIRMWARE_ENTRY_* conveying the interface attributes
 * @data_start: Offset into firmware image at which the interface data starts
 * @data_end: Offset into firmware image at which the interface data ends
 * @virtual_exe_start: Starting GPU execution virtual address of this interface
 * @kernel_map: A kernel mapping of the memory or NULL if not required to be
 *              mapped in the kernel
 * @pma: Array of pointers to protected memory allocations.
 */
struct kbase_csf_firmware_interface {
	struct list_head node;
	struct tagged_addr *phys;
	bool reuse_pages;
	bool is_small_page;
	char *name;
	u32 num_pages;
	u32 num_pages_aligned;
	u32 virtual;
	u32 flags;
	u32 data_start;
	u32 data_end;
	u32 virtual_exe_start;
	void *kernel_map;
	struct protected_memory_allocation **pma;
};

/*
 * struct kbase_csf_hwcnt - Object containing members for handling the dump of
 *                          HW counters.
 *
 * @request_pending:        Flag set when HWC requested and used for HWC sample
 *                          done interrupt.
 * @enable_pending:         Flag set when HWC enable status change and used for
 *                          enable done interrupt.
 */
struct kbase_csf_hwcnt {
	bool request_pending;
	bool enable_pending;
};

/*
 * struct kbase_csf_mcu_fw - Object containing device loaded MCU firmware data.
 *
 * @size:                    Loaded firmware data size. Meaningful only when the
 *                           other field @p data is not NULL.
 * @data:                    Pointer to the device retained firmware data. If NULL
 *                           means not loaded yet or error in loading stage.
 */
struct kbase_csf_mcu_fw {
	size_t size;
	u8 *data;
};

/*
 * Firmware log polling period.
 */
#define KBASE_CSF_FIRMWARE_LOG_POLL_PERIOD_MS_DEFAULT 25

/**
 * enum kbase_csf_firmware_log_mode - Firmware log operating mode
 *
 * @KBASE_CSF_FIRMWARE_LOG_MODE_MANUAL: Manual mode, firmware log can be read
 * manually by the userspace (and it will also be dumped automatically into
 * dmesg on GPU reset).
 *
 * @KBASE_CSF_FIRMWARE_LOG_MODE_AUTO_PRINT: Automatic printing mode, firmware log
 * will be periodically emptied into dmesg, manual reading through debugfs is
 * disabled.
 *
 * @KBASE_CSF_FIRMWARE_LOG_MODE_AUTO_DISCARD: Automatic discarding mode, firmware
 * log will be periodically discarded, the remaining log can be read manually by
 * the userspace (and it will also be dumped automatically into dmesg on GPU
 * reset).
 */
enum kbase_csf_firmware_log_mode {
	KBASE_CSF_FIRMWARE_LOG_MODE_MANUAL,
	KBASE_CSF_FIRMWARE_LOG_MODE_AUTO_PRINT,
	KBASE_CSF_FIRMWARE_LOG_MODE_AUTO_DISCARD
};

/**
 * struct kbase_csf_firmware_log - Object containing members for handling firmware log.
 *
 * @mode:                      Firmware log operating mode.
 * @busy:                      Indicating whether a firmware log operation is in progress.
 * @poll_work:                 Work item that would poll firmware log buffer
 *                             at regular intervals to perform any periodic
 *                             activities required by current log mode.
 * @dump_buf:                  Buffer used for dumping the log.
 * @func_call_list_va_start:   Virtual address of the start of the call list of FW log functions.
 * @func_call_list_va_end:     Virtual address of the end of the call list of FW log functions.
 * @poll_period_ms:            Firmware log polling period in milliseconds.
 */
struct kbase_csf_firmware_log {
	enum kbase_csf_firmware_log_mode mode;
	atomic_t busy;
	struct delayed_work poll_work;
	u8 *dump_buf;
	u32 func_call_list_va_start;
	u32 func_call_list_va_end;
	atomic_t poll_period_ms;
};

/**
 * struct kbase_csf_firmware_core_dump - Object containing members for handling
 *                                       firmware core dump.
 *
 * @mcu_regs_addr: GPU virtual address of the start of the MCU registers buffer
 *                 in Firmware.
 * @version:       Version of the FW image header core dump data format. Bits
 *                 7:0 specify version minor and 15:8 specify version major.
 * @available:     Flag to identify if the FW core dump buffer is available.
 *                 True if entry is available in the FW image header and version
 *                 is supported, False otherwise.
 */
struct kbase_csf_firmware_core_dump {
	u32 mcu_regs_addr;
	u16 version;
	bool available;
};

#if IS_ENABLED(CONFIG_DEBUG_FS)
/**
 * struct kbase_csf_dump_on_fault - Faulty information to deliver to the daemon
 *
 * @error_code:       Error code.
 * @kctx_tgid:        tgid value of the Kbase context for which the fault happened.
 * @kctx_id:          id of the Kbase context for which the fault happened.
 * @enabled:          Flag to indicate that 'csf_fault' debugfs has been opened
 *                    so dump on fault is enabled.
 * @fault_wait_wq:    Waitqueue on which user space client is blocked till kbase
 *                    reports a fault.
 * @dump_wait_wq:     Waitqueue on which kbase threads are blocked till user space client
 *                    completes the dump on fault.
 * @lock:             Lock to protect this struct members from concurrent access.
 */
struct kbase_csf_dump_on_fault {
	enum dumpfault_error_type error_code;
	u32 kctx_tgid;
	u32 kctx_id;
	atomic_t enabled;
	wait_queue_head_t fault_wait_wq;
	wait_queue_head_t dump_wait_wq;
	spinlock_t lock;
};
#endif /* CONFIG_DEBUG_FS*/

/**
 * struct kbase_csf_user_reg - Object containing members to manage the mapping
 *                             of USER Register page for all contexts
 *
 * @dummy_page:             Address of a dummy page that is mapped in place
 *                          of the real USER Register page just before the GPU
 *                          is powered down. The USER Register page is mapped
 *                          in the address space of every process, that created
 *                          a Base context, to enable the access to LATEST_FLUSH
 *                          register from userspace.
 * @filp:                   Pointer to a dummy file, that along with @file_offset,
 *                          facilitates the use of unique file offset for the userspace mapping
 *                          created for USER Register page.
 *                          The userspace mapping is made to point to this file
 *                          inside the mmap handler.
 * @file_offset:            Counter that is incremented every time Userspace creates a mapping of
 *                          USER Register page, to provide a unique file offset range for
 *                          @filp file, so that the CPU PTE of the Userspace mapping can be zapped
 *                          through the kernel function unmap_mapping_range().
 *                          It is incremented in page units.
 * @list:                   Linked list to maintain user processes(contexts)
 *                          having the mapping to USER Register page.
 *                          It's protected by &kbase_csf_device.reg_lock.
 */
struct kbase_csf_user_reg {
	struct tagged_addr dummy_page;
	struct file *filp;
	u32 file_offset;
	struct list_head list;
};

/**
 * struct kbase_csf_device - Object representing CSF for an instance of GPU
 *                           platform device.
 *
 * @mcu_mmu:                MMU page tables for the MCU firmware
 * @firmware_interfaces:    List of interfaces defined in the firmware image
 * @firmware_config:        List of configuration options within the firmware
 *                          image
 * @firmware_timeline_metadata: List of timeline meta-data within the firmware
 *                          image
 * @fw_cfg_kobj:            Pointer to the kobject corresponding to the sysf
 *                          directory that contains a sub-directory for each
 *                          of the configuration option present in the
 *                          firmware image.
 * @firmware_trace_buffers: List of trace buffers described in the firmware
 *                          image.
 * @shared_interface:       Pointer to the interface object containing info for
 *                          the memory area shared between firmware & host.
 * @mcu_shared_zone:        Memory zone tracking memory regions allocated from the
 *                          shared interface segment in MCU firmware address
 *                          space.
 * @db_filp:                Pointer to a dummy file, that alongwith
 *                          @db_file_offsets, facilitates the use of unqiue
 *                          file offset for the userspace mapping created
 *                          for Hw Doorbell pages. The userspace mapping
 *                          is made to point to this file inside the mmap
 *                          handler.
 * @db_file_offsets:        Counter that is incremented every time a GPU
 *                          command queue is bound to provide a unique file
 *                          offset range for @db_filp file, so that pte of
 *                          Doorbell page can be zapped through the kernel
 *                          function unmap_mapping_range(). It is incremented
 *                          in page units.
 * @dummy_db_page:          Address of the dummy page that is mapped in place
 *                          of the real Hw doorbell page for the active GPU
 *                          command queues after they are stopped or after the
 *                          GPU is powered down.
 * @reg_lock:               Lock to serialize the MCU firmware related actions
 *                          that affect all contexts such as allocation of
 *                          regions from shared interface area, assignment of
 *                          hardware doorbell pages, assignment of CSGs,
 *                          sending global requests.
 * @event_wait:             Wait queue to wait for receiving csf events, i.e.
 *                          the interrupt from CSF firmware, or scheduler state
 *                          changes.
 * @interrupt_received:     Flag set when the interrupt is received from CSF fw
 * @global_iface:           The result of parsing the global interface
 *                          structure set up by the firmware, including the
 *                          CSGs, CSs, and their properties
 * @scheduler:              The CS scheduler instance.
 * @reset:                  Contain members required for GPU reset handling.
 * @progress_timeout:       Maximum number of GPU clock cycles without forward
 *                          progress to allow, for all tasks running on
 *                          hardware endpoints (e.g. shader cores), before
 *                          terminating a GPU command queue group.
 *                          Must not exceed @GLB_PROGRESS_TIMER_TIMEOUT_MAX.
 * @pma_dev:                Pointer to protected memory allocator device.
 * @firmware_inited:        Flag for indicating that the cold-boot stage of
 *                          the MCU has completed.
 * @firmware_reloaded:      Flag for indicating a firmware reload operation
 *                          in GPU reset has completed.
 * @firmware_reload_needed: Flag for indicating that the firmware needs to be
 *                          reloaded as part of the GPU reset action.
 * @firmware_full_reload_needed: Flag for indicating that the firmware needs to
 *                               be fully re-loaded. This may be set when the
 *                               boot or re-init of MCU fails after a successful
 *                               soft reset.
 * @firmware_hctl_core_pwr: Flag for indicating that the host diver is in
 *                          charge of the shader core's power transitions, and
 *                          the mcu_core_pwroff timeout feature is disabled
 *                          (i.e. configured 0 in the register field). If
 *                          false, the control is delegated to the MCU.
 * @firmware_reload_work:   Work item for facilitating the procedural actions
 *                          on reloading the firmware.
 * @glb_init_request_pending: Flag to indicate that Global requests have been
 *                            sent to the FW after MCU was re-enabled and their
 *                            acknowledgement is pending.
 * @fw_error_work:          Work item for handling the firmware internal error
 *                          fatal event.
 * @coredump_work:          Work item for initiating a platform core dump.
 * @ipa_control:            IPA Control component manager.
 * @mcu_core_pwroff_dur_ns: Sysfs attribute for the glb_pwroff timeout input
 *                          in unit of nanoseconds. The firmware does not use
 *                          it directly.
 * @mcu_core_pwroff_dur_count: The counterpart of the glb_pwroff timeout input
 *                             in interface required format, ready to be used
 *                             directly in the firmware.
 * @mcu_core_pwroff_dur_count_no_modifier: Update csffw_glb_req_cfg_pwroff_timer
 *                                         to make the shr(10) modifier conditional
 *                                         on new flag in GLB_PWROFF_TIMER_CONFIG
 * @mcu_core_pwroff_reg_shadow: The actual value that has been programed into
 *                              the glb_pwoff register. This is separated from
 *                              the @p mcu_core_pwroff_dur_count as an update
 *                              to the latter is asynchronous.
 * @gpu_idle_hysteresis_ns: Sysfs attribute for the idle hysteresis time
 *                          window in unit of nanoseconds. The firmware does not
 *                          use it directly.
 * @gpu_idle_dur_count:     The counterpart of the hysteresis time window in
 *                          interface required format, ready to be used
 *                          directly in the firmware.
 * @gpu_idle_dur_count_no_modifier: Update csffw_glb_req_idle_enable to make the shr(10)
 *                                  modifier conditional on the new flag
 *                                  in GLB_IDLE_TIMER_CONFIG.
 *                          for any request sent to the firmware.
 * @hwcnt:                  Contain members required for handling the dump of
 *                          HW counters.
 * @fw:                     Copy of the loaded MCU firmware image.
 * @fw_log:                 Contain members required for handling firmware log.
 * @fw_core_dump:           Contain members required for handling the firmware
 *                          core dump.
 * @dof:                    Structure for dump on fault.
 * @user_reg:               Collective information to support the mapping to
 *                          USER Register page for user processes.
 * @pending_gpuq_kicks:     Lists of GPU queue that have been kicked but not
 *                          yet processed, categorised by queue group's priority.
 * @pending_gpuq_kicks_lock: Protect @pending_gpu_kicks and
 *                           kbase_queue.pending_kick_link.
 * @quirks_ext:             Pointer to an allocated buffer containing the firmware
 *                          workarounds configuration.
 * @pmode_sync_sem:         RW Semaphore to prevent MMU operations during P.Mode entrance.
 */
struct kbase_csf_device {
	struct kbase_mmu_table mcu_mmu;
	struct list_head firmware_interfaces;
	struct list_head firmware_config;
	struct list_head firmware_timeline_metadata;
	struct kobject *fw_cfg_kobj;
	struct kbase_csf_trace_buffers firmware_trace_buffers;
	void *shared_interface;
	struct kbase_reg_zone mcu_shared_zone;
	struct file *db_filp;
	u32 db_file_offsets;
	struct tagged_addr dummy_db_page;
	struct mutex reg_lock;
	wait_queue_head_t event_wait;
	bool interrupt_received;
	struct kbase_csf_global_iface global_iface;
	struct kbase_csf_scheduler scheduler;
	struct kbase_csf_reset_gpu reset;
	atomic64_t progress_timeout;
	struct protected_memory_allocator_device *pma_dev;
	bool firmware_inited;
	bool firmware_reloaded;
	bool firmware_reload_needed;
	bool firmware_full_reload_needed;
	bool firmware_hctl_core_pwr;
	struct work_struct firmware_reload_work;
	bool glb_init_request_pending;
	struct work_struct fw_error_work;
	struct work_struct coredump_work;
	struct kbase_ipa_control ipa_control;
	u64 mcu_core_pwroff_dur_ns;
	u32 mcu_core_pwroff_dur_count;
	u32 mcu_core_pwroff_dur_count_no_modifier;
	u32 mcu_core_pwroff_reg_shadow;
	u64 gpu_idle_hysteresis_ns;
	u32 gpu_idle_dur_count;
	u32 gpu_idle_dur_count_no_modifier;
	struct kbase_csf_hwcnt hwcnt;
	struct kbase_csf_mcu_fw fw;
	struct kbase_csf_firmware_log fw_log;
	struct kbase_csf_firmware_core_dump fw_core_dump;
#if IS_ENABLED(CONFIG_DEBUG_FS)
	struct kbase_csf_dump_on_fault dof;
#endif /* CONFIG_DEBUG_FS */
#if IS_ENABLED(CONFIG_MALI_CORESIGHT)
	/**
	 * @coresight: Coresight device structure.
	 */
	struct kbase_debug_coresight_device coresight;
#endif /* IS_ENABLED(CONFIG_MALI_CORESIGHT) */
	struct kbase_csf_user_reg user_reg;
	struct list_head pending_gpuq_kicks[KBASE_QUEUE_GROUP_PRIORITY_COUNT];
	spinlock_t pending_gpuq_kicks_lock;
	u32 *quirks_ext;
	struct rw_semaphore pmode_sync_sem;
};

/**
 * struct kbase_as   - Object representing an address space of GPU.
 * @number:            Index at which this address space structure is present
 *                     in an array of address space structures embedded inside
 *                     the &struct kbase_device.
 * @pf_wq:             Workqueue for processing work items related to
 *                     Page fault, Bus fault and GPU fault handling.
 * @work_pagefault:    Work item for the Page fault handling.
 * @work_busfault:     Work item for the Bus fault handling.
 * @work_gpufault:     Work item for the GPU fault handling.
 * @pf_data:           Data relating to Page fault.
 * @bf_data:           Data relating to Bus fault.
 * @gf_data:           Data relating to GPU fault.
 * @current_setup:     Stores the MMU configuration for this address space.
 */
struct kbase_as {
	unsigned int number;
	struct workqueue_struct *pf_wq;
	struct work_struct work_pagefault;
	struct work_struct work_busfault;
	struct work_struct work_gpufault;
	struct kbase_fault pf_data;
	struct kbase_fault bf_data;
	struct kbase_fault gf_data;
	struct kbase_mmu_setup current_setup;
};

#endif /* _KBASE_CSF_DEFS_H_ */<|MERGE_RESOLUTION|>--- conflicted
+++ resolved
@@ -747,7 +747,6 @@
  *                      GPU command queues are idle and at least one of them
  *                      is blocked on a sync wait operation.
  * @num_idle_wait_grps: Length of the @idle_wait_groups list.
-<<<<<<< HEAD
  * @sync_update_worker: Dedicated workqueue to process work items corresponding
  *                      to the sync_update events by sync_set/sync_add
  *                      instruction execution on CSs bound to groups
@@ -755,17 +754,6 @@
  * @sync_update_work:   work item to process the sync_update events by
  *                      sync_set / sync_add instruction execution on command
  *                      streams bound to groups of @idle_wait_groups list.
-=======
- * @sync_update_wq_high_prio: high-priority work queue to process the
- *                            SYNC_UPDATE events by sync_set / sync_add
- *                            instruction execution on command streams bound to
- *                            groups of @idle_wait_groups list. This WQ would
- *                            be used if the context is prioritised.
- * @sync_update_wq_normal_prio: similar to sync_update_wq_high_prio, but this
- *                              WQ would be used if the context is not
- *                              prioritised.
- * @sync_update_work:   Work item to process the SYNC_UPDATE events.
->>>>>>> 049a5422
  * @ngrp_to_schedule:	Number of groups added for the context to the
  *                      'groups_to_schedule' list of scheduler instance.
  * @heap_info:          Heap reclaim information data of the kctx. As the
@@ -778,14 +766,8 @@
 	u32 num_runnable_grps;
 	struct list_head idle_wait_groups;
 	u32 num_idle_wait_grps;
-<<<<<<< HEAD
 	struct kthread_worker sync_update_worker;
 	struct kthread_work sync_update_work;
-=======
-	struct workqueue_struct *sync_update_wq_high_prio;
-	struct workqueue_struct *sync_update_wq_normal_prio;
-	struct work_struct sync_update_work;
->>>>>>> 049a5422
 	u32 ngrp_to_schedule;
 	struct kbase_csf_ctx_heap_reclaim_info heap_info;
 };
@@ -880,11 +862,6 @@
  * @wq:               Dedicated workqueue to process work items corresponding
  *                    to the OoM events raised for chunked tiler heaps being
  *                    used by GPU command queues, and progress timeout events.
- * @kcpu_wq_high_prio: High-priority work queue to process KCPU commands for
- *                     all queues in this context. This WQ would be used if
- *                     the context is prioritised.
- * @kcpu_wq_normal_prio: Similar to kcpu_wq_high_prio, but this WQ would be
- *                       used if the context is not prioritised.
  * @link:             Link to this csf context in the 'runnable_kctxs' list of
  *                    the scheduler instance
  * @sched:            Object representing the scheduler's context
@@ -896,29 +873,17 @@
 struct kbase_csf_context {
 	struct list_head event_pages_head;
 	DECLARE_BITMAP(cookies, KBASE_CSF_NUM_USER_IO_PAGES_HANDLE);
-<<<<<<< HEAD
-	struct kbase_queue *user_pages_info[
-		KBASE_CSF_NUM_USER_IO_PAGES_HANDLE];
+	struct kbase_queue *user_pages_info[KBASE_CSF_NUM_USER_IO_PAGES_HANDLE];
 	struct rt_mutex lock;
-=======
-	struct kbase_queue *user_pages_info[KBASE_CSF_NUM_USER_IO_PAGES_HANDLE];
-	struct mutex lock;
->>>>>>> 049a5422
 	struct kbase_queue_group *queue_groups[MAX_QUEUE_GROUP_NUM];
 	struct list_head queue_list;
 	struct kbase_csf_kcpu_queue_context kcpu_queues;
 	struct kbase_csf_event event;
 	struct kbase_csf_tiler_heap_context tiler_heaps;
 	struct workqueue_struct *wq;
-	struct workqueue_struct *kcpu_wq_high_prio;
-	struct workqueue_struct *kcpu_wq_normal_prio;
 	struct list_head link;
 	struct kbase_csf_scheduler_context sched;
-<<<<<<< HEAD
 	struct kthread_worker protm_event_worker;
-#if IS_ENABLED(CONFIG_DEBUG_FS)
-=======
->>>>>>> 049a5422
 	struct kbase_csf_cpu_queue_context cpu_queue;
 	struct kbase_csf_user_reg_context user_reg;
 };
@@ -1127,7 +1092,6 @@
  *                          protected mode execution compared to other such
  *                          groups. It is updated on every tick/tock.
  *                          @interrupt_lock is used to serialize the access.
-<<<<<<< HEAD
  * @sc_rails_off_work:      Work item enqueued on GPU idle notification to
  *                          turn off the shader core power rails.
  * @sc_power_rails_off:     Flag to keep a track of the status of shader core
@@ -1143,11 +1107,9 @@
  *                             is disabled on FW side. It is set for the power
  *                             policy where the power managment of shader cores
  *                             needs to be done by the Host.
-=======
  * @csg_scan_sched_count:   Scheduling action counter used to assign the sched_act_seq_num
  *                          for each group added to Scheduler's schedulable list in a
  *                          tick/tock.
->>>>>>> 049a5422
  * @protm_enter_time:       GPU protected mode enter time.
  * @reclaim_mgr:            CSGs tiler heap manager object.
  * @mcu_regs_data:          Scheduler MCU shared regions data for managing the
@@ -1202,16 +1164,13 @@
 	u32 pm_active_count;
 	unsigned int csg_scheduling_period_ms;
 	u32 tick_protm_pending_seq;
-<<<<<<< HEAD
 #ifdef CONFIG_MALI_HOST_CONTROLS_SC_RAILS
 	struct work_struct sc_rails_off_work;
 	bool sc_power_rails_off;
 	bool gpu_idle_work_pending;
 	bool gpu_idle_fw_timer_enabled;
 #endif
-=======
 	u32 csg_scan_sched_count;
->>>>>>> 049a5422
 	ktime_t protm_enter_time;
 	struct kbase_csf_sched_heap_reclaim_mgr reclaim_mgr;
 	struct kbase_csf_mcu_shared_regions mcu_regs_data;
