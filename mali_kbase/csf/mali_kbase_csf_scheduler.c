--- conflicted
+++ resolved
@@ -552,19 +552,12 @@
 	remaining = kbase_csf_timeout_in_jiffies(sleep_exit_wait_time);
 
 	while ((scheduler->state == SCHED_SLEEPING) && !ret) {
-<<<<<<< HEAD
 		rt_mutex_unlock(&scheduler->lock);
-		remaining = wait_event_timeout(kbdev->csf.event_wait,
-					       (scheduler->state != SCHED_SLEEPING), remaining);
-		rt_mutex_lock(&scheduler->lock);
-=======
-		mutex_unlock(&scheduler->lock);
 		remaining = kbase_csf_fw_io_wait_event_timeout(&kbdev->csf.fw_io,
 							       kbdev->csf.event_wait,
 							       (scheduler->state != SCHED_SLEEPING),
 							       remaining);
-		mutex_lock(&scheduler->lock);
->>>>>>> 3aa826b5
+		rt_mutex_lock(&scheduler->lock);
 		if (!remaining && (scheduler->state == SCHED_SLEEPING))
 			ret = -ETIMEDOUT;
 	}
@@ -2115,25 +2108,15 @@
 		long remaining = kbase_csf_timeout_in_jiffies(fw_timeout_ms);
 
 		dev_dbg(kbdev->dev, "slot %d wait for up-running\n", slot);
-<<<<<<< HEAD
-		remaining = wait_event_timeout(kbdev->csf.event_wait, csg_slot_running(kbdev, slot),
-					       remaining);
-
-		if (!remaining) {
-			pixel_gpu_uevent_kmd_error_send(kbdev, GPU_UEVENT_INFO_CSG_SLOT_READY);
-			dev_warn(kbdev->dev,
-				"[%llu] slot %d timeout (%d ms) on up-running\n",
-				kbase_backend_get_cycle_cnt(kbdev), slot, fw_timeout_ms);
-		}
-=======
 		remaining = kbase_csf_fw_io_wait_event_timeout(&kbdev->csf.fw_io,
 							       kbdev->csf.event_wait,
 							       csg_slot_running(kbdev, slot),
 							       remaining);
-		if (!remaining)
+		if (!remaining) {
+			pixel_gpu_uevent_kmd_error_send(kbdev, GPU_UEVENT_INFO_CSG_SLOT_READY);
 			dev_warn(kbdev->dev, "[%llu] slot %d timeout (%d ms) on up-running\n",
 				 kbase_backend_get_cycle_cnt(kbdev), slot, fw_timeout_ms);
->>>>>>> 3aa826b5
+		}
 	}
 
 	if (csg_slot_running(kbdev, slot)) {
@@ -4926,24 +4909,10 @@
 
 			group = scheduler->csg_slots[csg_nr].resident_group;
 
-<<<<<<< HEAD
-		/* The suspend of CSGs failed,
-		 * trigger the GPU reset to be in a deterministic state.
-		 */
-		pixel_gpu_uevent_kmd_error_send(kbdev, GPU_UEVENT_INFO_CSG_SLOTS_SUSPEND);
-		dev_warn(
-			kbdev->dev,
-			"[%llu] Timeout (%d ms) waiting for CSG slots to suspend on power down, slot_mask: 0x%*pb\n",
-			kbase_backend_get_cycle_cnt(kbdev),
-			kbase_get_timeout_ms(kbdev, CSF_FIRMWARE_TIMEOUT),
-			kbdev->csf.global_iface.group_num, slot_mask);
-		if (kbase_csf_firmware_ping_wait(kbdev, FW_PING_AFTER_ERROR_TIMEOUT_MS))
-			error_type = DF_PING_REQUEST_TIMEOUT;
-		schedule_actions_trigger_df(kbdev, group->kctx, error_type);
-=======
 			/* The suspend of CSGs failed,
 			 * trigger the GPU reset to be in a deterministic state.
 			 */
+			pixel_gpu_uevent_kmd_error_send(kbdev, GPU_UEVENT_INFO_CSG_SLOTS_SUSPEND);
 			dev_warn(
 				kbdev->dev,
 				"[%llu] Timeout (%d ms) waiting for CSG slots to suspend on power down, slot_mask: 0x%*pb\n",
@@ -4954,7 +4923,6 @@
 				error_type = DF_PING_REQUEST_TIMEOUT;
 			schedule_actions_trigger_df(kbdev, group->kctx, error_type);
 		}
->>>>>>> 3aa826b5
 
 		if (kbase_prepare_to_reset_gpu(kbdev, RESET_FLAGS_NONE))
 			kbase_reset_gpu(kbdev);
@@ -6016,9 +5984,6 @@
 				 scheduler->num_active_address_spaces |
 					 (((u64)scheduler->total_runnable_grps) << 32));
 
-<<<<<<< HEAD
-	rt_mutex_unlock(&scheduler->lock);
-=======
 #ifdef KBASE_PM_RUNTIME
 	if (scheduler->state == SCHED_SLEEPING) {
 #if IS_ENABLED(CONFIG_MALI_TRACE_POWER_GPU_WORK_PERIOD)
@@ -6028,8 +5993,7 @@
 		KBASE_KTRACE_ADD(kbdev, SCHED_SUSPENDED, NULL, scheduler->state);
 	}
 #endif
-	mutex_unlock(&scheduler->lock);
->>>>>>> 3aa826b5
+	rt_mutex_unlock(&scheduler->lock);
 }
 
 void kbase_csf_scheduler_reset(struct kbase_device *kbdev)
@@ -7204,16 +7168,10 @@
 			dev_warn(kbdev->dev, "failed to suspend active groups");
 			goto exit;
 		} else {
-<<<<<<< HEAD
-			dev_info(kbdev->dev, "Scheduler PM suspend");
-			scheduler_suspend(kbdev);
-			cancel_tick_work(scheduler);
-=======
 			dev_dbg(kbdev->dev, "Scheduler PM suspend");
 			result = scheduler_suspend(kbdev);
 			if (!result)
 				cancel_tick_work(scheduler);
->>>>>>> 3aa826b5
 		}
 	}
 
