// SPDX-License-Identifier: GPL-2.0 WITH Linux-syscall-note
/*
 *
 * (C) COPYRIGHT 2019-2023 ARM Limited. All rights reserved.
 *
 * This program is free software and is provided to you under the terms of the
 * GNU General Public License version 2 as published by the Free Software
 * Foundation, and any use by you of this program is subject to the terms
 * of such GNU license.
 *
 * This program is distributed in the hope that it will be useful,
 * but WITHOUT ANY WARRANTY; without even the implied warranty of
 * MERCHANTABILITY or FITNESS FOR A PARTICULAR PURPOSE. See the
 * GNU General Public License for more details.
 *
 * You should have received a copy of the GNU General Public License
 * along with this program; if not, you can access it online at
 * http://www.gnu.org/licenses/gpl-2.0.html.
 *
 */

#include "mali_kbase_csf_csg_debugfs.h"
#include <mali_kbase.h>
#include <linux/seq_file.h>
#include <linux/delay.h>
#include <backend/gpu/mali_kbase_pm_internal.h>

#if IS_ENABLED(CONFIG_DEBUG_FS)
#include "mali_kbase_csf_tl_reader.h"
#include <linux/version_compat_defs.h>

/* Wait time to be used cumulatively for all the CSG slots.
 * Since scheduler lock is held when STATUS_UPDATE request is sent, there won't be
 * any other Host request pending on the FW side and usually FW would be responsive
 * to the Doorbell IRQs as it won't do any polling for a long time and also it won't
 * have to wait for any HW state transition to complete for publishing the status.
 * So it is reasonable to expect that handling of STATUS_UPDATE request would be
 * relatively very quick.
 */
#define STATUS_UPDATE_WAIT_TIMEOUT 500

/* The bitmask of CSG slots for which the STATUS_UPDATE request completed.
 * The access to it is serialized with scheduler lock, so at a time it would
 * get used either for "active_groups" or per context "groups" debugfs file.
 */
static DECLARE_BITMAP(csg_slots_status_updated, MAX_SUPPORTED_CSGS);

static
bool csg_slot_status_update_finish(struct kbase_device *kbdev, u32 csg_nr)
{
	struct kbase_csf_cmd_stream_group_info const *const ginfo =
		&kbdev->csf.global_iface.groups[csg_nr];

	return !((kbase_csf_firmware_csg_input_read(ginfo, CSG_REQ) ^
		  kbase_csf_firmware_csg_output(ginfo, CSG_ACK)) &
			     CSG_REQ_STATUS_UPDATE_MASK);
}

static
bool csg_slots_status_update_finish(struct kbase_device *kbdev,
		const unsigned long *slots_mask)
{
	const u32 max_csg_slots = kbdev->csf.global_iface.group_num;
	bool changed = false;
	u32 csg_nr;

	lockdep_assert_held(&kbdev->csf.scheduler.lock);

	for_each_set_bit(csg_nr, slots_mask, max_csg_slots) {
		if (csg_slot_status_update_finish(kbdev, csg_nr)) {
			set_bit(csg_nr, csg_slots_status_updated);
			changed = true;
		}
	}

	return changed;
}

static void wait_csg_slots_status_update_finish(struct kbase_device *kbdev,
		unsigned long *slots_mask)
{
	const u32 max_csg_slots = kbdev->csf.global_iface.group_num;
	long remaining = kbase_csf_timeout_in_jiffies(STATUS_UPDATE_WAIT_TIMEOUT);

	lockdep_assert_held(&kbdev->csf.scheduler.lock);

	bitmap_zero(csg_slots_status_updated, max_csg_slots);

	while (!bitmap_empty(slots_mask, max_csg_slots) && remaining) {
		remaining = wait_event_timeout(kbdev->csf.event_wait,
				csg_slots_status_update_finish(kbdev, slots_mask),
				remaining);
		if (likely(remaining)) {
			bitmap_andnot(slots_mask, slots_mask,
				csg_slots_status_updated, max_csg_slots);
		} else {
			dev_warn(kbdev->dev,
				 "STATUS_UPDATE request timed out for slots 0x%lx",
				 slots_mask[0]);
		}
	}
}

void kbase_csf_debugfs_update_active_groups_status(struct kbase_device *kbdev)
{
	u32 max_csg_slots = kbdev->csf.global_iface.group_num;
	DECLARE_BITMAP(used_csgs, MAX_SUPPORTED_CSGS) = { 0 };
	u32 csg_nr;
	unsigned long flags;

	lockdep_assert_held(&kbdev->csf.scheduler.lock);

	/* Global doorbell ring for CSG STATUS_UPDATE request or User doorbell
	 * ring for Extract offset update, shall not be made when MCU has been
	 * put to sleep otherwise it will undesirably make MCU exit the sleep
	 * state. Also it isn't really needed as FW will implicitly update the
	 * status of all on-slot groups when MCU sleep request is sent to it.
	 */
	if (kbdev->csf.scheduler.state == SCHED_SLEEPING) {
		/* Wait for the MCU sleep request to complete. */
		kbase_pm_wait_for_desired_state(kbdev);
		bitmap_copy(csg_slots_status_updated,
			    kbdev->csf.scheduler.csg_inuse_bitmap, max_csg_slots);
		return;
	}

	for (csg_nr = 0; csg_nr < max_csg_slots; csg_nr++) {
		struct kbase_queue_group *const group =
			kbdev->csf.scheduler.csg_slots[csg_nr].resident_group;
		if (!group)
			continue;
		/* Ring the User doorbell for FW to update the Extract offset */
		kbase_csf_ring_doorbell(kbdev, group->doorbell_nr);
		set_bit(csg_nr, used_csgs);
	}

	/* Return early if there are no on-slot groups */
	if (bitmap_empty(used_csgs, max_csg_slots))
		return;

	kbase_csf_scheduler_spin_lock(kbdev, &flags);
	for_each_set_bit(csg_nr, used_csgs, max_csg_slots) {
		struct kbase_csf_cmd_stream_group_info const *const ginfo =
			&kbdev->csf.global_iface.groups[csg_nr];
		kbase_csf_firmware_csg_input_mask(ginfo, CSG_REQ,
						  ~kbase_csf_firmware_csg_output(ginfo, CSG_ACK),
						  CSG_REQ_STATUS_UPDATE_MASK);
	}

	BUILD_BUG_ON(MAX_SUPPORTED_CSGS > (sizeof(used_csgs[0]) * BITS_PER_BYTE));
	kbase_csf_ring_csg_slots_doorbell(kbdev, used_csgs[0]);
	kbase_csf_scheduler_spin_unlock(kbdev, flags);
	wait_csg_slots_status_update_finish(kbdev, used_csgs);
	/* Wait for the User doobell ring to take effect */
	msleep(100);
}

#define MAX_SCHED_STATE_STRING_LEN (16)
static const char *scheduler_state_to_string(struct kbase_device *kbdev,
			enum kbase_csf_scheduler_state sched_state)
{
	switch (sched_state) {
	case SCHED_BUSY:
		return "BUSY";
	case SCHED_INACTIVE:
		return "INACTIVE";
	case SCHED_SUSPENDED:
		return "SUSPENDED";
#ifdef KBASE_PM_RUNTIME
	case SCHED_SLEEPING:
		return "SLEEPING";
#endif
	default:
		dev_warn(kbdev->dev, "Unknown Scheduler state %d", sched_state);
		return NULL;
	}
}

/**
 * blocked_reason_to_string() - Convert blocking reason id to a string
 *
 * @reason_id: blocked_reason
 *
 * Return: Suitable string
 */
static const char *blocked_reason_to_string(u32 reason_id)
{
	/* possible blocking reasons of a cs */
	static const char *const cs_blocked_reason[] = {
		[CS_STATUS_BLOCKED_REASON_REASON_UNBLOCKED] = "UNBLOCKED",
		[CS_STATUS_BLOCKED_REASON_REASON_WAIT] = "WAIT",
		[CS_STATUS_BLOCKED_REASON_REASON_PROGRESS_WAIT] =
			"PROGRESS_WAIT",
		[CS_STATUS_BLOCKED_REASON_REASON_SYNC_WAIT] = "SYNC_WAIT",
		[CS_STATUS_BLOCKED_REASON_REASON_DEFERRED] = "DEFERRED",
		[CS_STATUS_BLOCKED_REASON_REASON_RESOURCE] = "RESOURCE",
		[CS_STATUS_BLOCKED_REASON_REASON_FLUSH] = "FLUSH"
	};

	if (WARN_ON(reason_id >= ARRAY_SIZE(cs_blocked_reason)))
		return "UNKNOWN_BLOCKED_REASON_ID";

	return cs_blocked_reason[reason_id];
}

static bool sb_source_supported(u32 glb_version)
{
	bool supported = false;

	if (((GLB_VERSION_MAJOR_GET(glb_version) == 3) &&
	     (GLB_VERSION_MINOR_GET(glb_version) >= 5)) ||
	    ((GLB_VERSION_MAJOR_GET(glb_version) == 2) &&
	     (GLB_VERSION_MINOR_GET(glb_version) >= 6)) ||
	    ((GLB_VERSION_MAJOR_GET(glb_version) == 1) &&
	     (GLB_VERSION_MINOR_GET(glb_version) >= 3)))
		supported = true;

	return supported;
}

static void kbasep_csf_scheduler_dump_active_queue_cs_status_wait(
	struct seq_file *file, u32 glb_version, u32 wait_status, u32 wait_sync_value,
	u64 wait_sync_live_value, u64 wait_sync_pointer, u32 sb_status, u32 blocked_reason)
{
#define WAITING "Waiting"
#define NOT_WAITING "Not waiting"

	seq_printf(file, "SB_MASK: %d\n",
			CS_STATUS_WAIT_SB_MASK_GET(wait_status));
	if (sb_source_supported(glb_version))
		seq_printf(file, "SB_SOURCE: %d\n", CS_STATUS_WAIT_SB_SOURCE_GET(wait_status));
	seq_printf(file, "PROGRESS_WAIT: %s\n",
			CS_STATUS_WAIT_PROGRESS_WAIT_GET(wait_status) ?
			WAITING : NOT_WAITING);
	seq_printf(file, "PROTM_PEND: %s\n",
			CS_STATUS_WAIT_PROTM_PEND_GET(wait_status) ?
			WAITING : NOT_WAITING);
	seq_printf(file, "SYNC_WAIT: %s\n",
			CS_STATUS_WAIT_SYNC_WAIT_GET(wait_status) ?
			WAITING : NOT_WAITING);
	seq_printf(file, "WAIT_CONDITION: %s\n",
			CS_STATUS_WAIT_SYNC_WAIT_CONDITION_GET(wait_status) ?
			"greater than" : "less or equal");
	seq_printf(file, "SYNC_POINTER: 0x%llx\n", wait_sync_pointer);
	seq_printf(file, "SYNC_VALUE: %d\n", wait_sync_value);
	seq_printf(file, "SYNC_LIVE_VALUE: 0x%016llx\n", wait_sync_live_value);
	seq_printf(file, "SB_STATUS: %u\n",
		   CS_STATUS_SCOREBOARDS_NONZERO_GET(sb_status));
	seq_printf(file, "BLOCKED_REASON: %s\n",
		   blocked_reason_to_string(CS_STATUS_BLOCKED_REASON_REASON_GET(
			   blocked_reason)));
}

static void kbasep_csf_scheduler_dump_active_cs_trace(struct seq_file *file,
			struct kbase_csf_cmd_stream_info const *const stream)
{
	u32 val = kbase_csf_firmware_cs_input_read(stream,
			CS_INSTR_BUFFER_BASE_LO);
	u64 addr = ((u64)kbase_csf_firmware_cs_input_read(stream,
				CS_INSTR_BUFFER_BASE_HI) << 32) | val;
	val = kbase_csf_firmware_cs_input_read(stream,
				CS_INSTR_BUFFER_SIZE);

	seq_printf(file, "CS_TRACE_BUF_ADDR: 0x%16llx, SIZE: %u\n", addr, val);

	/* Write offset variable address (pointer) */
	val = kbase_csf_firmware_cs_input_read(stream,
			CS_INSTR_BUFFER_OFFSET_POINTER_LO);
	addr = ((u64)kbase_csf_firmware_cs_input_read(stream,
			CS_INSTR_BUFFER_OFFSET_POINTER_HI) << 32) | val;
	seq_printf(file, "CS_TRACE_BUF_OFFSET_PTR: 0x%16llx\n", addr);

	/* EVENT_SIZE and EVENT_STATEs */
	val = kbase_csf_firmware_cs_input_read(stream, CS_INSTR_CONFIG);
	seq_printf(file, "TRACE_EVENT_SIZE: 0x%x, TRACE_EVENT_STAES 0x%x\n",
			CS_INSTR_CONFIG_EVENT_SIZE_GET(val),
			CS_INSTR_CONFIG_EVENT_STATE_GET(val));
}

/**
 * kbasep_csf_scheduler_dump_active_queue() - Print GPU command queue
 *                                            debug information
 *
 * @file:  seq_file for printing to
 * @queue: Address of a GPU command queue to examine
 */
static void kbasep_csf_scheduler_dump_active_queue(struct seq_file *file,
		struct kbase_queue *queue)
{
	u64 *addr;
	u32 *addr32;
	u64 cs_extract;
	u64 cs_insert;
	u32 cs_active;
	u64 wait_sync_pointer;
	u32 wait_status, wait_sync_value;
	u32 sb_status;
	u32 blocked_reason;
	struct kbase_vmap_struct *mapping;
	u64 *evt;
	u64 wait_sync_live_value;
	u32 glb_version;

	if (!queue)
		return;

	glb_version = queue->kctx->kbdev->csf.global_iface.version;

	if (WARN_ON(queue->csi_index == KBASEP_IF_NR_INVALID ||
		    !queue->group))
		return;

	addr = queue->user_io_addr;
	cs_insert = addr[CS_INSERT_LO / sizeof(*addr)];

	addr = queue->user_io_addr + PAGE_SIZE / sizeof(*addr);
	cs_extract = addr[CS_EXTRACT_LO / sizeof(*addr)];

	addr32 = (u32 *)(queue->user_io_addr + PAGE_SIZE / sizeof(*addr));
	cs_active = addr32[CS_ACTIVE / sizeof(*addr32)];

#define KBASEP_CSF_DEBUGFS_CS_HEADER_USER_IO \
	"Bind Idx,     Ringbuf addr,     Size, Prio,    Insert offset,   Extract offset, Active, Doorbell\n"

	seq_printf(file, KBASEP_CSF_DEBUGFS_CS_HEADER_USER_IO "%8d, %16llx, %8x, %4u, %16llx, %16llx, %6u, %8d\n",
			queue->csi_index, queue->base_addr,
			queue->size,
			queue->priority, cs_insert, cs_extract, cs_active, queue->doorbell_nr);

	/* Print status information for blocked group waiting for sync object. For on-slot queues,
	 * if cs_trace is enabled, dump the interface's cs_trace configuration.
	 */
	if (kbase_csf_scheduler_group_get_slot(queue->group) < 0) {
		seq_printf(file, "SAVED_CMD_PTR: 0x%llx\n", queue->saved_cmd_ptr);
		if (CS_STATUS_WAIT_SYNC_WAIT_GET(queue->status_wait)) {
			wait_status = queue->status_wait;
			wait_sync_value = queue->sync_value;
			wait_sync_pointer = queue->sync_ptr;
			sb_status = queue->sb_status;
			blocked_reason = queue->blocked_reason;

			evt = (u64 *)kbase_phy_alloc_mapping_get(queue->kctx, wait_sync_pointer, &mapping);
			if (evt) {
				wait_sync_live_value = evt[0];
				kbase_phy_alloc_mapping_put(queue->kctx, mapping);
			} else {
				wait_sync_live_value = U64_MAX;
			}

			kbasep_csf_scheduler_dump_active_queue_cs_status_wait(
				file, glb_version, wait_status, wait_sync_value,
				wait_sync_live_value, wait_sync_pointer, sb_status, blocked_reason);
		}
	} else {
		struct kbase_device const *const kbdev =
			queue->group->kctx->kbdev;
		struct kbase_csf_cmd_stream_group_info const *const ginfo =
			&kbdev->csf.global_iface.groups[queue->group->csg_nr];
		struct kbase_csf_cmd_stream_info const *const stream =
			&ginfo->streams[queue->csi_index];
		u64 cmd_ptr;
		u32 req_res;

		if (WARN_ON(!stream))
			return;

		cmd_ptr = kbase_csf_firmware_cs_output(stream,
				CS_STATUS_CMD_PTR_LO);
		cmd_ptr |= (u64)kbase_csf_firmware_cs_output(stream,
				CS_STATUS_CMD_PTR_HI) << 32;
		req_res = kbase_csf_firmware_cs_output(stream,
					CS_STATUS_REQ_RESOURCE);

		seq_printf(file, "CMD_PTR: 0x%llx\n", cmd_ptr);
		seq_printf(file, "REQ_RESOURCE [COMPUTE]: %d\n",
			CS_STATUS_REQ_RESOURCE_COMPUTE_RESOURCES_GET(req_res));
		seq_printf(file, "REQ_RESOURCE [FRAGMENT]: %d\n",
			CS_STATUS_REQ_RESOURCE_FRAGMENT_RESOURCES_GET(req_res));
		seq_printf(file, "REQ_RESOURCE [TILER]: %d\n",
			CS_STATUS_REQ_RESOURCE_TILER_RESOURCES_GET(req_res));
		seq_printf(file, "REQ_RESOURCE [IDVS]: %d\n",
			CS_STATUS_REQ_RESOURCE_IDVS_RESOURCES_GET(req_res));

		wait_status = kbase_csf_firmware_cs_output(stream,
				CS_STATUS_WAIT);
		wait_sync_value = kbase_csf_firmware_cs_output(stream,
					CS_STATUS_WAIT_SYNC_VALUE);
		wait_sync_pointer = kbase_csf_firmware_cs_output(stream,
					CS_STATUS_WAIT_SYNC_POINTER_LO);
		wait_sync_pointer |= (u64)kbase_csf_firmware_cs_output(stream,
					CS_STATUS_WAIT_SYNC_POINTER_HI) << 32;

		sb_status = kbase_csf_firmware_cs_output(stream,
							 CS_STATUS_SCOREBOARDS);
		blocked_reason = kbase_csf_firmware_cs_output(
			stream, CS_STATUS_BLOCKED_REASON);

		evt = (u64 *)kbase_phy_alloc_mapping_get(queue->kctx, wait_sync_pointer, &mapping);
		if (evt) {
			wait_sync_live_value = evt[0];
			kbase_phy_alloc_mapping_put(queue->kctx, mapping);
		} else {
			wait_sync_live_value = U64_MAX;
		}

		kbasep_csf_scheduler_dump_active_queue_cs_status_wait(
			file, glb_version, wait_status, wait_sync_value, wait_sync_live_value,
			wait_sync_pointer, sb_status, blocked_reason);
		/* Dealing with cs_trace */
		if (kbase_csf_scheduler_queue_has_trace(queue))
			kbasep_csf_scheduler_dump_active_cs_trace(file, stream);
		else
			seq_puts(file, "NO CS_TRACE\n");
	}

	seq_puts(file, "\n");
}

static void kbasep_csf_scheduler_dump_active_group(struct seq_file *file,
		struct kbase_queue_group *const group)
{
	if (kbase_csf_scheduler_group_get_slot(group) >= 0) {
		struct kbase_device *const kbdev = group->kctx->kbdev;
		u32 ep_c, ep_r;
		char exclusive;
		char idle = 'N';
		struct kbase_csf_cmd_stream_group_info const *const ginfo =
			&kbdev->csf.global_iface.groups[group->csg_nr];
		u8 slot_priority =
			kbdev->csf.scheduler.csg_slots[group->csg_nr].priority;

		ep_c = kbase_csf_firmware_csg_output(ginfo,
				CSG_STATUS_EP_CURRENT);
		ep_r = kbase_csf_firmware_csg_output(ginfo, CSG_STATUS_EP_REQ);

		if (CSG_STATUS_EP_REQ_EXCLUSIVE_COMPUTE_GET(ep_r))
			exclusive = 'C';
		else if (CSG_STATUS_EP_REQ_EXCLUSIVE_FRAGMENT_GET(ep_r))
			exclusive = 'F';
		else
			exclusive = '0';

		if (kbase_csf_firmware_csg_output(ginfo, CSG_STATUS_STATE) &
				CSG_STATUS_STATE_IDLE_MASK)
			idle = 'Y';

		if (!test_bit(group->csg_nr, csg_slots_status_updated)) {
			seq_printf(file, "*** Warn: Timed out for STATUS_UPDATE on slot %d\n",
				group->csg_nr);
			seq_puts(file, "*** The following group-record is likely stale\n");
		}
<<<<<<< HEAD

		seq_puts(file, "GroupID, CSG NR, CSG Prio, Run State, Priority, C_EP(Alloc/Req), F_EP(Alloc/Req), T_EP(Alloc/Req), Exclusive, Idle\n");
		seq_printf(file, "%7d, %6d, %8d, %9d, %8d, %11d/%3d, %11d/%3d, %11d/%3d, %9c, %4c\n",
			group->handle,
			group->csg_nr,
			slot_priority,
			group->run_state,
			group->priority,
			CSG_STATUS_EP_CURRENT_COMPUTE_EP_GET(ep_c),
			CSG_STATUS_EP_REQ_COMPUTE_EP_GET(ep_r),
			CSG_STATUS_EP_CURRENT_FRAGMENT_EP_GET(ep_c),
			CSG_STATUS_EP_REQ_FRAGMENT_EP_GET(ep_r),
			CSG_STATUS_EP_CURRENT_TILER_EP_GET(ep_c),
			CSG_STATUS_EP_REQ_TILER_EP_GET(ep_r),
			exclusive,
			idle);
=======
			seq_puts(
				file,
				"GroupID, CSG NR, CSG Prio, Run State, Priority, C_EP(Alloc/Req), F_EP(Alloc/Req), T_EP(Alloc/Req), Exclusive, Idle\n");
			seq_printf(
				file,
				"%7d, %6d, %8d, %9d, %8d, %11d/%3d, %11d/%3d, %11d/%3d, %9c, %4c\n",
				group->handle, group->csg_nr, slot_priority, group->run_state,
				group->priority, CSG_STATUS_EP_CURRENT_COMPUTE_EP_GET(ep_c),
				CSG_STATUS_EP_REQ_COMPUTE_EP_GET(ep_r),
				CSG_STATUS_EP_CURRENT_FRAGMENT_EP_GET(ep_c),
				CSG_STATUS_EP_REQ_FRAGMENT_EP_GET(ep_r),
				CSG_STATUS_EP_CURRENT_TILER_EP_GET(ep_c),
				CSG_STATUS_EP_REQ_TILER_EP_GET(ep_r), exclusive, idle);

>>>>>>> 16988dee
	} else {
		seq_puts(file, "GroupID, CSG NR, Run State, Priority\n");
		seq_printf(file, "%7d, %6d, %9d, %8d\n",
			group->handle,
			group->csg_nr,
			group->run_state,
			group->priority);
	}

	if (group->run_state != KBASE_CSF_GROUP_TERMINATED) {
		unsigned int i;

		seq_puts(file, "Bound queues:\n");

		for (i = 0; i < MAX_SUPPORTED_STREAMS_PER_GROUP; i++) {
			kbasep_csf_scheduler_dump_active_queue(file,
					group->bound_queues[i]);
		}
	}

	seq_puts(file, "\n");
}

/**
 * kbasep_csf_queue_group_debugfs_show() - Print per-context GPU command queue
 *					   group debug information
 *
 * @file: The seq_file for printing to
 * @data: The debugfs dentry private data, a pointer to kbase context
 *
 * Return: Negative error code or 0 on success.
 */
static int kbasep_csf_queue_group_debugfs_show(struct seq_file *file,
		void *data)
{
	u32 gr;
	struct kbase_context *const kctx = file->private;
	struct kbase_device *kbdev;

	if (WARN_ON(!kctx))
		return -EINVAL;

	kbdev = kctx->kbdev;

	seq_printf(file, "MALI_CSF_CSG_DEBUGFS_VERSION: v%u\n",
			MALI_CSF_CSG_DEBUGFS_VERSION);

	rt_mutex_lock(&kctx->csf.lock);
	kbase_csf_scheduler_lock(kbdev);
	kbase_csf_debugfs_update_active_groups_status(kbdev);
	for (gr = 0; gr < MAX_QUEUE_GROUP_NUM; gr++) {
		struct kbase_queue_group *const group =
			kctx->csf.queue_groups[gr];

		if (group)
			kbasep_csf_scheduler_dump_active_group(file, group);
	}
	kbase_csf_scheduler_unlock(kbdev);
	rt_mutex_unlock(&kctx->csf.lock);

	return 0;
}

/**
 * kbasep_csf_scheduler_dump_active_groups() - Print debug info for active
 *                                             GPU command queue groups
 *
 * @file: The seq_file for printing to
 * @data: The debugfs dentry private data, a pointer to kbase_device
 *
 * Return: Negative error code or 0 on success.
 */
static int kbasep_csf_scheduler_dump_active_groups(struct seq_file *file,
		void *data)
{
	u32 csg_nr;
	struct kbase_device *kbdev = file->private;
	u32 num_groups = kbdev->csf.global_iface.group_num;

	seq_printf(file, "MALI_CSF_CSG_DEBUGFS_VERSION: v%u\n",
			MALI_CSF_CSG_DEBUGFS_VERSION);

	kbase_csf_scheduler_lock(kbdev);
	kbase_csf_debugfs_update_active_groups_status(kbdev);
	for (csg_nr = 0; csg_nr < num_groups; csg_nr++) {
		struct kbase_queue_group *const group =
			kbdev->csf.scheduler.csg_slots[csg_nr].resident_group;

		if (!group)
			continue;

		seq_printf(file, "\nCtx %d_%d\n", group->kctx->tgid,
				group->kctx->id);

		kbasep_csf_scheduler_dump_active_group(file, group);
	}
	kbase_csf_scheduler_unlock(kbdev);

	return 0;
}

static int kbasep_csf_queue_group_debugfs_open(struct inode *in,
		struct file *file)
{
	return single_open(file, kbasep_csf_queue_group_debugfs_show,
			in->i_private);
}

static int kbasep_csf_active_queue_groups_debugfs_open(struct inode *in,
		struct file *file)
{
	return single_open(file, kbasep_csf_scheduler_dump_active_groups,
			in->i_private);
}

static const struct file_operations kbasep_csf_queue_group_debugfs_fops = {
	.open = kbasep_csf_queue_group_debugfs_open,
	.read = seq_read,
	.llseek = seq_lseek,
	.release = single_release,
};

void kbase_csf_queue_group_debugfs_init(struct kbase_context *kctx)
{
	struct dentry *file;
	const mode_t mode = 0444;

	if (WARN_ON(!kctx || IS_ERR_OR_NULL(kctx->kctx_dentry)))
		return;

	file = debugfs_create_file("groups", mode,
		kctx->kctx_dentry, kctx, &kbasep_csf_queue_group_debugfs_fops);

	if (IS_ERR_OR_NULL(file)) {
		dev_warn(kctx->kbdev->dev,
		    "Unable to create per context queue groups debugfs entry");
	}
}

static const struct file_operations
	kbasep_csf_active_queue_groups_debugfs_fops = {
	.open = kbasep_csf_active_queue_groups_debugfs_open,
	.read = seq_read,
	.llseek = seq_lseek,
	.release = single_release,
};

static int kbasep_csf_debugfs_scheduling_timer_enabled_get(
		void *data, u64 *val)
{
	struct kbase_device *const kbdev = data;

	*val = kbase_csf_scheduler_timer_is_enabled(kbdev);

	return 0;
}

static int kbasep_csf_debugfs_scheduling_timer_enabled_set(
		void *data, u64 val)
{
	struct kbase_device *const kbdev = data;

	kbase_csf_scheduler_timer_set_enabled(kbdev, val != 0);

	return 0;
}

static int kbasep_csf_debugfs_scheduling_timer_kick_set(
		void *data, u64 val)
{
	struct kbase_device *const kbdev = data;

	kbase_csf_scheduler_kick(kbdev);

	return 0;
}

DEFINE_DEBUGFS_ATTRIBUTE(kbasep_csf_debugfs_scheduling_timer_enabled_fops,
			 &kbasep_csf_debugfs_scheduling_timer_enabled_get,
			 &kbasep_csf_debugfs_scheduling_timer_enabled_set, "%llu\n");
DEFINE_DEBUGFS_ATTRIBUTE(kbasep_csf_debugfs_scheduling_timer_kick_fops, NULL,
			 &kbasep_csf_debugfs_scheduling_timer_kick_set, "%llu\n");

/**
 * kbase_csf_debugfs_scheduler_state_get() - Get the state of scheduler.
 *
 * @file:     Object of the file that is being read.
 * @user_buf: User buffer that contains the string.
 * @count:    Length of user buffer
 * @ppos:     Offset within file object
 *
 * This function will return the current Scheduler state to Userspace
 * Scheduler may exit that state by the time the state string is received
 * by the Userspace.
 *
 * Return: 0 if Scheduler was found in an unexpected state, or the
 *         size of the state string if it was copied successfully to the
 *         User buffer or a negative value in case of an error.
 */
static ssize_t kbase_csf_debugfs_scheduler_state_get(struct file *file,
		    char __user *user_buf, size_t count, loff_t *ppos)
{
	struct kbase_device *kbdev = file->private_data;
	struct kbase_csf_scheduler *scheduler = &kbdev->csf.scheduler;
	const char *state_string;

	kbase_csf_scheduler_lock(kbdev);
	state_string = scheduler_state_to_string(kbdev, scheduler->state);
	kbase_csf_scheduler_unlock(kbdev);

	if (!state_string)
		count = 0;

	return simple_read_from_buffer(user_buf, count, ppos,
				       state_string, strlen(state_string));
}

/**
 * kbase_csf_debugfs_scheduler_state_set() - Set the state of scheduler.
 *
 * @file:  Object of the file that is being written to.
 * @ubuf:  User buffer that contains the string.
 * @count: Length of user buffer
 * @ppos:  Offset within file object
 *
 * This function will update the Scheduler state as per the state string
 * passed by the Userspace. Scheduler may or may not remain in new state
 * for long.
 *
 * Return: Negative value if the string doesn't correspond to a valid Scheduler
 *         state or if copy from user buffer failed, otherwise the length of
 *         the User buffer.
 */
static ssize_t kbase_csf_debugfs_scheduler_state_set(struct file *file,
		const char __user *ubuf, size_t count, loff_t *ppos)
{
	struct kbase_device *kbdev = file->private_data;
	char buf[MAX_SCHED_STATE_STRING_LEN];
	ssize_t ret = count;

	CSTD_UNUSED(ppos);

	count = min_t(size_t, sizeof(buf) - 1, count);
	if (copy_from_user(buf, ubuf, count))
		return -EFAULT;

	buf[count] = 0;

	if (sysfs_streq(buf, "SUSPENDED"))
		kbase_csf_scheduler_pm_suspend(kbdev);
#ifdef KBASE_PM_RUNTIME
	else if (sysfs_streq(buf, "SLEEPING"))
		kbase_csf_scheduler_force_sleep(kbdev);
#endif
	else if (sysfs_streq(buf, "INACTIVE"))
		kbase_csf_scheduler_force_wakeup(kbdev);
	else {
		dev_dbg(kbdev->dev, "Bad scheduler state %s", buf);
		ret = -EINVAL;
	}

	return ret;
}

static const struct file_operations kbasep_csf_debugfs_scheduler_state_fops = {
	.owner = THIS_MODULE,
	.read = kbase_csf_debugfs_scheduler_state_get,
	.write = kbase_csf_debugfs_scheduler_state_set,
	.open = simple_open,
	.llseek = default_llseek,
};

void kbase_csf_debugfs_init(struct kbase_device *kbdev)
{
	debugfs_create_file("active_groups", 0444,
		kbdev->mali_debugfs_directory, kbdev,
		&kbasep_csf_active_queue_groups_debugfs_fops);

	debugfs_create_file("scheduling_timer_enabled", 0644,
			kbdev->mali_debugfs_directory, kbdev,
			&kbasep_csf_debugfs_scheduling_timer_enabled_fops);
	debugfs_create_file("scheduling_timer_kick", 0200,
			kbdev->mali_debugfs_directory, kbdev,
			&kbasep_csf_debugfs_scheduling_timer_kick_fops);
	debugfs_create_file("scheduler_state", 0644,
			kbdev->mali_debugfs_directory, kbdev,
			&kbasep_csf_debugfs_scheduler_state_fops);

	kbase_csf_tl_reader_debugfs_init(kbdev);
}

#else
/*
 * Stub functions for when debugfs is disabled
 */
void kbase_csf_queue_group_debugfs_init(struct kbase_context *kctx)
{
}

void kbase_csf_debugfs_init(struct kbase_device *kbdev)
{
}

#endif /* CONFIG_DEBUG_FS */<|MERGE_RESOLUTION|>--- conflicted
+++ resolved
@@ -449,24 +449,6 @@
 				group->csg_nr);
 			seq_puts(file, "*** The following group-record is likely stale\n");
 		}
-<<<<<<< HEAD
-
-		seq_puts(file, "GroupID, CSG NR, CSG Prio, Run State, Priority, C_EP(Alloc/Req), F_EP(Alloc/Req), T_EP(Alloc/Req), Exclusive, Idle\n");
-		seq_printf(file, "%7d, %6d, %8d, %9d, %8d, %11d/%3d, %11d/%3d, %11d/%3d, %9c, %4c\n",
-			group->handle,
-			group->csg_nr,
-			slot_priority,
-			group->run_state,
-			group->priority,
-			CSG_STATUS_EP_CURRENT_COMPUTE_EP_GET(ep_c),
-			CSG_STATUS_EP_REQ_COMPUTE_EP_GET(ep_r),
-			CSG_STATUS_EP_CURRENT_FRAGMENT_EP_GET(ep_c),
-			CSG_STATUS_EP_REQ_FRAGMENT_EP_GET(ep_r),
-			CSG_STATUS_EP_CURRENT_TILER_EP_GET(ep_c),
-			CSG_STATUS_EP_REQ_TILER_EP_GET(ep_r),
-			exclusive,
-			idle);
-=======
 			seq_puts(
 				file,
 				"GroupID, CSG NR, CSG Prio, Run State, Priority, C_EP(Alloc/Req), F_EP(Alloc/Req), T_EP(Alloc/Req), Exclusive, Idle\n");
@@ -481,7 +463,6 @@
 				CSG_STATUS_EP_CURRENT_TILER_EP_GET(ep_c),
 				CSG_STATUS_EP_REQ_TILER_EP_GET(ep_r), exclusive, idle);
 
->>>>>>> 16988dee
 	} else {
 		seq_puts(file, "GroupID, CSG NR, Run State, Priority\n");
 		seq_printf(file, "%7d, %6d, %9d, %8d\n",
