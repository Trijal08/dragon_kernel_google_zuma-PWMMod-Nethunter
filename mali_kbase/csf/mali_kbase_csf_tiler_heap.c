// SPDX-License-Identifier: GPL-2.0 WITH Linux-syscall-note
/*
 *
 * (C) COPYRIGHT 2019-2023 ARM Limited. All rights reserved.
 *
 * This program is free software and is provided to you under the terms of the
 * GNU General Public License version 2 as published by the Free Software
 * Foundation, and any use by you of this program is subject to the terms
 * of such GNU license.
 *
 * This program is distributed in the hope that it will be useful,
 * but WITHOUT ANY WARRANTY; without even the implied warranty of
 * MERCHANTABILITY or FITNESS FOR A PARTICULAR PURPOSE. See the
 * GNU General Public License for more details.
 *
 * You should have received a copy of the GNU General Public License
 * along with this program; if not, you can access it online at
 * http://www.gnu.org/licenses/gpl-2.0.html.
 *
 */

#include <tl/mali_kbase_tracepoints.h>

#include "mali_kbase_csf_tiler_heap.h"
#include "mali_kbase_csf_tiler_heap_def.h"
#include "mali_kbase_csf_heap_context_alloc.h"

/* Tiler heap shrink stop limit for maintaining a minimum number of chunks */
#define HEAP_SHRINK_STOP_LIMIT (1)

/**
 * struct kbase_csf_gpu_buffer_heap - A gpu buffer object specific to tiler heap
 *
 * @cdsbp_0:       Descriptor_type and buffer_type
 * @size:          The size of the current heap chunk
 * @pointer:       Pointer to the current heap chunk
 * @low_pointer:   Pointer to low end of current heap chunk
 * @high_pointer:  Pointer to high end of current heap chunk
 */
struct kbase_csf_gpu_buffer_heap {
	u32 cdsbp_0;
	u32 size;
	u64 pointer;
	u64 low_pointer;
	u64 high_pointer;
} __packed;

/**
 * encode_chunk_ptr - Encode the address and size of a chunk as an integer.
 *
 * @chunk_size: Size of a tiler heap chunk, in bytes.
 * @chunk_addr: GPU virtual address of the same tiler heap chunk.
 *
 * The size and address of the next chunk in a list are packed into a single
 * 64-bit value for storage in a chunk's header. This function returns that
 * value.
 *
 * Return: Next chunk pointer suitable for writing into a chunk header.
 */
static u64 encode_chunk_ptr(u32 const chunk_size, u64 const chunk_addr)
{
	u64 encoded_size, encoded_addr;

	WARN_ON(chunk_size & ~CHUNK_SIZE_MASK);
	WARN_ON(chunk_addr & ~CHUNK_ADDR_MASK);

	encoded_size =
		(u64)(chunk_size >> CHUNK_HDR_NEXT_SIZE_ENCODE_SHIFT) <<
		CHUNK_HDR_NEXT_SIZE_POS;

	encoded_addr =
		(chunk_addr >> CHUNK_HDR_NEXT_ADDR_ENCODE_SHIFT) <<
		CHUNK_HDR_NEXT_ADDR_POS;

	return (encoded_size & CHUNK_HDR_NEXT_SIZE_MASK) |
		(encoded_addr & CHUNK_HDR_NEXT_ADDR_MASK);
}

/**
 * get_last_chunk - Get the last chunk of a tiler heap
 *
 * @heap:  Pointer to the tiler heap.
 *
 * Return: The address of the most recently-linked chunk, or NULL if none.
 */
static struct kbase_csf_tiler_heap_chunk *get_last_chunk(
	struct kbase_csf_tiler_heap *const heap)
{
	if (list_empty(&heap->chunks_list))
		return NULL;

	return list_last_entry(&heap->chunks_list,
		struct kbase_csf_tiler_heap_chunk, link);
}

/**
 * remove_external_chunk_mappings - Remove external mappings from a chunk that
 *                                  is being transitioned to the tiler heap
 *                                  memory system.
 *
 * @kctx:  kbase context the chunk belongs to.
 * @chunk: The chunk whose external mappings are going to be removed.
 *
 * This function marks the region as DONT NEED. Along with NO_USER_FREE, this indicates
 * that the VA region is owned by the tiler heap and could potentially be shrunk at any time. Other
 * parts of kbase outside of tiler heap management should not take references on its physical
 * pages, and should not modify them.
 */
static void remove_external_chunk_mappings(struct kbase_context *const kctx,
					   struct kbase_csf_tiler_heap_chunk *chunk)
{
	lockdep_assert_held(&kctx->reg_lock);

	if (chunk->region->cpu_alloc != NULL) {
		kbase_mem_shrink_cpu_mapping(kctx, chunk->region, 0,
					     chunk->region->cpu_alloc->nents);
	}
#if !defined(CONFIG_MALI_VECTOR_DUMP)
	chunk->region->flags |= KBASE_REG_DONT_NEED;
#endif

	dev_dbg(kctx->kbdev->dev, "Removed external mappings from chunk 0x%llX", chunk->gpu_va);
}

/**
 * link_chunk - Link a chunk into a tiler heap
 *
 * @heap:  Pointer to the tiler heap.
 * @chunk: Pointer to the heap chunk to be linked.
 *
 * Unless the @chunk is the first in the kernel's list of chunks belonging to
 * a given tiler heap, this function stores the size and address of the @chunk
 * in the header of the preceding chunk. This requires the GPU memory region
 * containing the header to be mapped temporarily, which can fail.
 *
 * Return: 0 if successful or a negative error code on failure.
 */
static int link_chunk(struct kbase_csf_tiler_heap *const heap,
	struct kbase_csf_tiler_heap_chunk *const chunk)
{
	struct kbase_csf_tiler_heap_chunk *const prev = get_last_chunk(heap);

	if (prev) {
		struct kbase_context *const kctx = heap->kctx;
		u64 *prev_hdr = prev->map.addr;

		WARN((prev->region->flags & KBASE_REG_CPU_CACHED),
		     "Cannot support CPU cached chunks without sync operations");

		*prev_hdr = encode_chunk_ptr(heap->chunk_size, chunk->gpu_va);

		dev_dbg(kctx->kbdev->dev,
			"Linked tiler heap chunks, 0x%llX -> 0x%llX\n",
			prev->gpu_va, chunk->gpu_va);
	}

	return 0;
}

/**
 * init_chunk - Initialize and link a tiler heap chunk
 *
 * @heap:  Pointer to the tiler heap.
 * @chunk: Pointer to the heap chunk to be initialized and linked.
 * @link_with_prev: Flag to indicate if the new chunk needs to be linked with
 *                  the previously allocated chunk.
 *
 * Zero-initialize a new chunk's header (including its pointer to the next
 * chunk, which doesn't exist yet) and then update the previous chunk's
 * header to link the new chunk into the chunk list.
 *
 * Return: 0 if successful or a negative error code on failure.
 */
static int init_chunk(struct kbase_csf_tiler_heap *const heap,
	struct kbase_csf_tiler_heap_chunk *const chunk, bool link_with_prev)
{
	int err = 0;
	u64 *chunk_hdr;
	struct kbase_context *const kctx = heap->kctx;

	lockdep_assert_held(&kctx->csf.tiler_heaps.lock);

	if (unlikely(chunk->gpu_va & ~CHUNK_ADDR_MASK)) {
		dev_err(kctx->kbdev->dev,
			"Tiler heap chunk address is unusable\n");
		return -EINVAL;
	}

	WARN((chunk->region->flags & KBASE_REG_CPU_CACHED),
	     "Cannot support CPU cached chunks without sync operations");
	chunk_hdr = chunk->map.addr;
	if (WARN(chunk->map.size < CHUNK_HDR_SIZE,
		 "Tiler chunk kernel mapping was not large enough for zero-init")) {
		return -EINVAL;
	}

	memset(chunk_hdr, 0, CHUNK_HDR_SIZE);
	INIT_LIST_HEAD(&chunk->link);

	if (link_with_prev)
		err = link_chunk(heap, chunk);

	if (unlikely(err)) {
		dev_err(kctx->kbdev->dev, "Failed to link a chunk to a tiler heap\n");
		return -EINVAL;
	}

	list_add_tail(&chunk->link, &heap->chunks_list);
	heap->chunk_count++;

	return err;
}

/**
 * remove_unlinked_chunk - Remove a chunk that is not currently linked into a
 *                         heap.
 *
 * @kctx:  Kbase context that was used to allocate the memory.
 * @chunk: Chunk that has been allocated, but not linked into a heap.
 */
static void remove_unlinked_chunk(struct kbase_context *kctx,
				  struct kbase_csf_tiler_heap_chunk *chunk)
{
	if (WARN_ON(!list_empty(&chunk->link)))
		return;

	kbase_gpu_vm_lock(kctx);
	kbase_vunmap(kctx, &chunk->map);
	/* KBASE_REG_DONT_NEED regions will be confused with ephemeral regions (inc freed JIT
	 * regions), and so we must clear that flag too before freeing.
	 * For "no user free count", we check that the count is 1 as it is a shrinkable region;
	 * no other code part within kbase can take a reference to it.
	 */
	WARN_ON(atomic_read(&chunk->region->no_user_free_count) > 1);
	kbase_va_region_no_user_free_dec(chunk->region);
#if !defined(CONFIG_MALI_VECTOR_DUMP)
	chunk->region->flags &= ~KBASE_REG_DONT_NEED;
#endif
	kbase_mem_free_region(kctx, chunk->region);
	kbase_gpu_vm_unlock(kctx);

	kfree(chunk);
}

/**
 * alloc_new_chunk - Allocate new chunk metadata for the tiler heap, reserve a fully backed VA
 *                   region for the chunk, and provide a kernel mapping.
 * @kctx:       kbase context with which the chunk will be linked
 * @chunk_size: the size of the chunk from the corresponding heap
 *
 * Allocate the chunk tracking metadata and a corresponding fully backed VA region for the
 * chunk. The kernel may need to invoke the reclaim path while trying to fulfill the allocation, so
 * we cannot hold any lock that would be held in the shrinker paths (JIT evict lock or tiler heap
 * lock).
 *
 * Since the chunk may have its physical backing removed, to prevent use-after-free scenarios we
 * ensure that it is protected from being mapped by other parts of kbase.
 *
 * The chunk's GPU memory can be accessed via its 'map' member, but should only be done so by the
 * shrinker path, as it may be otherwise shrunk at any time.
 *
 * Return: pointer to kbase_csf_tiler_heap_chunk on success or a NULL pointer
 *         on failure
 */
static struct kbase_csf_tiler_heap_chunk *alloc_new_chunk(struct kbase_context *kctx,
							  u64 chunk_size)
{
	u64 nr_pages = PFN_UP(chunk_size);
	u64 flags = BASE_MEM_PROT_GPU_RD | BASE_MEM_PROT_GPU_WR | BASE_MEM_PROT_CPU_WR |
		    BASEP_MEM_NO_USER_FREE | BASE_MEM_COHERENT_LOCAL | BASE_MEM_PROT_CPU_RD;
	struct kbase_csf_tiler_heap_chunk *chunk = NULL;
	/* The chunk kernel mapping needs to be large enough to:
	 * - initially zero the CHUNK_HDR_SIZE area
	 * - on shrinking, access the NEXT_CHUNK_ADDR_SIZE area
	 */
	const size_t chunk_kernel_map_size = max(CHUNK_HDR_SIZE, NEXT_CHUNK_ADDR_SIZE);

	/* Calls to this function are inherently synchronous, with respect to
	 * MMU operations.
	 */
	const enum kbase_caller_mmu_sync_info mmu_sync_info = CALLER_MMU_SYNC;
	flags |= kbase_mem_group_id_set(kctx->jit_group_id);

	chunk = kzalloc(sizeof(*chunk), GFP_KERNEL);
	if (unlikely(!chunk)) {
		dev_err(kctx->kbdev->dev,
			"No kernel memory for a new tiler heap chunk\n");
		return NULL;
	}

	/* Allocate GPU memory for the new chunk. */
	chunk->region =
		kbase_mem_alloc(kctx, nr_pages, nr_pages, 0, &flags, &chunk->gpu_va, mmu_sync_info);

	if (unlikely(!chunk->region)) {
		dev_err(kctx->kbdev->dev, "Failed to allocate a tiler heap chunk!\n");
		goto unroll_chunk;
	}

	kbase_gpu_vm_lock(kctx);

	/* Some checks done here as NO_USER_FREE still allows such things to be made
	 * whilst we had dropped the region lock
	 */
	if (unlikely(atomic_read(&chunk->region->gpu_alloc->kernel_mappings) > 0)) {
		dev_err(kctx->kbdev->dev, "Chunk region has active kernel mappings!\n");
		goto unroll_region;
	}

	/* There is a race condition with regard to KBASE_REG_DONT_NEED, where another
	 * thread can have the "no user free" refcount increased between kbase_mem_alloc
	 * and kbase_gpu_vm_lock (above) and before KBASE_REG_DONT_NEED is set by
	 * remove_external_chunk_mappings (below).
	 *
	 * It should be fine and not a security risk if we let the region leak till
	 * region tracker termination in such a case.
	 */
	if (unlikely(atomic_read(&chunk->region->no_user_free_count) > 1)) {
		dev_err(kctx->kbdev->dev, "Chunk region has no_user_free_count > 1!\n");
		goto unroll_region;
	}

	/* Whilst we can be sure of a number of other restrictions due to BASEP_MEM_NO_USER_FREE
	 * being requested, it's useful to document in code what those restrictions are, and ensure
	 * they remain in place in future.
	 */
	if (WARN(!chunk->region->gpu_alloc,
		 "NO_USER_FREE chunks should not have had their alloc freed")) {
		goto unroll_region;
	}

	if (WARN(chunk->region->gpu_alloc->type != KBASE_MEM_TYPE_NATIVE,
		 "NO_USER_FREE chunks should not have been freed and then reallocated as imported/non-native regions")) {
		goto unroll_region;
	}

	if (WARN((chunk->region->flags & KBASE_REG_ACTIVE_JIT_ALLOC),
		 "NO_USER_FREE chunks should not have been freed and then reallocated as JIT regions")) {
		goto unroll_region;
	}

	if (WARN((chunk->region->flags & KBASE_REG_DONT_NEED),
		 "NO_USER_FREE chunks should not have been made ephemeral")) {
		goto unroll_region;
	}

	if (WARN(atomic_read(&chunk->region->cpu_alloc->gpu_mappings) > 1,
		 "NO_USER_FREE chunks should not have been aliased")) {
		goto unroll_region;
	}

	if (unlikely(!kbase_vmap_reg(kctx, chunk->region, chunk->gpu_va, chunk_kernel_map_size,
				     (KBASE_REG_CPU_RD | KBASE_REG_CPU_WR), &chunk->map,
				     KBASE_VMAP_FLAG_PERMANENT_MAP_ACCOUNTING))) {
		dev_err(kctx->kbdev->dev, "Failed to map chunk header for shrinking!\n");
		goto unroll_region;
	}

	remove_external_chunk_mappings(kctx, chunk);
	kbase_gpu_vm_unlock(kctx);

	/* If page migration is enabled, we don't want to migrate tiler heap pages.
	 * This does not change if the constituent pages are already marked as isolated.
	 */
<<<<<<< HEAD
	if (kbase_page_migration_enabled)
=======
	if (kbase_is_page_migration_enabled())
>>>>>>> 16988dee
		kbase_set_phy_alloc_page_status(chunk->region->gpu_alloc, NOT_MOVABLE);

	return chunk;

unroll_region:
	/* KBASE_REG_DONT_NEED regions will be confused with ephemeral regions (inc freed JIT
	 * regions), and so we must clear that flag too before freeing.
	 */
	kbase_va_region_no_user_free_dec(chunk->region);
#if !defined(CONFIG_MALI_VECTOR_DUMP)
	chunk->region->flags &= ~KBASE_REG_DONT_NEED;
#endif
	kbase_mem_free_region(kctx, chunk->region);
	kbase_gpu_vm_unlock(kctx);
unroll_chunk:
	kfree(chunk);
	return NULL;
}

/**
 * create_chunk - Create a tiler heap chunk
 *
 * @heap: Pointer to the tiler heap for which to allocate memory.
 *
 * This function allocates a chunk of memory for a tiler heap, adds it to the
 * the list of chunks associated with that heap both on the host side and in GPU
 * memory.
 *
 * Return: 0 if successful or a negative error code on failure.
 */
static int create_chunk(struct kbase_csf_tiler_heap *const heap)
{
	int err = 0;
	struct kbase_csf_tiler_heap_chunk *chunk = NULL;

	chunk = alloc_new_chunk(heap->kctx, heap->chunk_size);
	if (unlikely(!chunk)) {
		err = -ENOMEM;
		goto allocation_failure;
	}

	mutex_lock(&heap->kctx->csf.tiler_heaps.lock);
	err = init_chunk(heap, chunk, true);
	mutex_unlock(&heap->kctx->csf.tiler_heaps.lock);

	if (unlikely(err))
		goto initialization_failure;

	dev_dbg(heap->kctx->kbdev->dev, "Created tiler heap chunk 0x%llX\n", chunk->gpu_va);

	return 0;
initialization_failure:
	remove_unlinked_chunk(heap->kctx, chunk);
allocation_failure:
	return err;
}

/**
 * delete_all_chunks - Delete all chunks belonging to an unlinked tiler heap
 *
 * @heap: Pointer to a tiler heap.
 *
 * This function empties the list of chunks associated with a tiler heap by freeing all chunks
 * previously allocated by @create_chunk.
 *
 * The heap must not be reachable from a &struct kbase_context.csf.tiler_heaps.list, as the
 * tiler_heaps lock cannot be held whilst deleting its chunks due to also needing the &struct
 * kbase_context.region_lock.
 *
 * WARNING: Whilst the deleted chunks are unlinked from host memory, they are not unlinked from the
 *          list of chunks used by the GPU, therefore it is only safe to use this function when
 *          deleting a heap.
 */
static void delete_all_chunks(struct kbase_csf_tiler_heap *heap)
{
	struct kbase_context *const kctx = heap->kctx;
	struct list_head *entry = NULL, *tmp = NULL;

	WARN(!list_empty(&heap->link),
	     "Deleting a heap's chunks when that heap is still linked requires the tiler_heaps lock, which cannot be held by the caller");

	list_for_each_safe(entry, tmp, &heap->chunks_list) {
		struct kbase_csf_tiler_heap_chunk *chunk = list_entry(
			entry, struct kbase_csf_tiler_heap_chunk, link);

		list_del_init(&chunk->link);
		heap->chunk_count--;

		remove_unlinked_chunk(kctx, chunk);
	}
}

/**
 * create_initial_chunks - Create the initial list of chunks for a tiler heap
 *
 * @heap:    Pointer to the tiler heap for which to allocate memory.
 * @nchunks: Number of chunks to create.
 *
 * This function allocates a given number of chunks for a tiler heap and
 * adds them to the list of chunks associated with that heap.
 *
 * Return: 0 if successful or a negative error code on failure.
 */
static int create_initial_chunks(struct kbase_csf_tiler_heap *const heap,
	u32 const nchunks)
{
	int err = 0;
	u32 i;

	for (i = 0; (i < nchunks) && likely(!err); i++)
		err = create_chunk(heap);

	if (unlikely(err))
		delete_all_chunks(heap);

	return err;
}

/**
 * delete_heap - Delete an unlinked tiler heap
 *
 * @heap: Pointer to a tiler heap to be deleted.
 *
 * This function frees any chunks allocated for a tiler heap previously
 * initialized by @kbase_csf_tiler_heap_init. The heap context structure used by
 * the firmware is also freed.
 *
 * The heap must not be reachable from a &struct kbase_context.csf.tiler_heaps.list, as the
 * tiler_heaps lock cannot be held whilst deleting it due to also needing the &struct
 * kbase_context.region_lock.
 */
static void delete_heap(struct kbase_csf_tiler_heap *heap)
{
	struct kbase_context *const kctx = heap->kctx;

	dev_dbg(kctx->kbdev->dev, "Deleting tiler heap 0x%llX\n", heap->gpu_va);

	WARN(!list_empty(&heap->link),
	     "Deleting a heap that is still linked requires the tiler_heaps lock, which cannot be held by the caller");

	/* Make sure that all of the VA regions corresponding to the chunks are
	 * freed at this time and that the work queue is not trying to access freed
	 * memory.
	 *
	 * Note: since the heap is unlinked, and that no references are made to chunks other
	 * than from their heap, there is no need to separately move the chunks out of the
	 * heap->chunks_list to delete them.
	 */
	delete_all_chunks(heap);

	kbase_vunmap(kctx, &heap->gpu_va_map);
	/* We could optimize context destruction by not freeing leaked heap
	 * contexts but it doesn't seem worth the extra complexity. After this
	 * point, the suballocation is returned to the heap context allocator and
	 * may be overwritten with new data, meaning heap->gpu_va should not
	 * be used past this point.
	 */
	kbase_csf_heap_context_allocator_free(&kctx->csf.tiler_heaps.ctx_alloc,
		heap->gpu_va);

	WARN_ON(heap->chunk_count);
	KBASE_TLSTREAM_AUX_TILER_HEAP_STATS(kctx->kbdev, kctx->id,
		heap->heap_id, 0, 0, heap->max_chunks, heap->chunk_size, 0,
		heap->target_in_flight, 0);

	if (heap->buf_desc_reg) {
		kbase_vunmap(kctx, &heap->buf_desc_map);
		kbase_gpu_vm_lock(kctx);
		kbase_va_region_no_user_free_dec(heap->buf_desc_reg);
		kbase_gpu_vm_unlock(kctx);
	}

	kfree(heap);
}

/**
 * find_tiler_heap - Find a tiler heap from the address of its heap context
 *
 * @kctx:        Pointer to the kbase context to search for a tiler heap.
 * @heap_gpu_va: GPU virtual address of a heap context structure.
 *
 * Each tiler heap managed by the kernel has an associated heap context
 * structure used by the firmware. This function finds a tiler heap object from
 * the GPU virtual address of its associated heap context. The heap context
 * should have been allocated by @kbase_csf_heap_context_allocator_alloc in the
 * same @kctx.
 *
 * Return: pointer to the tiler heap object, or NULL if not found.
 */
static struct kbase_csf_tiler_heap *find_tiler_heap(
	struct kbase_context *const kctx, u64 const heap_gpu_va)
{
	struct kbase_csf_tiler_heap *heap = NULL;

	lockdep_assert_held(&kctx->csf.tiler_heaps.lock);

	list_for_each_entry(heap, &kctx->csf.tiler_heaps.list, link) {
		if (heap_gpu_va == heap->gpu_va)
			return heap;
	}

	dev_dbg(kctx->kbdev->dev, "Tiler heap 0x%llX was not found\n",
		heap_gpu_va);

	return NULL;
}

static struct kbase_csf_tiler_heap_chunk *find_chunk(struct kbase_csf_tiler_heap *heap,
						     u64 const chunk_gpu_va)
{
	struct kbase_csf_tiler_heap_chunk *chunk = NULL;

	lockdep_assert_held(&heap->kctx->csf.tiler_heaps.lock);

	list_for_each_entry(chunk, &heap->chunks_list, link) {
		if (chunk->gpu_va == chunk_gpu_va)
			return chunk;
	}

	dev_dbg(heap->kctx->kbdev->dev, "Tiler heap chunk 0x%llX was not found\n", chunk_gpu_va);

	return NULL;
}

int kbase_csf_tiler_heap_context_init(struct kbase_context *const kctx)
{
	int err = kbase_csf_heap_context_allocator_init(
		&kctx->csf.tiler_heaps.ctx_alloc, kctx);

	if (unlikely(err))
		return err;

	INIT_LIST_HEAD(&kctx->csf.tiler_heaps.list);
	mutex_init(&kctx->csf.tiler_heaps.lock);

	dev_dbg(kctx->kbdev->dev, "Initialized a context for tiler heaps\n");

	return 0;
}

void kbase_csf_tiler_heap_context_term(struct kbase_context *const kctx)
{
	LIST_HEAD(local_heaps_list);
	struct list_head *entry = NULL, *tmp = NULL;

	dev_dbg(kctx->kbdev->dev, "Terminating a context for tiler heaps\n");

	mutex_lock(&kctx->csf.tiler_heaps.lock);
	list_splice_init(&kctx->csf.tiler_heaps.list, &local_heaps_list);
	mutex_unlock(&kctx->csf.tiler_heaps.lock);

	list_for_each_safe(entry, tmp, &local_heaps_list) {
		struct kbase_csf_tiler_heap *heap = list_entry(
			entry, struct kbase_csf_tiler_heap, link);

		list_del_init(&heap->link);
		delete_heap(heap);
	}

	mutex_destroy(&kctx->csf.tiler_heaps.lock);

	kbase_csf_heap_context_allocator_term(&kctx->csf.tiler_heaps.ctx_alloc);
}

/**
 * kbasep_is_buffer_descriptor_region_suitable - Check if a VA region chosen to house
 *                                               the tiler heap buffer descriptor
 *                                               is suitable for the purpose.
 * @kctx: kbase context of the tiler heap
 * @reg:  VA region being checked for suitability
 *
 * The tiler heap buffer descriptor memory does not admit page faults according
 * to its design, so it must have the entirety of the backing upon allocation,
 * and it has to remain alive as long as the tiler heap is alive, meaning it
 * cannot be allocated from JIT/Ephemeral, or user freeable memory.
 *
 * Return: true on suitability, false otherwise.
 */
static bool kbasep_is_buffer_descriptor_region_suitable(struct kbase_context *const kctx,
							struct kbase_va_region *const reg)
{
	if (kbase_is_region_invalid_or_free(reg)) {
		dev_err(kctx->kbdev->dev, "Region is either invalid or free!\n");
		return false;
	}

	if (!(reg->flags & KBASE_REG_CPU_RD) || kbase_is_region_shrinkable(reg) ||
	    (reg->flags & KBASE_REG_PF_GROW)) {
		dev_err(kctx->kbdev->dev, "Region has invalid flags: 0x%lX!\n", reg->flags);
		return false;
	}

	if (reg->gpu_alloc->type != KBASE_MEM_TYPE_NATIVE) {
		dev_err(kctx->kbdev->dev, "Region has invalid type!\n");
		return false;
	}

	if ((reg->nr_pages != kbase_reg_current_backed_size(reg)) ||
	    (reg->nr_pages < PFN_UP(sizeof(struct kbase_csf_gpu_buffer_heap)))) {
		dev_err(kctx->kbdev->dev, "Region has invalid backing!\n");
		return false;
	}

	return true;
}

#define TILER_BUF_DESC_SIZE (sizeof(struct kbase_csf_gpu_buffer_heap))

int kbase_csf_tiler_heap_init(struct kbase_context *const kctx, u32 const chunk_size,
			      u32 const initial_chunks, u32 const max_chunks,
			      u16 const target_in_flight, u64 const buf_desc_va,
			      u64 *const heap_gpu_va, u64 *const first_chunk_va)
{
	int err = 0;
	struct kbase_csf_tiler_heap *heap = NULL;
	struct kbase_csf_heap_context_allocator *const ctx_alloc =
		&kctx->csf.tiler_heaps.ctx_alloc;
	struct kbase_csf_tiler_heap_chunk *chunk = NULL;
	struct kbase_va_region *gpu_va_reg = NULL;
	void *vmap_ptr = NULL;

	dev_dbg(kctx->kbdev->dev,
		"Creating a tiler heap with %u chunks (limit: %u) of size %u, buf_desc_va: 0x%llx\n",
		initial_chunks, max_chunks, chunk_size, buf_desc_va);

	if (!kbase_mem_allow_alloc(kctx))
		return -EINVAL;

	if (chunk_size == 0)
		return -EINVAL;

	if (chunk_size & ~CHUNK_SIZE_MASK)
		return -EINVAL;

	if (initial_chunks == 0)
		return -EINVAL;

	if (initial_chunks > max_chunks)
		return -EINVAL;

	if (target_in_flight == 0)
		return -EINVAL;

	heap = kzalloc(sizeof(*heap), GFP_KERNEL);
	if (unlikely(!heap)) {
		dev_err(kctx->kbdev->dev, "No kernel memory for a new tiler heap");
		return -ENOMEM;
	}

	heap->kctx = kctx;
	heap->chunk_size = chunk_size;
	heap->max_chunks = max_chunks;
	heap->target_in_flight = target_in_flight;
	heap->buf_desc_checked = false;
	INIT_LIST_HEAD(&heap->chunks_list);
	INIT_LIST_HEAD(&heap->link);

	/* Check on the buffer descriptor virtual Address */
	if (buf_desc_va) {
		struct kbase_va_region *buf_desc_reg;

		kbase_gpu_vm_lock(kctx);
		buf_desc_reg =
			kbase_region_tracker_find_region_enclosing_address(kctx, buf_desc_va);

		if (!kbasep_is_buffer_descriptor_region_suitable(kctx, buf_desc_reg)) {
			kbase_gpu_vm_unlock(kctx);
			dev_err(kctx->kbdev->dev,
				"Could not find a suitable VA region for the tiler heap buf desc!\n");
			err = -EINVAL;
			goto buf_desc_not_suitable;
		}

		/* If we don't prevent userspace from unmapping this, we may run into
		 * use-after-free, as we don't check for the existence of the region throughout.
		 */

		heap->buf_desc_va = buf_desc_va;
		heap->buf_desc_reg = buf_desc_reg;
		kbase_va_region_no_user_free_inc(buf_desc_reg);

		vmap_ptr = kbase_vmap_reg(kctx, buf_desc_reg, buf_desc_va, TILER_BUF_DESC_SIZE,
					  KBASE_REG_CPU_RD, &heap->buf_desc_map,
					  KBASE_VMAP_FLAG_PERMANENT_MAP_ACCOUNTING);

<<<<<<< HEAD
		if (kbase_page_migration_enabled)
=======
		if (kbase_is_page_migration_enabled())
>>>>>>> 16988dee
			kbase_set_phy_alloc_page_status(buf_desc_reg->gpu_alloc, NOT_MOVABLE);

		kbase_gpu_vm_unlock(kctx);

		if (unlikely(!vmap_ptr)) {
			dev_err(kctx->kbdev->dev,
				"Could not vmap buffer descriptor into kernel memory (err %d)\n",
				err);
			err = -ENOMEM;
			goto buf_desc_vmap_failed;
		}
	}

	heap->gpu_va = kbase_csf_heap_context_allocator_alloc(ctx_alloc);
	if (unlikely(!heap->gpu_va)) {
		dev_dbg(kctx->kbdev->dev, "Failed to allocate a tiler heap context\n");
		err = -ENOMEM;
		goto heap_context_alloc_failed;
	}

	gpu_va_reg = ctx_alloc->region;

	kbase_gpu_vm_lock(kctx);
	/* gpu_va_reg was created with BASEP_MEM_NO_USER_FREE, the code to unset this only happens
	 * on kctx termination (after all syscalls on kctx have finished), and so it is safe to
	 * assume that gpu_va_reg is still present.
	 */
	vmap_ptr = kbase_vmap_reg(kctx, gpu_va_reg, heap->gpu_va, NEXT_CHUNK_ADDR_SIZE,
				  (KBASE_REG_CPU_RD | KBASE_REG_CPU_WR), &heap->gpu_va_map,
				  KBASE_VMAP_FLAG_PERMANENT_MAP_ACCOUNTING);
	kbase_gpu_vm_unlock(kctx);
	if (unlikely(!vmap_ptr)) {
		dev_dbg(kctx->kbdev->dev, "Failed to vmap the correct heap GPU VA address\n");
		err = -ENOMEM;
		goto heap_context_vmap_failed;
	}

	err = create_initial_chunks(heap, initial_chunks);
	if (unlikely(err)) {
		dev_dbg(kctx->kbdev->dev, "Failed to create the initial tiler heap chunks\n");
		goto create_chunks_failed;
	}
	chunk = list_first_entry(&heap->chunks_list, struct kbase_csf_tiler_heap_chunk, link);

	*heap_gpu_va = heap->gpu_va;
	*first_chunk_va = chunk->gpu_va;

	mutex_lock(&kctx->csf.tiler_heaps.lock);
	kctx->csf.tiler_heaps.nr_of_heaps++;
	heap->heap_id = kctx->csf.tiler_heaps.nr_of_heaps;
	list_add(&heap->link, &kctx->csf.tiler_heaps.list);

	KBASE_TLSTREAM_AUX_TILER_HEAP_STATS(kctx->kbdev, kctx->id, heap->heap_id,
					    PFN_UP(heap->chunk_size * heap->max_chunks),
					    PFN_UP(heap->chunk_size * heap->chunk_count),
					    heap->max_chunks, heap->chunk_size, heap->chunk_count,
					    heap->target_in_flight, 0);

#if defined(CONFIG_MALI_VECTOR_DUMP)
	list_for_each_entry(chunk, &heap->chunks_list, link) {
		KBASE_TLSTREAM_JD_TILER_HEAP_CHUNK_ALLOC(kctx->kbdev, kctx->id, heap->heap_id,
							 chunk->gpu_va);
	}
#endif
	kctx->running_total_tiler_heap_nr_chunks += heap->chunk_count;
	kctx->running_total_tiler_heap_memory += (u64)heap->chunk_size * heap->chunk_count;
	if (kctx->running_total_tiler_heap_memory > kctx->peak_total_tiler_heap_memory)
		kctx->peak_total_tiler_heap_memory = kctx->running_total_tiler_heap_memory;

	dev_dbg(kctx->kbdev->dev,
		"Created tiler heap 0x%llX, buffer descriptor 0x%llX, ctx_%d_%d\n", heap->gpu_va,
		buf_desc_va, kctx->tgid, kctx->id);
	mutex_unlock(&kctx->csf.tiler_heaps.lock);

	return 0;

create_chunks_failed:
	kbase_vunmap(kctx, &heap->gpu_va_map);
heap_context_vmap_failed:
	kbase_csf_heap_context_allocator_free(ctx_alloc, heap->gpu_va);
heap_context_alloc_failed:
	if (heap->buf_desc_reg)
		kbase_vunmap(kctx, &heap->buf_desc_map);
buf_desc_vmap_failed:
	if (heap->buf_desc_reg) {
		kbase_gpu_vm_lock(kctx);
		kbase_va_region_no_user_free_dec(heap->buf_desc_reg);
		kbase_gpu_vm_unlock(kctx);
	}
buf_desc_not_suitable:
	kfree(heap);
	return err;
}

int kbase_csf_tiler_heap_term(struct kbase_context *const kctx,
	u64 const heap_gpu_va)
{
	int err = 0;
	struct kbase_csf_tiler_heap *heap = NULL;
	u32 chunk_count = 0;
	u64 heap_size = 0;

	mutex_lock(&kctx->csf.tiler_heaps.lock);
	heap = find_tiler_heap(kctx, heap_gpu_va);
	if (likely(heap)) {
		chunk_count = heap->chunk_count;
		heap_size = heap->chunk_size * chunk_count;

		list_del_init(&heap->link);
	} else {
		err = -EINVAL;
	}

	/* Update stats whilst still holding the lock so they are in sync with the tiler_heaps.list
	 * at all times
	 */
	if (likely(kctx->running_total_tiler_heap_memory >= heap_size))
		kctx->running_total_tiler_heap_memory -= heap_size;
	else
		dev_warn(kctx->kbdev->dev,
			 "Running total tiler heap memory lower than expected!");
	if (likely(kctx->running_total_tiler_heap_nr_chunks >= chunk_count))
		kctx->running_total_tiler_heap_nr_chunks -= chunk_count;
	else
		dev_warn(kctx->kbdev->dev,
			 "Running total tiler chunk count lower than expected!");
	if (!err)
		dev_dbg(kctx->kbdev->dev,
			"Terminated tiler heap 0x%llX, buffer descriptor 0x%llX, ctx_%d_%d\n",
			heap->gpu_va, heap->buf_desc_va, kctx->tgid, kctx->id);
	mutex_unlock(&kctx->csf.tiler_heaps.lock);

	/* Deletion requires the kctx->reg_lock, so must only operate on it whilst unlinked from
	 * the kctx's csf.tiler_heaps.list, and without holding the csf.tiler_heaps.lock
	 */
	if (likely(heap))
		delete_heap(heap);

	return err;
}

/**
 * validate_allocation_request - Check whether the chunk allocation request
 *                               received on tiler OOM should be handled at
 *                               current time.
 *
 * @heap:               The tiler heap the OOM is associated with
 * @nr_in_flight:       Number of fragment jobs in flight
 * @pending_frag_count: Number of pending fragment jobs
 *
 * Context: must hold the tiler heap lock to guarantee its lifetime
 *
 * Return:
 * * 0       - allowed to allocate an additional chunk
 * * -EINVAL - invalid
 * * -EBUSY  - there are fragment jobs still in flight, which may free chunks
 *             after completing
 * * -ENOMEM - the targeted number of in-flight chunks has been reached and
 *             no new ones will be allocated
 */
static int validate_allocation_request(struct kbase_csf_tiler_heap *heap, u32 nr_in_flight,
				       u32 pending_frag_count)
{
	lockdep_assert_held(&heap->kctx->csf.tiler_heaps.lock);

	if (WARN_ON(!nr_in_flight) || WARN_ON(pending_frag_count > nr_in_flight))
		return -EINVAL;

	if (nr_in_flight <= heap->target_in_flight) {
		if (heap->chunk_count < heap->max_chunks) {
			/* Not exceeded the target number of render passes yet so be
			 * generous with memory.
			 */
			return 0;
		} else if (pending_frag_count > 0) {
			return -EBUSY;
		} else {
			return -ENOMEM;
		}
	} else {
		/* Reached target number of render passes in flight.
		 * Wait for some of them to finish
		 */
		return -EBUSY;
	}
	return -ENOMEM;
}

int kbase_csf_tiler_heap_alloc_new_chunk(struct kbase_context *kctx,
	u64 gpu_heap_va, u32 nr_in_flight, u32 pending_frag_count, u64 *new_chunk_ptr)
{
	struct kbase_csf_tiler_heap *heap;
	struct kbase_csf_tiler_heap_chunk *chunk;
	int err = -EINVAL;
	u64 chunk_size = 0;
	u64 heap_id = 0;

	/* To avoid potential locking issues during allocation, this is handled
	 * in three phases:
	 * 1. Take the lock, find the corresponding heap, and find its chunk size
	 * (this is always 2 MB, but may change down the line).
	 * 2. Allocate memory for the chunk and its region.
	 * 3. If the heap still exists, link it to the end of the list. If it
	 * doesn't, roll back the allocation.
	 */

	mutex_lock(&kctx->csf.tiler_heaps.lock);
	heap = find_tiler_heap(kctx, gpu_heap_va);
	if (likely(heap)) {
		chunk_size = heap->chunk_size;
		heap_id = heap->heap_id;
	} else {
		dev_err(kctx->kbdev->dev, "Heap 0x%llX does not exist", gpu_heap_va);
		mutex_unlock(&kctx->csf.tiler_heaps.lock);
		goto prelink_failure;
	}

	err = validate_allocation_request(heap, nr_in_flight, pending_frag_count);
	if (unlikely(err)) {
		/* The allocation request can be legitimate, but be invoked on a heap
		 * that has already reached the maximum pre-configured capacity. This
		 * is useful debug information, but should not be treated as an error,
		 * since the request will be re-sent at a later point.
		 */
		dev_dbg(kctx->kbdev->dev,
			"Not allocating new chunk for heap 0x%llX due to current heap state (err %d)",
			gpu_heap_va, err);
		mutex_unlock(&kctx->csf.tiler_heaps.lock);
		goto prelink_failure;
	}
	mutex_unlock(&kctx->csf.tiler_heaps.lock);
	/* this heap must not be used whilst we have dropped the lock */
	heap = NULL;

	chunk = alloc_new_chunk(kctx, chunk_size);
	if (unlikely(!chunk)) {
		dev_err(kctx->kbdev->dev, "Could not allocate chunk of size %lld for ctx %d_%d",
			chunk_size, kctx->tgid, kctx->id);
		goto prelink_failure;
	}

	/* After this point, the heap that we were targeting could already have had the needed
	 * chunks allocated, if we were handling multiple OoM events on multiple threads, so
	 * we need to revalidate the need for the allocation.
	 */
	mutex_lock(&kctx->csf.tiler_heaps.lock);
	heap = find_tiler_heap(kctx, gpu_heap_va);

	if (unlikely(!heap)) {
		dev_err(kctx->kbdev->dev, "Tiler heap 0x%llX no longer exists!\n", gpu_heap_va);
		mutex_unlock(&kctx->csf.tiler_heaps.lock);
		goto unroll_chunk;
	}

	if (heap_id != heap->heap_id) {
		dev_err(kctx->kbdev->dev,
			"Tiler heap 0x%llX was removed from ctx %d_%d while allocating chunk of size %lld!",
			gpu_heap_va, kctx->tgid, kctx->id, chunk_size);
		mutex_unlock(&kctx->csf.tiler_heaps.lock);
		goto unroll_chunk;
	}

	if (WARN_ON(chunk_size != heap->chunk_size)) {
		mutex_unlock(&kctx->csf.tiler_heaps.lock);
		goto unroll_chunk;
	}

	err = validate_allocation_request(heap, nr_in_flight, pending_frag_count);
	if (unlikely(err)) {
		dev_warn(
			kctx->kbdev->dev,
			"Aborting linking chunk to heap 0x%llX: heap state changed during allocation (err %d)",
			gpu_heap_va, err);
		mutex_unlock(&kctx->csf.tiler_heaps.lock);
		goto unroll_chunk;
	}

	err = init_chunk(heap, chunk, false);

	/* On error, the chunk would not be linked, so we can still treat it as an unlinked
	 * chunk for error handling.
	 */
	if (unlikely(err)) {
		dev_err(kctx->kbdev->dev,
			"Could not link chunk(0x%llX) with tiler heap 0%llX in ctx %d_%d due to error %d",
			chunk->gpu_va, gpu_heap_va, kctx->tgid, kctx->id, err);
		mutex_unlock(&kctx->csf.tiler_heaps.lock);
		goto unroll_chunk;
	}

	*new_chunk_ptr = encode_chunk_ptr(heap->chunk_size, chunk->gpu_va);

	/* update total and peak tiler heap memory record */
	kctx->running_total_tiler_heap_nr_chunks++;
	kctx->running_total_tiler_heap_memory += heap->chunk_size;

	if (kctx->running_total_tiler_heap_memory > kctx->peak_total_tiler_heap_memory)
		kctx->peak_total_tiler_heap_memory = kctx->running_total_tiler_heap_memory;

	KBASE_TLSTREAM_AUX_TILER_HEAP_STATS(kctx->kbdev, kctx->id, heap->heap_id,
					    PFN_UP(heap->chunk_size * heap->max_chunks),
					    PFN_UP(heap->chunk_size * heap->chunk_count),
					    heap->max_chunks, heap->chunk_size, heap->chunk_count,
					    heap->target_in_flight, nr_in_flight);

	mutex_unlock(&kctx->csf.tiler_heaps.lock);

	return err;
unroll_chunk:
	remove_unlinked_chunk(kctx, chunk);
prelink_failure:
	return err;
}

static bool delete_chunk_physical_pages(struct kbase_csf_tiler_heap *heap, u64 chunk_gpu_va,
					u64 *hdr_val)
{
	int err;
	u64 *chunk_hdr;
	struct kbase_context *kctx = heap->kctx;
	struct kbase_csf_tiler_heap_chunk *chunk = NULL;

	lockdep_assert_held(&heap->kctx->csf.tiler_heaps.lock);

	chunk = find_chunk(heap, chunk_gpu_va);
	if (unlikely(!chunk)) {
		dev_warn(kctx->kbdev->dev,
			 "Failed to find tiler heap(0x%llX) chunk(0x%llX) for reclaim-delete\n",
			 heap->gpu_va, chunk_gpu_va);
		return false;
	}

	WARN((chunk->region->flags & KBASE_REG_CPU_CACHED),
	     "Cannot support CPU cached chunks without sync operations");
	chunk_hdr = chunk->map.addr;
	*hdr_val = *chunk_hdr;

	dev_dbg(kctx->kbdev->dev,
		"Reclaim: delete chunk(0x%llx) in heap(0x%llx), header value(0x%llX)\n",
		chunk_gpu_va, heap->gpu_va, *hdr_val);

	err = kbase_mem_shrink_gpu_mapping(kctx, chunk->region, 0, chunk->region->gpu_alloc->nents);
	if (unlikely(err)) {
		dev_warn(
			kctx->kbdev->dev,
			"Reclaim: shrinking GPU mapping failed on chunk(0x%llx) in heap(0x%llx) (err %d)\n",
			chunk_gpu_va, heap->gpu_va, err);

		/* Cannot free the pages whilst references on the GPU remain, so keep the chunk on
		 * the heap's chunk list and try a different heap.
		 */

		return false;
	}
	/* Destroy the mapping before the physical pages which are mapped are destroyed. */
	kbase_vunmap(kctx, &chunk->map);

	err = kbase_free_phy_pages_helper(chunk->region->gpu_alloc,
					  chunk->region->gpu_alloc->nents);
	if (unlikely(err)) {
		dev_warn(
			kctx->kbdev->dev,
			"Reclaim: remove physical backing failed on chunk(0x%llx) in heap(0x%llx) (err %d), continuing with deferred removal\n",
			chunk_gpu_va, heap->gpu_va, err);

		/* kbase_free_phy_pages_helper() should only fail on invalid input, and WARNs
		 * anyway, so continue instead of returning early.
		 *
		 * Indeed, we don't want to leave the chunk on the heap's chunk list whilst it has
		 * its mapping removed, as that could lead to problems. It's safest to instead
		 * continue with deferred destruction of the chunk.
		 */
	}

	dev_dbg(kctx->kbdev->dev,
		"Reclaim: delete chunk(0x%llx) in heap(0x%llx), header value(0x%llX)\n",
		chunk_gpu_va, heap->gpu_va, *hdr_val);

	mutex_lock(&heap->kctx->jit_evict_lock);
	list_move(&chunk->region->jit_node, &kctx->jit_destroy_head);
	mutex_unlock(&heap->kctx->jit_evict_lock);

	list_del(&chunk->link);
	heap->chunk_count--;
	kfree(chunk);

	return true;
}

static void sanity_check_gpu_buffer_heap(struct kbase_csf_tiler_heap *heap,
					 struct kbase_csf_gpu_buffer_heap *desc)
{
	u64 first_hoarded_chunk_gpu_va = desc->pointer & CHUNK_ADDR_MASK;

	lockdep_assert_held(&heap->kctx->csf.tiler_heaps.lock);

	if (first_hoarded_chunk_gpu_va) {
		struct kbase_csf_tiler_heap_chunk *chunk =
			find_chunk(heap, first_hoarded_chunk_gpu_va);

		if (likely(chunk)) {
			dev_dbg(heap->kctx->kbdev->dev,
				"Buffer descriptor 0x%llX sanity check ok, HW reclaim allowed\n",
				heap->buf_desc_va);

			heap->buf_desc_checked = true;
			return;
		}
	}
	/* If there is no match, defer the check to next time */
	dev_dbg(heap->kctx->kbdev->dev, "Buffer descriptor 0x%llX runtime sanity check deferred\n",
		heap->buf_desc_va);
}

static bool can_read_hw_gpu_buffer_heap(struct kbase_csf_tiler_heap *heap, u64 *chunk_gpu_va_ptr)
{
	struct kbase_context *kctx = heap->kctx;

	lockdep_assert_held(&kctx->csf.tiler_heaps.lock);

	/* Initialize the descriptor pointer value to 0 */
	*chunk_gpu_va_ptr = 0;

	/* The BufferDescriptor on heap is a hint on creation, do a sanity check at runtime */
	if (heap->buf_desc_reg && !heap->buf_desc_checked) {
		struct kbase_csf_gpu_buffer_heap *desc = heap->buf_desc_map.addr;

		/* BufferDescriptor is supplied by userspace, so could be CPU-cached */
		if (heap->buf_desc_map.flags & KBASE_VMAP_FLAG_SYNC_NEEDED)
			kbase_sync_mem_regions(kctx, &heap->buf_desc_map, KBASE_SYNC_TO_CPU);

		sanity_check_gpu_buffer_heap(heap, desc);
		if (heap->buf_desc_checked)
			*chunk_gpu_va_ptr = desc->pointer & CHUNK_ADDR_MASK;
	}

	return heap->buf_desc_checked;
}

static u32 delete_hoarded_chunks(struct kbase_csf_tiler_heap *heap)
{
	u32 freed = 0;
	u64 chunk_gpu_va = 0;
	struct kbase_context *kctx = heap->kctx;
	struct kbase_csf_tiler_heap_chunk *chunk = NULL;

	lockdep_assert_held(&kctx->csf.tiler_heaps.lock);

	if (can_read_hw_gpu_buffer_heap(heap, &chunk_gpu_va)) {
		u64 chunk_hdr_val;
		u64 *hw_hdr;

		if (!chunk_gpu_va) {
			struct kbase_csf_gpu_buffer_heap *desc = heap->buf_desc_map.addr;

			/* BufferDescriptor is supplied by userspace, so could be CPU-cached */
			if (heap->buf_desc_map.flags & KBASE_VMAP_FLAG_SYNC_NEEDED)
				kbase_sync_mem_regions(kctx, &heap->buf_desc_map,
						       KBASE_SYNC_TO_CPU);
			chunk_gpu_va = desc->pointer & CHUNK_ADDR_MASK;

			if (!chunk_gpu_va) {
				dev_dbg(kctx->kbdev->dev,
					"Buffer descriptor 0x%llX has no chunks (NULL) for reclaim scan\n",
					heap->buf_desc_va);
				goto out;
			}
		}

		chunk = find_chunk(heap, chunk_gpu_va);
		if (unlikely(!chunk))
			goto out;

		WARN((chunk->region->flags & KBASE_REG_CPU_CACHED),
		     "Cannot support CPU cached chunks without sync operations");
		hw_hdr = chunk->map.addr;

		/* Move onto the next chunk relevant information */
		chunk_hdr_val = *hw_hdr;
		chunk_gpu_va = chunk_hdr_val & CHUNK_ADDR_MASK;

		while (chunk_gpu_va && heap->chunk_count > HEAP_SHRINK_STOP_LIMIT) {
			bool success =
				delete_chunk_physical_pages(heap, chunk_gpu_va, &chunk_hdr_val);

			if (!success)
				break;

			freed++;
			/* On success, chunk_hdr_val is updated, extract the next chunk address */
			chunk_gpu_va = chunk_hdr_val & CHUNK_ADDR_MASK;
		}

		/* Update the existing hardware chunk header, after reclaim deletion of chunks */
		*hw_hdr = chunk_hdr_val;

		dev_dbg(heap->kctx->kbdev->dev,
			"HW reclaim scan freed chunks: %u, set hw_hdr[0]: 0x%llX\n", freed,
			chunk_hdr_val);
	} else {
		dev_dbg(kctx->kbdev->dev,
			"Skip HW reclaim scan, (disabled: buffer descriptor 0x%llX)\n",
			heap->buf_desc_va);
	}
out:
	return freed;
}

static u64 delete_unused_chunk_pages(struct kbase_csf_tiler_heap *heap)
{
	u32 freed_chunks = 0;
	u64 freed_pages = 0;
	u64 chunk_gpu_va;
	u64 chunk_hdr_val;
	struct kbase_context *kctx = heap->kctx;
	u64 *ctx_ptr;

	lockdep_assert_held(&kctx->csf.tiler_heaps.lock);

	WARN(heap->gpu_va_map.flags & KBASE_VMAP_FLAG_SYNC_NEEDED,
	     "Cannot support CPU cached heap context without sync operations");

	ctx_ptr = heap->gpu_va_map.addr;

	/* Extract the first chunk address from the context's free_list_head */
	chunk_hdr_val = *ctx_ptr;
	chunk_gpu_va = chunk_hdr_val & CHUNK_ADDR_MASK;

	while (chunk_gpu_va) {
		u64 hdr_val;
		bool success = delete_chunk_physical_pages(heap, chunk_gpu_va, &hdr_val);

		if (!success)
			break;

		freed_chunks++;
		chunk_hdr_val = hdr_val;
		/* extract the next chunk address */
		chunk_gpu_va = chunk_hdr_val & CHUNK_ADDR_MASK;
	}

	/* Update the post-scan deletion to context header */
	*ctx_ptr = chunk_hdr_val;

	/* Try to scan the HW hoarded list of unused chunks */
	freed_chunks += delete_hoarded_chunks(heap);
	freed_pages = freed_chunks * PFN_UP(heap->chunk_size);
	dev_dbg(heap->kctx->kbdev->dev,
		"Scan reclaim freed chunks/pages %u/%llu, set heap-ctx_u64[0]: 0x%llX\n",
		freed_chunks, freed_pages, chunk_hdr_val);

	/* Update context tiler heaps memory usage */
	kctx->running_total_tiler_heap_memory -= freed_pages << PAGE_SHIFT;
	kctx->running_total_tiler_heap_nr_chunks -= freed_chunks;
	return freed_pages;
}

u32 kbase_csf_tiler_heap_scan_kctx_unused_pages(struct kbase_context *kctx, u32 to_free)
{
	u64 freed = 0;
	struct kbase_csf_tiler_heap *heap;

	mutex_lock(&kctx->csf.tiler_heaps.lock);

	list_for_each_entry(heap, &kctx->csf.tiler_heaps.list, link) {
		freed += delete_unused_chunk_pages(heap);

		/* If freed enough, then stop here */
		if (freed >= to_free)
			break;
	}

	mutex_unlock(&kctx->csf.tiler_heaps.lock);
	/* The scan is surely not more than 4-G pages, but for logic flow limit it */
	if (WARN_ON(unlikely(freed > U32_MAX)))
		return U32_MAX;
	else
		return (u32)freed;
}

static u64 count_unused_heap_pages(struct kbase_csf_tiler_heap *heap)
{
	u32 chunk_cnt = 0;
	u64 page_cnt = 0;

	lockdep_assert_held(&heap->kctx->csf.tiler_heaps.lock);

	/* Here the count is basically an informed estimate, avoiding the costly mapping/unmaping
	 * in the chunk list walk. The downside is that the number is a less reliable guide for
	 * later on scan (free) calls on this heap for what actually is freeable.
	 */
	if (heap->chunk_count > HEAP_SHRINK_STOP_LIMIT) {
		chunk_cnt = heap->chunk_count - HEAP_SHRINK_STOP_LIMIT;
		page_cnt = chunk_cnt * PFN_UP(heap->chunk_size);
	}

	dev_dbg(heap->kctx->kbdev->dev,
		"Reclaim count chunks/pages %u/%llu (estimated), heap_va: 0x%llX\n", chunk_cnt,
		page_cnt, heap->gpu_va);

	return page_cnt;
}

u32 kbase_csf_tiler_heap_count_kctx_unused_pages(struct kbase_context *kctx)
{
	u64 page_cnt = 0;
	struct kbase_csf_tiler_heap *heap;

	mutex_lock(&kctx->csf.tiler_heaps.lock);

	list_for_each_entry(heap, &kctx->csf.tiler_heaps.list, link)
		page_cnt += count_unused_heap_pages(heap);

	mutex_unlock(&kctx->csf.tiler_heaps.lock);

	/* The count is surely not more than 4-G pages, but for logic flow limit it */
	if (WARN_ON(unlikely(page_cnt > U32_MAX)))
		return U32_MAX;
	else
		return (u32)page_cnt;
}<|MERGE_RESOLUTION|>--- conflicted
+++ resolved
@@ -362,11 +362,7 @@
 	/* If page migration is enabled, we don't want to migrate tiler heap pages.
 	 * This does not change if the constituent pages are already marked as isolated.
 	 */
-<<<<<<< HEAD
-	if (kbase_page_migration_enabled)
-=======
 	if (kbase_is_page_migration_enabled())
->>>>>>> 16988dee
 		kbase_set_phy_alloc_page_status(chunk->region->gpu_alloc, NOT_MOVABLE);
 
 	return chunk;
@@ -752,11 +748,7 @@
 					  KBASE_REG_CPU_RD, &heap->buf_desc_map,
 					  KBASE_VMAP_FLAG_PERMANENT_MAP_ACCOUNTING);
 
-<<<<<<< HEAD
-		if (kbase_page_migration_enabled)
-=======
 		if (kbase_is_page_migration_enabled())
->>>>>>> 16988dee
 			kbase_set_phy_alloc_page_status(buf_desc_reg->gpu_alloc, NOT_MOVABLE);
 
 		kbase_gpu_vm_unlock(kctx);
