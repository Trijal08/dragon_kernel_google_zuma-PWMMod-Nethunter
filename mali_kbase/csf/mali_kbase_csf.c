// SPDX-License-Identifier: GPL-2.0 WITH Linux-syscall-note
/*
 *
 * (C) COPYRIGHT 2018-2024 ARM Limited. All rights reserved.
 *
 * This program is free software and is provided to you under the terms of the
 * GNU General Public License version 2 as published by the Free Software
 * Foundation, and any use by you of this program is subject to the terms
 * of such GNU license.
 *
 * This program is distributed in the hope that it will be useful,
 * but WITHOUT ANY WARRANTY; without even the implied warranty of
 * MERCHANTABILITY or FITNESS FOR A PARTICULAR PURPOSE. See the
 * GNU General Public License for more details.
 *
 * You should have received a copy of the GNU General Public License
 * along with this program; if not, you can access it online at
 * http://www.gnu.org/licenses/gpl-2.0.html.
 *
 */

#include <mali_kbase.h>
#include <gpu/mali_kbase_gpu_fault.h>
#include <mali_kbase_reset_gpu.h>
#include "mali_kbase_csf.h"
#include "backend/gpu/mali_kbase_pm_internal.h"
#include <linux/export.h>
#include <linux/priority_control_manager.h>
#include <linux/shmem_fs.h>
#include <csf/mali_kbase_csf_cpu_queue.h>
#include <csf/mali_kbase_csf_registers.h>
#include "mali_kbase_csf_tiler_heap.h"
#include <mmu/mali_kbase_mmu.h>
#include "mali_kbase_csf_timeout.h"
#include <csf/ipa_control/mali_kbase_csf_ipa_control.h>
#include <mali_kbase_hwaccess_time.h>
#include "mali_kbase_csf_event.h"
#include <mali_linux_trace.h>
#include <linux/protected_memory_allocator.h>
#include <tl/mali_kbase_tracepoints.h>
#include "mali_kbase_csf_mcu_shared_reg.h"
#include <linux/version_compat_defs.h>
#include "mali_kbase_config_defaults.h"

#define CS_REQ_EXCEPTION_MASK (CS_REQ_FAULT_MASK | CS_REQ_FATAL_MASK)
#define CS_ACK_EXCEPTION_MASK (CS_ACK_FAULT_MASK | CS_ACK_FATAL_MASK)

#define CS_RING_BUFFER_MAX_SIZE ((uint32_t)(1 << 31)) /* 2GiB */
#define CS_RING_BUFFER_MIN_SIZE ((uint32_t)4096)

#define PROTM_ALLOC_MAX_RETRIES ((u8)5)

const u8 kbasep_csf_queue_group_priority_to_relative[BASE_QUEUE_GROUP_PRIORITY_COUNT] = {
	KBASE_QUEUE_GROUP_PRIORITY_HIGH, KBASE_QUEUE_GROUP_PRIORITY_MEDIUM,
	KBASE_QUEUE_GROUP_PRIORITY_LOW, KBASE_QUEUE_GROUP_PRIORITY_REALTIME
};
const u8 kbasep_csf_relative_to_queue_group_priority[KBASE_QUEUE_GROUP_PRIORITY_COUNT] = {
	BASE_QUEUE_GROUP_PRIORITY_REALTIME, BASE_QUEUE_GROUP_PRIORITY_HIGH,
	BASE_QUEUE_GROUP_PRIORITY_MEDIUM, BASE_QUEUE_GROUP_PRIORITY_LOW
};

/*
 * struct irq_idle_and_protm_track - Object that tracks the idle and protected mode
 *                                   request information in an interrupt case across
 *                                   groups.
 *
 * @protm_grp: Possibly schedulable group that requested protected mode in the interrupt.
 *             If NULL, no such case observed in the tracked interrupt case.
 * @idle_seq:  The highest priority group that notified idle. If no such instance in the
 *             interrupt case, marked with the largest field value: U32_MAX.
 * @idle_slot: The slot number if @p idle_seq is valid in the given tracking case.
 */
struct irq_idle_and_protm_track {
	struct kbase_queue_group *protm_grp;
	u32 idle_seq;
	s8 idle_slot;
};

/**
 * kbasep_ctx_user_reg_page_mapping_term() - Terminate resources for USER Register Page.
 *
 * @kctx:   Pointer to the kbase context
 */
static void kbasep_ctx_user_reg_page_mapping_term(struct kbase_context *kctx)
{
	struct kbase_device *kbdev = kctx->kbdev;

	if (unlikely(kctx->csf.user_reg.vma))
		dev_err(kbdev->dev, "VMA for USER Register page exist on termination of ctx %d_%d",
			kctx->tgid, kctx->id);
	if (WARN_ON_ONCE(!list_empty(&kctx->csf.user_reg.link)))
		list_del_init(&kctx->csf.user_reg.link);
}

/**
 * kbasep_ctx_user_reg_page_mapping_init() - Initialize resources for USER Register Page.
 * @kctx:   Pointer to the kbase context
 *
 * This function must be called only when a kbase context is instantiated.
 *
 * @return: 0 on success.
 */
static int kbasep_ctx_user_reg_page_mapping_init(struct kbase_context *kctx)
{
	INIT_LIST_HEAD(&kctx->csf.user_reg.link);

	return 0;
}

static void put_user_pages_mmap_handle(struct kbase_context *kctx, struct kbase_queue *queue)
{
	unsigned long cookie_nr;

	lockdep_assert_held(&kctx->csf.lock);

	if (queue->handle == BASEP_MEM_INVALID_HANDLE)
		return;

	cookie_nr = PFN_DOWN(queue->handle - BASEP_MEM_CSF_USER_IO_PAGES_HANDLE);

	if (!WARN_ON(kctx->csf.user_pages_info[cookie_nr] != queue)) {
		/* free up cookie */
		kctx->csf.user_pages_info[cookie_nr] = NULL;
		bitmap_set(kctx->csf.cookies, cookie_nr, 1);
	}

	queue->handle = BASEP_MEM_INVALID_HANDLE;
}

/* Reserve a cookie, to be returned as a handle to userspace for creating
 * the CPU mapping of the pair of input/output pages and Hw doorbell page.
 * Will return 0 in case of success otherwise negative on failure.
 */
static int get_user_pages_mmap_handle(struct kbase_context *kctx, struct kbase_queue *queue)
{
	unsigned long cookie, cookie_nr;

	lockdep_assert_held(&kctx->csf.lock);

	if (bitmap_empty(kctx->csf.cookies, KBASE_CSF_NUM_USER_IO_PAGES_HANDLE)) {
		dev_err(kctx->kbdev->dev, "No csf cookies available for allocation!");
		return -ENOMEM;
	}

	/* allocate a cookie */
	cookie_nr = find_first_bit(kctx->csf.cookies, KBASE_CSF_NUM_USER_IO_PAGES_HANDLE);
	if (kctx->csf.user_pages_info[cookie_nr]) {
		dev_err(kctx->kbdev->dev, "Inconsistent state of csf cookies!");
		return -EINVAL;
	}
	kctx->csf.user_pages_info[cookie_nr] = queue;
	bitmap_clear(kctx->csf.cookies, cookie_nr, 1);

	/* relocate to correct base */
	cookie = cookie_nr + PFN_DOWN(BASEP_MEM_CSF_USER_IO_PAGES_HANDLE);
	cookie <<= PAGE_SHIFT;

	queue->handle = (u64)cookie;

	return 0;
}

static void init_user_io_pages(struct kbase_queue *queue)
{
	u64 *input_addr = queue->user_io_addr;
	u64 *output_addr64 = queue->user_io_addr + PAGE_SIZE / sizeof(u64);
	u32 *output_addr32 = (u32 *)(queue->user_io_addr + PAGE_SIZE / sizeof(u64));

	/*
	 * CS_INSERT and CS_EXTRACT registers contain 64-bit memory addresses which
	 * should be accessed atomically. Here we update them 32-bits at a time, but
	 * as this is initialisation code, non-atomic accesses are safe.
	 */
	input_addr[CS_INSERT_LO / sizeof(*input_addr)] = 0;
	input_addr[CS_EXTRACT_INIT_LO / sizeof(*input_addr)] = 0;
	output_addr64[CS_EXTRACT_LO / sizeof(*output_addr64)] = 0;
	output_addr32[CS_ACTIVE / sizeof(*output_addr32)] = 0;
}

static void kernel_unmap_user_io_pages(struct kbase_context *kctx, struct kbase_queue *queue)
{
	kbase_gpu_vm_lock(kctx);

	vunmap(queue->user_io_addr);

	WARN_ON(atomic_read(&kctx->permanent_mapped_pages) < KBASEP_NUM_CS_USER_IO_PAGES);
	atomic_sub(KBASEP_NUM_CS_USER_IO_PAGES, &kctx->permanent_mapped_pages);

	kbase_gpu_vm_unlock(kctx);
}

static int kernel_map_user_io_pages(struct kbase_context *kctx, struct kbase_queue *queue)
{
	struct page *page_list[2];
	pgprot_t cpu_map_prot;
	unsigned long flags;
	u64 *user_io_addr;
	int ret = 0;
	size_t i;

	kbase_gpu_vm_lock(kctx);

	if (ARRAY_SIZE(page_list) > (KBASE_PERMANENTLY_MAPPED_MEM_LIMIT_PAGES -
				     (unsigned int)atomic_read(&kctx->permanent_mapped_pages))) {
		ret = -ENOMEM;
		goto unlock;
	}

	/* The pages are mapped to Userspace also, so use the same mapping
	 * attributes as used inside the CPU page fault handler.
	 */
	if (kctx->kbdev->system_coherency == COHERENCY_NONE)
		cpu_map_prot = pgprot_writecombine(PAGE_KERNEL);
	else
		cpu_map_prot = PAGE_KERNEL;

	for (i = 0; i < ARRAY_SIZE(page_list); i++)
		page_list[i] = as_page(queue->phys[i]);

	user_io_addr = vmap(page_list, ARRAY_SIZE(page_list), VM_MAP, cpu_map_prot);

	if (!user_io_addr)
		ret = -ENOMEM;
	else
		atomic_add(ARRAY_SIZE(page_list), &kctx->permanent_mapped_pages);

	kbase_csf_scheduler_spin_lock(kctx->kbdev, &flags);
	queue->user_io_addr = user_io_addr;
	kbase_csf_scheduler_spin_unlock(kctx->kbdev, flags);

unlock:
	kbase_gpu_vm_unlock(kctx);
	return ret;
}

static void term_queue_group(struct kbase_queue_group *group);
static void get_queue(struct kbase_queue *queue);
static bool release_queue(struct kbase_queue *queue);

/**
 * kbase_csf_free_command_stream_user_pages() - Free the resources allocated
 *				    for a queue at the time of bind.
 *
 * @kctx:	Address of the kbase context within which the queue was created.
 * @queue:	Pointer to the queue to be unlinked.
 *
 * This function will free the pair of physical pages allocated for a GPU
 * command queue, and also release the hardware doorbell page, that were mapped
 * into the process address space to enable direct submission of commands to
 * the hardware. Also releases the reference taken on the queue when the mapping
 * was created.
 *
 * This function will be called only when the mapping is being removed and
 * so the resources for queue will not get freed up until the mapping is
 * removed even though userspace could have terminated the queue.
 * Kernel will ensure that the termination of Kbase context would only be
 * triggered after the mapping is removed.
 *
 * If an explicit or implicit unbind was missed by the userspace then the
 * mapping will persist. On process exit kernel itself will remove the mapping.
 */
void kbase_csf_free_command_stream_user_pages(struct kbase_context *kctx, struct kbase_queue *queue)
{
	kernel_unmap_user_io_pages(kctx, queue);

	kbase_mem_pool_free_pages(&kctx->mem_pools.small[KBASE_MEM_GROUP_CSF_IO],
				  KBASEP_NUM_CS_USER_IO_PAGES, queue->phys, true, false);
	kbase_process_page_usage_dec(kctx, KBASEP_NUM_CS_USER_IO_PAGES);

	/* The user_io_gpu_va should have been unmapped inside the scheduler */
	WARN_ONCE(queue->user_io_gpu_va, "Userio pages appears still have mapping");

	/* If the queue has already been terminated by userspace
	 * then the ref count for queue object will drop to 0 here.
	 */
	release_queue(queue);
}
KBASE_EXPORT_TEST_API(kbase_csf_free_command_stream_user_pages);

int kbase_csf_alloc_command_stream_user_pages(struct kbase_context *kctx, struct kbase_queue *queue)
{
	struct kbase_device *kbdev = kctx->kbdev;
	int ret;

	lockdep_assert_held(&kctx->csf.lock);

	ret = kbase_mem_pool_alloc_pages(&kctx->mem_pools.small[KBASE_MEM_GROUP_CSF_IO],
					 KBASEP_NUM_CS_USER_IO_PAGES, queue->phys, false,
					 kctx->task);
	if (ret != KBASEP_NUM_CS_USER_IO_PAGES) {
		/* Marking both the phys to zero for indicating there is no phys allocated */
		queue->phys[0].tagged_addr = 0;
		queue->phys[1].tagged_addr = 0;
		return -ENOMEM;
	}

	ret = kernel_map_user_io_pages(kctx, queue);
	if (ret)
		goto kernel_map_failed;

	kbase_process_page_usage_inc(kctx, KBASEP_NUM_CS_USER_IO_PAGES);
	init_user_io_pages(queue);

	/* user_io_gpu_va is only mapped when scheduler decides to put the queue
	 * on slot at runtime. Initialize it to 0, signalling no mapping.
	 */
	queue->user_io_gpu_va = 0;

	mutex_lock(&kbdev->csf.reg_lock);
	if (kbdev->csf.db_file_offsets > (U32_MAX - BASEP_QUEUE_NR_MMAP_USER_PAGES + 1))
		kbdev->csf.db_file_offsets = 0;

	queue->db_file_offset = kbdev->csf.db_file_offsets;
	kbdev->csf.db_file_offsets += BASEP_QUEUE_NR_MMAP_USER_PAGES;
	WARN(kbase_refcount_read(&queue->refcount) != 1,
	     "Incorrect refcounting for queue object\n");
	/* This is the second reference taken on the queue object and
	 * would be dropped only when the IO mapping is removed either
	 * explicitly by userspace or implicitly by kernel on process exit.
	 */
	get_queue(queue);
	queue->bind_state = KBASE_CSF_QUEUE_BOUND;
	mutex_unlock(&kbdev->csf.reg_lock);

	return 0;

kernel_map_failed:
	kbase_mem_pool_free_pages(&kctx->mem_pools.small[KBASE_MEM_GROUP_CSF_IO],
				  KBASEP_NUM_CS_USER_IO_PAGES, queue->phys, false, false);
	/* Marking both the phys to zero for indicating there is no phys allocated */
	queue->phys[0].tagged_addr = 0;
	queue->phys[1].tagged_addr = 0;

	return ret;
}
KBASE_EXPORT_TEST_API(kbase_csf_alloc_command_stream_user_pages);

static struct kbase_queue_group *find_queue_group(struct kbase_context *kctx, u8 group_handle)
{
	uint index = group_handle;

	lockdep_assert_held(&kctx->csf.lock);

	if (index < MAX_QUEUE_GROUP_NUM && kctx->csf.queue_groups[index]) {
		if (WARN_ON(kctx->csf.queue_groups[index]->handle != index))
			return NULL;
		return kctx->csf.queue_groups[index];
	}

	return NULL;
}

struct kbase_queue_group *kbase_csf_find_queue_group(struct kbase_context *kctx, u8 group_handle)
{
	return find_queue_group(kctx, group_handle);
}
KBASE_EXPORT_TEST_API(kbase_csf_find_queue_group);

int kbase_csf_queue_group_handle_is_valid(struct kbase_context *kctx, u8 group_handle)
{
	struct kbase_queue_group *group;

	rt_mutex_lock(&kctx->csf.lock);
	group = find_queue_group(kctx, group_handle);
	rt_mutex_unlock(&kctx->csf.lock);

	return group ? 0 : -EINVAL;
}

static struct kbase_queue *find_queue(struct kbase_context *kctx, u64 base_addr)
{
	struct kbase_queue *queue;

	lockdep_assert_held(&kctx->csf.lock);

	list_for_each_entry(queue, &kctx->csf.queue_list, link) {
		if (base_addr == queue->base_addr)
			return queue;
	}

	return NULL;
}

static void get_queue(struct kbase_queue *queue)
{
	WARN_ON(!kbase_refcount_inc_not_zero(&queue->refcount));
}

/**
 * release_queue() - Release a reference to a GPU queue
 *
 * @queue: The queue to release.
 *
 * Return: true if the queue has been released.
 *
 * The queue will be released when its reference count reaches zero.
 */
static bool release_queue(struct kbase_queue *queue)
{
	lockdep_assert_held(&queue->kctx->csf.lock);
	if (kbase_refcount_dec_and_test(&queue->refcount)) {
		/* The queue can't still be on the per context list. */
		WARN_ON(!list_empty(&queue->link));
		WARN_ON(queue->group);
		dev_dbg(queue->kctx->kbdev->dev,
			"Remove any pending command queue fatal from ctx %d_%d", queue->kctx->tgid,
			queue->kctx->id);

		/* After this the Userspace would be able to free the
		 * memory for GPU queue. In case the Userspace missed
		 * terminating the queue, the cleanup will happen on
		 * context termination where tear down of region tracker
		 * would free up the GPU queue memory.
		 */
		kbase_gpu_vm_lock(queue->kctx);
		kbase_va_region_no_user_free_dec(queue->queue_reg);
		kbase_gpu_vm_unlock(queue->kctx);

		kfree(queue);

		return true;
	}

	return false;
}

static void oom_event_worker(struct work_struct *data);
static void cs_error_worker(struct work_struct *data);

/* Between reg and reg_ex, one and only one must be null */
static int csf_queue_register_internal(struct kbase_context *kctx,
				       struct kbase_ioctl_cs_queue_register *reg,
				       struct kbase_ioctl_cs_queue_register_ex *reg_ex)
{
	struct kbase_queue *queue;
	int ret = 0;
	struct kbase_va_region *region;
	u64 queue_addr;
	size_t queue_size;

	/* Only one pointer expected, otherwise coding error */
	if ((reg == NULL && reg_ex == NULL) || (reg && reg_ex)) {
		dev_dbg(kctx->kbdev->dev, "Error, one and only one param-ptr expected!");
		return -EINVAL;
	}

	/* struct kbase_ioctl_cs_queue_register_ex contains a full
	 * struct kbase_ioctl_cs_queue_register at the start address. So
	 * the pointer can be safely cast to pointing to a
	 * kbase_ioctl_cs_queue_register object.
	 */
	if (reg_ex)
		reg = (struct kbase_ioctl_cs_queue_register *)reg_ex;

	/* Validate the queue priority */
	if (reg->priority > BASE_QUEUE_MAX_PRIORITY)
		return -EINVAL;

	queue_addr = reg->buffer_gpu_addr;
	queue_size = reg->buffer_size >> PAGE_SHIFT;

	rt_mutex_lock(&kctx->csf.lock);

	/* Check if queue is already registered */
	if (find_queue(kctx, queue_addr) != NULL) {
		ret = -EINVAL;
		goto out;
	}

	/* Check if the queue address is valid */
	kbase_gpu_vm_lock(kctx);
	region = kbase_region_tracker_find_region_enclosing_address(kctx, queue_addr);

	if (kbase_is_region_invalid_or_free(region) || kbase_is_region_shrinkable(region) ||
	    region->gpu_alloc->type != KBASE_MEM_TYPE_NATIVE) {
		ret = -ENOENT;
		goto out_unlock_vm;
	}

	if (queue_size > (region->nr_pages - ((queue_addr >> PAGE_SHIFT) - region->start_pfn))) {
		ret = -EINVAL;
		goto out_unlock_vm;
	}

	/* Check address validity on cs_trace buffer etc. Don't care
	 * if not enabled (i.e. when size is 0).
	 */
	if (reg_ex && reg_ex->ex_buffer_size) {
		size_t buf_pages = (reg_ex->ex_buffer_size + (1UL << PAGE_SHIFT) - 1) >> PAGE_SHIFT;
		struct kbase_va_region *region_ex =
			kbase_region_tracker_find_region_enclosing_address(kctx,
									   reg_ex->ex_buffer_base);

		if (kbase_is_region_invalid_or_free(region_ex)) {
			ret = -ENOENT;
			goto out_unlock_vm;
		}

		if (buf_pages > (region_ex->nr_pages -
				 ((reg_ex->ex_buffer_base >> PAGE_SHIFT) - region_ex->start_pfn))) {
			ret = -EINVAL;
			goto out_unlock_vm;
		}

		region_ex = kbase_region_tracker_find_region_enclosing_address(
			kctx, reg_ex->ex_offset_var_addr);
		if (kbase_is_region_invalid_or_free(region_ex)) {
			ret = -ENOENT;
			goto out_unlock_vm;
		}
	}

	queue = kzalloc(sizeof(struct kbase_queue), GFP_KERNEL);

	if (!queue) {
		ret = -ENOMEM;
		goto out_unlock_vm;
	}

	queue->kctx = kctx;
	queue->base_addr = queue_addr;

	queue->queue_reg = region;
	kbase_va_region_no_user_free_inc(region);

	queue->size = (queue_size << PAGE_SHIFT);
	queue->csi_index = KBASEP_IF_NR_INVALID;

	queue->priority = reg->priority;
	/* Default to a safe value, this would be updated on binding */
	queue->group_priority = KBASE_QUEUE_GROUP_PRIORITY_LOW;
	kbase_refcount_set(&queue->refcount, 1);

	queue->bind_state = KBASE_CSF_QUEUE_UNBOUND;
	queue->handle = BASEP_MEM_INVALID_HANDLE;
	queue->doorbell_nr = KBASEP_USER_DB_NR_INVALID;

	queue->blocked_reason = CS_STATUS_BLOCKED_REASON_REASON_UNBLOCKED;

	queue->clear_faults = true;

	INIT_LIST_HEAD(&queue->link);
	atomic_set(&queue->pending_kick, 0);
	INIT_LIST_HEAD(&queue->pending_kick_link);
	INIT_WORK(&queue->oom_event_work, oom_event_worker);
	INIT_WORK(&queue->cs_error_work, cs_error_worker);
	list_add(&queue->link, &kctx->csf.queue_list);

	region->user_data = queue;

	/* Initialize the cs_trace configuration parameters, When buffer_size
	 * is 0, trace is disabled. Here we only update the fields when
	 * enabled, otherwise leave them as default zeros.
	 */
	if (reg_ex && reg_ex->ex_buffer_size) {
		u32 cfg = CS_INSTR_CONFIG_EVENT_SIZE_SET(0U, reg_ex->ex_event_size);
		cfg = CS_INSTR_CONFIG_EVENT_STATE_SET(cfg, reg_ex->ex_event_state);

		queue->trace_cfg = cfg;
		queue->trace_buffer_size = reg_ex->ex_buffer_size;
		queue->trace_buffer_base = reg_ex->ex_buffer_base;
		queue->trace_offset_ptr = reg_ex->ex_offset_var_addr;
	}

out_unlock_vm:
	kbase_gpu_vm_unlock(kctx);
out:
	rt_mutex_unlock(&kctx->csf.lock);

	return ret;
}

int kbase_csf_queue_register(struct kbase_context *kctx, struct kbase_ioctl_cs_queue_register *reg)
{
	/* Validate the ring buffer configuration parameters */
	if (reg->buffer_size < CS_RING_BUFFER_MIN_SIZE ||
	    reg->buffer_size > CS_RING_BUFFER_MAX_SIZE ||
	    reg->buffer_size & (reg->buffer_size - 1) || !reg->buffer_gpu_addr ||
	    reg->buffer_gpu_addr & ~PAGE_MASK)
		return -EINVAL;

	return csf_queue_register_internal(kctx, reg, NULL);
}

int kbase_csf_queue_register_ex(struct kbase_context *kctx,
				struct kbase_ioctl_cs_queue_register_ex *reg)
{
	struct kbase_csf_global_iface const *const iface = &kctx->kbdev->csf.global_iface;
	u32 const glb_version = iface->version;
	u32 instr = iface->instr_features;
	u8 max_size = GLB_INSTR_FEATURES_EVENT_SIZE_MAX_GET(instr);
	const u8 event_size = reg->ex_event_size;
	u64 min_buf_size;

	/* If cs_trace_command not supported, the call fails */
	if (glb_version < kbase_csf_interface_version(1, 1, 0))
		return -EPERM;

	/* Sanity check to avoid shift-out-of-bounds */
	if (event_size >= 32)
		return -EINVAL;

	min_buf_size = ((u64)1 << event_size) * GLB_INSTR_FEATURES_OFFSET_UPDATE_RATE_GET(instr);
	if (min_buf_size > UINT32_MAX)
		return -EINVAL;

	/* Validate the ring buffer configuration parameters */
	if (reg->buffer_size < CS_RING_BUFFER_MIN_SIZE ||
	    reg->buffer_size > CS_RING_BUFFER_MAX_SIZE ||
	    reg->buffer_size & (reg->buffer_size - 1) || !reg->buffer_gpu_addr ||
	    reg->buffer_gpu_addr & ~PAGE_MASK)
		return -EINVAL;

	/* Validate the cs_trace configuration parameters */
	if (reg->ex_buffer_size &&
	    ((event_size > max_size) || (reg->ex_buffer_size & (reg->ex_buffer_size - 1)) ||
	     (reg->ex_buffer_size < (u32)min_buf_size)))
		return -EINVAL;

	return csf_queue_register_internal(kctx, NULL, reg);
}

static void unbind_queue(struct kbase_context *kctx, struct kbase_queue *queue);

static void wait_pending_queue_kick(struct kbase_queue *queue)
{
	struct kbase_context *const kctx = queue->kctx;

	/* Drain a pending queue kick if any. It should no longer be
	 * possible to issue further queue kicks at this point: either the
	 * queue has been unbound, or the context is being terminated.
	 *
	 * Signal kbase_csf_scheduler_kthread() to allow for the
	 * eventual completion of the current iteration. Once it's done the
	 * event_wait wait queue shall be signalled.
	 */
	complete(&kctx->kbdev->csf.scheduler.kthread_signal);
	wait_event(kctx->kbdev->csf.event_wait, atomic_read(&queue->pending_kick) == 0);
}

void kbase_csf_queue_terminate(struct kbase_context *kctx,
			       struct kbase_ioctl_cs_queue_terminate *term)
{
	struct kbase_device *kbdev = kctx->kbdev;
	struct kbase_queue *queue;
	int err;
	bool reset_prevented = false;

	err = kbase_reset_gpu_prevent_and_wait(kbdev);
	if (err)
		dev_warn(
			kbdev->dev,
			"Unsuccessful GPU reset detected when terminating queue (buffer_addr=0x%.16llx), attempting to terminate regardless",
			term->buffer_gpu_addr);
	else
		reset_prevented = true;

	rt_mutex_lock(&kctx->csf.lock);
	queue = find_queue(kctx, term->buffer_gpu_addr);

	if (queue) {
		/* As the GPU queue has been terminated by the
		 * user space, undo the actions that were performed when the
		 * queue was registered i.e. remove the queue from the per
		 * context list & release the initial reference. The subsequent
		 * lookups for the queue in find_queue() would fail.
		 */
		list_del_init(&queue->link);

		/* Stop the CSI to which queue was bound */
		unbind_queue(kctx, queue);

		kbase_gpu_vm_lock(kctx);
		if (!WARN_ON(!queue->queue_reg))
			queue->queue_reg->user_data = NULL;
		kbase_gpu_vm_unlock(kctx);

		rt_mutex_unlock(&kctx->csf.lock);
		/* The GPU reset can be allowed now as the queue has been unbound. */
		if (reset_prevented) {
			kbase_reset_gpu_allow(kbdev);
			reset_prevented = false;
		}
		wait_pending_queue_kick(queue);
		/* The work items can be cancelled as Userspace is terminating the queue */
		cancel_work_sync(&queue->oom_event_work);
		cancel_work_sync(&queue->cs_error_work);
		rt_mutex_lock(&kctx->csf.lock);

		release_queue(queue);
	}

	rt_mutex_unlock(&kctx->csf.lock);
	if (reset_prevented)
		kbase_reset_gpu_allow(kbdev);
}

int kbase_csf_queue_bind(struct kbase_context *kctx, union kbase_ioctl_cs_queue_bind *bind)
{
	struct kbase_queue *queue;
	struct kbase_queue_group *group;
	u8 max_streams;
	int ret = -EINVAL;

	rt_mutex_lock(&kctx->csf.lock);

	group = find_queue_group(kctx, bind->in.group_handle);
	queue = find_queue(kctx, bind->in.buffer_gpu_addr);

	if (!group || !queue)
		goto out;

	/* For the time being, all CSGs have the same number of CSs
	 * so we check CSG 0 for this number
	 */
	max_streams = kctx->kbdev->csf.global_iface.groups[0].stream_num;

	if (bind->in.csi_index >= max_streams)
		goto out;

	if (group->run_state == KBASE_CSF_GROUP_TERMINATED)
		goto out;

	if (queue->group || group->bound_queues[bind->in.csi_index])
		goto out;

	ret = get_user_pages_mmap_handle(kctx, queue);
	if (ret)
		goto out;

	bind->out.mmap_handle = queue->handle;
	group->bound_queues[bind->in.csi_index] = queue;
	queue->group = group;
	queue->group_priority = group->priority;
	queue->csi_index = (s8)bind->in.csi_index;
	queue->bind_state = KBASE_CSF_QUEUE_BIND_IN_PROGRESS;

out:
	rt_mutex_unlock(&kctx->csf.lock);

	return ret;
}

/**
 * get_bound_queue_group() - Get the group to which a queue was bound
 *
 * @queue: Pointer to the queue for this group
 *
 * Return: The group to which this queue was bound, or NULL on error.
 */
static struct kbase_queue_group *get_bound_queue_group(struct kbase_queue *queue)
{
	struct kbase_context *kctx = queue->kctx;
	struct kbase_queue_group *group;

	lockdep_assert_held(&kctx->csf.lock);

	if (queue->bind_state == KBASE_CSF_QUEUE_UNBOUND)
		return NULL;

	if (!queue->group)
		return NULL;

	if (queue->csi_index == KBASEP_IF_NR_INVALID) {
		dev_warn(kctx->kbdev->dev, "CS interface index is incorrect\n");
		return NULL;
	}

	group = queue->group;

	if (group->bound_queues[queue->csi_index] != queue) {
		dev_warn(kctx->kbdev->dev, "Incorrect mapping between queues & queue groups\n");
		return NULL;
	}

	return group;
}

void kbase_csf_ring_csg_doorbell(struct kbase_device *kbdev, int slot)
{
	if (WARN_ON(slot < 0))
		return;

	kbase_csf_scheduler_spin_lock_assert_held(kbdev);

	kbase_csf_ring_csg_slots_doorbell(kbdev, (u32)(1 << slot));
}

void kbase_csf_ring_csg_slots_doorbell(struct kbase_device *kbdev, u32 slot_bitmap)
{
	const struct kbase_csf_global_iface *const global_iface = &kbdev->csf.global_iface;
	const u32 allowed_bitmap = (u32)((1U << kbdev->csf.global_iface.group_num) - 1);
	u32 value;

	kbase_csf_scheduler_spin_lock_assert_held(kbdev);

	if (WARN_ON(slot_bitmap > allowed_bitmap))
		return;

	/* The access to GLB_DB_REQ/ACK needs to be ordered with respect to CSG_REQ/ACK and
	 * CSG_DB_REQ/ACK to avoid a scenario where a CSI request overlaps with a CSG request
	 * or 2 CSI requests overlap and FW ends up missing the 2nd request.
	 * Memory barrier is required, both on Host and FW side, to guarantee the ordering.
	 *
	 * 'osh' is used as CPU and GPU would be in the same Outer shareable domain.
	 */
	dmb(osh);

	value = kbase_csf_firmware_global_output(global_iface, GLB_DB_ACK);
	value ^= slot_bitmap;
	kbase_csf_firmware_global_input_mask(global_iface, GLB_DB_REQ, value, slot_bitmap);

	kbase_csf_ring_doorbell(kbdev, CSF_KERNEL_DOORBELL_NR);
}

void kbase_csf_ring_cs_user_doorbell(struct kbase_device *kbdev, struct kbase_queue *queue)
{
	mutex_lock(&kbdev->csf.reg_lock);

	if (queue->doorbell_nr != KBASEP_USER_DB_NR_INVALID)
		kbase_csf_ring_doorbell(kbdev, queue->doorbell_nr);

	mutex_unlock(&kbdev->csf.reg_lock);
}

void kbase_csf_ring_cs_kernel_doorbell(struct kbase_device *kbdev, int csi_index, int csg_nr,
				       bool ring_csg_doorbell)
{
	struct kbase_csf_cmd_stream_group_info *ginfo;
	u32 value;

	kbase_csf_scheduler_spin_lock_assert_held(kbdev);

	if (WARN_ON(csg_nr < 0) || WARN_ON((u32)csg_nr >= kbdev->csf.global_iface.group_num))
		return;

	ginfo = &kbdev->csf.global_iface.groups[csg_nr];

	if (WARN_ON(csi_index < 0) || WARN_ON((u32)csi_index >= ginfo->stream_num))
		return;

	/* The access to CSG_DB_REQ/ACK needs to be ordered with respect to
	 * CS_REQ/ACK to avoid a scenario where CSG_DB_REQ/ACK becomes visible to
	 * FW before CS_REQ/ACK is set.
	 *
	 * 'osh' is used as CPU and GPU would be in the same outer shareable domain.
	 */
	dmb(osh);

	value = kbase_csf_firmware_csg_output(ginfo, CSG_DB_ACK);
	value ^= (1U << csi_index);
	kbase_csf_firmware_csg_input_mask(ginfo, CSG_DB_REQ, value, 1U << csi_index);

	if (likely(ring_csg_doorbell))
		kbase_csf_ring_csg_doorbell(kbdev, csg_nr);
}

int kbase_csf_queue_group_clear_faults(struct kbase_context *kctx,
				       struct kbase_ioctl_queue_group_clear_faults *faults)
{
	void __user *user_bufs = u64_to_user_ptr(faults->addr);
	u32 i;
	struct kbase_device *kbdev = kctx->kbdev;
	const u32 nr_queues = faults->nr_queues;

	if (unlikely(nr_queues > kbdev->csf.global_iface.groups[0].stream_num)) {
		dev_warn(kbdev->dev, "Invalid nr_queues %u", nr_queues);
		return -EINVAL;
	}

	for (i = 0; i < nr_queues; ++i) {
		u64 buf_gpu_addr;
		struct kbase_va_region *region;

		if (copy_from_user(&buf_gpu_addr, user_bufs, sizeof(buf_gpu_addr)))
			return -EFAULT;
		mutex_lock(&kctx->csf.lock);
		kbase_gpu_vm_lock(kctx);
		region = kbase_region_tracker_find_region_enclosing_address(kctx, buf_gpu_addr);
		if (likely(!kbase_is_region_invalid_or_free(region))) {
			struct kbase_queue *queue = region->user_data;

			queue->clear_faults = true;
		} else {
			dev_warn(kbdev->dev, "GPU queue %u without a valid command buffer region",
				 i);
			kbase_gpu_vm_unlock(kctx);
			mutex_unlock(&kctx->csf.lock);
			return -EFAULT;
		}
		kbase_gpu_vm_unlock(kctx);
		mutex_unlock(&kctx->csf.lock);
		user_bufs = (void __user *)((uintptr_t)user_bufs + sizeof(buf_gpu_addr));
	}

	return 0;
}

int kbase_csf_queue_kick(struct kbase_context *kctx, struct kbase_ioctl_cs_queue_kick *kick)
{
	struct kbase_device *kbdev = kctx->kbdev;
	struct kbase_va_region *region;
	int err = 0;

	KBASE_TLSTREAM_TL_KBASE_GPUCMDQUEUE_KICK(kbdev, kctx->id, kick->buffer_gpu_addr);

	/* GPU work submission happening asynchronously to prevent the contention with
	 * scheduler lock and as the result blocking application thread. For this reason,
	 * the vm_lock is used here to get the reference to the queue based on its buffer_gpu_addr
	 * from the context list of active va_regions.
	 * Once the target queue is found the pending flag is set to one atomically avoiding
	 * a race between submission ioctl thread and the work item.
	 */
	kbase_gpu_vm_lock(kctx);
	region = kbase_region_tracker_find_region_enclosing_address(kctx, kick->buffer_gpu_addr);
	if (!kbase_is_region_invalid_or_free(region)) {
		struct kbase_queue *queue = region->user_data;

		if (queue && (queue->bind_state == KBASE_CSF_QUEUE_BOUND)) {
			spin_lock(&kbdev->csf.pending_gpuq_kick_queues_lock);
			if (list_empty(&queue->pending_kick_link)) {
				/* Queue termination shall block until this
				 * kick has been handled.
				 */
				atomic_inc(&queue->pending_kick);
				list_add_tail(
					&queue->pending_kick_link,
					&kbdev->csf.pending_gpuq_kick_queues[queue->group_priority]);
				if (atomic_cmpxchg(&kbdev->csf.pending_gpuq_kicks, false, true) ==
				    false)
					complete(&kbdev->csf.scheduler.kthread_signal);
			}
			spin_unlock(&kbdev->csf.pending_gpuq_kick_queues_lock);
		}
	} else {
		dev_dbg(kbdev->dev,
			"Attempt to kick GPU queue without a valid command buffer region");
		err = -EFAULT;
	}
	kbase_gpu_vm_unlock(kctx);

	return err;
}

static void unbind_stopped_queue(struct kbase_context *kctx, struct kbase_queue *queue)
{
	lockdep_assert_held(&kctx->csf.lock);

	if (WARN_ON(queue->csi_index < 0))
		return;

	if (queue->bind_state != KBASE_CSF_QUEUE_UNBOUND) {
		unsigned long flags;

		kbase_csf_scheduler_spin_lock(kctx->kbdev, &flags);
		bitmap_clear(queue->group->protm_pending_bitmap, (unsigned int)queue->csi_index, 1);
		KBASE_KTRACE_ADD_CSF_GRP_Q(kctx->kbdev, CSI_PROTM_PEND_CLEAR, queue->group, queue,
					   queue->group->protm_pending_bitmap[0]);
		queue->group->bound_queues[queue->csi_index] = NULL;
		queue->group = NULL;
		kbase_csf_scheduler_spin_unlock(kctx->kbdev, flags);

		put_user_pages_mmap_handle(kctx, queue);
		WARN_ON_ONCE(queue->doorbell_nr != KBASEP_USER_DB_NR_INVALID);
		queue->bind_state = KBASE_CSF_QUEUE_UNBOUND;
	}
}
/**
 * unbind_queue() - Remove the linkage between a GPU command queue and the group
 *		    to which it was bound or being bound.
 *
 * @kctx:	Address of the kbase context within which the queue was created.
 * @queue:	Pointer to the queue to be unlinked.
 *
 * This function will also send the stop request to firmware for the CS
 * if the group to which the GPU command queue was bound is scheduled.
 *
 * This function would be called when :-
 * - queue is being unbound. This would happen when the IO mapping
 *   created on bind is removed explicitly by userspace or the process
 *   is getting exited.
 * - queue group is being terminated which still has queues bound
 *   to it. This could happen on an explicit terminate request from userspace
 *   or when the kbase context is being terminated.
 * - queue is being terminated without completing the bind operation.
 *   This could happen if either the queue group is terminated
 *   after the CS_QUEUE_BIND ioctl but before the 2nd part of bind operation
 *   to create the IO mapping is initiated.
 * - There is a failure in executing the 2nd part of bind operation, inside the
 *   mmap handler, which creates the IO mapping for queue.
 */

static void unbind_queue(struct kbase_context *kctx, struct kbase_queue *queue)
{
	kbase_reset_gpu_assert_failed_or_prevented(kctx->kbdev);
	lockdep_assert_held(&kctx->csf.lock);

	if (queue->bind_state != KBASE_CSF_QUEUE_UNBOUND) {
		if (queue->bind_state == KBASE_CSF_QUEUE_BOUND)
			kbase_csf_scheduler_queue_stop(queue);

		unbind_stopped_queue(kctx, queue);
	}
}

static bool kbase_csf_queue_phys_allocated(struct kbase_queue *queue)
{
	/* The queue's phys are zeroed when allocation fails. Both of them being
	 * zero is an impossible condition for a successful allocated set of phy pages.
	 */

	return (queue->phys[0].tagged_addr | queue->phys[1].tagged_addr);
}

void kbase_csf_queue_unbind(struct kbase_queue *queue, bool process_exit)
{
	struct kbase_context *kctx = queue->kctx;

	lockdep_assert_held(&kctx->csf.lock);

	/* As the process itself is exiting, the termination of queue group can
	 * be done which would be much faster than stopping of individual
	 * queues. This would ensure a faster exit for the process especially
	 * in the case where CSI gets stuck.
	 * The CSI STOP request will wait for the in flight work to drain
	 * whereas CSG TERM request would result in an immediate abort or
	 * cancellation of the pending work.
	 */
	if (process_exit) {
		struct kbase_queue_group *group = get_bound_queue_group(queue);

		if (group)
			term_queue_group(group);

		WARN_ON(queue->bind_state != KBASE_CSF_QUEUE_UNBOUND);
	} else {
		unbind_queue(kctx, queue);
	}

	/* Free the resources, if allocated phys for this queue */
	if (kbase_csf_queue_phys_allocated(queue))
		kbase_csf_free_command_stream_user_pages(kctx, queue);
}

void kbase_csf_queue_unbind_stopped(struct kbase_queue *queue)
{
	struct kbase_context *kctx = queue->kctx;

	lockdep_assert_held(&kctx->csf.lock);

	WARN_ON(queue->bind_state == KBASE_CSF_QUEUE_BOUND);
	unbind_stopped_queue(kctx, queue);

	/* Free the resources, if allocated phys for this queue */
	if (kbase_csf_queue_phys_allocated(queue))
		kbase_csf_free_command_stream_user_pages(kctx, queue);
}

/**
 * find_free_group_handle() - Find a free handle for a queue group
 *
 * @kctx: Address of the kbase context within which the queue group
 *        is to be created.
 *
 * Return: a queue group handle on success, or a negative error code on failure.
 */
static int find_free_group_handle(struct kbase_context *const kctx)
{
	/* find the available index in the array of CSGs per this context */
	int idx, group_handle = -ENOMEM;

	lockdep_assert_held(&kctx->csf.lock);

	for (idx = 0; (idx != MAX_QUEUE_GROUP_NUM) && (group_handle < 0); idx++) {
		if (!kctx->csf.queue_groups[idx])
			group_handle = idx;
	}

	return group_handle;
}

/**
 * iface_has_enough_streams() - Check that at least one CSG supports
 *                              a given number of CS
 *
 * @kbdev:  Instance of a GPU platform device that implements a CSF interface.
 * @cs_min: Minimum number of CSs required.
 *
 * Return: true if at least one CSG supports the given number
 *         of CSs (or more); otherwise false.
 */
static bool iface_has_enough_streams(struct kbase_device *const kbdev, u32 const cs_min)
{
	bool has_enough = false;
	struct kbase_csf_cmd_stream_group_info *const groups = kbdev->csf.global_iface.groups;
	const u32 group_num = kbdev->csf.global_iface.group_num;
	u32 i;

	for (i = 0; (i < group_num) && !has_enough; i++) {
		if (groups[i].stream_num >= cs_min)
			has_enough = true;
	}

	return has_enough;
}

/**
 * create_normal_suspend_buffer() - Create normal-mode suspend buffer per
 *					queue group
 *
 * @kctx:	Pointer to kbase context where the queue group is created at
 * @s_buf:	Pointer to suspend buffer that is attached to queue group
 *
 * Return: 0 if phy-pages for the suspend buffer is successfully allocated.
 *	   Otherwise -ENOMEM or error code.
 */
static int create_normal_suspend_buffer(struct kbase_context *const kctx,
					struct kbase_normal_suspend_buffer *s_buf)
{
	const size_t nr_pages = PFN_UP(kctx->kbdev->csf.global_iface.groups[0].suspend_size);
	int err;

	lockdep_assert_held(&kctx->csf.lock);

	/* The suspend buffer's mapping address is valid only when the CSG is to
	 * run on slot, initializing it 0, signalling the buffer is not mapped.
	 */
	s_buf->gpu_va = 0;

	s_buf->phy = kcalloc(nr_pages, sizeof(*s_buf->phy), GFP_KERNEL);

	if (!s_buf->phy)
		return -ENOMEM;

	/* Get physical page for a normal suspend buffer */
	err = kbase_mem_pool_alloc_pages(&kctx->mem_pools.small[KBASE_MEM_GROUP_CSF_FW], nr_pages,
					 &s_buf->phy[0], false, kctx->task);

	if (err < 0) {
		kfree(s_buf->phy);
		return err;
	}

	kbase_process_page_usage_inc(kctx, nr_pages);
	return 0;
}

static void timer_event_worker(struct work_struct *data);
static void term_normal_suspend_buffer(struct kbase_context *const kctx,
				       struct kbase_normal_suspend_buffer *s_buf);

/**
 * create_suspend_buffers() - Setup normal and protected mode
 *				suspend buffers.
 *
 * @kctx:	Address of the kbase context within which the queue group
 *		is to be created.
 * @group:	Pointer to GPU command queue group data.
 *
 * Return: 0 if suspend buffers are successfully allocated. Otherwise -ENOMEM.
 */
static int create_suspend_buffers(struct kbase_context *const kctx,
				  struct kbase_queue_group *const group)
{
	if (create_normal_suspend_buffer(kctx, &group->normal_suspend_buf)) {
		dev_err(kctx->kbdev->dev, "Failed to create normal suspend buffer\n");
		return -ENOMEM;
	}

	/* Protected suspend buffer, runtime binding so just initialize it */
	group->protected_suspend_buf.gpu_va = 0;
	group->protected_suspend_buf.pma = NULL;
	group->protected_suspend_buf.alloc_retries = 0;

	return 0;
}

/**
 * generate_group_uid() - Makes an ID unique to all kernel base devices
 *                        and contexts, for a queue group and CSG.
 *
 * Return:      A unique ID in the form of an unsigned 32-bit integer
 */
static u32 generate_group_uid(void)
{
	static atomic_t global_csg_uid = ATOMIC_INIT(0);

	return (u32)atomic_inc_return(&global_csg_uid);
}

/**
 * create_queue_group() - Create a queue group
 *
 * @kctx:	Address of the kbase context within which the queue group
 *		is to be created.
 * @create:	Address of a structure which contains details of the
 *		queue group which is to be created.
 *
 * Return: a queue group handle on success, or a negative error code on failure.
 */
static int create_queue_group(struct kbase_context *const kctx,
			      union kbase_ioctl_cs_queue_group_create *const create)
{
	int group_handle = find_free_group_handle(kctx);

	if (group_handle < 0) {
		dev_dbg(kctx->kbdev->dev, "All queue group handles are already in use");
	} else {
		struct kbase_queue_group *const group =
			kmalloc(sizeof(struct kbase_queue_group), GFP_KERNEL);

		lockdep_assert_held(&kctx->csf.lock);

		if (!group) {
			dev_err(kctx->kbdev->dev, "Failed to allocate a queue\n");
			group_handle = -ENOMEM;
		} else {
			int err = 0;

#if IS_ENABLED(CONFIG_MALI_TRACE_POWER_GPU_WORK_PERIOD)
			group->prev_act = false;
#endif
			group->kctx = kctx;
			group->handle = group_handle;
			group->csg_nr = KBASEP_CSG_NR_INVALID;

			group->tiler_mask = create->in.tiler_mask;
			group->fragment_mask = create->in.fragment_mask;
			group->compute_mask = create->in.compute_mask;

			group->tiler_max = create->in.tiler_max;
			group->fragment_max = create->in.fragment_max;
			group->compute_max = create->in.compute_max;
			group->csi_handlers = create->in.csi_handlers;
			group->priority = kbase_csf_priority_queue_group_priority_to_relative(
				kbase_csf_priority_check(kctx->kbdev, create->in.priority));
			group->doorbell_nr = KBASEP_USER_DB_NR_INVALID;
			group->faulted = false;
			group->cs_unrecoverable = false;
			group->reevaluate_idle_status = false;

			group->csg_reg = NULL;
			group->csg_reg_bind_retries = 0;

			group->dvs_buf = create->in.dvs_buf;


#if IS_ENABLED(CONFIG_DEBUG_FS)
			group->deschedule_deferred_cnt = 0;
#endif

			group->cs_fault_report_enable = create->in.cs_fault_report_enable;

			group->group_uid = generate_group_uid();
			create->out.group_uid = group->group_uid;

			INIT_LIST_HEAD(&group->link);
			INIT_LIST_HEAD(&group->link_to_schedule);
			INIT_LIST_HEAD(&group->error_fatal.link);
			INIT_WORK(&group->timer_event_work, timer_event_worker);
			INIT_LIST_HEAD(&group->protm_event_work);
			atomic_set(&group->pending_protm_event_work, 0);
			bitmap_zero(group->protm_pending_bitmap, MAX_SUPPORTED_STREAMS_PER_GROUP);

			group->run_state = KBASE_CSF_GROUP_INACTIVE;
			KBASE_KTRACE_ADD_CSF_GRP(group->kctx->kbdev, CSF_GROUP_INACTIVE, group,
						 group->run_state);

			err = create_suspend_buffers(kctx, group);

			if (err < 0) {
				kfree(group);
				group_handle = err;
			} else {
				int j;

				kctx->csf.queue_groups[group_handle] = group;
				for (j = 0; j < MAX_SUPPORTED_STREAMS_PER_GROUP; j++)
					group->bound_queues[j] = NULL;
			}
		}
	}

	return group_handle;
}

static bool dvs_supported(u32 csf_version)
{
	if (GLB_VERSION_MAJOR_GET(csf_version) < 3)
		return false;

	if (GLB_VERSION_MAJOR_GET(csf_version) == 3)
		if (GLB_VERSION_MINOR_GET(csf_version) < 2)
			return false;

	return true;
}


int kbase_csf_queue_group_create(struct kbase_context *const kctx,
				 union kbase_ioctl_cs_queue_group_create *const create)
{
	int err = 0;
	const u32 tiler_count = hweight64(create->in.tiler_mask);
	const u32 fragment_count = hweight64(create->in.fragment_mask);
	const u32 compute_count = hweight64(create->in.compute_mask);
	size_t i;

	for (i = 0; i < ARRAY_SIZE(create->in.padding); i++) {
		if (create->in.padding[i] != 0)
			return -EINVAL;
	}

	rt_mutex_lock(&kctx->csf.lock);

	if ((create->in.tiler_max > tiler_count) || (create->in.fragment_max > fragment_count) ||
	    (create->in.compute_max > compute_count)) {
		dev_dbg(kctx->kbdev->dev, "Invalid maximum number of endpoints for a queue group");
		err = -EINVAL;
	} else if (create->in.priority >= BASE_QUEUE_GROUP_PRIORITY_COUNT) {
		dev_dbg(kctx->kbdev->dev, "Invalid queue group priority %u",
			(unsigned int)create->in.priority);
		err = -EINVAL;
	} else if (!iface_has_enough_streams(kctx->kbdev, create->in.cs_min)) {
		dev_dbg(kctx->kbdev->dev, "No CSG has at least %d CSs", create->in.cs_min);
		err = -EINVAL;
	} else if (create->in.csi_handlers & ~BASE_CSF_EXCEPTION_HANDLER_FLAGS_MASK) {
		dev_warn(kctx->kbdev->dev, "Unknown exception handler flags set: %u",
			 create->in.csi_handlers & ~BASE_CSF_EXCEPTION_HANDLER_FLAGS_MASK);
		err = -EINVAL;
	} else if (!dvs_supported(kctx->kbdev->csf.global_iface.version) && create->in.dvs_buf) {
		dev_warn(kctx->kbdev->dev,
			 "GPU does not support DVS but userspace is trying to use it");
		err = -EINVAL;
	} else if (dvs_supported(kctx->kbdev->csf.global_iface.version) &&
		   !CSG_DVS_BUF_BUFFER_POINTER_GET(create->in.dvs_buf) &&
		   CSG_DVS_BUF_BUFFER_SIZE_GET(create->in.dvs_buf)) {
		dev_warn(kctx->kbdev->dev, "DVS buffer pointer is null but size is not 0");
		err = -EINVAL;
	} else {
		/* For the CSG which satisfies the condition for having
		 * the needed number of CSs, check whether it also conforms
		 * with the requirements for at least one of its CSs having
		 * the iterator of the needed type
		 * (note: for CSF v1.0 all CSs in a CSG will have access to
		 * the same iterators)
		 */
		const int group_handle = create_queue_group(kctx, create);

		if (group_handle >= 0)
			create->out.group_handle = group_handle;
		else
			err = group_handle;
	}

	rt_mutex_unlock(&kctx->csf.lock);

	return err;
}

/**
 * term_normal_suspend_buffer() - Free normal-mode suspend buffer of queue group
 *
 * @kctx:	Pointer to kbase context where queue group belongs to
 * @s_buf:	Pointer to queue group suspend buffer to be freed
 */
static void term_normal_suspend_buffer(struct kbase_context *const kctx,
				       struct kbase_normal_suspend_buffer *s_buf)
{
	const size_t nr_pages = PFN_UP(kctx->kbdev->csf.global_iface.groups[0].suspend_size);

	lockdep_assert_held(&kctx->csf.lock);

	/* The group should not have a bind remaining on any suspend buf region */
	WARN_ONCE(s_buf->gpu_va, "Suspend buffer address should be 0 at termination");

	kbase_mem_pool_free_pages(&kctx->mem_pools.small[KBASE_MEM_GROUP_CSF_FW], nr_pages,
				  &s_buf->phy[0], false, false);
	kbase_process_page_usage_dec(kctx, nr_pages);

	kfree(s_buf->phy);
	s_buf->phy = NULL;
}

/**
 * term_protected_suspend_buffer() - Free protected-mode suspend buffer of
 *					queue group
 *
 * @kbdev: Instance of a GPU platform device that implements a CSF interface.
 * @sbuf: Pointer to queue group suspend buffer to be freed
 */
static void term_protected_suspend_buffer(struct kbase_device *const kbdev,
					  struct kbase_protected_suspend_buffer *sbuf)
{
	WARN_ONCE(sbuf->gpu_va, "Suspend buf should have been unmapped inside scheduler!");
	if (sbuf->pma) {
		const size_t nr_pages = PFN_UP(kbdev->csf.global_iface.groups[0].suspend_size);
		kbase_csf_protected_memory_free(kbdev, sbuf->pma, nr_pages, true);
		sbuf->pma = NULL;
	}
}

void kbase_csf_term_descheduled_queue_group(struct kbase_queue_group *group)
{
	struct kbase_context *kctx = group->kctx;

	/* Currently each group supports the same number of CS */
	u32 max_streams = kctx->kbdev->csf.global_iface.groups[0].stream_num;
	u32 i;

	lockdep_assert_held(&kctx->csf.lock);

	WARN_ON(group->run_state != KBASE_CSF_GROUP_INACTIVE &&
		group->run_state != KBASE_CSF_GROUP_FAULT_EVICTED);

	for (i = 0; i < max_streams; i++) {
		struct kbase_queue *queue = group->bound_queues[i];

		/* The group is already being evicted from the scheduler */
		if (queue)
			unbind_stopped_queue(kctx, queue);
	}

	term_normal_suspend_buffer(kctx, &group->normal_suspend_buf);
	if (kctx->kbdev->csf.pma_dev)
		term_protected_suspend_buffer(kctx->kbdev, &group->protected_suspend_buf);

	group->run_state = KBASE_CSF_GROUP_TERMINATED;
	KBASE_KTRACE_ADD_CSF_GRP(group->kctx->kbdev, CSF_GROUP_TERMINATED, group, group->run_state);
}

/**
 * term_queue_group() - Terminate a GPU command queue group.
 *
 * @group: Pointer to GPU command queue group data.
 *
 * Terminates a GPU command queue group. From the userspace perspective the
 * group will still exist but it can't bind new queues to it. Userspace can
 * still add work in queues bound to the group but it won't be executed. (This
 * is because the IO mapping created upon binding such queues is still intact.)
 */
static void term_queue_group(struct kbase_queue_group *group)
{
	struct kbase_context *kctx = group->kctx;

	kbase_reset_gpu_assert_failed_or_prevented(kctx->kbdev);
	lockdep_assert_held(&kctx->csf.lock);

	/* Stop the group and evict it from the scheduler */
	kbase_csf_scheduler_group_deschedule(group);

	if (group->run_state == KBASE_CSF_GROUP_TERMINATED)
		return;

	dev_dbg(kctx->kbdev->dev, "group %d terminating", group->handle);

	kbase_csf_term_descheduled_queue_group(group);
}

/**
 * wait_group_deferred_deschedule_completion() - Wait for refcount of the group
 *     to become 0 that was taken when the group deschedule had to be deferred.
 *
 * @group: Pointer to GPU command queue group that is being deleted.
 *
 * This function is called when Userspace deletes the group and after the group
 * has been descheduled. The function synchronizes with the other threads that were
 * also trying to deschedule the group whilst the dumping was going on for a fault.
 * Please refer the documentation of wait_for_dump_complete_on_group_deschedule()
 * for more details.
 */
static void wait_group_deferred_deschedule_completion(struct kbase_queue_group *group)
{
#if IS_ENABLED(CONFIG_DEBUG_FS)
	struct kbase_context *kctx = group->kctx;

	lockdep_assert_held(&kctx->csf.lock);

	if (likely(!group->deschedule_deferred_cnt))
		return;

	rt_mutex_unlock(&kctx->csf.lock);
	wait_event(kctx->kbdev->csf.event_wait, !group->deschedule_deferred_cnt);
	rt_mutex_lock(&kctx->csf.lock);
#endif
}

static void cancel_queue_group_events(struct kbase_queue_group *group)
{
	cancel_work_sync(&group->timer_event_work);

	/* Drain a pending protected mode request if any */
	kbase_csf_scheduler_wait_for_kthread_pending_work(group->kctx->kbdev,
							  &group->pending_protm_event_work);
}

static void remove_pending_group_fatal_error(struct kbase_queue_group *group)
{
	struct kbase_context *kctx = group->kctx;

	dev_dbg(kctx->kbdev->dev, "Remove any pending group fatal error from context %pK\n",
		(void *)group->kctx);

	kbase_csf_event_remove_error(kctx, &group->error_fatal);
}

void kbase_csf_queue_group_terminate(struct kbase_context *kctx, u8 group_handle)
{
	struct kbase_queue_group *group;
	int err;
	bool reset_prevented = false;
	struct kbase_device *const kbdev = kctx->kbdev;

	err = kbase_reset_gpu_prevent_and_wait(kbdev);
	if (err)
		dev_warn(
			kbdev->dev,
			"Unsuccessful GPU reset detected when terminating group %d, attempting to terminate regardless",
			group_handle);
	else
		reset_prevented = true;

	rt_mutex_lock(&kctx->csf.lock);

	group = find_queue_group(kctx, group_handle);

	if (group) {
		kctx->csf.queue_groups[group_handle] = NULL;
		/* Stop the running of the given group */
		term_queue_group(group);
		rt_mutex_unlock(&kctx->csf.lock);

		if (reset_prevented) {
			/* Allow GPU reset before cancelling the group specific
			 * work item to avoid potential deadlock.
			 * Reset prevention isn't needed after group termination.
			 */
			kbase_reset_gpu_allow(kbdev);
			reset_prevented = false;
		}

		/* Cancel any pending event callbacks. If one is in progress
		 * then this thread waits synchronously for it to complete (which
		 * is why we must unlock the context first). We already ensured
		 * that no more callbacks can be enqueued by terminating the group.
		 */
		cancel_queue_group_events(group);

		rt_mutex_lock(&kctx->csf.lock);

		/* Clean up after the termination */
		remove_pending_group_fatal_error(group);

		wait_group_deferred_deschedule_completion(group);
	}

	rt_mutex_unlock(&kctx->csf.lock);
	if (reset_prevented)
		kbase_reset_gpu_allow(kbdev);

	kfree(group);
}
KBASE_EXPORT_TEST_API(kbase_csf_queue_group_terminate);

#if IS_ENABLED(CONFIG_MALI_VECTOR_DUMP) || MALI_UNIT_TEST
int kbase_csf_queue_group_suspend(struct kbase_context *kctx,
				  struct kbase_suspend_copy_buffer *sus_buf, u8 group_handle)
{
	struct kbase_device *const kbdev = kctx->kbdev;
	int err;
	struct kbase_queue_group *group;

	err = kbase_reset_gpu_prevent_and_wait(kbdev);
	if (err) {
		dev_warn(kbdev->dev, "Unsuccessful GPU reset detected when suspending group %d",
			 group_handle);
		return err;
	}
	rt_mutex_lock(&kctx->csf.lock);

	group = find_queue_group(kctx, group_handle);
	if (group)
		err = kbase_csf_scheduler_group_copy_suspend_buf(group, sus_buf);
	else
		err = -EINVAL;

	rt_mutex_unlock(&kctx->csf.lock);
	kbase_reset_gpu_allow(kbdev);

	return err;
}
#endif

void kbase_csf_add_group_fatal_error(struct kbase_queue_group *const group,
				     struct base_gpu_queue_group_error const *const err_payload)
{
	struct base_csf_notification error;

	if (WARN_ON(!group))
		return;

	if (WARN_ON(!err_payload))
		return;

	error = (struct base_csf_notification){
		.type = BASE_CSF_NOTIFICATION_GPU_QUEUE_GROUP_ERROR,
		.payload = { .csg_error = { .handle = group->handle, .error = *err_payload } }
	};

	kbase_csf_event_add_error(group->kctx, &group->error_fatal, &error);
}

void kbase_csf_active_queue_groups_reset(struct kbase_device *kbdev, struct kbase_context *kctx)
{
	struct list_head evicted_groups;
	struct kbase_queue_group *group;
	int i;

	INIT_LIST_HEAD(&evicted_groups);

	rt_mutex_lock(&kctx->csf.lock);

	kbase_csf_scheduler_evict_ctx_slots(kbdev, kctx, &evicted_groups);
	while (!list_empty(&evicted_groups)) {
		group = list_first_entry(&evicted_groups, struct kbase_queue_group, link);

		dev_dbg(kbdev->dev, "Context %d_%d active group %d terminated", kctx->tgid,
			kctx->id, group->handle);
		kbase_csf_term_descheduled_queue_group(group);
		list_del_init(&group->link);
	}

	/* Acting on the queue groups that are pending to be terminated. */
	for (i = 0; i < MAX_QUEUE_GROUP_NUM; i++) {
		group = kctx->csf.queue_groups[i];
		if (group && group->run_state == KBASE_CSF_GROUP_FAULT_EVICTED)
			kbase_csf_term_descheduled_queue_group(group);
	}

	rt_mutex_unlock(&kctx->csf.lock);
}

int kbase_csf_ctx_init(struct kbase_context *kctx)
{
	int err = -ENOMEM;

	INIT_LIST_HEAD(&kctx->csf.queue_list);
	INIT_LIST_HEAD(&kctx->csf.link);
	atomic_set(&kctx->csf.pending_sync_update, 0);

	kbase_csf_event_init(kctx);

	/* Mark all the cookies as 'free' */
	bitmap_fill(kctx->csf.cookies, KBASE_CSF_NUM_USER_IO_PAGES_HANDLE);

	kctx->csf.wq = alloc_workqueue("mali_kbase_csf_wq", WQ_UNBOUND, 1);

	if (likely(kctx->csf.wq)) {
		err = kbase_csf_scheduler_context_init(kctx);

		if (likely(!err)) {
			err = kbase_csf_kcpu_queue_context_init(kctx);

			if (likely(!err)) {
				err = kbase_csf_tiler_heap_context_init(kctx);

				if (likely(!err)) {
					rt_mutex_init(&kctx->csf.lock);

					err = kbasep_ctx_user_reg_page_mapping_init(kctx);

					if (likely(!err))
						kbase_csf_cpu_queue_init(kctx);

					if (unlikely(err))
						kbase_csf_tiler_heap_context_term(kctx);
				}

				if (unlikely(err))
					kbase_csf_kcpu_queue_context_term(kctx);
			}

			if (unlikely(err))
				kbase_csf_scheduler_context_term(kctx);
		}

		if (unlikely(err))
			destroy_workqueue(kctx->csf.wq);
	}

	return err;
}

void kbase_csf_ctx_report_page_fault_for_active_groups(struct kbase_context *kctx,
						       struct kbase_fault *fault)
{
	struct base_gpu_queue_group_error err_payload =
		(struct base_gpu_queue_group_error){ .error_type = BASE_GPU_QUEUE_GROUP_ERROR_FATAL,
						     .payload = { .fatal_group = {
									  .sideband = fault->addr,
									  .status = fault->status,
								  } } };
	struct kbase_device *kbdev = kctx->kbdev;
	const u32 num_groups = kbdev->csf.global_iface.group_num;
	unsigned long flags;
	int csg_nr;

	lockdep_assert_held(&kbdev->hwaccess_lock);

	kbase_csf_scheduler_spin_lock(kbdev, &flags);
	for (csg_nr = 0; csg_nr < num_groups; csg_nr++) {
		struct kbase_queue_group *const group =
			kbdev->csf.scheduler.csg_slots[csg_nr].resident_group;

		if (!group || (group->kctx != kctx))
			continue;

		group->faulted = true;
		kbase_csf_add_group_fatal_error(group, &err_payload);
	}
	kbase_csf_scheduler_spin_unlock(kbdev, flags);
}

void kbase_csf_ctx_handle_fault(struct kbase_context *kctx, struct kbase_fault *fault)
{
	int gr;
	bool reported = false;
	struct base_gpu_queue_group_error err_payload;
	int err;
	struct kbase_device *kbdev;

	if (WARN_ON(!kctx))
		return;

	if (WARN_ON(!fault))
		return;

	kbdev = kctx->kbdev;
	err = kbase_reset_gpu_try_prevent(kbdev);
	/* Regardless of whether reset failed or is currently happening, exit
	 * early
	 */
	if (err)
		return;

	err_payload =
		(struct base_gpu_queue_group_error){ .error_type = BASE_GPU_QUEUE_GROUP_ERROR_FATAL,
						     .payload = { .fatal_group = {
									  .sideband = fault->addr,
									  .status = fault->status,
								  } } };

	rt_mutex_lock(&kctx->csf.lock);

	for (gr = 0; gr < MAX_QUEUE_GROUP_NUM; gr++) {
		struct kbase_queue_group *const group = kctx->csf.queue_groups[gr];

		if (group && group->run_state != KBASE_CSF_GROUP_TERMINATED) {
			term_queue_group(group);
			/* This would effectively be a NOP if the fatal error was already added to
			 * the error_list by kbase_csf_ctx_report_page_fault_for_active_groups().
			 */
			kbase_csf_add_group_fatal_error(group, &err_payload);
			reported = true;
		}
	}

	rt_mutex_unlock(&kctx->csf.lock);

	if (reported)
		kbase_event_wakeup_sync(kctx);

	kbase_reset_gpu_allow(kbdev);
}

void kbase_csf_ctx_term(struct kbase_context *kctx)
{
	struct kbase_device *kbdev = kctx->kbdev;
	struct kbase_as *as = NULL;
	unsigned long flags;
	u32 i;
	int err;
	bool reset_prevented = false;

	/* As the kbase context is terminating, its debugfs sub-directory would
	 * have been removed already and so would be the debugfs file created
	 * for queue groups & kcpu queues, hence no need to explicitly remove
	 * those debugfs files.
	 */

	/* Wait for a GPU reset if it is happening, prevent it if not happening */
	err = kbase_reset_gpu_prevent_and_wait(kbdev);
	if (err)
		dev_warn(
			kbdev->dev,
			"Unsuccessful GPU reset detected when terminating csf context (%d_%d), attempting to terminate regardless",
			kctx->tgid, kctx->id);
	else
		reset_prevented = true;

	rt_mutex_lock(&kctx->csf.lock);

	/* Iterate through the queue groups that were not terminated by
	 * userspace and issue the term request to firmware for them.
	 */
	for (i = 0; i < MAX_QUEUE_GROUP_NUM; i++) {
		struct kbase_queue_group *group = kctx->csf.queue_groups[i];

		if (group) {
			remove_pending_group_fatal_error(group);
			term_queue_group(group);
		}
	}
	rt_mutex_unlock(&kctx->csf.lock);

	if (reset_prevented)
		kbase_reset_gpu_allow(kbdev);

	/* Now that all queue groups have been terminated, there can be no
	 * more OoM or timer event interrupts but there can be inflight work
	 * items. Destroying the wq will implicitly flush those work items.
	 */
	destroy_workqueue(kctx->csf.wq);

	/* Wait for the firmware error work item to also finish as it could
	 * be affecting this outgoing context also.
	 */
	flush_work(&kctx->kbdev->csf.fw_error_work);

	/* A work item to handle page_fault/bus_fault/gpu_fault could be
	 * pending for the outgoing context. Flush the workqueue that will
	 * execute that work item.
	 */
	spin_lock_irqsave(&kctx->kbdev->hwaccess_lock, flags);
	if (kctx->as_nr != KBASEP_AS_NR_INVALID)
		as = &kctx->kbdev->as[kctx->as_nr];
	spin_unlock_irqrestore(&kctx->kbdev->hwaccess_lock, flags);
	if (as)
		flush_workqueue(as->pf_wq);

	rt_mutex_lock(&kctx->csf.lock);

	for (i = 0; i < MAX_QUEUE_GROUP_NUM; i++) {
		kfree(kctx->csf.queue_groups[i]);
		kctx->csf.queue_groups[i] = NULL;
	}

	/* Iterate through the queues that were not terminated by
	 * userspace and do the required cleanup for them.
	 */
	while (!list_empty(&kctx->csf.queue_list)) {
		struct kbase_queue *queue;

		queue = list_first_entry(&kctx->csf.queue_list, struct kbase_queue, link);

		list_del_init(&queue->link);

		rt_mutex_unlock(&kctx->csf.lock);
		wait_pending_queue_kick(queue);
		rt_mutex_lock(&kctx->csf.lock);

		/* The reference held when the IO mapping was created on bind
		 * would have been dropped otherwise the termination of Kbase
		 * context itself wouldn't have kicked-in. So there shall be
		 * only one reference left that was taken when queue was
		 * registered.
		 */
		WARN_ON(kbase_refcount_read(&queue->refcount) != 1);

		release_queue(queue);
	}

	rt_mutex_unlock(&kctx->csf.lock);

	kbasep_ctx_user_reg_page_mapping_term(kctx);
	kbase_csf_tiler_heap_context_term(kctx);
	kbase_csf_kcpu_queue_context_term(kctx);
	kbase_csf_scheduler_context_term(kctx);
	kbase_csf_event_term(kctx);

	rt_mutex_destroy(&kctx->csf.lock);
}

/**
 * handle_oom_event() - Handle the OoM event generated by the firmware for the
 *                    CSI.
 *
 * @group:  Pointer to the CSG group the oom-event belongs to.
 * @stream: Pointer to the structure containing info provided by the firmware
 *          about the CSI.
 *
 * This function will handle the OoM event request from the firmware for the
 * CS. It will retrieve the address of heap context and heap's
 * statistics (like number of render passes in-flight) from the CS's kernel
 * output page and pass them to the tiler heap function to allocate a
 * new chunk.
 * It will also update the CS's kernel input page with the address
 * of a new chunk that was allocated.
 *
 * Return: 0 if successfully handled the request, otherwise a negative error
 *         code on failure.
 */
static int handle_oom_event(struct kbase_queue_group *const group,
			    struct kbase_csf_cmd_stream_info const *const stream)
{
	struct kbase_context *const kctx = group->kctx;
	u64 gpu_heap_va = kbase_csf_firmware_cs_output(stream, CS_HEAP_ADDRESS_LO) |
			  ((u64)kbase_csf_firmware_cs_output(stream, CS_HEAP_ADDRESS_HI) << 32);
	const u32 vt_start = kbase_csf_firmware_cs_output(stream, CS_HEAP_VT_START);
	const u32 vt_end = kbase_csf_firmware_cs_output(stream, CS_HEAP_VT_END);
	const u32 frag_end = kbase_csf_firmware_cs_output(stream, CS_HEAP_FRAG_END);
	u32 renderpasses_in_flight;
	u32 pending_frag_count;
	u64 new_chunk_ptr;
	int err;

	if ((frag_end > vt_end) || (vt_end >= vt_start)) {
		dev_warn(
			kctx->kbdev->dev,
			"Invalid Heap statistics provided by firmware: vt_start %d, vt_end %d, frag_end %d\n",
			vt_start, vt_end, frag_end);
		return -EINVAL;
	}

	renderpasses_in_flight = vt_start - frag_end;
	pending_frag_count = vt_end - frag_end;

	err = kbase_csf_tiler_heap_alloc_new_chunk(kctx, gpu_heap_va, renderpasses_in_flight,
						   pending_frag_count, &new_chunk_ptr);

	if ((group->csi_handlers & BASE_CSF_TILER_OOM_EXCEPTION_FLAG) &&
	    (pending_frag_count == 0) && (err == -ENOMEM || err == -EBUSY)) {
		/* The group allows incremental rendering, trigger it */
		new_chunk_ptr = 0;
		dev_dbg(kctx->kbdev->dev, "Group-%d (slot-%d) enter incremental render\n",
			group->handle, group->csg_nr);
	} else if (err == -EBUSY) {
		/* Acknowledge with a NULL chunk (firmware will then wait for
		 * the fragment jobs to complete and release chunks)
		 */
		new_chunk_ptr = 0;
	} else if (err)
		return err;

	kbase_csf_firmware_cs_input(stream, CS_TILER_HEAP_START_LO, new_chunk_ptr & 0xFFFFFFFF);
	kbase_csf_firmware_cs_input(stream, CS_TILER_HEAP_START_HI, new_chunk_ptr >> 32);

	kbase_csf_firmware_cs_input(stream, CS_TILER_HEAP_END_LO, new_chunk_ptr & 0xFFFFFFFF);
	kbase_csf_firmware_cs_input(stream, CS_TILER_HEAP_END_HI, new_chunk_ptr >> 32);

	return 0;
}

/**
 * report_tiler_oom_error() - Report a CSG error due to a tiler heap OOM event
 *
 * @group: Pointer to the GPU command queue group that encountered the error
 */
static void report_tiler_oom_error(struct kbase_queue_group *group)
{
	struct base_csf_notification const
		error = { .type = BASE_CSF_NOTIFICATION_GPU_QUEUE_GROUP_ERROR,
			  .payload = {
				  .csg_error = {
					  .handle = group->handle,
					  .error = {
						  .error_type =
							  BASE_GPU_QUEUE_GROUP_ERROR_TILER_HEAP_OOM,
					  } } } };

	kbase_csf_event_add_error(group->kctx, &group->error_fatal, &error);
	kbase_event_wakeup_sync(group->kctx);
	pixel_gpu_uevent_kmd_error_send(group->kctx->kbdev, GPU_UEVENT_INFO_TILER_OOM);
}

static void flush_gpu_cache_on_fatal_error(struct kbase_device *kbdev)
{
	kbase_pm_lock(kbdev);
	/* With the advent of partial cache flush, dirty cache lines could
	 * be left in the GPU L2 caches by terminating the queue group here
	 * without waiting for proper cache maintenance. A full cache flush
	 * here will prevent these dirty cache lines from being arbitrarily
	 * evicted later and possible causing memory corruption.
	 */
	if (kbdev->pm.backend.gpu_powered) {
		kbase_gpu_start_cache_clean(kbdev, GPU_COMMAND_CACHE_CLN_INV_L2_LSC);
		if (kbase_gpu_wait_cache_clean_timeout(
			    kbdev, kbase_get_timeout_ms(kbdev, MMU_AS_INACTIVE_WAIT_TIMEOUT)))
			dev_warn(
				kbdev->dev,
				"[%llu] Timeout waiting for CACHE_CLN_INV_L2_LSC to complete after fatal error",
				kbase_backend_get_cycle_cnt(kbdev));
	}

	kbase_pm_unlock(kbdev);
}

/**
 * kbase_queue_oom_event() - Handle tiler out-of-memory for a GPU command queue.
 *
 * @queue: Pointer to queue for which out-of-memory event was received.
 *
 * Called with the CSF locked for the affected GPU virtual address space.
 * Do not call in interrupt context.
 *
 * Handles tiler out-of-memory for a GPU command queue and then clears the
 * notification to allow the firmware to report out-of-memory again in future.
 * If the out-of-memory condition was successfully handled then this function
 * rings the relevant doorbell to notify the firmware; otherwise, it terminates
 * the GPU command queue group to which the queue is bound and notify a waiting
 * user space client of the failure.
 */
static void kbase_queue_oom_event(struct kbase_queue *const queue)
{
	struct kbase_context *const kctx = queue->kctx;
	struct kbase_device *const kbdev = kctx->kbdev;
	struct kbase_queue_group *group;
	int slot_num, err;
	struct kbase_csf_cmd_stream_group_info const *ginfo;
	struct kbase_csf_cmd_stream_info const *stream;
	int csi_index = queue->csi_index;
	u32 cs_oom_ack, cs_oom_req;
	unsigned long flags;

	lockdep_assert_held(&kctx->csf.lock);

	group = get_bound_queue_group(queue);
	if (!group) {
		dev_warn(kctx->kbdev->dev, "queue not bound\n");
		return;
	}

	kbase_csf_scheduler_lock(kbdev);

	slot_num = kbase_csf_scheduler_group_get_slot(group);

	/* The group could have gone off slot before this work item got
	 * a chance to execute.
	 */
	if (slot_num < 0)
		goto unlock;

	/* If the bound group is on slot yet the kctx is marked with disabled
	 * on address-space fault, the group is pending to be killed. So skip
	 * the inflight oom operation.
	 */
	if (kbase_ctx_flag(kctx, KCTX_AS_DISABLED_ON_FAULT))
		goto unlock;

	ginfo = &kbdev->csf.global_iface.groups[slot_num];
	stream = &ginfo->streams[csi_index];
	cs_oom_ack = kbase_csf_firmware_cs_output(stream, CS_ACK) & CS_ACK_TILER_OOM_MASK;
	cs_oom_req = kbase_csf_firmware_cs_input_read(stream, CS_REQ) & CS_REQ_TILER_OOM_MASK;

	/* The group could have already undergone suspend-resume cycle before
	 * this work item got a chance to execute. On CSG resume the CS_ACK
	 * register is set by firmware to reflect the CS_REQ register, which
	 * implies that all events signaled before suspension are implicitly
	 * acknowledged.
	 * A new OoM event is expected to be generated after resume.
	 */
	if (cs_oom_ack == cs_oom_req)
		goto unlock;

	err = handle_oom_event(group, stream);

	kbase_csf_scheduler_spin_lock(kbdev, &flags);
	kbase_csf_firmware_cs_input_mask(stream, CS_REQ, cs_oom_ack, CS_REQ_TILER_OOM_MASK);
	kbase_csf_ring_cs_kernel_doorbell(kbdev, csi_index, slot_num, true);
	kbase_csf_scheduler_spin_unlock(kbdev, flags);

	if (unlikely(err)) {
		dev_warn(kbdev->dev,
			 "Queue group to be terminated, couldn't handle the OoM event\n");
		kbase_debug_csf_fault_notify(kbdev, kctx, DF_TILER_OOM);
		kbase_csf_scheduler_unlock(kbdev);
		term_queue_group(group);
		flush_gpu_cache_on_fatal_error(kbdev);
		report_tiler_oom_error(group);
		return;
	}
unlock:
	kbase_csf_scheduler_unlock(kbdev);
}

/**
 * oom_event_worker() - Tiler out-of-memory handler called from a workqueue.
 *
 * @data: Pointer to a work_struct embedded in GPU command queue data.
 *
 * Handles a tiler out-of-memory condition for a GPU command queue and then
 * releases a reference that was added to prevent the queue being destroyed
 * while this work item was pending on a workqueue.
 */
static void oom_event_worker(struct work_struct *data)
{
	struct kbase_queue *queue = container_of(data, struct kbase_queue, oom_event_work);
	struct kbase_context *kctx = queue->kctx;
	struct kbase_device *const kbdev = kctx->kbdev;
	int reset_prevent_err = kbase_reset_gpu_try_prevent(kbdev);

	rt_mutex_lock(&kctx->csf.lock);
	if (likely(!reset_prevent_err)) {
		kbase_queue_oom_event(queue);
	} else {
		dev_warn(kbdev->dev,
			 "Unable to prevent GPU reset, couldn't handle the OoM event\n");
	}
	rt_mutex_unlock(&kctx->csf.lock);
	if (likely(!reset_prevent_err))
		kbase_reset_gpu_allow(kbdev);
}

/**
 * report_group_timeout_error() - Report the timeout error for the group to
 *                                userspace.
 *
 * @group: Pointer to the group for which timeout error occurred
 */
static void report_group_timeout_error(struct kbase_queue_group *const group)
{
	struct base_csf_notification const
		error = { .type = BASE_CSF_NOTIFICATION_GPU_QUEUE_GROUP_ERROR,
			  .payload = {
				  .csg_error = {
					  .handle = group->handle,
					  .error = {
						  .error_type = BASE_GPU_QUEUE_GROUP_ERROR_TIMEOUT,
					  } } } };

	dev_warn(group->kctx->kbdev->dev,
		 "Notify the event notification thread, forward progress timeout (%llu cycles)\n",
		 kbase_csf_timeout_get(group->kctx->kbdev));

	kbase_csf_event_add_error(group->kctx, &group->error_fatal, &error);
	kbase_event_wakeup_sync(group->kctx);
}

/**
 * timer_event_worker() - Handle the progress timeout error for the group
 *
 * @data: Pointer to a work_struct embedded in GPU command queue group data.
 *
 * Terminate the CSG and report the error to userspace
 */
static void timer_event_worker(struct work_struct *data)
{
	struct kbase_queue_group *const group =
		container_of(data, struct kbase_queue_group, timer_event_work);
	struct kbase_context *const kctx = group->kctx;
	struct kbase_device *const kbdev = kctx->kbdev;
	bool reset_prevented = false;
	int err = kbase_reset_gpu_prevent_and_wait(kbdev);
	pixel_gpu_uevent_kmd_error_send(kbdev, GPU_UEVENT_INFO_PROGRESS_TIMER);

	if (err)
		dev_warn(
			kbdev->dev,
			"Unsuccessful GPU reset detected when terminating group %d on progress timeout, attempting to terminate regardless",
			group->handle);
	else
		reset_prevented = true;

	rt_mutex_lock(&kctx->csf.lock);

	term_queue_group(group);
	flush_gpu_cache_on_fatal_error(kbdev);
	report_group_timeout_error(group);

	rt_mutex_unlock(&kctx->csf.lock);
	if (reset_prevented)
		kbase_reset_gpu_allow(kbdev);
}

/**
 * handle_progress_timer_event() - Progress timer timeout event handler.
 *
 * @group: Pointer to GPU queue group for which the timeout event is received.
 *
 * Notify a waiting user space client of the timeout.
 * Enqueue a work item to terminate the group and notify the event notification
 * thread of progress timeout fault for the GPU command queue group.
 */
static void handle_progress_timer_event(struct kbase_queue_group *const group)
{
	kbase_debug_csf_fault_notify(group->kctx->kbdev, group->kctx, DF_PROGRESS_TIMER_TIMEOUT);

	queue_work(group->kctx->csf.wq, &group->timer_event_work);
}

/**
 * alloc_grp_protected_suspend_buffer_pages() -  Allocate physical pages from the protected
 *                                               memory for the protected mode suspend buffer.
 * @group: Pointer to the GPU queue group.
 *
 * Return: 0 if suspend buffer allocation is successful or if its already allocated, otherwise
 * negative error value.
 */
static int alloc_grp_protected_suspend_buffer_pages(struct kbase_queue_group *const group)
{
	struct kbase_device *const kbdev = group->kctx->kbdev;
	struct kbase_context *kctx = group->kctx;
	struct tagged_addr *phys = NULL;
	struct kbase_protected_suspend_buffer *sbuf = &group->protected_suspend_buf;
	size_t nr_pages;
	int err = 0;

	if (likely(sbuf->pma))
		return 0;

	nr_pages = PFN_UP(kbdev->csf.global_iface.groups[0].suspend_size);
	phys = kcalloc(nr_pages, sizeof(*phys), GFP_KERNEL);
	if (unlikely(!phys)) {
		err = -ENOMEM;
		goto phys_free;
	}

	rt_mutex_lock(&kctx->csf.lock);
	kbase_csf_scheduler_lock(kbdev);

	if (unlikely(!group->csg_reg)) {
		/* The only chance of the bound csg_reg is removed from the group is
		 * that it has been put off slot by the scheduler and the csg_reg resource
		 * is contended by other groups. In this case, it needs another occasion for
		 * mapping the pma, which needs a bound csg_reg. Since the group is already
		 * off-slot, returning no error is harmless as the scheduler, when place the
		 * group back on-slot again would do the required MMU map operation on the
		 * allocated and retained pma.
		 */
		WARN_ON(group->csg_nr >= 0);
		dev_dbg(kbdev->dev, "No bound csg_reg for group_%d_%d_%d to enter protected mode",
			group->kctx->tgid, group->kctx->id, group->handle);
		goto unlock;
	}

	/* Allocate the protected mode pages */
	sbuf->pma = kbase_csf_protected_memory_alloc(kbdev, phys, nr_pages, true);
	if (unlikely(!sbuf->pma)) {
		err = -ENOMEM;
		goto unlock;
	}

	/* Map the bound susp_reg to the just allocated pma pages */
	err = kbase_csf_mcu_shared_group_update_pmode_map(kbdev, group);

unlock:
	kbase_csf_scheduler_unlock(kbdev);
	rt_mutex_unlock(&kctx->csf.lock);
phys_free:
	kfree(phys);
	return err;
}

static void report_group_fatal_error(struct kbase_queue_group *const group)
{
	struct base_gpu_queue_group_error const
		err_payload = { .error_type = BASE_GPU_QUEUE_GROUP_ERROR_FATAL,
				.payload = { .fatal_group = {
						     .status = GPU_EXCEPTION_TYPE_SW_FAULT_0,
					     } } };

	kbase_csf_add_group_fatal_error(group, &err_payload);
	kbase_event_wakeup_sync(group->kctx);
}

/**
 * handle_fault_event() - Handler for CS fault.
 *
 * @queue:  Pointer to queue for which fault event was received.
 * @cs_ack: Value of the CS_ACK register in the CS kernel input page used for
 *          the queue.
 *
 * Print required information about the CS fault and notify the user space client
 * about the fault.
 */
static void handle_fault_event(struct kbase_queue *const queue, const u32 cs_ack)
{
	struct kbase_device *const kbdev = queue->kctx->kbdev;
	struct kbase_csf_cmd_stream_group_info const *ginfo =
		&kbdev->csf.global_iface.groups[queue->group->csg_nr];
	struct kbase_csf_cmd_stream_info const *stream = &ginfo->streams[queue->csi_index];
	const u32 cs_fault = kbase_csf_firmware_cs_output(stream, CS_FAULT);
	const u64 cs_fault_info =
		kbase_csf_firmware_cs_output(stream, CS_FAULT_INFO_LO) |
		((u64)kbase_csf_firmware_cs_output(stream, CS_FAULT_INFO_HI) << 32);
	const u8 cs_fault_exception_type = CS_FAULT_EXCEPTION_TYPE_GET(cs_fault);
	const u32 cs_fault_exception_data = CS_FAULT_EXCEPTION_DATA_GET(cs_fault);
	const u64 cs_fault_info_exception_data = CS_FAULT_INFO_EXCEPTION_DATA_GET(cs_fault_info);
	bool use_old_log_format = true;
	bool skip_fault_report = kbase_ctx_flag(queue->kctx, KCTX_PAGE_FAULT_REPORT_SKIP);


	kbase_csf_scheduler_spin_lock_assert_held(kbdev);


	if (use_old_log_format && !skip_fault_report)
		dev_warn(kbdev->dev,
			 "Ctx %d_%d Group %d CSG %d CSI: %d\n"
			 "CS_FAULT.EXCEPTION_TYPE: 0x%x (%s)\n"
			 "CS_FAULT.EXCEPTION_DATA: 0x%x\n"
			 "CS_FAULT_INFO.EXCEPTION_DATA: 0x%llx\n",
			 queue->kctx->tgid, queue->kctx->id, queue->group->handle,
			 queue->group->csg_nr, queue->csi_index, cs_fault_exception_type,
			 kbase_gpu_exception_name(cs_fault_exception_type), cs_fault_exception_data,
			 cs_fault_info_exception_data);


	/* If dump-on-fault daemon is waiting for a fault, wake up the daemon.
	 * Acknowledging the fault is deferred to the bottom-half until the wait
	 * of the dump completion is done.
	 *
	 * Otherwise acknowledge the fault and ring the doorbell for the faulty queue
	 * to enter into recoverable state.
	 */
	if (likely(!kbase_debug_csf_fault_notify(kbdev, queue->kctx, DF_CS_FAULT))) {
		kbase_csf_firmware_cs_input_mask(stream, CS_REQ, cs_ack, CS_REQ_FAULT_MASK);
		kbase_csf_ring_cs_kernel_doorbell(kbdev, queue->csi_index, queue->group->csg_nr,
						  true);
		queue->cs_error_acked = true;
	} else
		queue->cs_error_acked = false;

	queue->cs_error = cs_fault;
	queue->cs_error_info = cs_fault_info;
	queue->cs_error_fatal = false;
	if (!queue_work(queue->kctx->csf.wq, &queue->cs_error_work))
		dev_warn(kbdev->dev, "%s: failed to enqueue a work", __func__);
}

static void report_queue_error(struct kbase_queue *const queue, u32 cs_error, u64 cs_error_info,
			       struct kbase_queue_group *group, bool fatal)
{
	struct base_csf_notification error = { .type = BASE_CSF_NOTIFICATION_GPU_QUEUE_GROUP_ERROR };

	if (!queue)
		return;

	if (WARN_ON_ONCE(!group))
		return;

	error.payload.csg_error.handle = group->handle;
	if (fatal) {
		error.payload.csg_error.error.error_type = BASE_GPU_QUEUE_GROUP_QUEUE_ERROR_FATAL;
		error.payload.csg_error.error.payload.fatal_queue.sideband = cs_error_info;
		error.payload.csg_error.error.payload.fatal_queue.status = cs_error;
		error.payload.csg_error.error.payload.fatal_queue.csi_index = queue->csi_index;
	} else {
		error.payload.csg_error.error.error_type = BASE_GPU_QUEUE_GROUP_QUEUE_ERROR_FAULT;
		error.payload.csg_error.error.payload.fault_queue.sideband = cs_error_info;
		error.payload.csg_error.error.payload.fault_queue.status = cs_error;
		error.payload.csg_error.error.payload.fault_queue.csi_index = queue->csi_index;
	}
	kbase_csf_event_add_error(queue->kctx, &group->error_fatal, &error);
<<<<<<< HEAD
	kbase_event_wakeup_sync(queue->kctx);
=======
	kbase_event_wakeup(queue->kctx);

	if (!fatal)
		queue->clear_faults = false;
>>>>>>> 7ec5b8a0
}

/**
 * cs_error_worker() - Handle the CS_FATAL/CS_FAULT error for the GPU queue
 *
 * @data: Pointer to a work_struct embedded in GPU command queue.
 *
 * Terminate the CSG for CS_FATAL and report the error to userspace.
 */
static void cs_error_worker(struct work_struct *const data)
{
	struct kbase_queue *const queue = container_of(data, struct kbase_queue, cs_error_work);
	const u32 cs_fatal_exception_type = CS_FATAL_EXCEPTION_TYPE_GET(queue->cs_error);
	struct kbase_context *const kctx = queue->kctx;
	struct kbase_device *const kbdev = kctx->kbdev;
	struct kbase_queue_group *group;
	bool reset_prevented = false;
	int err;
	const bool cs_fatal = queue->cs_error_fatal;

	pixel_gpu_uevent_kmd_error_send(kbdev, GPU_UEVENT_INFO_CS_ERROR);
	kbase_debug_csf_fault_wait_completion(kbdev);
	err = kbase_reset_gpu_prevent_and_wait(kbdev);

	if (err)
		dev_warn(
			kbdev->dev,
			"Unsuccessful GPU reset detected when terminating group to handle fatal event, attempting to terminate regardless");
	else
		reset_prevented = true;

	rt_mutex_lock(&kctx->csf.lock);

	group = get_bound_queue_group(queue);
	if (!group) {
		dev_warn(kbdev->dev, "queue not bound when handling an error event");
		goto unlock;
	}

	if (!cs_fatal) {
		if (group->cs_fault_report_enable && queue->clear_faults)
			report_queue_error(queue, queue->cs_error, queue->cs_error_info, group,
					   false);
		if (unlikely(!queue->cs_error_acked)) {
			unsigned long flags;
			int slot_num;

			kbase_csf_scheduler_spin_lock(kbdev, &flags);
			slot_num = kbase_csf_scheduler_group_get_slot_locked(group);
			if (likely(slot_num >= 0)) {
				struct kbase_csf_cmd_stream_group_info const *ginfo =
					&kbdev->csf.global_iface.groups[slot_num];
				struct kbase_csf_cmd_stream_info const *stream =
					&ginfo->streams[queue->csi_index];
				u32 const cs_ack = kbase_csf_firmware_cs_output(stream, CS_ACK);
				u32 const cs_req = kbase_csf_firmware_cs_input_read(stream, CS_REQ);

				/* Acknowledge the fault and ring the doorbell for the queue
				 * if it hasn't yet done.
				 */
				if ((cs_ack & CS_ACK_FAULT_MASK) != (cs_req & CS_REQ_FAULT_MASK)) {
					kbase_csf_firmware_cs_input_mask(stream, CS_REQ, cs_ack,
									 CS_REQ_FAULT_MASK);
					kbase_csf_ring_cs_kernel_doorbell(kbdev, queue->csi_index,
									  slot_num, true);
				}
			}
			kbase_csf_scheduler_spin_unlock(kbdev, flags);
		}
	} else {
		term_queue_group(group);
		flush_gpu_cache_on_fatal_error(kbdev);
		/* For an invalid GPU page fault, CS_BUS_FAULT fatal error is expected after the
		 * page fault handler disables the AS of faulty context. Need to skip reporting the
		 * CS_BUS_FAULT fatal error to the Userspace as it doesn't have the full fault info.
		 * Page fault handler will report the fatal error with full page fault info.
		 */
		if ((cs_fatal_exception_type == CS_FATAL_EXCEPTION_TYPE_CS_BUS_FAULT) &&
		    group->faulted) {
			dev_dbg(kbdev->dev,
				"Skipped reporting CS_BUS_FAULT for queue %d of group %d of ctx %d_%d",
				queue->csi_index, group->handle, kctx->tgid, kctx->id);
		} else {
			report_queue_error(queue, queue->cs_error, queue->cs_error_info, group,
					   true);
		}
	}

unlock:
	rt_mutex_unlock(&kctx->csf.lock);
	if (reset_prevented)
		kbase_reset_gpu_allow(kbdev);
}

/**
 * handle_fatal_event() - Handler for CS fatal.
 *
 * @queue:    Pointer to queue for which fatal event was received.
 * @stream:   Pointer to the structure containing info provided by the
 *            firmware about the CSI.
 * @cs_ack: Value of the CS_ACK register in the CS kernel input page used for
 *          the queue.
 *
 * Notify a waiting user space client of the CS fatal and prints meaningful
 * information.
 * Enqueue a work item to terminate the group and report the fatal error
 * to user space.
 */
static void handle_fatal_event(struct kbase_queue *const queue,
			       struct kbase_csf_cmd_stream_info const *const stream, u32 cs_ack)
{
	struct kbase_device *const kbdev = queue->kctx->kbdev;
	const u32 cs_fatal = kbase_csf_firmware_cs_output(stream, CS_FATAL);
	const u64 cs_fatal_info =
		kbase_csf_firmware_cs_output(stream, CS_FATAL_INFO_LO) |
		((u64)kbase_csf_firmware_cs_output(stream, CS_FATAL_INFO_HI) << 32);
	const u32 cs_fatal_exception_type = CS_FATAL_EXCEPTION_TYPE_GET(cs_fatal);
	const u32 cs_fatal_exception_data = CS_FATAL_EXCEPTION_DATA_GET(cs_fatal);
	const u64 cs_fatal_info_exception_data = CS_FATAL_INFO_EXCEPTION_DATA_GET(cs_fatal_info);
	bool use_old_log_format = true;
	bool skip_fault_report = kbase_ctx_flag(queue->kctx, KCTX_PAGE_FAULT_REPORT_SKIP);


	kbase_csf_scheduler_spin_lock_assert_held(kbdev);

	if (use_old_log_format && !skip_fault_report)
		dev_warn(kbdev->dev,
			 "Ctx %d_%d Group %d CSG %d CSI: %d\n"
			 "CS_FATAL.EXCEPTION_TYPE: 0x%x (%s)\n"
			 "CS_FATAL.EXCEPTION_DATA: 0x%x\n"
			 "CS_FATAL_INFO.EXCEPTION_DATA: 0x%llx\n",
			 queue->kctx->tgid, queue->kctx->id, queue->group->handle,
			 queue->group->csg_nr, queue->csi_index, cs_fatal_exception_type,
			 kbase_gpu_exception_name(cs_fatal_exception_type), cs_fatal_exception_data,
			 cs_fatal_info_exception_data);

	if (cs_fatal_exception_type == CS_FATAL_EXCEPTION_TYPE_FIRMWARE_INTERNAL_ERROR) {
		kbase_debug_csf_fault_notify(kbdev, queue->kctx, DF_FW_INTERNAL_ERROR);
		queue_work(system_wq, &kbdev->csf.fw_error_work);
	} else {
		kbase_debug_csf_fault_notify(kbdev, queue->kctx, DF_CS_FATAL);
		if (cs_fatal_exception_type == CS_FATAL_EXCEPTION_TYPE_CS_UNRECOVERABLE) {
			queue->group->cs_unrecoverable = true;
			if (kbase_prepare_to_reset_gpu(queue->kctx->kbdev, RESET_FLAGS_NONE))
				kbase_reset_gpu(queue->kctx->kbdev);
		}
		queue->cs_error = cs_fatal;
		queue->cs_error_info = cs_fatal_info;
		queue->cs_error_fatal = true;
		queue_work(queue->kctx->csf.wq, &queue->cs_error_work);
	}

	kbase_csf_firmware_cs_input_mask(stream, CS_REQ, cs_ack, CS_REQ_FATAL_MASK);

}

/**
 * process_cs_interrupts() - Process interrupts for a CS.
 *
 * @group:  Pointer to GPU command queue group data.
 * @ginfo:  The CSG interface provided by the firmware.
 * @irqreq: CSG's IRQ request bitmask (one bit per CS).
 * @irqack: CSG's IRQ acknowledge bitmask (one bit per CS).
 * @track: Pointer that tracks the highest scanout priority idle CSG
 *         and any newly potentially viable protected mode requesting
 *          CSG in current IRQ context.
 *
 * If the interrupt request bitmask differs from the acknowledge bitmask
 * then the firmware is notifying the host of an event concerning those
 * CSs indicated by bits whose value differs. The actions required
 * are then determined by examining which notification flags differ between
 * the request and acknowledge registers for the individual CS(s).
 */
static void process_cs_interrupts(struct kbase_queue_group *const group,
				  struct kbase_csf_cmd_stream_group_info const *const ginfo,
				  u32 const irqreq, u32 const irqack,
				  struct irq_idle_and_protm_track *track)
{
	struct kbase_device *const kbdev = group->kctx->kbdev;
	u32 remaining = irqreq ^ irqack;
	bool protm_pend = false;
	const bool group_suspending = !kbase_csf_scheduler_group_events_enabled(kbdev, group);

	kbase_csf_scheduler_spin_lock_assert_held(kbdev);

	while (remaining != 0) {
		unsigned int const i = (unsigned int)ffs((int)remaining) - 1;
		struct kbase_queue *const queue = group->bound_queues[i];

		remaining &= ~(1U << i);

		/* The queue pointer can be NULL, but if it isn't NULL then it
		 * cannot disappear since scheduler spinlock is held and before
		 * freeing a bound queue it has to be first unbound which
		 * requires scheduler spinlock.
		 */
		if (queue && !WARN_ON(queue->csi_index != (s8)i)) {
			struct kbase_csf_cmd_stream_info const *const stream = &ginfo->streams[i];
			u32 const cs_req = kbase_csf_firmware_cs_input_read(stream, CS_REQ);
			u32 const cs_ack = kbase_csf_firmware_cs_output(stream, CS_ACK);
			struct workqueue_struct *wq = group->kctx->csf.wq;

			if ((cs_ack & CS_ACK_FATAL_MASK) != (cs_req & CS_REQ_FATAL_MASK)) {
				KBASE_KTRACE_ADD_CSF_GRP_Q(kbdev, CSI_INTERRUPT_FAULT, group, queue,
							   cs_req ^ cs_ack);
				handle_fatal_event(queue, stream, cs_ack);
			}

			if ((cs_ack & CS_ACK_FAULT_MASK) != (cs_req & CS_REQ_FAULT_MASK)) {
				KBASE_KTRACE_ADD_CSF_GRP_Q(kbdev, CSI_INTERRUPT_FAULT, group, queue,
							   cs_req ^ cs_ack);
				handle_fault_event(queue, cs_ack);
			}

			/* PROTM_PEND and TILER_OOM can be safely ignored
			 * because they will be raised again if the group
			 * is assigned a CSG slot in future.
			 */
			if (group_suspending) {
				u32 const cs_req_remain = cs_req & ~CS_REQ_EXCEPTION_MASK;
				u32 const cs_ack_remain = cs_ack & ~CS_ACK_EXCEPTION_MASK;

				KBASE_KTRACE_ADD_CSF_GRP_Q(kbdev,
							   CSI_INTERRUPT_GROUP_SUSPENDS_IGNORED,
							   group, queue,
							   cs_req_remain ^ cs_ack_remain);
				continue;
			}

			if (((cs_req & CS_REQ_TILER_OOM_MASK) ^ (cs_ack & CS_ACK_TILER_OOM_MASK))) {
				KBASE_KTRACE_ADD_CSF_GRP_Q(kbdev, CSI_INTERRUPT_TILER_OOM, group,
							   queue, cs_req ^ cs_ack);
				if (!queue_work(wq, &queue->oom_event_work)) {
					/* The work item shall not have been
					 * already queued, there can be only
					 * one pending OoM event for a
					 * queue.
					 */
					dev_warn(
						kbdev->dev,
						"Tiler OOM work pending: queue %d group %d (ctx %d_%d)",
						queue->csi_index, group->handle, queue->kctx->tgid,
						queue->kctx->id);
				}
			}

			if ((cs_req & CS_REQ_PROTM_PEND_MASK) ^ (cs_ack & CS_ACK_PROTM_PEND_MASK)) {
				KBASE_KTRACE_ADD_CSF_GRP_Q(kbdev, CSI_INTERRUPT_PROTM_PEND, group,
							   queue, cs_req ^ cs_ack);

				dev_dbg(kbdev->dev,
					"Protected mode entry request for queue on csi %d bound to group-%d on slot %d",
					queue->csi_index, group->handle, group->csg_nr);

				bitmap_set(group->protm_pending_bitmap, i, 1);
				KBASE_KTRACE_ADD_CSF_GRP_Q(kbdev, CSI_PROTM_PEND_SET, group, queue,
							   group->protm_pending_bitmap[0]);
				protm_pend = true;
			}
		}
	}

	if (protm_pend) {
		struct kbase_csf_scheduler *scheduler = &kbdev->csf.scheduler;

		if (scheduler->tick_protm_pending_seq > group->scan_seq_num) {
			scheduler->tick_protm_pending_seq = group->scan_seq_num;
			track->protm_grp = group;
		}

		if (!group->protected_suspend_buf.pma)
			kbase_csf_scheduler_enqueue_protm_event_work(group);

		if (test_bit(group->csg_nr, scheduler->csg_slots_idle_mask)) {
			clear_bit(group->csg_nr, scheduler->csg_slots_idle_mask);
			KBASE_KTRACE_ADD_CSF_GRP(kbdev, CSG_SLOT_IDLE_CLEAR, group,
						 scheduler->csg_slots_idle_mask[0]);
			dev_dbg(kbdev->dev, "Group-%d on slot %d de-idled by protm request",
				group->handle, group->csg_nr);
		}
	}
}

/**
 * process_csg_interrupts() - Process interrupts for a CSG.
 *
 * @kbdev: Instance of a GPU platform device that implements a CSF interface.
 * @csg_nr: CSG number.
 * @track: Pointer that tracks the highest idle CSG and the newly possible viable
 *         protected mode requesting group, in current IRQ context.
 *
 * Handles interrupts for a CSG and for CSs within it.
 *
 * If the CSG's request register value differs from its acknowledge register
 * then the firmware is notifying the host of an event concerning the whole
 * group. The actions required are then determined by examining which
 * notification flags differ between those two register values.
 *
 * See process_cs_interrupts() for details of per-stream interrupt handling.
 */
static void process_csg_interrupts(struct kbase_device *const kbdev, u32 const csg_nr,
				   struct irq_idle_and_protm_track *track)
{
	struct kbase_csf_cmd_stream_group_info *ginfo;
	struct kbase_queue_group *group = NULL;
	u32 req, ack, irqreq, irqack;

	kbase_csf_scheduler_spin_lock_assert_held(kbdev);

	if (WARN_ON(csg_nr >= kbdev->csf.global_iface.group_num))
		return;

	ginfo = &kbdev->csf.global_iface.groups[csg_nr];
	req = kbase_csf_firmware_csg_input_read(ginfo, CSG_REQ);
	ack = kbase_csf_firmware_csg_output(ginfo, CSG_ACK);
	irqreq = kbase_csf_firmware_csg_output(ginfo, CSG_IRQ_REQ);
	irqack = kbase_csf_firmware_csg_input_read(ginfo, CSG_IRQ_ACK);

	/* There may not be any pending CSG/CS interrupts to process */
	if ((req == ack) && (irqreq == irqack))
		return;

	/* Immediately set IRQ_ACK bits to be same as the IRQ_REQ bits before
	 * examining the CS_ACK & CS_REQ bits. This would ensure that Host
	 * doesn't misses an interrupt for the CS in the race scenario where
	 * whilst Host is servicing an interrupt for the CS, firmware sends
	 * another interrupt for that CS.
	 */
	kbase_csf_firmware_csg_input(ginfo, CSG_IRQ_ACK, irqreq);

	group = kbase_csf_scheduler_get_group_on_slot(kbdev, csg_nr);

	/* The group pointer can be NULL here if interrupts for the group
	 * (like SYNC_UPDATE, IDLE notification) were delayed and arrived
	 * just after the suspension of group completed. However if not NULL
	 * then the group pointer cannot disappear even if User tries to
	 * terminate the group whilst this loop is running as scheduler
	 * spinlock is held and for freeing a group that is resident on a CSG
	 * slot scheduler spinlock is required.
	 */
	if (!group)
		return;

	if (WARN_ON((u32)kbase_csf_scheduler_group_get_slot_locked(group) != csg_nr))
		return;

	KBASE_KTRACE_ADD_CSF_GRP(kbdev, CSG_INTERRUPT_PROCESS_START, group, (u64)csg_nr);

	kbase_csf_handle_csg_sync_update(kbdev, ginfo, group, req, ack);

	if ((req ^ ack) & CSG_REQ_IDLE_MASK) {
		struct kbase_csf_scheduler *scheduler = &kbdev->csf.scheduler;

		KBASE_TLSTREAM_TL_KBASE_DEVICE_CSG_IDLE(kbdev, kbdev->id, csg_nr);

		kbase_csf_firmware_csg_input_mask(ginfo, CSG_REQ, ack, CSG_REQ_IDLE_MASK);

		set_bit(csg_nr, scheduler->csg_slots_idle_mask);
		KBASE_KTRACE_ADD_CSF_GRP(kbdev, CSG_SLOT_IDLE_SET, group,
					 scheduler->csg_slots_idle_mask[0]);
		KBASE_KTRACE_ADD_CSF_GRP(kbdev, CSG_INTERRUPT_IDLE, group, req ^ ack);
		dev_dbg(kbdev->dev, "Idle notification received for Group %u on slot %u\n",
			group->handle, csg_nr);

		if (atomic_read(&scheduler->non_idle_offslot_grps)) {
			/* If there are non-idle CSGs waiting for a slot, fire
			 * a tock for a replacement.
			 */
			KBASE_KTRACE_ADD_CSF_GRP(kbdev, CSG_INTERRUPT_NON_IDLE_GROUPS, group,
						 req ^ ack);
			kbase_csf_scheduler_invoke_tock(kbdev);
		} else {
			KBASE_KTRACE_ADD_CSF_GRP(kbdev, CSG_INTERRUPT_NO_NON_IDLE_GROUPS, group,
						 req ^ ack);
		}

		if (group->scan_seq_num < track->idle_seq) {
			track->idle_seq = group->scan_seq_num;
			track->idle_slot = (s8)csg_nr;
		}
	}

	if ((req ^ ack) & CSG_REQ_PROGRESS_TIMER_EVENT_MASK) {
		kbase_csf_firmware_csg_input_mask(ginfo, CSG_REQ, ack,
						  CSG_REQ_PROGRESS_TIMER_EVENT_MASK);

		KBASE_KTRACE_ADD_CSF_GRP(kbdev, CSG_INTERRUPT_PROGRESS_TIMER_EVENT, group,
					 req ^ ack);
		dev_info(
			kbdev->dev,
			"[%llu] Iterator PROGRESS_TIMER timeout notification received for group %u of ctx %d_%d on slot %u\n",
			kbase_backend_get_cycle_cnt(kbdev), group->handle, group->kctx->tgid,
			group->kctx->id, csg_nr);

		handle_progress_timer_event(group);
	}

	process_cs_interrupts(group, ginfo, irqreq, irqack, track);

	KBASE_KTRACE_ADD_CSF_GRP(kbdev, CSG_INTERRUPT_PROCESS_END, group,
				 ((u64)req ^ ack) | (((u64)irqreq ^ irqack) << 32));
}

/**
 * process_prfcnt_interrupts() - Process performance counter interrupts.
 *
 * @kbdev:   Instance of a GPU platform device that implements a CSF interface.
 * @glb_req: Global request register value.
 * @glb_ack: Global acknowledge register value.
 *
 * Handles interrupts issued by the firmware that relate to the performance
 * counters. For example, on completion of a performance counter sample. It is
 * expected that the scheduler spinlock is already held on calling this
 * function.
 */
static void process_prfcnt_interrupts(struct kbase_device *kbdev, u32 glb_req, u32 glb_ack)
{
	const struct kbase_csf_global_iface *const global_iface = &kbdev->csf.global_iface;

	lockdep_assert_held(&kbdev->csf.scheduler.interrupt_lock);

	/* Process PRFCNT_SAMPLE interrupt. */
	if (kbdev->csf.hwcnt.request_pending &&
	    ((glb_req & GLB_REQ_PRFCNT_SAMPLE_MASK) == (glb_ack & GLB_REQ_PRFCNT_SAMPLE_MASK))) {
		kbdev->csf.hwcnt.request_pending = false;

		dev_dbg(kbdev->dev, "PRFCNT_SAMPLE done interrupt received.");

		kbase_hwcnt_backend_csf_on_prfcnt_sample(&kbdev->hwcnt_gpu_iface);
	}

	/* Process PRFCNT_ENABLE interrupt. */
	if (kbdev->csf.hwcnt.enable_pending &&
	    ((glb_req & GLB_REQ_PRFCNT_ENABLE_MASK) == (glb_ack & GLB_REQ_PRFCNT_ENABLE_MASK))) {
		kbdev->csf.hwcnt.enable_pending = false;

		dev_dbg(kbdev->dev, "PRFCNT_ENABLE status changed interrupt received.");

		if (glb_ack & GLB_REQ_PRFCNT_ENABLE_MASK)
			kbase_hwcnt_backend_csf_on_prfcnt_enable(&kbdev->hwcnt_gpu_iface);
		else
			kbase_hwcnt_backend_csf_on_prfcnt_disable(&kbdev->hwcnt_gpu_iface);
	}

	/* Process PRFCNT_THRESHOLD interrupt. */
	if ((glb_req ^ glb_ack) & GLB_REQ_PRFCNT_THRESHOLD_MASK) {
		dev_dbg(kbdev->dev, "PRFCNT_THRESHOLD interrupt received.");

		kbase_hwcnt_backend_csf_on_prfcnt_threshold(&kbdev->hwcnt_gpu_iface);

		/* Set the GLB_REQ.PRFCNT_THRESHOLD flag back to
		 * the same value as GLB_ACK.PRFCNT_THRESHOLD
		 * flag in order to enable reporting of another
		 * PRFCNT_THRESHOLD event.
		 */
		kbase_csf_firmware_global_input_mask(global_iface, GLB_REQ, glb_ack,
						     GLB_REQ_PRFCNT_THRESHOLD_MASK);
	}

	/* Process PRFCNT_OVERFLOW interrupt. */
	if ((glb_req ^ glb_ack) & GLB_REQ_PRFCNT_OVERFLOW_MASK) {
		dev_dbg(kbdev->dev, "PRFCNT_OVERFLOW interrupt received.");

		kbase_hwcnt_backend_csf_on_prfcnt_overflow(&kbdev->hwcnt_gpu_iface);

		/* Set the GLB_REQ.PRFCNT_OVERFLOW flag back to
		 * the same value as GLB_ACK.PRFCNT_OVERFLOW
		 * flag in order to enable reporting of another
		 * PRFCNT_OVERFLOW event.
		 */
		kbase_csf_firmware_global_input_mask(global_iface, GLB_REQ, glb_ack,
						     GLB_REQ_PRFCNT_OVERFLOW_MASK);
	}
}

/**
 * check_protm_enter_req_complete() - Check if PROTM_ENTER request completed
 *
 * @kbdev: Instance of a GPU platform device that implements a CSF interface.
 * @glb_req: Global request register value.
 * @glb_ack: Global acknowledge register value.
 *
 * This function checks if the PROTM_ENTER Global request had completed and
 * appropriately sends notification about the protected mode entry to components
 * like IPA, HWC, IPA_CONTROL.
 */
static inline void check_protm_enter_req_complete(struct kbase_device *kbdev, u32 glb_req,
						  u32 glb_ack)
{
	lockdep_assert_held(&kbdev->hwaccess_lock);
	kbase_csf_scheduler_spin_lock_assert_held(kbdev);

	if (likely(!kbdev->csf.scheduler.active_protm_grp))
		return;

	if (kbdev->protected_mode)
		return;

	if ((glb_req & GLB_REQ_PROTM_ENTER_MASK) != (glb_ack & GLB_REQ_PROTM_ENTER_MASK))
		return;

	dev_dbg(kbdev->dev, "Protected mode entry interrupt received");

	kbdev->protected_mode = true;
	trace_mali_protected_mode(kbdev->protected_mode);
	kbase_ipa_protection_mode_switch_event(kbdev);
	kbase_ipa_control_protm_entered(kbdev);
	kbase_hwcnt_backend_csf_protm_entered(&kbdev->hwcnt_gpu_iface);
}

/**
 * process_protm_exit() - Handle the protected mode exit interrupt
 *
 * @kbdev: Instance of a GPU platform device that implements a CSF interface.
 * @glb_ack: Global acknowledge register value.
 *
 * This function handles the PROTM_EXIT interrupt and sends notification
 * about the protected mode exit to components like HWC, IPA_CONTROL.
 */
static inline void process_protm_exit(struct kbase_device *kbdev, u32 glb_ack)
{
	const struct kbase_csf_global_iface *const global_iface = &kbdev->csf.global_iface;
	struct kbase_csf_scheduler *scheduler = &kbdev->csf.scheduler;

	lockdep_assert_held(&kbdev->hwaccess_lock);
	kbase_csf_scheduler_spin_lock_assert_held(kbdev);

	dev_dbg(kbdev->dev, "Protected mode exit interrupt received");

	kbase_csf_firmware_global_input_mask(global_iface, GLB_REQ, glb_ack,
					     GLB_REQ_PROTM_EXIT_MASK);

	if (likely(scheduler->active_protm_grp)) {
		KBASE_KTRACE_ADD_CSF_GRP(kbdev, SCHEDULER_PROTM_EXIT, scheduler->active_protm_grp,
					 0u);
		scheduler->active_protm_grp = NULL;
	} else {
		dev_warn(kbdev->dev, "PROTM_EXIT interrupt after no pmode group");
	}

	if (!WARN_ON(!kbdev->protected_mode)) {
		kbdev->protected_mode = false;
		trace_mali_protected_mode(kbdev->protected_mode);
		kbase_ipa_control_protm_exited(kbdev);
		kbase_hwcnt_backend_csf_protm_exited(&kbdev->hwcnt_gpu_iface);
	}

#if IS_ENABLED(CONFIG_MALI_CORESIGHT)
	kbase_debug_coresight_csf_enable_pmode_exit(kbdev);
#endif /* IS_ENABLED(CONFIG_MALI_CORESIGHT) */
}

static inline void process_tracked_info_for_protm(struct kbase_device *kbdev,
						  struct irq_idle_and_protm_track *track)
{
	struct kbase_csf_scheduler *scheduler = &kbdev->csf.scheduler;
	struct kbase_queue_group *group = track->protm_grp;
	u32 current_protm_pending_seq = scheduler->tick_protm_pending_seq;

	kbase_csf_scheduler_spin_lock_assert_held(kbdev);

	if (likely(current_protm_pending_seq == KBASEP_TICK_PROTM_PEND_SCAN_SEQ_NR_INVALID))
		return;

	/* Handle protm from the tracked information */
	if (track->idle_seq < current_protm_pending_seq) {
		/* If the protm enter was prevented due to groups priority, then fire a tock
		 * for the scheduler to re-examine the case.
		 */
		dev_dbg(kbdev->dev, "Attempt pending protm from idle slot %d\n", track->idle_slot);
		kbase_csf_scheduler_invoke_tock(kbdev);
	} else if (group) {
		u32 i, num_groups = kbdev->csf.global_iface.group_num;
		struct kbase_queue_group *grp;
		bool tock_triggered = false;

		/* A new protm request, and track->idle_seq is not sufficient, check across
		 * previously notified idle CSGs in the current tick/tock cycle.
		 */
		for_each_set_bit(i, scheduler->csg_slots_idle_mask, num_groups) {
			if (i == (u32)track->idle_slot)
				continue;
			grp = kbase_csf_scheduler_get_group_on_slot(kbdev, i);
			/* If not NULL then the group pointer cannot disappear as the
			 * scheduler spinlock is held.
			 */
			if (grp == NULL)
				continue;

			if (grp->scan_seq_num < current_protm_pending_seq) {
				tock_triggered = true;
				dev_dbg(kbdev->dev,
					"Attempt new protm from tick/tock idle slot %d\n", i);
				kbase_csf_scheduler_invoke_tock(kbdev);
				break;
			}
		}

		if (!tock_triggered) {
			dev_dbg(kbdev->dev, "Group-%d on slot-%d start protm work\n", group->handle,
				group->csg_nr);
			kbase_csf_scheduler_enqueue_protm_event_work(group);
		}
	}
}

static void order_job_irq_clear_with_iface_mem_read(void)
{
	/* Ensure that write to the JOB_IRQ_CLEAR is ordered with regards to the
	 * read from interface memory. The ordering is needed considering the way
	 * FW & Kbase writes to the JOB_IRQ_RAWSTAT and JOB_IRQ_CLEAR registers
	 * without any synchronization. Without the barrier there is no guarantee
	 * about the ordering, the write to IRQ_CLEAR can take effect after the read
	 * from interface memory and that could cause a problem for the scenario where
	 * FW sends back to back notifications for the same CSG for events like
	 * SYNC_UPDATE and IDLE, but Kbase gets a single IRQ and observes only the
	 * first event. Similar thing can happen with glb events like CFG_ALLOC_EN
	 * acknowledgment and GPU idle notification.
	 *
	 *       MCU                                    CPU
	 *  ---------------                         ----------------
	 *  Update interface memory                 Write to IRQ_CLEAR to clear current IRQ
	 *  <barrier>                               <barrier>
	 *  Write to IRQ_RAWSTAT to raise new IRQ   Read interface memory
	 */

	/* CPU and GPU would be in the same Outer shareable domain */
	dmb(osh);
}

static const char *const glb_fatal_status_errors[GLB_FATAL_STATUS_VALUE_COUNT] = {
	[GLB_FATAL_STATUS_VALUE_OK] = "OK",
	[GLB_FATAL_STATUS_VALUE_ASSERT] = "Firmware assert triggered",
	[GLB_FATAL_STATUS_VALUE_UNEXPECTED_EXCEPTION] =
		"Hardware raised an exception firmware did not expect",
	[GLB_FATAL_STATUS_VALUE_HANG] = "Firmware hangs and watchdog timer expired",
};

/**
 * handle_glb_fatal_event() - Handle the GLB fatal event
 *
 * @kbdev:        Instance of GPU device.
 * @global_iface: CSF global interface
 */
static void handle_glb_fatal_event(struct kbase_device *kbdev,
				   const struct kbase_csf_global_iface *const global_iface)
{
	const char *error_string = NULL;
	const u32 fatal_status = kbase_csf_firmware_global_output(global_iface, GLB_FATAL_STATUS);

	lockdep_assert_held(&kbdev->hwaccess_lock);
	kbase_csf_scheduler_spin_lock_assert_held(kbdev);
	dev_warn(kbdev->dev, "MCU encountered unrecoverable error");

	if (fatal_status < GLB_FATAL_STATUS_VALUE_COUNT)
		error_string = glb_fatal_status_errors[fatal_status];
	else {
		dev_err(kbdev->dev, "Invalid GLB_FATAL_STATUS (%u)", fatal_status);
		return;
	}

	if (fatal_status == GLB_FATAL_STATUS_VALUE_OK)
		dev_err(kbdev->dev, "GLB_FATAL_STATUS(OK) must be set with proper reason");
	else {
		dev_warn(kbdev->dev, "GLB_FATAL_STATUS: %s", error_string);
		if (kbase_prepare_to_reset_gpu_locked(kbdev, RESET_FLAGS_NONE))
			kbase_reset_gpu_locked(kbdev);
	}
}

void kbase_csf_interrupt(struct kbase_device *kbdev, u32 val)
{
	bool deferred_handling_glb_idle_irq = false;

	lockdep_assert_held(&kbdev->hwaccess_lock);

	KBASE_KTRACE_ADD(kbdev, CSF_INTERRUPT_START, NULL, val);

	do {
		unsigned long flags;
		u32 csg_interrupts = val & ~JOB_IRQ_GLOBAL_IF;
		bool glb_idle_irq_received = false;

		kbase_reg_write32(kbdev, JOB_CONTROL_ENUM(JOB_IRQ_CLEAR), val);
		order_job_irq_clear_with_iface_mem_read();

		if (csg_interrupts != 0) {
			struct irq_idle_and_protm_track track = { .protm_grp = NULL,
								  .idle_seq = U32_MAX,
								  .idle_slot = S8_MAX };

			kbase_csf_scheduler_spin_lock(kbdev, &flags);
			/* Looping through and track the highest idle and protm groups */
			while (csg_interrupts != 0) {
				u32 const csg_nr = (u32)ffs((int)csg_interrupts) - 1;

				process_csg_interrupts(kbdev, csg_nr, &track);
				csg_interrupts &= ~(1U << csg_nr);
			}

			/* Handle protm from the tracked information */
			process_tracked_info_for_protm(kbdev, &track);
			kbase_csf_scheduler_spin_unlock(kbdev, flags);
		}

		if (val & JOB_IRQ_GLOBAL_IF) {
			const struct kbase_csf_global_iface *const global_iface =
				&kbdev->csf.global_iface;

			kbdev->csf.interrupt_received = true;

			if (!kbdev->csf.firmware_reloaded)
				kbase_csf_firmware_reload_completed(kbdev);
			else if (global_iface->output) {
				u32 glb_req, glb_ack;

				kbase_csf_scheduler_spin_lock(kbdev, &flags);
				glb_req =
					kbase_csf_firmware_global_input_read(global_iface, GLB_REQ);
				glb_ack = kbase_csf_firmware_global_output(global_iface, GLB_ACK);
				KBASE_KTRACE_ADD(kbdev, CSF_INTERRUPT_GLB_REQ_ACK, NULL,
						 glb_req ^ glb_ack);

				check_protm_enter_req_complete(kbdev, glb_req, glb_ack);

				if ((glb_req ^ glb_ack) & GLB_REQ_PROTM_EXIT_MASK)
					process_protm_exit(kbdev, glb_ack);

				/* Handle IDLE Hysteresis notification event */
				if ((glb_req ^ glb_ack) & GLB_REQ_IDLE_EVENT_MASK) {
					dev_dbg(kbdev->dev, "Idle-hysteresis event flagged");
					kbase_csf_firmware_global_input_mask(
							global_iface, GLB_REQ, glb_ack,
							GLB_REQ_IDLE_EVENT_MASK);

					glb_idle_irq_received = true;
					/* Defer handling this IRQ to account for a race condition
					 * where the idle worker could be executed before we have
					 * finished handling all pending IRQs (including CSG IDLE
					 * IRQs).
					 */
					deferred_handling_glb_idle_irq = true;
				}

				if (glb_ack & GLB_ACK_FATAL_MASK)
					handle_glb_fatal_event(kbdev, global_iface);

				process_prfcnt_interrupts(kbdev, glb_req, glb_ack);

				kbase_csf_scheduler_spin_unlock(kbdev, flags);

				/* Invoke the MCU state machine as a state transition
				 * might have completed.
				 */
				kbase_pm_update_state(kbdev);
			}
		}

		if (!glb_idle_irq_received)
			break;
		/* Attempt to serve potential IRQs that might have occurred
		 * whilst handling the previous IRQ. In case we have observed
		 * the GLB IDLE IRQ without all CSGs having been marked as
		 * idle, the GPU would be treated as no longer idle and left
		 * powered on.
		 */
		val = kbase_reg_read32(kbdev, JOB_CONTROL_ENUM(JOB_IRQ_STATUS));
	} while (val);

	if (deferred_handling_glb_idle_irq) {
		unsigned long flags;

		kbase_csf_scheduler_spin_lock(kbdev, &flags);
		kbase_csf_scheduler_process_gpu_idle_event(kbdev);
		kbase_csf_scheduler_spin_unlock(kbdev, flags);
	}

	wake_up_all(&kbdev->csf.event_wait);

	KBASE_KTRACE_ADD(kbdev, CSF_INTERRUPT_END, NULL, val);
}

void kbase_csf_handle_csg_sync_update(struct kbase_device *const kbdev,
				      struct kbase_csf_cmd_stream_group_info *ginfo,
				      struct kbase_queue_group *group, u32 req, u32 ack)
{
	kbase_csf_scheduler_spin_lock_assert_held(kbdev);

	if ((req ^ ack) & CSG_REQ_SYNC_UPDATE_MASK) {
		kbase_csf_firmware_csg_input_mask(ginfo, CSG_REQ, ack, CSG_REQ_SYNC_UPDATE_MASK);

		KBASE_KTRACE_ADD_CSF_GRP(kbdev, CSG_INTERRUPT_SYNC_UPDATE, group, req ^ ack);

		/* SYNC_UPDATE events shall invalidate GPU idle event */
		atomic_set(&kbdev->csf.scheduler.gpu_no_longer_idle, true);

		kbase_csf_event_signal_cpu_only(group->kctx);
	}
}

void kbase_csf_doorbell_mapping_term(struct kbase_device *kbdev)
{
	if (kbdev->csf.db_filp) {
		struct page *page = as_page(kbdev->csf.dummy_db_page);

		/* This is a shared dummy sink page for avoiding potential segmentation fault
		 * to user-side library when a csi is off slot. Additionally, the call is on
		 * module unload path, so the page can be left uncleared before returning it
		 * back to kbdev memory pool.
		 */
		kbase_mem_pool_free(&kbdev->mem_pools.small[KBASE_MEM_GROUP_CSF_FW], page, false);

		fput(kbdev->csf.db_filp);
	}
}

int kbase_csf_doorbell_mapping_init(struct kbase_device *kbdev)
{
	struct tagged_addr phys;
	struct file *filp;
	int ret;

	filp = shmem_file_setup("mali csf db", MAX_LFS_FILESIZE, VM_NORESERVE);
	if (IS_ERR(filp))
		return PTR_ERR(filp);

	ret = kbase_mem_pool_alloc_pages(&kbdev->mem_pools.small[KBASE_MEM_GROUP_CSF_FW], 1, &phys,
					 false, NULL);

	if (ret <= 0) {
		fput(filp);
		return ret;
	}

	kbdev->csf.db_filp = filp;
	kbdev->csf.dummy_db_page = phys;
	kbdev->csf.db_file_offsets = 0;

	return 0;
}

void kbase_csf_pending_gpuq_kick_queues_init(struct kbase_device *kbdev)
{
	size_t i;

	atomic_set(&kbdev->csf.pending_gpuq_kicks, false);
	for (i = 0; i != ARRAY_SIZE(kbdev->csf.pending_gpuq_kick_queues); ++i)
		INIT_LIST_HEAD(&kbdev->csf.pending_gpuq_kick_queues[i]);
	spin_lock_init(&kbdev->csf.pending_gpuq_kick_queues_lock);
}

void kbase_csf_pending_gpuq_kick_queues_term(struct kbase_device *kbdev)
{
	size_t i;

	spin_lock(&kbdev->csf.pending_gpuq_kick_queues_lock);
	for (i = 0; i != ARRAY_SIZE(kbdev->csf.pending_gpuq_kick_queues); ++i) {
		if (!list_empty(&kbdev->csf.pending_gpuq_kick_queues[i]))
			dev_warn(kbdev->dev,
				 "Some GPU queue kicks for priority %zu were not handled", i);
	}
	spin_unlock(&kbdev->csf.pending_gpuq_kick_queues_lock);
}

void kbase_csf_free_dummy_user_reg_page(struct kbase_device *kbdev)
{
	if (kbdev->csf.user_reg.filp) {
		struct page *page = as_page(kbdev->csf.user_reg.dummy_page);

		/* This is a shared dummy page in place of the real USER Register page just
		 * before the GPU is powered down. Additionally, the call is on module unload
		 * path, so the page can be left uncleared before returning it back to kbdev
		 * memory pool.
		 */
		kbase_mem_pool_free(&kbdev->mem_pools.small[KBASE_MEM_GROUP_CSF_FW], page, false);
		fput(kbdev->csf.user_reg.filp);
	}
}

int kbase_csf_setup_dummy_user_reg_page(struct kbase_device *kbdev)
{
	struct tagged_addr phys;
	struct file *filp;
	struct page *page;
	u32 *addr;

	kbdev->csf.user_reg.filp = NULL;

	filp = shmem_file_setup("mali csf user_reg", MAX_LFS_FILESIZE, VM_NORESERVE);
	if (IS_ERR(filp)) {
		dev_err(kbdev->dev, "failed to get an unlinked file for user_reg");
		return PTR_ERR(filp);
	}

	if (kbase_mem_pool_alloc_pages(&kbdev->mem_pools.small[KBASE_MEM_GROUP_CSF_FW], 1, &phys,
				       false, NULL) <= 0) {
		fput(filp);
		return -ENOMEM;
	}

	page = as_page(phys);
	addr = kbase_kmap_atomic(page);

	/* Write a special value for the latest flush register inside the
	 * dummy page
	 */
	addr[LATEST_FLUSH / sizeof(u32)] = POWER_DOWN_LATEST_FLUSH_VALUE;

	kbase_sync_single_for_device(kbdev, kbase_dma_addr(page) + LATEST_FLUSH, sizeof(u32),
				     DMA_BIDIRECTIONAL);
	kbase_kunmap_atomic(addr);

	kbdev->csf.user_reg.filp = filp;
	kbdev->csf.user_reg.dummy_page = phys;
	kbdev->csf.user_reg.file_offset = 0;
	return 0;
}

u8 kbase_csf_priority_check(struct kbase_device *kbdev, u8 req_priority)
{
	struct priority_control_manager_device *pcm_device = kbdev->pcm_dev;
	u8 out_priority = req_priority;

	if (pcm_device) {
		req_priority = kbase_csf_priority_queue_group_priority_to_relative(req_priority);
		out_priority = pcm_device->ops.pcm_scheduler_priority_check(pcm_device, current,
									    req_priority);
		out_priority = kbase_csf_priority_relative_to_queue_group_priority(out_priority);
	}

	return out_priority;
}

void kbase_csf_process_queue_kick(struct kbase_queue *queue)
{
	struct kbase_context *kctx = queue->kctx;
	struct kbase_device *kbdev = kctx->kbdev;
	bool retry_kick = false;
	int err = kbase_reset_gpu_prevent_and_wait(kbdev);

	if (err) {
		dev_err(kbdev->dev, "Unsuccessful GPU reset detected when kicking queue");
		goto out_release_queue;
	}

	rt_mutex_lock(&kctx->csf.lock);

	if (queue->bind_state != KBASE_CSF_QUEUE_BOUND)
		goto out_allow_gpu_reset;

	err = kbase_csf_scheduler_queue_start(queue);
	if (unlikely(err)) {
		dev_dbg(kbdev->dev, "Failed to start queue");
		if (err == -EBUSY) {
			retry_kick = true;

			spin_lock(&kbdev->csf.pending_gpuq_kick_queues_lock);
			if (list_empty(&queue->pending_kick_link)) {
				/* A failed queue kick shall be pushed to the
				 * back of the queue to avoid potential abuse.
				 */
				list_add_tail(
					&queue->pending_kick_link,
					&kbdev->csf.pending_gpuq_kick_queues[queue->group_priority]);
				spin_unlock(&kbdev->csf.pending_gpuq_kick_queues_lock);
			} else {
				spin_unlock(&kbdev->csf.pending_gpuq_kick_queues_lock);
				WARN_ON(atomic_read(&queue->pending_kick) == 0);
			}

			complete(&kbdev->csf.scheduler.kthread_signal);
		}
	}

out_allow_gpu_reset:
	if (likely(!retry_kick)) {
		WARN_ON(atomic_read(&queue->pending_kick) == 0);
		atomic_dec(&queue->pending_kick);
	}

	rt_mutex_unlock(&kctx->csf.lock);

	kbase_reset_gpu_allow(kbdev);

	return;
out_release_queue:
	WARN_ON(atomic_read(&queue->pending_kick) == 0);
	atomic_dec(&queue->pending_kick);
}

void kbase_csf_process_protm_event_request(struct kbase_queue_group *group)
{
	struct kbase_protected_suspend_buffer *sbuf = &group->protected_suspend_buf;
	int err = 0;

	KBASE_KTRACE_ADD_CSF_GRP(group->kctx->kbdev, PROTM_EVENT_WORKER_START, group, 0u);

	err = alloc_grp_protected_suspend_buffer_pages(group);
	if (!err) {
		kbase_csf_scheduler_group_protm_enter(group);
	} else if (err == -ENOMEM && sbuf->alloc_retries <= PROTM_ALLOC_MAX_RETRIES) {
		sbuf->alloc_retries++;
		/* try again to allocate pages */
		kbase_csf_scheduler_enqueue_protm_event_work(group);
	} else if (sbuf->alloc_retries >= PROTM_ALLOC_MAX_RETRIES || err != -ENOMEM) {
		dev_err(group->kctx->kbdev->dev,
			"Failed to allocate physical pages for Protected mode suspend buffer for the group %d of context %d_%d",
			group->handle, group->kctx->tgid, group->kctx->id);
		report_group_fatal_error(group);
	}

	KBASE_KTRACE_ADD_CSF_GRP(group->kctx->kbdev, PROTM_EVENT_WORKER_END, group, 0u);
}<|MERGE_RESOLUTION|>--- conflicted
+++ resolved
@@ -874,7 +874,7 @@
 
 		if (copy_from_user(&buf_gpu_addr, user_bufs, sizeof(buf_gpu_addr)))
 			return -EFAULT;
-		mutex_lock(&kctx->csf.lock);
+		rt_mutex_lock(&kctx->csf.lock);
 		kbase_gpu_vm_lock(kctx);
 		region = kbase_region_tracker_find_region_enclosing_address(kctx, buf_gpu_addr);
 		if (likely(!kbase_is_region_invalid_or_free(region))) {
@@ -885,11 +885,11 @@
 			dev_warn(kbdev->dev, "GPU queue %u without a valid command buffer region",
 				 i);
 			kbase_gpu_vm_unlock(kctx);
-			mutex_unlock(&kctx->csf.lock);
+			rt_mutex_unlock(&kctx->csf.lock);
 			return -EFAULT;
 		}
 		kbase_gpu_vm_unlock(kctx);
-		mutex_unlock(&kctx->csf.lock);
+		rt_mutex_unlock(&kctx->csf.lock);
 		user_bufs = (void __user *)((uintptr_t)user_bufs + sizeof(buf_gpu_addr));
 	}
 
@@ -2351,14 +2351,10 @@
 		error.payload.csg_error.error.payload.fault_queue.csi_index = queue->csi_index;
 	}
 	kbase_csf_event_add_error(queue->kctx, &group->error_fatal, &error);
-<<<<<<< HEAD
 	kbase_event_wakeup_sync(queue->kctx);
-=======
-	kbase_event_wakeup(queue->kctx);
 
 	if (!fatal)
 		queue->clear_faults = false;
->>>>>>> 7ec5b8a0
 }
 
 /**
