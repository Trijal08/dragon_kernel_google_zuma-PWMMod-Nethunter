--- conflicted
+++ resolved
@@ -38,10 +38,7 @@
 #include <linux/protected_memory_allocator.h>
 #include <tl/mali_kbase_tracepoints.h>
 #include "mali_kbase_csf_mcu_shared_reg.h"
-<<<<<<< HEAD
-=======
 #include <linux/version_compat_defs.h>
->>>>>>> 16988dee
 
 #define CS_REQ_EXCEPTION_MASK (CS_REQ_FAULT_MASK | CS_REQ_FATAL_MASK)
 #define CS_ACK_EXCEPTION_MASK (CS_ACK_FAULT_MASK | CS_ACK_FATAL_MASK)
@@ -175,21 +172,6 @@
 
 static void init_user_io_pages(struct kbase_queue *queue)
 {
-<<<<<<< HEAD
-	u32 *input_addr = (u32 *)(queue->user_io_addr);
-	u32 *output_addr = (u32 *)(queue->user_io_addr + PAGE_SIZE);
-
-	input_addr[CS_INSERT_LO/4] = 0;
-	input_addr[CS_INSERT_HI/4] = 0;
-
-	input_addr[CS_EXTRACT_INIT_LO/4] = 0;
-	input_addr[CS_EXTRACT_INIT_HI/4] = 0;
-
-	output_addr[CS_EXTRACT_LO/4] = 0;
-	output_addr[CS_EXTRACT_HI/4] = 0;
-
-	output_addr[CS_ACTIVE/4] = 0;
-=======
 	u64 *input_addr = queue->user_io_addr;
 	u64 *output_addr64 = queue->user_io_addr + PAGE_SIZE / sizeof(u64);
 	u32 *output_addr32 = (u32 *)(queue->user_io_addr + PAGE_SIZE / sizeof(u64));
@@ -203,7 +185,6 @@
 	input_addr[CS_EXTRACT_INIT_LO / sizeof(*input_addr)] = 0;
 	output_addr64[CS_EXTRACT_LO / sizeof(*output_addr64)] = 0;
 	output_addr32[CS_ACTIVE / sizeof(*output_addr32)] = 0;
->>>>>>> 16988dee
 }
 
 static void kernel_unmap_user_io_pages(struct kbase_context *kctx,
@@ -439,10 +420,6 @@
 		dev_dbg(queue->kctx->kbdev->dev,
 			"Remove any pending command queue fatal from ctx %d_%d",
 			queue->kctx->tgid, queue->kctx->id);
-<<<<<<< HEAD
-		kbase_csf_event_remove_error(queue->kctx, &queue->error);
-=======
->>>>>>> 16988dee
 
 		/* After this the Userspace would be able to free the
 		 * memory for GPU queue. In case the Userspace missed
@@ -569,11 +546,8 @@
 	queue->csi_index = KBASEP_IF_NR_INVALID;
 
 	queue->priority = reg->priority;
-<<<<<<< HEAD
-=======
 	/* Default to a safe value, this would be updated on binding */
 	queue->group_priority = KBASE_QUEUE_GROUP_PRIORITY_LOW;
->>>>>>> 16988dee
 	kbase_refcount_set(&queue->refcount, 1);
 
 	queue->bind_state = KBASE_CSF_QUEUE_UNBOUND;
@@ -716,8 +690,6 @@
 			queue->queue_reg->user_data = NULL;
 		kbase_gpu_vm_unlock(kctx);
 
-<<<<<<< HEAD
-=======
 		rt_mutex_unlock(&kctx->csf.lock);
 		/* The GPU reset can be allowed now as the queue has been unbound. */
 		if (reset_prevented) {
@@ -730,7 +702,6 @@
 		cancel_work_sync(&queue->cs_error_work);
 		rt_mutex_lock(&kctx->csf.lock);
 
->>>>>>> 16988dee
 		release_queue(queue);
 	}
 
@@ -820,66 +791,6 @@
 	return group;
 }
 
-<<<<<<< HEAD
-static void enqueue_gpu_submission_work(struct kbase_context *const kctx)
-{
-	kthread_queue_work(&kctx->csf.pending_submission_worker, &kctx->csf.pending_submission_work);
-}
-
-/**
- * pending_submission_worker() - Work item to process pending kicked GPU command queues.
- *
- * @work: Pointer to pending_submission_work.
- *
- * This function starts all pending queues, for which the work
- * was previously submitted via ioctl call from application thread.
- * If the queue is already scheduled and resident, it will be started
- * right away, otherwise once the group is made resident.
- */
-static void pending_submission_worker(struct kthread_work *work)
-{
-	struct kbase_context *kctx =
-		container_of(work, struct kbase_context, csf.pending_submission_work);
-	struct kbase_device *kbdev = kctx->kbdev;
-	struct kbase_queue *queue;
-	int err = kbase_reset_gpu_prevent_and_wait(kbdev);
-
-	if (err) {
-		dev_err(kbdev->dev, "Unsuccessful GPU reset detected when kicking queue ");
-		return;
-	}
-
-	rt_mutex_lock(&kctx->csf.lock);
-
-	/* Iterate through the queue list and schedule the pending ones for submission. */
-	list_for_each_entry(queue, &kctx->csf.queue_list, link) {
-		if (atomic_cmpxchg(&queue->pending, 1, 0) == 1) {
-			struct kbase_queue_group *group = get_bound_queue_group(queue);
-			int ret;
-
-			if (!group || queue->bind_state != KBASE_CSF_QUEUE_BOUND) {
-				dev_dbg(kbdev->dev, "queue is not bound to a group");
-				continue;
-			}
-
-			ret = kbase_csf_scheduler_queue_start(queue);
-			if (unlikely(ret)) {
-				dev_dbg(kbdev->dev, "Failed to start queue");
-				if (ret == -EBUSY) {
-					atomic_cmpxchg(&queue->pending, 0, 1);
-					enqueue_gpu_submission_work(kctx);
-				}
-			}
-		}
-	}
-
-	rt_mutex_unlock(&kctx->csf.lock);
-
-	kbase_reset_gpu_allow(kbdev);
-}
-
-=======
->>>>>>> 16988dee
 void kbase_csf_ring_csg_doorbell(struct kbase_device *kbdev, int slot)
 {
 	if (WARN_ON(slot < 0))
@@ -1325,10 +1236,7 @@
 
 			group->dvs_buf = create->in.dvs_buf;
 
-<<<<<<< HEAD
-=======
-
->>>>>>> 16988dee
+
 #if IS_ENABLED(CONFIG_DEBUG_FS)
 			group->deschedule_deferred_cnt = 0;
 #endif
@@ -1415,12 +1323,7 @@
 		dev_warn(kctx->kbdev->dev, "Unknown exception handler flags set: %u",
 			 create->in.csi_handlers & ~BASE_CSF_EXCEPTION_HANDLER_FLAGS_MASK);
 		err = -EINVAL;
-<<<<<<< HEAD
-	} else if (!dvs_supported(kctx->kbdev->csf.global_iface.version) &&
-		   create->in.dvs_buf) {
-=======
 	} else if (!dvs_supported(kctx->kbdev->csf.global_iface.version) && create->in.dvs_buf) {
->>>>>>> 16988dee
 		dev_warn(
 			kctx->kbdev->dev,
 			"GPU does not support DVS but userspace is trying to use it");
@@ -1778,13 +1681,6 @@
 
 					err = kbasep_ctx_user_reg_page_mapping_init(kctx);
 
-<<<<<<< HEAD
-	err = kbasep_ctx_user_reg_page_mapping_init(kctx);
-	if (unlikely(err))
-		goto out_err_tiler_heap_context;
-
-	return err;
-=======
 					if (likely(!err)) {
 						err = kbase_kthread_run_worker_rt(kctx->kbdev,
 						                                  &kctx->csf.protm_event_worker, "mali_protm_event");
@@ -1809,7 +1705,6 @@
 		if (unlikely(err))
 			destroy_workqueue(kctx->csf.wq);
 	}
->>>>>>> 16988dee
 
 	return err;
 }
@@ -1944,8 +1839,6 @@
 	if (reset_prevented)
 		kbase_reset_gpu_allow(kbdev);
 
-	kthread_cancel_work_sync(&kctx->csf.pending_submission_work);
-
 	/* Now that all queue groups have been terminated, there can be no
 	 * more OoM or timer event interrupts but there can be inflight work
 	 * items. Destroying the wq will implicitly flush those work items.
@@ -1997,22 +1890,13 @@
 		 * registered.
 		 */
 		WARN_ON(kbase_refcount_read(&queue->refcount) != 1);
-<<<<<<< HEAD
-		list_del_init(&queue->link);
-=======
-
->>>>>>> 16988dee
+
 		release_queue(queue);
 	}
 
 	rt_mutex_unlock(&kctx->csf.lock);
 
-<<<<<<< HEAD
-	kbase_destroy_kworker_stack(&kctx->csf.pending_submission_worker);
-
-=======
 	kbase_destroy_kworker_stack(&kctx->csf.protm_event_worker);
->>>>>>> 16988dee
 	kbasep_ctx_user_reg_page_mapping_term(kctx);
 	kbase_csf_tiler_heap_context_term(kctx);
 	kbase_csf_kcpu_queue_context_term(kctx);
@@ -2121,12 +2005,6 @@
 
 static void flush_gpu_cache_on_fatal_error(struct kbase_device *kbdev)
 {
-<<<<<<< HEAD
-	int err;
-	const unsigned int cache_flush_wait_timeout_ms = 2000;
-
-=======
->>>>>>> 16988dee
 	kbase_pm_lock(kbdev);
 	/* With the advent of partial cache flush, dirty cache lines could
 	 * be left in the GPU L2 caches by terminating the queue group here
@@ -2136,26 +2014,12 @@
 	 */
 	if (kbdev->pm.backend.gpu_powered) {
 		kbase_gpu_start_cache_clean(kbdev, GPU_COMMAND_CACHE_CLN_INV_L2_LSC);
-<<<<<<< HEAD
-		err = kbase_gpu_wait_cache_clean_timeout(kbdev, cache_flush_wait_timeout_ms);
-
-		if (err) {
-			dev_warn(
-				kbdev->dev,
-				"[%llu] Timeout waiting for cache clean to complete after fatal error",
-				kbase_backend_get_cycle_cnt(kbdev));
-
-			if (kbase_prepare_to_reset_gpu(kbdev, RESET_FLAGS_HWC_UNRECOVERABLE_ERROR))
-				kbase_reset_gpu(kbdev);
-		}
-=======
 		if (kbase_gpu_wait_cache_clean_timeout(kbdev,
 						       kbdev->mmu_or_gpu_cache_op_wait_time_ms))
 			dev_warn(
 				kbdev->dev,
 				"[%llu] Timeout waiting for CACHE_CLN_INV_L2_LSC to complete after fatal error",
 				kbase_backend_get_cycle_cnt(kbdev));
->>>>>>> 16988dee
 	}
 
 	kbase_pm_unlock(kbdev);
@@ -2455,11 +2319,7 @@
 static void protm_event_worker(struct kthread_work *work)
 {
 	struct kbase_queue_group *const group =
-<<<<<<< HEAD
-		container_of(data, struct kbase_queue_group, protm_event_work);
-=======
 		container_of(work, struct kbase_queue_group, protm_event_work);
->>>>>>> 16988dee
 	struct kbase_protected_suspend_buffer *sbuf = &group->protected_suspend_buf;
 	int err = 0;
 
@@ -2472,11 +2332,7 @@
 	} else if (err == -ENOMEM && sbuf->alloc_retries <= PROTM_ALLOC_MAX_RETRIES) {
 		sbuf->alloc_retries++;
 		/* try again to allocate pages */
-<<<<<<< HEAD
-		queue_work(group->kctx->csf.wq, &group->protm_event_work);
-=======
 		kthread_queue_work(&group->kctx->csf.protm_event_worker, &group->protm_event_work);
->>>>>>> 16988dee
 	} else if (sbuf->alloc_retries >= PROTM_ALLOC_MAX_RETRIES || err != -ENOMEM) {
 		dev_err(group->kctx->kbdev->dev,
 			"Failed to allocate physical pages for Protected mode suspend buffer for the group %d of context %d_%d",
@@ -2547,19 +2403,10 @@
 	if ((cs_fault_exception_type != CS_FAULT_EXCEPTION_TYPE_CS_INHERIT_FAULT) &&
 	    (cs_fault_exception_type != CS_FAULT_EXCEPTION_TYPE_CS_RESOURCE_TERMINATED)) {
 		if (unlikely(kbase_debug_csf_fault_notify(kbdev, queue->kctx, DF_CS_FAULT))) {
-<<<<<<< HEAD
-			get_queue(queue);
-			queue->cs_error = cs_fault;
-			queue->cs_error_info = cs_fault_info;
-			queue->cs_error_fatal = false;
-			if (!queue_work(queue->kctx->csf.wq, &queue->cs_error_work))
-				release_queue(queue);
-=======
 			queue->cs_error = cs_fault;
 			queue->cs_error_info = cs_fault_info;
 			queue->cs_error_fatal = false;
 			queue_work(queue->kctx->csf.wq, &queue->cs_error_work);
->>>>>>> 16988dee
 			return;
 		}
 	}
@@ -2607,10 +2454,7 @@
 {
 	struct kbase_queue *const queue =
 		container_of(data, struct kbase_queue, cs_error_work);
-<<<<<<< HEAD
-=======
 	const u32 cs_fatal_exception_type = CS_FATAL_EXCEPTION_TYPE_GET(queue->cs_error);
->>>>>>> 16988dee
 	struct kbase_context *const kctx = queue->kctx;
 	struct kbase_device *const kbdev = kctx->kbdev;
 	struct kbase_queue_group *group;
@@ -2660,13 +2504,6 @@
 	}
 #endif
 
-<<<<<<< HEAD
-	group_handle = group->handle;
-	term_queue_group(group);
-	flush_gpu_cache_on_fatal_error(kbdev);
-	report_queue_fatal_error(queue, queue->cs_error, queue->cs_error_info,
-				 group_handle);
-=======
 	term_queue_group(group);
 	flush_gpu_cache_on_fatal_error(kbdev);
 	/* For an invalid GPU page fault, CS_BUS_FAULT fatal error is expected after the
@@ -2681,7 +2518,6 @@
 	} else {
 		report_queue_fatal_error(queue, queue->cs_error, queue->cs_error_info, group);
 	}
->>>>>>> 16988dee
 
 unlock:
 	rt_mutex_unlock(&kctx->csf.lock);
@@ -2745,19 +2581,10 @@
 			if (kbase_prepare_to_reset_gpu(queue->kctx->kbdev, RESET_FLAGS_NONE))
 				kbase_reset_gpu(queue->kctx->kbdev);
 		}
-<<<<<<< HEAD
-		get_queue(queue);
-		queue->cs_error = cs_fatal;
-		queue->cs_error_info = cs_fatal_info;
-		queue->cs_error_fatal = true;
-		if (!queue_work(queue->kctx->csf.wq, &queue->cs_error_work))
-			release_queue(queue);
-=======
 		queue->cs_error = cs_fatal;
 		queue->cs_error_info = cs_fatal_info;
 		queue->cs_error_fatal = true;
 		queue_work(queue->kctx->csf.wq, &queue->cs_error_work);
->>>>>>> 16988dee
 	}
 
 	kbase_csf_firmware_cs_input_mask(stream, CS_REQ, cs_ack,
@@ -2816,7 +2643,6 @@
 			struct workqueue_struct *wq = group->kctx->csf.wq;
 
 			if ((cs_ack & CS_ACK_FATAL_MASK) != (cs_req & CS_REQ_FATAL_MASK)) {
-<<<<<<< HEAD
 				KBASE_KTRACE_ADD_CSF_GRP_Q(kbdev, CSI_INTERRUPT_FAULT,
 							 group, queue, cs_req ^ cs_ack);
 				handle_fatal_event(queue, stream, cs_ack);
@@ -2825,16 +2651,6 @@
 			if ((cs_ack & CS_ACK_FAULT_MASK) != (cs_req & CS_REQ_FAULT_MASK)) {
 				KBASE_KTRACE_ADD_CSF_GRP_Q(kbdev, CSI_INTERRUPT_FAULT,
 							 group, queue, cs_req ^ cs_ack);
-=======
-				KBASE_KTRACE_ADD_CSF_GRP_Q(kbdev, CSI_INTERRUPT_FAULT,
-							 group, queue, cs_req ^ cs_ack);
-				handle_fatal_event(queue, stream, cs_ack);
-			}
-
-			if ((cs_ack & CS_ACK_FAULT_MASK) != (cs_req & CS_REQ_FAULT_MASK)) {
-				KBASE_KTRACE_ADD_CSF_GRP_Q(kbdev, CSI_INTERRUPT_FAULT,
-							 group, queue, cs_req ^ cs_ack);
->>>>>>> 16988dee
 				handle_fault_event(queue, cs_ack);
 			}
 
@@ -2868,10 +2684,6 @@
 						"Tiler OOM work pending: queue %d group %d (ctx %d_%d)",
 						queue->csi_index, group->handle, queue->kctx->tgid,
 						queue->kctx->id);
-<<<<<<< HEAD
-					release_queue(queue);
-=======
->>>>>>> 16988dee
 				}
 			}
 
@@ -2902,12 +2714,8 @@
 		}
 
 		if (!group->protected_suspend_buf.pma)
-<<<<<<< HEAD
-			queue_work(group->kctx->csf.wq, &group->protm_event_work);
-=======
 			kthread_queue_work(&group->kctx->csf.protm_event_worker,
 				&group->protm_event_work);
->>>>>>> 16988dee
 
 		if (test_bit(group->csg_nr, scheduler->csg_slots_idle_mask)) {
 			clear_bit(group->csg_nr,
@@ -2983,17 +2791,6 @@
 
 	if (WARN_ON(kbase_csf_scheduler_group_get_slot_locked(group) != csg_nr))
 		return;
-<<<<<<< HEAD
-
-	KBASE_KTRACE_ADD_CSF_GRP(kbdev, CSG_INTERRUPT_PROCESS_START, group, csg_nr);
-
-	if ((req ^ ack) & CSG_REQ_SYNC_UPDATE_MASK) {
-		kbase_csf_firmware_csg_input_mask(ginfo,
-			CSG_REQ, ack, CSG_REQ_SYNC_UPDATE_MASK);
-
-		KBASE_KTRACE_ADD_CSF_GRP(kbdev, CSG_INTERRUPT_SYNC_UPDATE, group, req ^ ack);
-=======
->>>>>>> 16988dee
 
 	KBASE_KTRACE_ADD_CSF_GRP(kbdev, CSG_INTERRUPT_PROCESS_START, group, csg_nr);
 
@@ -3307,17 +3104,16 @@
 	do {
 		unsigned long flags;
 		u32 csg_interrupts = val & ~JOB_IRQ_GLOBAL_IF;
-<<<<<<< HEAD
-		struct irq_idle_and_protm_track track = { .protm_grp = NULL, .idle_seq = U32_MAX };
-=======
->>>>>>> 16988dee
 		bool glb_idle_irq_received = false;
 
 		kbase_reg_write(kbdev, JOB_CONTROL_REG(JOB_IRQ_CLEAR), val);
 		order_job_irq_clear_with_iface_mem_read();
 
 		if (csg_interrupts != 0) {
-<<<<<<< HEAD
+			struct irq_idle_and_protm_track track = { .protm_grp = NULL,
+								  .idle_seq = U32_MAX,
+								  .idle_slot = S8_MAX };
+
 			kbase_csf_scheduler_spin_lock(kbdev, &flags);
 			/* Looping through and track the highest idle and protm groups */
 			while (csg_interrupts != 0) {
@@ -3355,49 +3151,6 @@
 				if ((glb_req ^ glb_ack) & GLB_REQ_PROTM_EXIT_MASK)
 					process_protm_exit(kbdev, glb_ack);
 
-=======
-			struct irq_idle_and_protm_track track = { .protm_grp = NULL,
-								  .idle_seq = U32_MAX,
-								  .idle_slot = S8_MAX };
-
-			kbase_csf_scheduler_spin_lock(kbdev, &flags);
-			/* Looping through and track the highest idle and protm groups */
-			while (csg_interrupts != 0) {
-				int const csg_nr = ffs(csg_interrupts) - 1;
-
-				process_csg_interrupts(kbdev, csg_nr, &track);
-				csg_interrupts &= ~(1 << csg_nr);
-			}
-
-			/* Handle protm from the tracked information */
-			process_tracked_info_for_protm(kbdev, &track);
-			kbase_csf_scheduler_spin_unlock(kbdev, flags);
-		}
-
-		if (val & JOB_IRQ_GLOBAL_IF) {
-			const struct kbase_csf_global_iface *const global_iface =
-				&kbdev->csf.global_iface;
-
-			kbdev->csf.interrupt_received = true;
-
-			if (!kbdev->csf.firmware_reloaded)
-				kbase_csf_firmware_reload_completed(kbdev);
-			else if (global_iface->output) {
-				u32 glb_req, glb_ack;
-
-				kbase_csf_scheduler_spin_lock(kbdev, &flags);
-				glb_req =
-					kbase_csf_firmware_global_input_read(global_iface, GLB_REQ);
-				glb_ack = kbase_csf_firmware_global_output(global_iface, GLB_ACK);
-				KBASE_KTRACE_ADD(kbdev, CSF_INTERRUPT_GLB_REQ_ACK, NULL,
-						 glb_req ^ glb_ack);
-
-				check_protm_enter_req_complete(kbdev, glb_req, glb_ack);
-
-				if ((glb_req ^ glb_ack) & GLB_REQ_PROTM_EXIT_MASK)
-					process_protm_exit(kbdev, glb_ack);
-
->>>>>>> 16988dee
 				/* Handle IDLE Hysteresis notification event */
 				if ((glb_req ^ glb_ack) & GLB_REQ_IDLE_EVENT_MASK) {
 					dev_dbg(kbdev->dev, "Idle-hysteresis event flagged");
@@ -3576,11 +3329,7 @@
 
 	kbase_sync_single_for_device(kbdev, kbase_dma_addr(page) + LATEST_FLUSH, sizeof(u32),
 				     DMA_BIDIRECTIONAL);
-<<<<<<< HEAD
-	kunmap_atomic(addr);
-=======
 	kbase_kunmap_atomic(addr);
->>>>>>> 16988dee
 
 	kbdev->csf.user_reg.filp = filp;
 	kbdev->csf.user_reg.dummy_page = phys;
