// SPDX-License-Identifier: GPL-2.0 WITH Linux-syscall-note
/*
 *
 * (C) COPYRIGHT 2018-2023 ARM Limited. All rights reserved.
 *
 * This program is free software and is provided to you under the terms of the
 * GNU General Public License version 2 as published by the Free Software
 * Foundation, and any use by you of this program is subject to the terms
 * of such GNU license.
 *
 * This program is distributed in the hope that it will be useful,
 * but WITHOUT ANY WARRANTY; without even the implied warranty of
 * MERCHANTABILITY or FITNESS FOR A PARTICULAR PURPOSE. See the
 * GNU General Public License for more details.
 *
 * You should have received a copy of the GNU General Public License
 * along with this program; if not, you can access it online at
 * http://www.gnu.org/licenses/gpl-2.0.html.
 *
 */

#include <mali_kbase.h>
#include <gpu/mali_kbase_gpu_fault.h>
#include <mali_kbase_reset_gpu.h>
#include "mali_kbase_csf.h"
#include "backend/gpu/mali_kbase_pm_internal.h"
#include <linux/export.h>
#include <linux/priority_control_manager.h>
#include <linux/shmem_fs.h>
#include <csf/mali_kbase_csf_registers.h>
#include "mali_kbase_csf_tiler_heap.h"
#include <mmu/mali_kbase_mmu.h>
#include "mali_kbase_csf_timeout.h"
#include <csf/ipa_control/mali_kbase_csf_ipa_control.h>
#include <mali_kbase_hwaccess_time.h>
#include "mali_kbase_csf_event.h"
#include <mali_linux_trace.h>
#include <linux/protected_memory_allocator.h>
#include <tl/mali_kbase_tracepoints.h>
#include "mali_kbase_csf_mcu_shared_reg.h"
#include <linux/version_compat_defs.h>

#define CS_REQ_EXCEPTION_MASK (CS_REQ_FAULT_MASK | CS_REQ_FATAL_MASK)
#define CS_ACK_EXCEPTION_MASK (CS_ACK_FAULT_MASK | CS_ACK_FATAL_MASK)

#define CS_RING_BUFFER_MAX_SIZE ((uint32_t)(1 << 31)) /* 2GiB */
#define CS_RING_BUFFER_MIN_SIZE ((uint32_t)4096)

#define PROTM_ALLOC_MAX_RETRIES ((u8)5)

const u8 kbasep_csf_queue_group_priority_to_relative[BASE_QUEUE_GROUP_PRIORITY_COUNT] = {
	KBASE_QUEUE_GROUP_PRIORITY_HIGH,
	KBASE_QUEUE_GROUP_PRIORITY_MEDIUM,
	KBASE_QUEUE_GROUP_PRIORITY_LOW,
	KBASE_QUEUE_GROUP_PRIORITY_REALTIME
};
const u8 kbasep_csf_relative_to_queue_group_priority[KBASE_QUEUE_GROUP_PRIORITY_COUNT] = {
	BASE_QUEUE_GROUP_PRIORITY_REALTIME,
	BASE_QUEUE_GROUP_PRIORITY_HIGH,
	BASE_QUEUE_GROUP_PRIORITY_MEDIUM,
	BASE_QUEUE_GROUP_PRIORITY_LOW
};

/*
 * struct irq_idle_and_protm_track - Object that tracks the idle and protected mode
 *                                   request information in an interrupt case across
 *                                   groups.
 *
 * @protm_grp: Possibly schedulable group that requested protected mode in the interrupt.
 *             If NULL, no such case observed in the tracked interrupt case.
 * @idle_seq:  The highest priority group that notified idle. If no such instance in the
 *             interrupt case, marked with the largest field value: U32_MAX.
 * @idle_slot: The slot number if @p idle_seq is valid in the given tracking case.
 */
struct irq_idle_and_protm_track {
	struct kbase_queue_group *protm_grp;
	u32 idle_seq;
	s8 idle_slot;
};

/**
 * kbasep_ctx_user_reg_page_mapping_term() - Terminate resources for USER Register Page.
 *
 * @kctx:   Pointer to the kbase context
 */
static void kbasep_ctx_user_reg_page_mapping_term(struct kbase_context *kctx)
{
	struct kbase_device *kbdev = kctx->kbdev;

	if (unlikely(kctx->csf.user_reg.vma))
		dev_err(kbdev->dev, "VMA for USER Register page exist on termination of ctx %d_%d",
			kctx->tgid, kctx->id);
	if (WARN_ON_ONCE(!list_empty(&kctx->csf.user_reg.link)))
		list_del_init(&kctx->csf.user_reg.link);
}

/**
 * kbasep_ctx_user_reg_page_mapping_init() - Initialize resources for USER Register Page.
 *
 * @kctx:   Pointer to the kbase context
 *
 * @return: 0 on success.
 */
static int kbasep_ctx_user_reg_page_mapping_init(struct kbase_context *kctx)
{
	INIT_LIST_HEAD(&kctx->csf.user_reg.link);
	kctx->csf.user_reg.vma = NULL;
	kctx->csf.user_reg.file_offset = 0;

	return 0;
}

static void put_user_pages_mmap_handle(struct kbase_context *kctx,
			struct kbase_queue *queue)
{
	unsigned long cookie_nr;

	lockdep_assert_held(&kctx->csf.lock);

	if (queue->handle == BASEP_MEM_INVALID_HANDLE)
		return;

	cookie_nr =
		PFN_DOWN(queue->handle - BASEP_MEM_CSF_USER_IO_PAGES_HANDLE);

	if (!WARN_ON(kctx->csf.user_pages_info[cookie_nr] != queue)) {
		/* free up cookie */
		kctx->csf.user_pages_info[cookie_nr] = NULL;
		bitmap_set(kctx->csf.cookies, cookie_nr, 1);
	}

	queue->handle = BASEP_MEM_INVALID_HANDLE;
}

/* Reserve a cookie, to be returned as a handle to userspace for creating
 * the CPU mapping of the pair of input/output pages and Hw doorbell page.
 * Will return 0 in case of success otherwise negative on failure.
 */
static int get_user_pages_mmap_handle(struct kbase_context *kctx,
			struct kbase_queue *queue)
{
	unsigned long cookie, cookie_nr;

	lockdep_assert_held(&kctx->csf.lock);

	if (bitmap_empty(kctx->csf.cookies,
				KBASE_CSF_NUM_USER_IO_PAGES_HANDLE)) {
		dev_err(kctx->kbdev->dev,
			"No csf cookies available for allocation!");
		return -ENOMEM;
	}

	/* allocate a cookie */
	cookie_nr = find_first_bit(kctx->csf.cookies,
				KBASE_CSF_NUM_USER_IO_PAGES_HANDLE);
	if (kctx->csf.user_pages_info[cookie_nr]) {
		dev_err(kctx->kbdev->dev,
			"Inconsistent state of csf cookies!");
		return -EINVAL;
	}
	kctx->csf.user_pages_info[cookie_nr] = queue;
	bitmap_clear(kctx->csf.cookies, cookie_nr, 1);

	/* relocate to correct base */
	cookie = cookie_nr + PFN_DOWN(BASEP_MEM_CSF_USER_IO_PAGES_HANDLE);
	cookie <<= PAGE_SHIFT;

	queue->handle = (u64)cookie;

	return 0;
}

static void init_user_io_pages(struct kbase_queue *queue)
{
	u64 *input_addr = queue->user_io_addr;
	u64 *output_addr64 = queue->user_io_addr + PAGE_SIZE / sizeof(u64);
	u32 *output_addr32 = (u32 *)(queue->user_io_addr + PAGE_SIZE / sizeof(u64));

	/*
	 * CS_INSERT and CS_EXTRACT registers contain 64-bit memory addresses which
	 * should be accessed atomically. Here we update them 32-bits at a time, but
	 * as this is initialisation code, non-atomic accesses are safe.
	 */
	input_addr[CS_INSERT_LO / sizeof(*input_addr)] = 0;
	input_addr[CS_EXTRACT_INIT_LO / sizeof(*input_addr)] = 0;
	output_addr64[CS_EXTRACT_LO / sizeof(*output_addr64)] = 0;
	output_addr32[CS_ACTIVE / sizeof(*output_addr32)] = 0;
}

static void kernel_unmap_user_io_pages(struct kbase_context *kctx,
			struct kbase_queue *queue)
{
	kbase_gpu_vm_lock(kctx);

	vunmap(queue->user_io_addr);

	WARN_ON(atomic_read(&kctx->permanent_mapped_pages) < KBASEP_NUM_CS_USER_IO_PAGES);
	atomic_sub(KBASEP_NUM_CS_USER_IO_PAGES, &kctx->permanent_mapped_pages);

	kbase_gpu_vm_unlock(kctx);
}

static int kernel_map_user_io_pages(struct kbase_context *kctx,
			struct kbase_queue *queue)
{
	struct page *page_list[2];
	pgprot_t cpu_map_prot;
	unsigned long flags;
	uint64_t *user_io_addr;
	int ret = 0;
	size_t i;

	kbase_gpu_vm_lock(kctx);

	if (ARRAY_SIZE(page_list) > (KBASE_PERMANENTLY_MAPPED_MEM_LIMIT_PAGES -
			 atomic_read(&kctx->permanent_mapped_pages))) {
		ret = -ENOMEM;
		goto unlock;
	}

	/* The pages are mapped to Userspace also, so use the same mapping
	 * attributes as used inside the CPU page fault handler.
	 */
	if (kctx->kbdev->system_coherency == COHERENCY_NONE)
		cpu_map_prot = pgprot_writecombine(PAGE_KERNEL);
	else
		cpu_map_prot = PAGE_KERNEL;

	for (i = 0; i < ARRAY_SIZE(page_list); i++)
		page_list[i] = as_page(queue->phys[i]);

	user_io_addr = vmap(page_list, ARRAY_SIZE(page_list), VM_MAP, cpu_map_prot);

	if (!user_io_addr)
		ret = -ENOMEM;
	else
		atomic_add(ARRAY_SIZE(page_list), &kctx->permanent_mapped_pages);

	kbase_csf_scheduler_spin_lock(kctx->kbdev, &flags);
	queue->user_io_addr = user_io_addr;
	kbase_csf_scheduler_spin_unlock(kctx->kbdev, flags);

unlock:
	kbase_gpu_vm_unlock(kctx);
	return ret;
}

static void term_queue_group(struct kbase_queue_group *group);
static void get_queue(struct kbase_queue *queue);
static bool release_queue(struct kbase_queue *queue);

/**
 * kbase_csf_free_command_stream_user_pages() - Free the resources allocated
 *				    for a queue at the time of bind.
 *
 * @kctx:	Address of the kbase context within which the queue was created.
 * @queue:	Pointer to the queue to be unlinked.
 *
 * This function will free the pair of physical pages allocated for a GPU
 * command queue, and also release the hardware doorbell page, that were mapped
 * into the process address space to enable direct submission of commands to
 * the hardware. Also releases the reference taken on the queue when the mapping
 * was created.
 *
 * This function will be called only when the mapping is being removed and
 * so the resources for queue will not get freed up until the mapping is
 * removed even though userspace could have terminated the queue.
 * Kernel will ensure that the termination of Kbase context would only be
 * triggered after the mapping is removed.
 *
 * If an explicit or implicit unbind was missed by the userspace then the
 * mapping will persist. On process exit kernel itself will remove the mapping.
 */
void kbase_csf_free_command_stream_user_pages(struct kbase_context *kctx, struct kbase_queue *queue)
{
	kernel_unmap_user_io_pages(kctx, queue);

	kbase_mem_pool_free_pages(
		&kctx->mem_pools.small[KBASE_MEM_GROUP_CSF_IO],
		KBASEP_NUM_CS_USER_IO_PAGES, queue->phys, true, false);
	kbase_process_page_usage_dec(kctx, KBASEP_NUM_CS_USER_IO_PAGES);

	/* The user_io_gpu_va should have been unmapped inside the scheduler */
	WARN_ONCE(queue->user_io_gpu_va, "Userio pages appears still have mapping");

	/* If the queue has already been terminated by userspace
	 * then the ref count for queue object will drop to 0 here.
	 */
	release_queue(queue);
}
KBASE_EXPORT_TEST_API(kbase_csf_free_command_stream_user_pages);

int kbase_csf_alloc_command_stream_user_pages(struct kbase_context *kctx, struct kbase_queue *queue)
{
	struct kbase_device *kbdev = kctx->kbdev;
	int ret;

	lockdep_assert_held(&kctx->csf.lock);

	ret = kbase_mem_pool_alloc_pages(&kctx->mem_pools.small[KBASE_MEM_GROUP_CSF_IO],
					 KBASEP_NUM_CS_USER_IO_PAGES,
					 queue->phys, false, kctx->task);
	if (ret != KBASEP_NUM_CS_USER_IO_PAGES) {
		/* Marking both the phys to zero for indicating there is no phys allocated */
		queue->phys[0].tagged_addr = 0;
		queue->phys[1].tagged_addr = 0;
		return -ENOMEM;
	}

	ret = kernel_map_user_io_pages(kctx, queue);
	if (ret)
		goto kernel_map_failed;

	kbase_process_page_usage_inc(kctx, KBASEP_NUM_CS_USER_IO_PAGES);
	init_user_io_pages(queue);

	/* user_io_gpu_va is only mapped when scheduler decides to put the queue
	 * on slot at runtime. Initialize it to 0, signalling no mapping.
	 */
	queue->user_io_gpu_va = 0;

	mutex_lock(&kbdev->csf.reg_lock);
	if (kbdev->csf.db_file_offsets > (U32_MAX - BASEP_QUEUE_NR_MMAP_USER_PAGES + 1))
		kbdev->csf.db_file_offsets = 0;

	queue->db_file_offset = kbdev->csf.db_file_offsets;
	kbdev->csf.db_file_offsets += BASEP_QUEUE_NR_MMAP_USER_PAGES;
	WARN(kbase_refcount_read(&queue->refcount) != 1,
	     "Incorrect refcounting for queue object\n");
	/* This is the second reference taken on the queue object and
	 * would be dropped only when the IO mapping is removed either
	 * explicitly by userspace or implicitly by kernel on process exit.
	 */
	get_queue(queue);
	queue->bind_state = KBASE_CSF_QUEUE_BOUND;
	mutex_unlock(&kbdev->csf.reg_lock);

	return 0;

kernel_map_failed:
	kbase_mem_pool_free_pages(&kctx->mem_pools.small[KBASE_MEM_GROUP_CSF_IO],
				  KBASEP_NUM_CS_USER_IO_PAGES, queue->phys, false, false);
	/* Marking both the phys to zero for indicating there is no phys allocated */
	queue->phys[0].tagged_addr = 0;
	queue->phys[1].tagged_addr = 0;

	return ret;
}
KBASE_EXPORT_TEST_API(kbase_csf_alloc_command_stream_user_pages);

static struct kbase_queue_group *find_queue_group(struct kbase_context *kctx,
	u8 group_handle)
{
	uint index = group_handle;

	lockdep_assert_held(&kctx->csf.lock);

	if (index < MAX_QUEUE_GROUP_NUM && kctx->csf.queue_groups[index]) {
		if (WARN_ON(kctx->csf.queue_groups[index]->handle != index))
			return NULL;
		return kctx->csf.queue_groups[index];
	}

	return NULL;
}

struct kbase_queue_group *kbase_csf_find_queue_group(struct kbase_context *kctx, u8 group_handle)
{
	return find_queue_group(kctx, group_handle);
}
KBASE_EXPORT_TEST_API(kbase_csf_find_queue_group);

int kbase_csf_queue_group_handle_is_valid(struct kbase_context *kctx,
	u8 group_handle)
{
	struct kbase_queue_group *group;

	rt_mutex_lock(&kctx->csf.lock);
	group = find_queue_group(kctx, group_handle);
	rt_mutex_unlock(&kctx->csf.lock);

	return group ? 0 : -EINVAL;
}

static struct kbase_queue *find_queue(struct kbase_context *kctx, u64 base_addr)
{
	struct kbase_queue *queue;

	lockdep_assert_held(&kctx->csf.lock);

	list_for_each_entry(queue, &kctx->csf.queue_list, link) {
		if (base_addr == queue->base_addr)
			return queue;
	}

	return NULL;
}

static void get_queue(struct kbase_queue *queue)
{
	WARN_ON(!kbase_refcount_inc_not_zero(&queue->refcount));
}

/**
 * release_queue() - Release a reference to a GPU queue
 *
 * @queue: The queue to release.
 *
 * Return: true if the queue has been released.
 *
 * The queue will be released when its reference count reaches zero.
 */
static bool release_queue(struct kbase_queue *queue)
{
	lockdep_assert_held(&queue->kctx->csf.lock);
	if (kbase_refcount_dec_and_test(&queue->refcount)) {
		/* The queue can't still be on the per context list. */
		WARN_ON(!list_empty(&queue->link));
		WARN_ON(queue->group);
		dev_dbg(queue->kctx->kbdev->dev,
			"Remove any pending command queue fatal from ctx %d_%d",
			queue->kctx->tgid, queue->kctx->id);

		/* After this the Userspace would be able to free the
		 * memory for GPU queue. In case the Userspace missed
		 * terminating the queue, the cleanup will happen on
		 * context termination where tear down of region tracker
		 * would free up the GPU queue memory.
		 */
		kbase_gpu_vm_lock(queue->kctx);
		kbase_va_region_no_user_free_dec(queue->queue_reg);
		kbase_gpu_vm_unlock(queue->kctx);

		kfree(queue);

		return true;
	}

	return false;
}

static void oom_event_worker(struct work_struct *data);
static void cs_error_worker(struct work_struct *data);

/* Between reg and reg_ex, one and only one must be null */
static int csf_queue_register_internal(struct kbase_context *kctx,
			struct kbase_ioctl_cs_queue_register *reg,
			struct kbase_ioctl_cs_queue_register_ex *reg_ex)
{
	struct kbase_queue *queue;
	int ret = 0;
	struct kbase_va_region *region;
	u64 queue_addr;
	size_t queue_size;

	/* Only one pointer expected, otherwise coding error */
	if ((reg == NULL && reg_ex == NULL) || (reg && reg_ex)) {
		dev_dbg(kctx->kbdev->dev,
			"Error, one and only one param-ptr expected!");
		return -EINVAL;
	}

	/* struct kbase_ioctl_cs_queue_register_ex contains a full
	 * struct kbase_ioctl_cs_queue_register at the start address. So
	 * the pointer can be safely cast to pointing to a
	 * kbase_ioctl_cs_queue_register object.
	 */
	if (reg_ex)
		reg = (struct kbase_ioctl_cs_queue_register *)reg_ex;

	/* Validate the queue priority */
	if (reg->priority > BASE_QUEUE_MAX_PRIORITY)
		return -EINVAL;

	queue_addr = reg->buffer_gpu_addr;
	queue_size = reg->buffer_size >> PAGE_SHIFT;

	rt_mutex_lock(&kctx->csf.lock);

	/* Check if queue is already registered */
	if (find_queue(kctx, queue_addr) != NULL) {
		ret = -EINVAL;
		goto out;
	}

	/* Check if the queue address is valid */
	kbase_gpu_vm_lock(kctx);
	region = kbase_region_tracker_find_region_enclosing_address(kctx,
								    queue_addr);

	if (kbase_is_region_invalid_or_free(region) || kbase_is_region_shrinkable(region) ||
	    region->gpu_alloc->type != KBASE_MEM_TYPE_NATIVE) {
		ret = -ENOENT;
		goto out_unlock_vm;
	}

	if (queue_size > (region->nr_pages -
			  ((queue_addr >> PAGE_SHIFT) - region->start_pfn))) {
		ret = -EINVAL;
		goto out_unlock_vm;
	}

	/* Check address validity on cs_trace buffer etc. Don't care
	 * if not enabled (i.e. when size is 0).
	 */
	if (reg_ex && reg_ex->ex_buffer_size) {
		int buf_pages = (reg_ex->ex_buffer_size +
				 (1 << PAGE_SHIFT) - 1) >> PAGE_SHIFT;
		struct kbase_va_region *region_ex =
			kbase_region_tracker_find_region_enclosing_address(kctx,
									   reg_ex->ex_buffer_base);

		if (kbase_is_region_invalid_or_free(region_ex)) {
			ret = -ENOENT;
			goto out_unlock_vm;
		}

		if (buf_pages > (region_ex->nr_pages -
				 ((reg_ex->ex_buffer_base >> PAGE_SHIFT) - region_ex->start_pfn))) {
			ret = -EINVAL;
			goto out_unlock_vm;
		}

		region_ex = kbase_region_tracker_find_region_enclosing_address(
			kctx, reg_ex->ex_offset_var_addr);
		if (kbase_is_region_invalid_or_free(region_ex)) {
			ret = -ENOENT;
			goto out_unlock_vm;
		}
	}

	queue = kzalloc(sizeof(struct kbase_queue), GFP_KERNEL);

	if (!queue) {
		ret = -ENOMEM;
		goto out_unlock_vm;
	}

	queue->kctx = kctx;
	queue->base_addr = queue_addr;

	queue->queue_reg = region;
	kbase_va_region_no_user_free_inc(region);

	queue->size = (queue_size << PAGE_SHIFT);
	queue->csi_index = KBASEP_IF_NR_INVALID;

	queue->priority = reg->priority;
	/* Default to a safe value, this would be updated on binding */
	queue->group_priority = KBASE_QUEUE_GROUP_PRIORITY_LOW;
	kbase_refcount_set(&queue->refcount, 1);

	queue->bind_state = KBASE_CSF_QUEUE_UNBOUND;
	queue->handle = BASEP_MEM_INVALID_HANDLE;
	queue->doorbell_nr = KBASEP_USER_DB_NR_INVALID;

	queue->blocked_reason = CS_STATUS_BLOCKED_REASON_REASON_UNBLOCKED;

	INIT_LIST_HEAD(&queue->link);
	atomic_set(&queue->pending_kick, 0);
	INIT_LIST_HEAD(&queue->pending_kick_link);
	INIT_WORK(&queue->oom_event_work, oom_event_worker);
	INIT_WORK(&queue->cs_error_work, cs_error_worker);
	list_add(&queue->link, &kctx->csf.queue_list);

	region->user_data = queue;

	/* Initialize the cs_trace configuration parameters, When buffer_size
	 * is 0, trace is disabled. Here we only update the fields when
	 * enabled, otherwise leave them as default zeros.
	 */
	if (reg_ex && reg_ex->ex_buffer_size) {
		u32 cfg = CS_INSTR_CONFIG_EVENT_SIZE_SET(
					0, reg_ex->ex_event_size);
		cfg = CS_INSTR_CONFIG_EVENT_STATE_SET(
					cfg, reg_ex->ex_event_state);

		queue->trace_cfg = cfg;
		queue->trace_buffer_size = reg_ex->ex_buffer_size;
		queue->trace_buffer_base = reg_ex->ex_buffer_base;
		queue->trace_offset_ptr = reg_ex->ex_offset_var_addr;
	}

out_unlock_vm:
	kbase_gpu_vm_unlock(kctx);
out:
	rt_mutex_unlock(&kctx->csf.lock);

	return ret;
}

int kbase_csf_queue_register(struct kbase_context *kctx,
			     struct kbase_ioctl_cs_queue_register *reg)
{
	/* Validate the ring buffer configuration parameters */
	if (reg->buffer_size < CS_RING_BUFFER_MIN_SIZE ||
	    reg->buffer_size > CS_RING_BUFFER_MAX_SIZE ||
	    reg->buffer_size & (reg->buffer_size - 1) || !reg->buffer_gpu_addr ||
	    reg->buffer_gpu_addr & ~PAGE_MASK)
		return -EINVAL;

	return csf_queue_register_internal(kctx, reg, NULL);
}

int kbase_csf_queue_register_ex(struct kbase_context *kctx,
				struct kbase_ioctl_cs_queue_register_ex *reg)
{
	struct kbase_csf_global_iface const *const iface =
						&kctx->kbdev->csf.global_iface;
	u32 const glb_version = iface->version;
	u32 instr = iface->instr_features;
	u8 max_size = GLB_INSTR_FEATURES_EVENT_SIZE_MAX_GET(instr);
	u32 min_buf_size = (1u << reg->ex_event_size) *
			GLB_INSTR_FEATURES_OFFSET_UPDATE_RATE_GET(instr);

	/* If cs_trace_command not supported, the call fails */
	if (glb_version < kbase_csf_interface_version(1, 1, 0))
		return -EINVAL;

	/* Validate the ring buffer configuration parameters */
	if (reg->buffer_size < CS_RING_BUFFER_MIN_SIZE ||
	    reg->buffer_size > CS_RING_BUFFER_MAX_SIZE ||
	    reg->buffer_size & (reg->buffer_size - 1) || !reg->buffer_gpu_addr ||
	    reg->buffer_gpu_addr & ~PAGE_MASK)
		return -EINVAL;

	/* Validate the cs_trace configuration parameters */
	if (reg->ex_buffer_size &&
		((reg->ex_event_size > max_size) ||
			(reg->ex_buffer_size & (reg->ex_buffer_size - 1)) ||
			(reg->ex_buffer_size < min_buf_size)))
		return -EINVAL;

	return csf_queue_register_internal(kctx, NULL, reg);
}

static void unbind_queue(struct kbase_context *kctx,
		struct kbase_queue *queue);

static void wait_pending_queue_kick(struct kbase_queue *queue)
{
	struct kbase_context *const kctx = queue->kctx;

	/* Drain a pending queue kick if any. It should no longer be
	 * possible to issue further queue kicks at this point: either the
	 * queue has been unbound, or the context is being terminated.
	 *
	 * Signal kbase_csf_scheduler_kthread() to allow for the
	 * eventual completion of the current iteration. Once it's done the
	 * event_wait wait queue shall be signalled.
	 */
	complete(&kctx->kbdev->csf.scheduler.kthread_signal);
	wait_event(kctx->kbdev->csf.event_wait, atomic_read(&queue->pending_kick) == 0);
}

void kbase_csf_queue_terminate(struct kbase_context *kctx,
			      struct kbase_ioctl_cs_queue_terminate *term)
{
	struct kbase_device *kbdev = kctx->kbdev;
	struct kbase_queue *queue;
	int err;
	bool reset_prevented = false;

	err = kbase_reset_gpu_prevent_and_wait(kbdev);
	if (err)
		dev_warn(
			kbdev->dev,
			"Unsuccessful GPU reset detected when terminating queue (buffer_addr=0x%.16llx), attempting to terminate regardless",
			term->buffer_gpu_addr);
	else
		reset_prevented = true;

	rt_mutex_lock(&kctx->csf.lock);
	queue = find_queue(kctx, term->buffer_gpu_addr);

	if (queue) {
		/* As the GPU queue has been terminated by the
		 * user space, undo the actions that were performed when the
		 * queue was registered i.e. remove the queue from the per
		 * context list & release the initial reference. The subsequent
		 * lookups for the queue in find_queue() would fail.
		 */
		list_del_init(&queue->link);

		/* Stop the CSI to which queue was bound */
		unbind_queue(kctx, queue);

		kbase_gpu_vm_lock(kctx);
		if (!WARN_ON(!queue->queue_reg))
			queue->queue_reg->user_data = NULL;
		kbase_gpu_vm_unlock(kctx);

		mutex_unlock(&kctx->csf.lock);
		/* The GPU reset can be allowed now as the queue has been unbound. */
		if (reset_prevented) {
			kbase_reset_gpu_allow(kbdev);
			reset_prevented = false;
		}
		wait_pending_queue_kick(queue);
		/* The work items can be cancelled as Userspace is terminating the queue */
		cancel_work_sync(&queue->oom_event_work);
		cancel_work_sync(&queue->cs_error_work);
		mutex_lock(&kctx->csf.lock);

		release_queue(queue);
	}

	rt_mutex_unlock(&kctx->csf.lock);
	if (reset_prevented)
		kbase_reset_gpu_allow(kbdev);
}

int kbase_csf_queue_bind(struct kbase_context *kctx, union kbase_ioctl_cs_queue_bind *bind)
{
	struct kbase_queue *queue;
	struct kbase_queue_group *group;
	u8 max_streams;
	int ret = -EINVAL;

	rt_mutex_lock(&kctx->csf.lock);

	group = find_queue_group(kctx, bind->in.group_handle);
	queue = find_queue(kctx, bind->in.buffer_gpu_addr);

	if (!group || !queue)
		goto out;

	/* For the time being, all CSGs have the same number of CSs
	 * so we check CSG 0 for this number
	 */
	max_streams = kctx->kbdev->csf.global_iface.groups[0].stream_num;

	if (bind->in.csi_index >= max_streams)
		goto out;

	if (group->run_state == KBASE_CSF_GROUP_TERMINATED)
		goto out;

	if (queue->group || group->bound_queues[bind->in.csi_index])
		goto out;

	ret = get_user_pages_mmap_handle(kctx, queue);
	if (ret)
		goto out;

	bind->out.mmap_handle = queue->handle;
	group->bound_queues[bind->in.csi_index] = queue;
	queue->group = group;
	queue->group_priority = group->priority;
	queue->csi_index = bind->in.csi_index;
	queue->bind_state = KBASE_CSF_QUEUE_BIND_IN_PROGRESS;

out:
	rt_mutex_unlock(&kctx->csf.lock);

	return ret;
}

/**
 * get_bound_queue_group - Get the group to which a queue was bound
 *
 * @queue: Pointer to the queue for this group
 *
 * Return: The group to which this queue was bound, or NULL on error.
 */
static struct kbase_queue_group *get_bound_queue_group(struct kbase_queue *queue)
{
	struct kbase_context *kctx = queue->kctx;
	struct kbase_queue_group *group;

	lockdep_assert_held(&kctx->csf.lock);

	if (queue->bind_state == KBASE_CSF_QUEUE_UNBOUND)
		return NULL;

	if (!queue->group)
		return NULL;

	if (queue->csi_index == KBASEP_IF_NR_INVALID) {
		dev_warn(kctx->kbdev->dev, "CS interface index is incorrect\n");
		return NULL;
	}

	group = queue->group;

	if (group->bound_queues[queue->csi_index] != queue) {
		dev_warn(kctx->kbdev->dev, "Incorrect mapping between queues & queue groups\n");
		return NULL;
	}

	return group;
}

<<<<<<< HEAD
static void enqueue_gpu_submission_work(struct kbase_context *const kctx)
{
	kthread_queue_work(&kctx->csf.pending_submission_worker, &kctx->csf.pending_submission_work);
}

/**
 * pending_submission_worker() - Work item to process pending kicked GPU command queues.
 *
 * @work: Pointer to pending_submission_work.
 *
 * This function starts all pending queues, for which the work
 * was previously submitted via ioctl call from application thread.
 * If the queue is already scheduled and resident, it will be started
 * right away, otherwise once the group is made resident.
 */
static void pending_submission_worker(struct kthread_work *work)
{
	struct kbase_context *kctx =
		container_of(work, struct kbase_context, csf.pending_submission_work);
	struct kbase_device *kbdev = kctx->kbdev;
	struct kbase_queue *queue;
	int err = kbase_reset_gpu_prevent_and_wait(kbdev);

	if (err) {
		dev_err(kbdev->dev, "Unsuccessful GPU reset detected when kicking queue ");
		return;
	}

	rt_mutex_lock(&kctx->csf.lock);

	/* Iterate through the queue list and schedule the pending ones for submission. */
	list_for_each_entry(queue, &kctx->csf.queue_list, link) {
		if (atomic_cmpxchg(&queue->pending, 1, 0) == 1) {
			struct kbase_queue_group *group = get_bound_queue_group(queue);
			int ret;

			if (!group || queue->bind_state != KBASE_CSF_QUEUE_BOUND) {
				dev_dbg(kbdev->dev, "queue is not bound to a group");
				continue;
			}

			ret = kbase_csf_scheduler_queue_start(queue);
			if (unlikely(ret)) {
				dev_dbg(kbdev->dev, "Failed to start queue");
				if (ret == -EBUSY) {
					atomic_cmpxchg(&queue->pending, 0, 1);
					enqueue_gpu_submission_work(kctx);
				}
			}
		}
	}

	rt_mutex_unlock(&kctx->csf.lock);

	kbase_reset_gpu_allow(kbdev);
}

=======
>>>>>>> e61eb932
void kbase_csf_ring_csg_doorbell(struct kbase_device *kbdev, int slot)
{
	if (WARN_ON(slot < 0))
		return;

	kbase_csf_scheduler_spin_lock_assert_held(kbdev);

	kbase_csf_ring_csg_slots_doorbell(kbdev, (u32) (1 << slot));
}

void kbase_csf_ring_csg_slots_doorbell(struct kbase_device *kbdev,
				       u32 slot_bitmap)
{
	const struct kbase_csf_global_iface *const global_iface =
		&kbdev->csf.global_iface;
	const u32 allowed_bitmap =
		(u32) ((1U << kbdev->csf.global_iface.group_num) - 1);
	u32 value;

	kbase_csf_scheduler_spin_lock_assert_held(kbdev);

	if (WARN_ON(slot_bitmap > allowed_bitmap))
		return;

	/* The access to GLB_DB_REQ/ACK needs to be ordered with respect to CSG_REQ/ACK and
	 * CSG_DB_REQ/ACK to avoid a scenario where a CSI request overlaps with a CSG request
	 * or 2 CSI requests overlap and FW ends up missing the 2nd request.
	 * Memory barrier is required, both on Host and FW side, to guarantee the ordering.
	 *
	 * 'osh' is used as CPU and GPU would be in the same Outer shareable domain.
	 */
	dmb(osh);

	value = kbase_csf_firmware_global_output(global_iface, GLB_DB_ACK);
	value ^= slot_bitmap;
	kbase_csf_firmware_global_input_mask(global_iface, GLB_DB_REQ, value,
					     slot_bitmap);

	kbase_csf_ring_doorbell(kbdev, CSF_KERNEL_DOORBELL_NR);
}

void kbase_csf_ring_cs_user_doorbell(struct kbase_device *kbdev,
			struct kbase_queue *queue)
{
	mutex_lock(&kbdev->csf.reg_lock);

	if (queue->doorbell_nr != KBASEP_USER_DB_NR_INVALID)
		kbase_csf_ring_doorbell(kbdev, queue->doorbell_nr);

	mutex_unlock(&kbdev->csf.reg_lock);
}

void kbase_csf_ring_cs_kernel_doorbell(struct kbase_device *kbdev,
				       int csi_index, int csg_nr,
				       bool ring_csg_doorbell)
{
	struct kbase_csf_cmd_stream_group_info *ginfo;
	u32 value;

	kbase_csf_scheduler_spin_lock_assert_held(kbdev);

	if (WARN_ON(csg_nr < 0) ||
	    WARN_ON(csg_nr >= kbdev->csf.global_iface.group_num))
		return;

	ginfo = &kbdev->csf.global_iface.groups[csg_nr];

	if (WARN_ON(csi_index < 0) ||
	    WARN_ON(csi_index >= ginfo->stream_num))
		return;

	/* The access to CSG_DB_REQ/ACK needs to be ordered with respect to
	 * CS_REQ/ACK to avoid a scenario where CSG_DB_REQ/ACK becomes visible to
	 * FW before CS_REQ/ACK is set.
	 *
	 * 'osh' is used as CPU and GPU would be in the same outer shareable domain.
	 */
	dmb(osh);

	value = kbase_csf_firmware_csg_output(ginfo, CSG_DB_ACK);
	value ^= (1 << csi_index);
	kbase_csf_firmware_csg_input_mask(ginfo, CSG_DB_REQ, value,
					  1 << csi_index);

	if (likely(ring_csg_doorbell))
		kbase_csf_ring_csg_doorbell(kbdev, csg_nr);
}

int kbase_csf_queue_kick(struct kbase_context *kctx,
			 struct kbase_ioctl_cs_queue_kick *kick)
{
	struct kbase_device *kbdev = kctx->kbdev;
	struct kbase_va_region *region;
	int err = 0;

	KBASE_TLSTREAM_TL_KBASE_GPUCMDQUEUE_KICK(kbdev, kctx->id, kick->buffer_gpu_addr);

	/* GPU work submission happening asynchronously to prevent the contention with
	 * scheduler lock and as the result blocking application thread. For this reason,
	 * the vm_lock is used here to get the reference to the queue based on its buffer_gpu_addr
	 * from the context list of active va_regions.
	 * Once the target queue is found the pending flag is set to one atomically avoiding
	 * a race between submission ioctl thread and the work item.
	 */
	kbase_gpu_vm_lock(kctx);
	region = kbase_region_tracker_find_region_enclosing_address(kctx, kick->buffer_gpu_addr);
	if (!kbase_is_region_invalid_or_free(region)) {
		struct kbase_queue *queue = region->user_data;

		if (queue && (queue->bind_state == KBASE_CSF_QUEUE_BOUND)) {
			spin_lock(&kbdev->csf.pending_gpuq_kicks_lock);
			if (list_empty(&queue->pending_kick_link)) {
				/* Queue termination shall block until this
				 * kick has been handled.
				 */
				atomic_inc(&queue->pending_kick);
				list_add_tail(
					&queue->pending_kick_link,
					&kbdev->csf.pending_gpuq_kicks[queue->group_priority]);
				complete(&kbdev->csf.scheduler.kthread_signal);
			}
			spin_unlock(&kbdev->csf.pending_gpuq_kicks_lock);
		}
	} else {
		dev_dbg(kbdev->dev,
			"Attempt to kick GPU queue without a valid command buffer region");
		err = -EFAULT;
	}
	kbase_gpu_vm_unlock(kctx);

	return err;
}

static void unbind_stopped_queue(struct kbase_context *kctx,
			struct kbase_queue *queue)
{
	lockdep_assert_held(&kctx->csf.lock);

	if (WARN_ON(queue->csi_index < 0))
		return;

	if (queue->bind_state != KBASE_CSF_QUEUE_UNBOUND) {
		unsigned long flags;

		kbase_csf_scheduler_spin_lock(kctx->kbdev, &flags);
		bitmap_clear(queue->group->protm_pending_bitmap,
				queue->csi_index, 1);
		KBASE_KTRACE_ADD_CSF_GRP_Q(kctx->kbdev, CSI_PROTM_PEND_CLEAR,
			 queue->group, queue, queue->group->protm_pending_bitmap[0]);
		queue->group->bound_queues[queue->csi_index] = NULL;
		queue->group = NULL;
		kbase_csf_scheduler_spin_unlock(kctx->kbdev, flags);

		put_user_pages_mmap_handle(kctx, queue);
		WARN_ON_ONCE(queue->doorbell_nr != KBASEP_USER_DB_NR_INVALID);
		queue->bind_state = KBASE_CSF_QUEUE_UNBOUND;
	}
}
/**
 * unbind_queue() - Remove the linkage between a GPU command queue and the group
 *		    to which it was bound or being bound.
 *
 * @kctx:	Address of the kbase context within which the queue was created.
 * @queue:	Pointer to the queue to be unlinked.
 *
 * This function will also send the stop request to firmware for the CS
 * if the group to which the GPU command queue was bound is scheduled.
 *
 * This function would be called when :-
 * - queue is being unbound. This would happen when the IO mapping
 *   created on bind is removed explicitly by userspace or the process
 *   is getting exited.
 * - queue group is being terminated which still has queues bound
 *   to it. This could happen on an explicit terminate request from userspace
 *   or when the kbase context is being terminated.
 * - queue is being terminated without completing the bind operation.
 *   This could happen if either the queue group is terminated
 *   after the CS_QUEUE_BIND ioctl but before the 2nd part of bind operation
 *   to create the IO mapping is initiated.
 * - There is a failure in executing the 2nd part of bind operation, inside the
 *   mmap handler, which creates the IO mapping for queue.
 */

static void unbind_queue(struct kbase_context *kctx, struct kbase_queue *queue)
{
	kbase_reset_gpu_assert_failed_or_prevented(kctx->kbdev);
	lockdep_assert_held(&kctx->csf.lock);

	if (queue->bind_state != KBASE_CSF_QUEUE_UNBOUND) {
		if (queue->bind_state == KBASE_CSF_QUEUE_BOUND)
			kbase_csf_scheduler_queue_stop(queue);

		unbind_stopped_queue(kctx, queue);
	}
}

static bool kbase_csf_queue_phys_allocated(struct kbase_queue *queue)
{
	/* The queue's phys are zeroed when allocation fails. Both of them being
	 * zero is an impossible condition for a successful allocated set of phy pages.
	 */

	return (queue->phys[0].tagged_addr | queue->phys[1].tagged_addr);
}

void kbase_csf_queue_unbind(struct kbase_queue *queue, bool process_exit)
{
	struct kbase_context *kctx = queue->kctx;

	lockdep_assert_held(&kctx->csf.lock);

	/* As the process itself is exiting, the termination of queue group can
	 * be done which would be much faster than stopping of individual
	 * queues. This would ensure a faster exit for the process especially
	 * in the case where CSI gets stuck.
	 * The CSI STOP request will wait for the in flight work to drain
	 * whereas CSG TERM request would result in an immediate abort or
	 * cancellation of the pending work.
	 */
	if (process_exit) {
		struct kbase_queue_group *group = get_bound_queue_group(queue);

		if (group)
			term_queue_group(group);

		WARN_ON(queue->bind_state != KBASE_CSF_QUEUE_UNBOUND);
	} else {
		unbind_queue(kctx, queue);
	}

	/* Free the resources, if allocated phys for this queue */
	if (kbase_csf_queue_phys_allocated(queue))
		kbase_csf_free_command_stream_user_pages(kctx, queue);
}

void kbase_csf_queue_unbind_stopped(struct kbase_queue *queue)
{
	struct kbase_context *kctx = queue->kctx;

	lockdep_assert_held(&kctx->csf.lock);

	WARN_ON(queue->bind_state == KBASE_CSF_QUEUE_BOUND);
	unbind_stopped_queue(kctx, queue);

	/* Free the resources, if allocated phys for this queue */
	if (kbase_csf_queue_phys_allocated(queue))
		kbase_csf_free_command_stream_user_pages(kctx, queue);
}

/**
 * find_free_group_handle() - Find a free handle for a queue group
 *
 * @kctx: Address of the kbase context within which the queue group
 *        is to be created.
 *
 * Return: a queue group handle on success, or a negative error code on failure.
 */
static int find_free_group_handle(struct kbase_context *const kctx)
{
	/* find the available index in the array of CSGs per this context */
	int idx, group_handle = -ENOMEM;

	lockdep_assert_held(&kctx->csf.lock);

	for (idx = 0;
		(idx != MAX_QUEUE_GROUP_NUM) && (group_handle < 0);
		idx++) {
		if (!kctx->csf.queue_groups[idx])
			group_handle = idx;
	}

	return group_handle;
}

/**
 * iface_has_enough_streams() - Check that at least one CSG supports
 *                              a given number of CS
 *
 * @kbdev:  Instance of a GPU platform device that implements a CSF interface.
 * @cs_min: Minimum number of CSs required.
 *
 * Return: true if at least one CSG supports the given number
 *         of CSs (or more); otherwise false.
 */
static bool iface_has_enough_streams(struct kbase_device *const kbdev,
	u32 const cs_min)
{
	bool has_enough = false;
	struct kbase_csf_cmd_stream_group_info *const groups =
		kbdev->csf.global_iface.groups;
	const u32 group_num = kbdev->csf.global_iface.group_num;
	u32 i;

	for (i = 0; (i < group_num) && !has_enough; i++) {
		if (groups[i].stream_num >= cs_min)
			has_enough = true;
	}

	return has_enough;
}

/**
 * create_normal_suspend_buffer() - Create normal-mode suspend buffer per
 *					queue group
 *
 * @kctx:	Pointer to kbase context where the queue group is created at
 * @s_buf:	Pointer to suspend buffer that is attached to queue group
 *
 * Return: 0 if phy-pages for the suspend buffer is successfully allocated.
 *	   Otherwise -ENOMEM or error code.
 */
static int create_normal_suspend_buffer(struct kbase_context *const kctx,
		struct kbase_normal_suspend_buffer *s_buf)
{
	const size_t nr_pages =
		PFN_UP(kctx->kbdev->csf.global_iface.groups[0].suspend_size);
	int err;

	lockdep_assert_held(&kctx->csf.lock);

	/* The suspend buffer's mapping address is valid only when the CSG is to
	 * run on slot, initializing it 0, signalling the buffer is not mapped.
	 */
	s_buf->gpu_va = 0;

	s_buf->phy = kcalloc(nr_pages, sizeof(*s_buf->phy), GFP_KERNEL);

	if (!s_buf->phy)
		return -ENOMEM;

	/* Get physical page for a normal suspend buffer */
	err = kbase_mem_pool_alloc_pages(&kctx->mem_pools.small[KBASE_MEM_GROUP_CSF_FW], nr_pages,
					 &s_buf->phy[0], false, kctx->task);

	if (err < 0) {
		kfree(s_buf->phy);
		return err;
	}

	kbase_process_page_usage_inc(kctx, nr_pages);
	return 0;
}

static void timer_event_worker(struct work_struct *data);
static void protm_event_worker(struct kthread_work *work);
static void term_normal_suspend_buffer(struct kbase_context *const kctx,
		struct kbase_normal_suspend_buffer *s_buf);

/**
 * create_suspend_buffers - Setup normal and protected mode
 *				suspend buffers.
 *
 * @kctx:	Address of the kbase context within which the queue group
 *		is to be created.
 * @group:	Pointer to GPU command queue group data.
 *
 * Return: 0 if suspend buffers are successfully allocated. Otherwise -ENOMEM.
 */
static int create_suspend_buffers(struct kbase_context *const kctx,
		struct kbase_queue_group * const group)
{
	if (create_normal_suspend_buffer(kctx, &group->normal_suspend_buf)) {
		dev_err(kctx->kbdev->dev, "Failed to create normal suspend buffer\n");
		return -ENOMEM;
	}

	/* Protected suspend buffer, runtime binding so just initialize it */
	group->protected_suspend_buf.gpu_va = 0;
	group->protected_suspend_buf.pma = NULL;
	group->protected_suspend_buf.alloc_retries = 0;

	return 0;
}

/**
 * generate_group_uid() - Makes an ID unique to all kernel base devices
 *                        and contexts, for a queue group and CSG.
 *
 * Return:      A unique ID in the form of an unsigned 32-bit integer
 */
static u32 generate_group_uid(void)
{
	static atomic_t global_csg_uid = ATOMIC_INIT(0);

	return (u32)atomic_inc_return(&global_csg_uid);
}

/**
 * create_queue_group() - Create a queue group
 *
 * @kctx:	Address of the kbase context within which the queue group
 *		is to be created.
 * @create:	Address of a structure which contains details of the
 *		queue group which is to be created.
 *
 * Return: a queue group handle on success, or a negative error code on failure.
 */
static int create_queue_group(struct kbase_context *const kctx,
	union kbase_ioctl_cs_queue_group_create *const create)
{
	int group_handle = find_free_group_handle(kctx);

	if (group_handle < 0) {
		dev_dbg(kctx->kbdev->dev,
			"All queue group handles are already in use");
	} else {
		struct kbase_queue_group * const group =
			kmalloc(sizeof(struct kbase_queue_group),
					GFP_KERNEL);

		lockdep_assert_held(&kctx->csf.lock);

		if (!group) {
			dev_err(kctx->kbdev->dev, "Failed to allocate a queue\n");
			group_handle = -ENOMEM;
		} else {
			int err = 0;

#if IS_ENABLED(CONFIG_MALI_TRACE_POWER_GPU_WORK_PERIOD)
			group->prev_act = false;
#endif
			group->kctx = kctx;
			group->handle = group_handle;
			group->csg_nr = KBASEP_CSG_NR_INVALID;

			group->tiler_mask = create->in.tiler_mask;
			group->fragment_mask = create->in.fragment_mask;
			group->compute_mask = create->in.compute_mask;

			group->tiler_max = create->in.tiler_max;
			group->fragment_max = create->in.fragment_max;
			group->compute_max = create->in.compute_max;
			group->csi_handlers = create->in.csi_handlers;
			group->priority = kbase_csf_priority_queue_group_priority_to_relative(
				kbase_csf_priority_check(kctx->kbdev, create->in.priority));
			group->doorbell_nr = KBASEP_USER_DB_NR_INVALID;
			group->faulted = false;
			group->cs_unrecoverable = false;
			group->reevaluate_idle_status = false;

			group->csg_reg = NULL;
			group->csg_reg_bind_retries = 0;

			group->dvs_buf = create->in.dvs_buf;


#if IS_ENABLED(CONFIG_DEBUG_FS)
			group->deschedule_deferred_cnt = 0;
#endif

			group->group_uid = generate_group_uid();
			create->out.group_uid = group->group_uid;

			INIT_LIST_HEAD(&group->link);
			INIT_LIST_HEAD(&group->link_to_schedule);
			INIT_LIST_HEAD(&group->error_fatal.link);
			INIT_WORK(&group->timer_event_work, timer_event_worker);
			kthread_init_work(&group->protm_event_work, protm_event_worker);
			bitmap_zero(group->protm_pending_bitmap,
					MAX_SUPPORTED_STREAMS_PER_GROUP);

			group->run_state = KBASE_CSF_GROUP_INACTIVE;
			KBASE_KTRACE_ADD_CSF_GRP(group->kctx->kbdev, CSF_GROUP_INACTIVE, group,
						group->run_state);

			err = create_suspend_buffers(kctx, group);

			if (err < 0) {
				kfree(group);
				group_handle = err;
			} else {
				int j;

				kctx->csf.queue_groups[group_handle] = group;
				for (j = 0; j < MAX_SUPPORTED_STREAMS_PER_GROUP;
						j++)
					group->bound_queues[j] = NULL;
			}
		}
	}

	return group_handle;
}

static bool dvs_supported(u32 csf_version)
{
	if (GLB_VERSION_MAJOR_GET(csf_version) < 3)
		return false;

	if (GLB_VERSION_MAJOR_GET(csf_version) == 3)
		if (GLB_VERSION_MINOR_GET(csf_version) < 2)
			return false;

	return true;
}

int kbase_csf_queue_group_create(struct kbase_context *const kctx,
			union kbase_ioctl_cs_queue_group_create *const create)
{
	int err = 0;
	const u32 tiler_count = hweight64(create->in.tiler_mask);
	const u32 fragment_count = hweight64(create->in.fragment_mask);
	const u32 compute_count = hweight64(create->in.compute_mask);
	size_t i;

	for (i = 0; i < ARRAY_SIZE(create->in.padding); i++) {
		if (create->in.padding[i] != 0) {
			dev_warn(kctx->kbdev->dev, "Invalid padding not 0 in queue group create\n");
			return -EINVAL;
		}
	}

	rt_mutex_lock(&kctx->csf.lock);

	if ((create->in.tiler_max > tiler_count) || (create->in.fragment_max > fragment_count) ||
	    (create->in.compute_max > compute_count)) {
		dev_dbg(kctx->kbdev->dev,
			"Invalid maximum number of endpoints for a queue group");
		err = -EINVAL;
	} else if (create->in.priority >= BASE_QUEUE_GROUP_PRIORITY_COUNT) {
		dev_dbg(kctx->kbdev->dev, "Invalid queue group priority %u",
			(unsigned int)create->in.priority);
		err = -EINVAL;
	} else if (!iface_has_enough_streams(kctx->kbdev, create->in.cs_min)) {
		dev_dbg(kctx->kbdev->dev,
			"No CSG has at least %d CSs",
			create->in.cs_min);
		err = -EINVAL;
	} else if (create->in.csi_handlers & ~BASE_CSF_EXCEPTION_HANDLER_FLAGS_MASK) {
		dev_warn(kctx->kbdev->dev, "Unknown exception handler flags set: %u",
			 create->in.csi_handlers & ~BASE_CSF_EXCEPTION_HANDLER_FLAGS_MASK);
		err = -EINVAL;
	} else if (!dvs_supported(kctx->kbdev->csf.global_iface.version) && create->in.dvs_buf) {
		dev_warn(
			kctx->kbdev->dev,
			"GPU does not support DVS but userspace is trying to use it");
		err = -EINVAL;
	} else if (dvs_supported(kctx->kbdev->csf.global_iface.version) &&
		   !CSG_DVS_BUF_BUFFER_POINTER_GET(create->in.dvs_buf) &&
		   CSG_DVS_BUF_BUFFER_SIZE_GET(create->in.dvs_buf)) {
		dev_warn(kctx->kbdev->dev,
			 "DVS buffer pointer is null but size is not 0");
		err = -EINVAL;
	} else {
		/* For the CSG which satisfies the condition for having
		 * the needed number of CSs, check whether it also conforms
		 * with the requirements for at least one of its CSs having
		 * the iterator of the needed type
		 * (note: for CSF v1.0 all CSs in a CSG will have access to
		 * the same iterators)
		 */
		const int group_handle = create_queue_group(kctx, create);

		if (group_handle >= 0)
			create->out.group_handle = group_handle;
		else
			err = group_handle;
	}

	rt_mutex_unlock(&kctx->csf.lock);

	return err;
}

/**
 * term_normal_suspend_buffer() - Free normal-mode suspend buffer of queue group
 *
 * @kctx:	Pointer to kbase context where queue group belongs to
 * @s_buf:	Pointer to queue group suspend buffer to be freed
 */
static void term_normal_suspend_buffer(struct kbase_context *const kctx,
				       struct kbase_normal_suspend_buffer *s_buf)
{
	const size_t nr_pages = PFN_UP(kctx->kbdev->csf.global_iface.groups[0].suspend_size);

	lockdep_assert_held(&kctx->csf.lock);

	/* The group should not have a bind remaining on any suspend buf region */
	WARN_ONCE(s_buf->gpu_va, "Suspend buffer address should be 0 at termination");

	kbase_mem_pool_free_pages(&kctx->mem_pools.small[KBASE_MEM_GROUP_CSF_FW], nr_pages,
				  &s_buf->phy[0], false, false);
	kbase_process_page_usage_dec(kctx, nr_pages);

	kfree(s_buf->phy);
	s_buf->phy = NULL;
}

/**
 * term_protected_suspend_buffer() - Free protected-mode suspend buffer of
 *					queue group
 *
 * @kbdev: Instance of a GPU platform device that implements a CSF interface.
 * @sbuf: Pointer to queue group suspend buffer to be freed
 */
static void term_protected_suspend_buffer(struct kbase_device *const kbdev,
					  struct kbase_protected_suspend_buffer *sbuf)
{
	WARN_ONCE(sbuf->gpu_va, "Suspend buf should have been unmapped inside scheduler!");
	if (sbuf->pma) {
		const size_t nr_pages = PFN_UP(kbdev->csf.global_iface.groups[0].suspend_size);
		kbase_csf_protected_memory_free(kbdev, sbuf->pma, nr_pages, true);
		sbuf->pma = NULL;
	}
}

void kbase_csf_term_descheduled_queue_group(struct kbase_queue_group *group)
{
	struct kbase_context *kctx = group->kctx;

	/* Currently each group supports the same number of CS */
	u32 max_streams =
		kctx->kbdev->csf.global_iface.groups[0].stream_num;
	u32 i;

	lockdep_assert_held(&kctx->csf.lock);

	WARN_ON(group->run_state != KBASE_CSF_GROUP_INACTIVE &&
		group->run_state != KBASE_CSF_GROUP_FAULT_EVICTED);

	for (i = 0; i < max_streams; i++) {
		struct kbase_queue *queue =
				group->bound_queues[i];

		/* The group is already being evicted from the scheduler */
		if (queue)
			unbind_stopped_queue(kctx, queue);
	}

	term_normal_suspend_buffer(kctx, &group->normal_suspend_buf);
	if (kctx->kbdev->csf.pma_dev)
		term_protected_suspend_buffer(kctx->kbdev,
			&group->protected_suspend_buf);

	group->run_state = KBASE_CSF_GROUP_TERMINATED;
	KBASE_KTRACE_ADD_CSF_GRP(group->kctx->kbdev, CSF_GROUP_TERMINATED, group, group->run_state);
}

/**
 * term_queue_group - Terminate a GPU command queue group.
 *
 * @group: Pointer to GPU command queue group data.
 *
 * Terminates a GPU command queue group. From the userspace perspective the
 * group will still exist but it can't bind new queues to it. Userspace can
 * still add work in queues bound to the group but it won't be executed. (This
 * is because the IO mapping created upon binding such queues is still intact.)
 */
static void term_queue_group(struct kbase_queue_group *group)
{
	struct kbase_context *kctx = group->kctx;

	kbase_reset_gpu_assert_failed_or_prevented(kctx->kbdev);
	lockdep_assert_held(&kctx->csf.lock);

	/* Stop the group and evict it from the scheduler */
	kbase_csf_scheduler_group_deschedule(group);

	if (group->run_state == KBASE_CSF_GROUP_TERMINATED)
		return;

	dev_dbg(kctx->kbdev->dev, "group %d terminating", group->handle);

	kbase_csf_term_descheduled_queue_group(group);
}

/**
 * wait_group_deferred_deschedule_completion - Wait for refcount of the group to
 *         become 0 that was taken when the group deschedule had to be deferred.
 *
 * @group: Pointer to GPU command queue group that is being deleted.
 *
 * This function is called when Userspace deletes the group and after the group
 * has been descheduled. The function synchronizes with the other threads that were
 * also trying to deschedule the group whilst the dumping was going on for a fault.
 * Please refer the documentation of wait_for_dump_complete_on_group_deschedule()
 * for more details.
 */
static void wait_group_deferred_deschedule_completion(struct kbase_queue_group *group)
{
#if IS_ENABLED(CONFIG_DEBUG_FS)
	struct kbase_context *kctx = group->kctx;

	lockdep_assert_held(&kctx->csf.lock);

	if (likely(!group->deschedule_deferred_cnt))
		return;

	rt_mutex_unlock(&kctx->csf.lock);
	wait_event(kctx->kbdev->csf.event_wait, !group->deschedule_deferred_cnt);
	rt_mutex_lock(&kctx->csf.lock);
#endif
}

static void cancel_queue_group_events(struct kbase_queue_group *group)
{
	cancel_work_sync(&group->timer_event_work);
	kthread_cancel_work_sync(&group->protm_event_work);
}

static void remove_pending_group_fatal_error(struct kbase_queue_group *group)
{
	struct kbase_context *kctx = group->kctx;

	dev_dbg(kctx->kbdev->dev,
		"Remove any pending group fatal error from context %pK\n",
		(void *)group->kctx);

	kbase_csf_event_remove_error(kctx, &group->error_fatal);
}

void kbase_csf_queue_group_terminate(struct kbase_context *kctx,
				     u8 group_handle)
{
	struct kbase_queue_group *group;
	int err;
	bool reset_prevented = false;
	struct kbase_device *const kbdev = kctx->kbdev;

	err = kbase_reset_gpu_prevent_and_wait(kbdev);
	if (err)
		dev_warn(
			kbdev->dev,
			"Unsuccessful GPU reset detected when terminating group %d, attempting to terminate regardless",
			group_handle);
	else
		reset_prevented = true;

	rt_mutex_lock(&kctx->csf.lock);

	group = find_queue_group(kctx, group_handle);

	if (group) {
		kctx->csf.queue_groups[group_handle] = NULL;
		/* Stop the running of the given group */
		term_queue_group(group);
		rt_mutex_unlock(&kctx->csf.lock);

		if (reset_prevented) {
			/* Allow GPU reset before cancelling the group specific
			 * work item to avoid potential deadlock.
			 * Reset prevention isn't needed after group termination.
			 */
			kbase_reset_gpu_allow(kbdev);
			reset_prevented = false;
		}

		/* Cancel any pending event callbacks. If one is in progress
		 * then this thread waits synchronously for it to complete (which
		 * is why we must unlock the context first). We already ensured
		 * that no more callbacks can be enqueued by terminating the group.
		 */
		cancel_queue_group_events(group);

		rt_mutex_lock(&kctx->csf.lock);

		/* Clean up after the termination */
		remove_pending_group_fatal_error(group);

		wait_group_deferred_deschedule_completion(group);
	}

	rt_mutex_unlock(&kctx->csf.lock);
	if (reset_prevented)
		kbase_reset_gpu_allow(kbdev);

	kfree(group);
}
KBASE_EXPORT_TEST_API(kbase_csf_queue_group_terminate);

#if IS_ENABLED(CONFIG_MALI_VECTOR_DUMP) || MALI_UNIT_TEST
int kbase_csf_queue_group_suspend(struct kbase_context *kctx,
				  struct kbase_suspend_copy_buffer *sus_buf,
				  u8 group_handle)
{
	struct kbase_device *const kbdev = kctx->kbdev;
	int err;
	struct kbase_queue_group *group;

	err = kbase_reset_gpu_prevent_and_wait(kbdev);
	if (err) {
		dev_warn(
			kbdev->dev,
			"Unsuccessful GPU reset detected when suspending group %d",
			group_handle);
		return err;
	}
	rt_mutex_lock(&kctx->csf.lock);

	group = find_queue_group(kctx, group_handle);
	if (group)
		err = kbase_csf_scheduler_group_copy_suspend_buf(group,
								 sus_buf);
	else
		err = -EINVAL;

	rt_mutex_unlock(&kctx->csf.lock);
	kbase_reset_gpu_allow(kbdev);

	return err;
}
#endif

void kbase_csf_add_group_fatal_error(
	struct kbase_queue_group *const group,
	struct base_gpu_queue_group_error const *const err_payload)
{
	struct base_csf_notification error;

	if (WARN_ON(!group))
		return;

	if (WARN_ON(!err_payload))
		return;

	error = (struct base_csf_notification) {
		.type = BASE_CSF_NOTIFICATION_GPU_QUEUE_GROUP_ERROR,
		.payload = {
			.csg_error = {
				.handle = group->handle,
				.error = *err_payload
			}
		}
	};

	kbase_csf_event_add_error(group->kctx, &group->error_fatal, &error);
}

void kbase_csf_active_queue_groups_reset(struct kbase_device *kbdev,
					 struct kbase_context *kctx)
{
	struct list_head evicted_groups;
	struct kbase_queue_group *group;
	int i;

	INIT_LIST_HEAD(&evicted_groups);

	rt_mutex_lock(&kctx->csf.lock);

	kbase_csf_scheduler_evict_ctx_slots(kbdev, kctx, &evicted_groups);
	while (!list_empty(&evicted_groups)) {
		group = list_first_entry(&evicted_groups,
				struct kbase_queue_group, link);

		dev_dbg(kbdev->dev, "Context %d_%d active group %d terminated",
			    kctx->tgid, kctx->id, group->handle);
		kbase_csf_term_descheduled_queue_group(group);
		list_del_init(&group->link);
	}

	/* Acting on the queue groups that are pending to be terminated. */
	for (i = 0; i < MAX_QUEUE_GROUP_NUM; i++) {
		group = kctx->csf.queue_groups[i];
		if (group &&
		    group->run_state == KBASE_CSF_GROUP_FAULT_EVICTED)
			kbase_csf_term_descheduled_queue_group(group);
	}

	rt_mutex_unlock(&kctx->csf.lock);
}

int kbase_csf_ctx_init(struct kbase_context *kctx)
{
	int err = -ENOMEM;

	INIT_LIST_HEAD(&kctx->csf.queue_list);
	INIT_LIST_HEAD(&kctx->csf.link);

	kbase_csf_event_init(kctx);

	/* Mark all the cookies as 'free' */
	bitmap_fill(kctx->csf.cookies, KBASE_CSF_NUM_USER_IO_PAGES_HANDLE);

	kctx->csf.wq = alloc_workqueue("mali_kbase_csf_wq",
					WQ_UNBOUND, 1);
	if (unlikely(!kctx->csf.wq))
		goto out;

	err = kbase_create_realtime_thread(kctx->kbdev, kthread_worker_fn,
					   &kctx->csf.pending_submission_worker, "mali_submit");
	if (err) {
		dev_err(kctx->kbdev->dev, "error initializing pending submission worker thread");
		goto out_err_submission_kthread;
	}

	err = kbase_create_realtime_thread(kctx->kbdev, kthread_worker_fn,
					   &kctx->csf.protm_event_worker, "mali_protm_event");
	if (err) {
		dev_err(kctx->kbdev->dev, "error initializing protm event worker thread");
		goto out_err_protm_kthread;
	}

<<<<<<< HEAD
	err = kbase_csf_scheduler_context_init(kctx);
	if (unlikely(err))
		goto out_err_scheduler_context;
=======
				if (likely(!err)) {
					mutex_init(&kctx->csf.lock);
>>>>>>> e61eb932

	err = kbase_csf_kcpu_queue_context_init(kctx);
	if (unlikely(err))
		goto out_err_kcpu_queue_context;

	err = kbase_csf_tiler_heap_context_init(kctx);
	if (unlikely(err))
		goto out_err_tiler_heap_context;

	rt_mutex_init(&kctx->csf.lock);
	kthread_init_work(&kctx->csf.pending_submission_work,
			  pending_submission_worker);

	err = kbasep_ctx_user_reg_page_mapping_init(kctx);
	if (unlikely(err))
		goto out_err_user_reg_page_mapping_init;

	return err;

out_err_user_reg_page_mapping_init:
	kbase_csf_tiler_heap_context_term(kctx);
out_err_tiler_heap_context:
	kbase_csf_kcpu_queue_context_term(kctx);
out_err_kcpu_queue_context:
	kbase_csf_scheduler_context_term(kctx);
out_err_scheduler_context:
	kbase_destroy_kworker_stack(&kctx->csf.protm_event_worker);
out_err_protm_kthread:
	kbase_destroy_kworker_stack(&kctx->csf.pending_submission_worker);
out_err_submission_kthread:
	destroy_workqueue(kctx->csf.wq);
out:
	return err;
}

void kbase_csf_ctx_report_page_fault_for_active_groups(struct kbase_context *kctx,
						       struct kbase_fault *fault)
{
	struct base_gpu_queue_group_error err_payload =
		(struct base_gpu_queue_group_error){ .error_type = BASE_GPU_QUEUE_GROUP_ERROR_FATAL,
						     .payload = { .fatal_group = {
									  .sideband = fault->addr,
									  .status = fault->status,
								  } } };
	struct kbase_device *kbdev = kctx->kbdev;
	const u32 num_groups = kbdev->csf.global_iface.group_num;
	unsigned long flags;
	int csg_nr;

	lockdep_assert_held(&kbdev->hwaccess_lock);

	kbase_csf_scheduler_spin_lock(kbdev, &flags);
	for (csg_nr = 0; csg_nr < num_groups; csg_nr++) {
		struct kbase_queue_group *const group =
			kbdev->csf.scheduler.csg_slots[csg_nr].resident_group;

		if (!group || (group->kctx != kctx))
			continue;

		group->faulted = true;
		kbase_csf_add_group_fatal_error(group, &err_payload);
	}
	kbase_csf_scheduler_spin_unlock(kbdev, flags);
}

void kbase_csf_ctx_handle_fault(struct kbase_context *kctx,
		struct kbase_fault *fault)
{
	int gr;
	bool reported = false;
	struct base_gpu_queue_group_error err_payload;
	int err;
	struct kbase_device *kbdev;

	if (WARN_ON(!kctx))
		return;

	if (WARN_ON(!fault))
		return;

	kbdev = kctx->kbdev;
	err = kbase_reset_gpu_try_prevent(kbdev);
	/* Regardless of whether reset failed or is currently happening, exit
	 * early
	 */
	if (err)
		return;

	err_payload = (struct base_gpu_queue_group_error) {
		.error_type = BASE_GPU_QUEUE_GROUP_ERROR_FATAL,
		.payload = {
			.fatal_group = {
				.sideband = fault->addr,
				.status = fault->status,
			}
		}
	};

	rt_mutex_lock(&kctx->csf.lock);

	for (gr = 0; gr < MAX_QUEUE_GROUP_NUM; gr++) {
		struct kbase_queue_group *const group =
			kctx->csf.queue_groups[gr];

		if (group && group->run_state != KBASE_CSF_GROUP_TERMINATED) {
			term_queue_group(group);
			/* This would effectively be a NOP if the fatal error was already added to
			 * the error_list by kbase_csf_ctx_report_page_fault_for_active_groups().
			 */
			kbase_csf_add_group_fatal_error(group, &err_payload);
			reported = true;
		}
	}

	rt_mutex_unlock(&kctx->csf.lock);

	if (reported)
		kbase_event_wakeup_sync(kctx);

	kbase_reset_gpu_allow(kbdev);
}

void kbase_csf_ctx_term(struct kbase_context *kctx)
{
	struct kbase_device *kbdev = kctx->kbdev;
	struct kbase_as *as = NULL;
	unsigned long flags;
	u32 i;
	int err;
	bool reset_prevented = false;

	/* As the kbase context is terminating, its debugfs sub-directory would
	 * have been removed already and so would be the debugfs file created
	 * for queue groups & kcpu queues, hence no need to explicitly remove
	 * those debugfs files.
	 */

	/* Wait for a GPU reset if it is happening, prevent it if not happening */
	err = kbase_reset_gpu_prevent_and_wait(kbdev);
	if (err)
		dev_warn(
			kbdev->dev,
			"Unsuccessful GPU reset detected when terminating csf context (%d_%d), attempting to terminate regardless",
			kctx->tgid, kctx->id);
	else
		reset_prevented = true;

	rt_mutex_lock(&kctx->csf.lock);

	/* Iterate through the queue groups that were not terminated by
	 * userspace and issue the term request to firmware for them.
	 */
	for (i = 0; i < MAX_QUEUE_GROUP_NUM; i++) {
		struct kbase_queue_group *group = kctx->csf.queue_groups[i];

		if (group) {
			remove_pending_group_fatal_error(group);
			term_queue_group(group);
		}
	}
	rt_mutex_unlock(&kctx->csf.lock);

	if (reset_prevented)
		kbase_reset_gpu_allow(kbdev);

<<<<<<< HEAD
	kthread_cancel_work_sync(&kctx->csf.pending_submission_work);

=======
>>>>>>> e61eb932
	/* Now that all queue groups have been terminated, there can be no
	 * more OoM or timer event interrupts but there can be inflight work
	 * items. Destroying the wq will implicitly flush those work items.
	 */
	destroy_workqueue(kctx->csf.wq);

	/* Wait for the firmware error work item to also finish as it could
	 * be affecting this outgoing context also.
	 */
	flush_work(&kctx->kbdev->csf.fw_error_work);

	/* A work item to handle page_fault/bus_fault/gpu_fault could be
	 * pending for the outgoing context. Flush the workqueue that will
	 * execute that work item.
	 */
	spin_lock_irqsave(&kctx->kbdev->hwaccess_lock, flags);
	if (kctx->as_nr != KBASEP_AS_NR_INVALID)
		as = &kctx->kbdev->as[kctx->as_nr];
	spin_unlock_irqrestore(&kctx->kbdev->hwaccess_lock, flags);
	if (as)
		flush_workqueue(as->pf_wq);

	rt_mutex_lock(&kctx->csf.lock);

	for (i = 0; i < MAX_QUEUE_GROUP_NUM; i++) {
		kfree(kctx->csf.queue_groups[i]);
		kctx->csf.queue_groups[i] = NULL;
	}

	/* Iterate through the queues that were not terminated by
	 * userspace and do the required cleanup for them.
	 */
	while (!list_empty(&kctx->csf.queue_list)) {
		struct kbase_queue *queue;

		queue = list_first_entry(&kctx->csf.queue_list,
						struct kbase_queue, link);

		list_del_init(&queue->link);

		mutex_unlock(&kctx->csf.lock);
		wait_pending_queue_kick(queue);
		mutex_lock(&kctx->csf.lock);

		/* The reference held when the IO mapping was created on bind
		 * would have been dropped otherwise the termination of Kbase
		 * context itself wouldn't have kicked-in. So there shall be
		 * only one reference left that was taken when queue was
		 * registered.
		 */
		WARN_ON(kbase_refcount_read(&queue->refcount) != 1);

		release_queue(queue);
	}

	rt_mutex_unlock(&kctx->csf.lock);

	kbase_destroy_kworker_stack(&kctx->csf.pending_submission_worker);
	kbase_destroy_kworker_stack(&kctx->csf.protm_event_worker);

	kbasep_ctx_user_reg_page_mapping_term(kctx);
	kbase_csf_tiler_heap_context_term(kctx);
	kbase_csf_kcpu_queue_context_term(kctx);
	kbase_csf_scheduler_context_term(kctx);
	kbase_csf_event_term(kctx);

	rt_mutex_destroy(&kctx->csf.lock);
}

/**
 * handle_oom_event - Handle the OoM event generated by the firmware for the
 *                    CSI.
 *
 * @group:  Pointer to the CSG group the oom-event belongs to.
 * @stream: Pointer to the structure containing info provided by the firmware
 *          about the CSI.
 *
 * This function will handle the OoM event request from the firmware for the
 * CS. It will retrieve the address of heap context and heap's
 * statistics (like number of render passes in-flight) from the CS's kernel
 * output page and pass them to the tiler heap function to allocate a
 * new chunk.
 * It will also update the CS's kernel input page with the address
 * of a new chunk that was allocated.
 *
 * Return: 0 if successfully handled the request, otherwise a negative error
 *         code on failure.
 */
static int handle_oom_event(struct kbase_queue_group *const group,
			    struct kbase_csf_cmd_stream_info const *const stream)
{
	struct kbase_context *const kctx = group->kctx;
	u64 gpu_heap_va =
		kbase_csf_firmware_cs_output(stream, CS_HEAP_ADDRESS_LO) |
		((u64)kbase_csf_firmware_cs_output(stream, CS_HEAP_ADDRESS_HI) << 32);
	const u32 vt_start =
		kbase_csf_firmware_cs_output(stream, CS_HEAP_VT_START);
	const u32 vt_end =
		kbase_csf_firmware_cs_output(stream, CS_HEAP_VT_END);
	const u32 frag_end =
		kbase_csf_firmware_cs_output(stream, CS_HEAP_FRAG_END);
	u32 renderpasses_in_flight;
	u32 pending_frag_count;
	u64 new_chunk_ptr;
	int err;

	if ((frag_end > vt_end) || (vt_end >= vt_start)) {
		dev_warn(kctx->kbdev->dev, "Invalid Heap statistics provided by firmware: vt_start %d, vt_end %d, frag_end %d\n",
			 vt_start, vt_end, frag_end);
		return -EINVAL;
	}

	renderpasses_in_flight = vt_start - frag_end;
	pending_frag_count = vt_end - frag_end;

	err = kbase_csf_tiler_heap_alloc_new_chunk(kctx,
		gpu_heap_va, renderpasses_in_flight, pending_frag_count, &new_chunk_ptr);

	if ((group->csi_handlers & BASE_CSF_TILER_OOM_EXCEPTION_FLAG) &&
	    (pending_frag_count == 0) && (err == -ENOMEM || err == -EBUSY)) {
		/* The group allows incremental rendering, trigger it */
		new_chunk_ptr = 0;
		dev_dbg(kctx->kbdev->dev, "Group-%d (slot-%d) enter incremental render\n",
			group->handle, group->csg_nr);
	} else if (err == -EBUSY) {
		/* Acknowledge with a NULL chunk (firmware will then wait for
		 * the fragment jobs to complete and release chunks)
		 */
		new_chunk_ptr = 0;
	} else if (err)
		return err;

	kbase_csf_firmware_cs_input(stream, CS_TILER_HEAP_START_LO,
				new_chunk_ptr & 0xFFFFFFFF);
	kbase_csf_firmware_cs_input(stream, CS_TILER_HEAP_START_HI,
				new_chunk_ptr >> 32);

	kbase_csf_firmware_cs_input(stream, CS_TILER_HEAP_END_LO,
				new_chunk_ptr & 0xFFFFFFFF);
	kbase_csf_firmware_cs_input(stream, CS_TILER_HEAP_END_HI,
				new_chunk_ptr >> 32);

	return 0;
}

/**
 * report_tiler_oom_error - Report a CSG error due to a tiler heap OOM event
 *
 * @group: Pointer to the GPU command queue group that encountered the error
 */
static void report_tiler_oom_error(struct kbase_queue_group *group)
{
	struct base_csf_notification const
		error = { .type = BASE_CSF_NOTIFICATION_GPU_QUEUE_GROUP_ERROR,
			  .payload = {
				  .csg_error = {
					  .handle = group->handle,
					  .error = {
						  .error_type =
							  BASE_GPU_QUEUE_GROUP_ERROR_TILER_HEAP_OOM,
					  } } } };

	kbase_csf_event_add_error(group->kctx,
				  &group->error_fatal,
				  &error);
	kbase_event_wakeup_sync(group->kctx);
}

static void flush_gpu_cache_on_fatal_error(struct kbase_device *kbdev)
{
	kbase_pm_lock(kbdev);
	/* With the advent of partial cache flush, dirty cache lines could
	 * be left in the GPU L2 caches by terminating the queue group here
	 * without waiting for proper cache maintenance. A full cache flush
	 * here will prevent these dirty cache lines from being arbitrarily
	 * evicted later and possible causing memory corruption.
	 */
	if (kbdev->pm.backend.gpu_powered) {
		kbase_gpu_start_cache_clean(kbdev, GPU_COMMAND_CACHE_CLN_INV_L2_LSC);
		if (kbase_gpu_wait_cache_clean_timeout(kbdev,
						       kbdev->mmu_or_gpu_cache_op_wait_time_ms))
			dev_warn(
				kbdev->dev,
				"[%llu] Timeout waiting for CACHE_CLN_INV_L2_LSC to complete after fatal error",
				kbase_backend_get_cycle_cnt(kbdev));
	}

	kbase_pm_unlock(kbdev);
}

/**
 * kbase_queue_oom_event - Handle tiler out-of-memory for a GPU command queue.
 *
 * @queue: Pointer to queue for which out-of-memory event was received.
 *
 * Called with the CSF locked for the affected GPU virtual address space.
 * Do not call in interrupt context.
 *
 * Handles tiler out-of-memory for a GPU command queue and then clears the
 * notification to allow the firmware to report out-of-memory again in future.
 * If the out-of-memory condition was successfully handled then this function
 * rings the relevant doorbell to notify the firmware; otherwise, it terminates
 * the GPU command queue group to which the queue is bound and notify a waiting
 * user space client of the failure.
 */
static void kbase_queue_oom_event(struct kbase_queue *const queue)
{
	struct kbase_context *const kctx = queue->kctx;
	struct kbase_device *const kbdev = kctx->kbdev;
	struct kbase_queue_group *group;
	int slot_num, err;
	struct kbase_csf_cmd_stream_group_info const *ginfo;
	struct kbase_csf_cmd_stream_info const *stream;
	int csi_index = queue->csi_index;
	u32 cs_oom_ack, cs_oom_req;
	unsigned long flags;

	lockdep_assert_held(&kctx->csf.lock);

	group = get_bound_queue_group(queue);
	if (!group) {
		dev_warn(kctx->kbdev->dev, "queue not bound\n");
		return;
	}

	kbase_csf_scheduler_lock(kbdev);

#ifdef CONFIG_MALI_HOST_CONTROLS_SC_RAILS
	if (kbdev->csf.scheduler.sc_power_rails_off) {
		dev_warn(kctx->kbdev->dev, "SC power rails off unexpectedly when handling OoM event");
		goto unlock;
	}
#endif

	slot_num = kbase_csf_scheduler_group_get_slot(group);

	/* The group could have gone off slot before this work item got
	 * a chance to execute.
	 */
	if (slot_num < 0)
		goto unlock;

	/* If the bound group is on slot yet the kctx is marked with disabled
	 * on address-space fault, the group is pending to be killed. So skip
	 * the inflight oom operation.
	 */
	if (kbase_ctx_flag(kctx, KCTX_AS_DISABLED_ON_FAULT))
		goto unlock;

	ginfo = &kbdev->csf.global_iface.groups[slot_num];
	stream = &ginfo->streams[csi_index];
	cs_oom_ack = kbase_csf_firmware_cs_output(stream, CS_ACK) &
		     CS_ACK_TILER_OOM_MASK;
	cs_oom_req = kbase_csf_firmware_cs_input_read(stream, CS_REQ) &
		     CS_REQ_TILER_OOM_MASK;

	/* The group could have already undergone suspend-resume cycle before
	 * this work item got a chance to execute. On CSG resume the CS_ACK
	 * register is set by firmware to reflect the CS_REQ register, which
	 * implies that all events signaled before suspension are implicitly
	 * acknowledged.
	 * A new OoM event is expected to be generated after resume.
	 */
	if (cs_oom_ack == cs_oom_req)
		goto unlock;

	err = handle_oom_event(group, stream);

	kbase_csf_scheduler_spin_lock(kbdev, &flags);
	kbase_csf_firmware_cs_input_mask(stream, CS_REQ, cs_oom_ack,
					 CS_REQ_TILER_OOM_MASK);
	kbase_csf_ring_cs_kernel_doorbell(kbdev, csi_index, slot_num, true);
	kbase_csf_scheduler_spin_unlock(kbdev, flags);

	if (unlikely(err)) {
		dev_warn(
			kbdev->dev,
			"Queue group to be terminated, couldn't handle the OoM event\n");
		kbase_debug_csf_fault_notify(kbdev, kctx, DF_TILER_OOM);
		kbase_csf_scheduler_unlock(kbdev);
		term_queue_group(group);
		flush_gpu_cache_on_fatal_error(kbdev);
		report_tiler_oom_error(group);
		return;
	}
unlock:
	kbase_csf_scheduler_unlock(kbdev);
}

/**
 * oom_event_worker - Tiler out-of-memory handler called from a workqueue.
 *
 * @data: Pointer to a work_struct embedded in GPU command queue data.
 *
 * Handles a tiler out-of-memory condition for a GPU command queue and then
 * releases a reference that was added to prevent the queue being destroyed
 * while this work item was pending on a workqueue.
 */
static void oom_event_worker(struct work_struct *data)
{
	struct kbase_queue *queue =
		container_of(data, struct kbase_queue, oom_event_work);
	struct kbase_context *kctx = queue->kctx;
	struct kbase_device *const kbdev = kctx->kbdev;

	int err = kbase_reset_gpu_try_prevent(kbdev);

	/* Regardless of whether reset failed or is currently happening, exit
	 * early
	 */
	if (err)
		return;

	rt_mutex_lock(&kctx->csf.lock);

	kbase_queue_oom_event(queue);

	rt_mutex_unlock(&kctx->csf.lock);
	kbase_reset_gpu_allow(kbdev);
}

/**
 * report_group_timeout_error - Report the timeout error for the group to userspace.
 *
 * @group: Pointer to the group for which timeout error occurred
 */
static void report_group_timeout_error(struct kbase_queue_group *const group)
{
	struct base_csf_notification const
		error = { .type = BASE_CSF_NOTIFICATION_GPU_QUEUE_GROUP_ERROR,
			  .payload = {
				  .csg_error = {
					  .handle = group->handle,
					  .error = {
						  .error_type =
							  BASE_GPU_QUEUE_GROUP_ERROR_TIMEOUT,
					  } } } };

	dev_warn(group->kctx->kbdev->dev,
		 "Notify the event notification thread, forward progress timeout (%llu cycles)\n",
		 kbase_csf_timeout_get(group->kctx->kbdev));

<<<<<<< HEAD
	kbase_csf_event_add_error(group->kctx, &group->error_timeout, &error);
	kbase_event_wakeup_sync(group->kctx);
=======
	kbase_csf_event_add_error(group->kctx, &group->error_fatal, &error);
	kbase_event_wakeup(group->kctx);
>>>>>>> e61eb932
}

/**
 * timer_event_worker - Handle the progress timeout error for the group
 *
 * @data: Pointer to a work_struct embedded in GPU command queue group data.
 *
 * Terminate the CSG and report the error to userspace
 */
static void timer_event_worker(struct work_struct *data)
{
	struct kbase_queue_group *const group =
		container_of(data, struct kbase_queue_group, timer_event_work);
	struct kbase_context *const kctx = group->kctx;
	struct kbase_device *const kbdev = kctx->kbdev;
	bool reset_prevented = false;
	int err = kbase_reset_gpu_prevent_and_wait(kbdev);

	if (err)
		dev_warn(
			kbdev->dev,
			"Unsuccessful GPU reset detected when terminating group %d on progress timeout, attempting to terminate regardless",
			group->handle);
	else
		reset_prevented = true;

	rt_mutex_lock(&kctx->csf.lock);

	term_queue_group(group);
	flush_gpu_cache_on_fatal_error(kbdev);
	report_group_timeout_error(group);

	rt_mutex_unlock(&kctx->csf.lock);
	if (reset_prevented)
		kbase_reset_gpu_allow(kbdev);
}

/**
 * handle_progress_timer_event - Progress timer timeout event handler.
 *
 * @group: Pointer to GPU queue group for which the timeout event is received.
 *
 * Notify a waiting user space client of the timeout.
 * Enqueue a work item to terminate the group and notify the event notification
 * thread of progress timeout fault for the GPU command queue group.
 */
static void handle_progress_timer_event(struct kbase_queue_group *const group)
{
	kbase_debug_csf_fault_notify(group->kctx->kbdev, group->kctx,
		DF_PROGRESS_TIMER_TIMEOUT);

	queue_work(group->kctx->csf.wq, &group->timer_event_work);
}

/**
 * alloc_grp_protected_suspend_buffer_pages() -  Allocate physical pages from the protected
 *                                               memory for the protected mode suspend buffer.
 * @group: Pointer to the GPU queue group.
 *
 * Return: 0 if suspend buffer allocation is successful or if its already allocated, otherwise
 * negative error value.
 */
static int alloc_grp_protected_suspend_buffer_pages(struct kbase_queue_group *const group)
{
	struct kbase_device *const kbdev = group->kctx->kbdev;
	struct kbase_context *kctx = group->kctx;
	struct tagged_addr *phys = NULL;
	struct kbase_protected_suspend_buffer *sbuf = &group->protected_suspend_buf;
	size_t nr_pages;
	int err = 0;

	if (likely(sbuf->pma))
		return 0;

	nr_pages = PFN_UP(kbdev->csf.global_iface.groups[0].suspend_size);
	phys = kcalloc(nr_pages, sizeof(*phys), GFP_KERNEL);
	if (unlikely(!phys)) {
		err = -ENOMEM;
		goto phys_free;
	}

	rt_mutex_lock(&kctx->csf.lock);
	kbase_csf_scheduler_lock(kbdev);

	if (unlikely(!group->csg_reg)) {
		/* The only chance of the bound csg_reg is removed from the group is
		 * that it has been put off slot by the scheduler and the csg_reg resource
		 * is contended by other groups. In this case, it needs another occasion for
		 * mapping the pma, which needs a bound csg_reg. Since the group is already
		 * off-slot, returning no error is harmless as the scheduler, when place the
		 * group back on-slot again would do the required MMU map operation on the
		 * allocated and retained pma.
		 */
		WARN_ON(group->csg_nr >= 0);
		dev_dbg(kbdev->dev, "No bound csg_reg for group_%d_%d_%d to enter protected mode",
			group->kctx->tgid, group->kctx->id, group->handle);
		goto unlock;
	}

	/* Allocate the protected mode pages */
	sbuf->pma = kbase_csf_protected_memory_alloc(kbdev, phys, nr_pages, true);
	if (unlikely(!sbuf->pma)) {
		err = -ENOMEM;
		goto unlock;
	}

	/* Map the bound susp_reg to the just allocated pma pages */
	err = kbase_csf_mcu_shared_group_update_pmode_map(kbdev, group);

unlock:
	kbase_csf_scheduler_unlock(kbdev);
	rt_mutex_unlock(&kctx->csf.lock);
phys_free:
	kfree(phys);
	return err;
}

static void report_group_fatal_error(struct kbase_queue_group *const group)
{
	struct base_gpu_queue_group_error const
		err_payload = { .error_type = BASE_GPU_QUEUE_GROUP_ERROR_FATAL,
				.payload = { .fatal_group = {
						     .status = GPU_EXCEPTION_TYPE_SW_FAULT_0,
					     } } };

	kbase_csf_add_group_fatal_error(group, &err_payload);
	kbase_event_wakeup_sync(group->kctx);
}

/**
 * protm_event_worker - Protected mode switch request event handler
 *			called from a kthread.
 *
 * @work: Pointer to a kthread_work struct embedded in GPU command queue group data.
 *
 * Request to switch to protected mode.
 */
static void protm_event_worker(struct kthread_work *work)
{
	struct kbase_queue_group *const group =
		container_of(work, struct kbase_queue_group, protm_event_work);
	struct kbase_protected_suspend_buffer *sbuf = &group->protected_suspend_buf;
	int err = 0;

	KBASE_KTRACE_ADD_CSF_GRP(group->kctx->kbdev, PROTM_EVENT_WORKER_START,
				 group, 0u);

	err = alloc_grp_protected_suspend_buffer_pages(group);
	if (!err) {
		kbase_csf_scheduler_group_protm_enter(group);
	} else if (err == -ENOMEM && sbuf->alloc_retries <= PROTM_ALLOC_MAX_RETRIES) {
		sbuf->alloc_retries++;
		/* try again to allocate pages */
		kthread_queue_work(&group->kctx->csf.protm_event_worker, &group->protm_event_work);
	} else if (sbuf->alloc_retries >= PROTM_ALLOC_MAX_RETRIES || err != -ENOMEM) {
		dev_err(group->kctx->kbdev->dev,
			"Failed to allocate physical pages for Protected mode suspend buffer for the group %d of context %d_%d",
			group->handle, group->kctx->tgid, group->kctx->id);
		report_group_fatal_error(group);
	}

	KBASE_KTRACE_ADD_CSF_GRP(group->kctx->kbdev, PROTM_EVENT_WORKER_END,
				 group, 0u);
}

/**
 * handle_fault_event - Handler for CS fault.
 *
 * @queue:  Pointer to queue for which fault event was received.
 * @cs_ack: Value of the CS_ACK register in the CS kernel input page used for
 *          the queue.
 *
 * Print required information about the CS fault and notify the user space client
 * about the fault.
 */
static void
handle_fault_event(struct kbase_queue *const queue, const u32 cs_ack)
{
	struct kbase_device *const kbdev = queue->kctx->kbdev;
	struct kbase_csf_cmd_stream_group_info const *ginfo =
			&kbdev->csf.global_iface.groups[queue->group->csg_nr];
	struct kbase_csf_cmd_stream_info const *stream =
			&ginfo->streams[queue->csi_index];
	const u32 cs_fault = kbase_csf_firmware_cs_output(stream, CS_FAULT);
	const u64 cs_fault_info =
		kbase_csf_firmware_cs_output(stream, CS_FAULT_INFO_LO) |
		((u64)kbase_csf_firmware_cs_output(stream, CS_FAULT_INFO_HI)
		 << 32);
	const u8 cs_fault_exception_type =
		CS_FAULT_EXCEPTION_TYPE_GET(cs_fault);
	const u32 cs_fault_exception_data =
		CS_FAULT_EXCEPTION_DATA_GET(cs_fault);
	const u64 cs_fault_info_exception_data =
		CS_FAULT_INFO_EXCEPTION_DATA_GET(cs_fault_info);

	kbase_csf_scheduler_spin_lock_assert_held(kbdev);

	dev_warn(kbdev->dev,
		 "Ctx %d_%d Group %d CSG %d CSI: %d\n"
		 "CS_FAULT.EXCEPTION_TYPE: 0x%x (%s)\n"
		 "CS_FAULT.EXCEPTION_DATA: 0x%x\n"
		 "CS_FAULT_INFO.EXCEPTION_DATA: 0x%llx\n",
		 queue->kctx->tgid, queue->kctx->id, queue->group->handle,
		 queue->group->csg_nr, queue->csi_index,
		 cs_fault_exception_type,
		 kbase_gpu_exception_name(cs_fault_exception_type),
		 cs_fault_exception_data, cs_fault_info_exception_data);


#if IS_ENABLED(CONFIG_DEBUG_FS)
	/* CS_RESOURCE_TERMINATED type fault event can be ignored from the
	 * standpoint of dump on error. It is used to report fault for the CSIs
	 * that are associated with the same CSG as the CSI for which the actual
	 * fault was reported by the Iterator.
	 * Dumping would be triggered when the actual fault is reported.
	 *
	 * CS_INHERIT_FAULT can also be ignored. It could happen due to the error
	 * in other types of queues (cpu/kcpu). If a fault had occurred in some
	 * other GPU queue then the dump would have been performed anyways when
	 * that fault was reported.
	 */
	if ((cs_fault_exception_type != CS_FAULT_EXCEPTION_TYPE_CS_INHERIT_FAULT) &&
	    (cs_fault_exception_type != CS_FAULT_EXCEPTION_TYPE_CS_RESOURCE_TERMINATED)) {
		if (unlikely(kbase_debug_csf_fault_notify(kbdev, queue->kctx, DF_CS_FAULT))) {
			queue->cs_error = cs_fault;
			queue->cs_error_info = cs_fault_info;
			queue->cs_error_fatal = false;
			queue_work(queue->kctx->csf.wq, &queue->cs_error_work);
			return;
		}
	}
#endif

	kbase_csf_firmware_cs_input_mask(stream, CS_REQ, cs_ack,
					 CS_REQ_FAULT_MASK);
	kbase_csf_ring_cs_kernel_doorbell(kbdev, queue->csi_index, queue->group->csg_nr, true);
}

static void report_queue_fatal_error(struct kbase_queue *const queue, u32 cs_fatal,
				     u64 cs_fatal_info, struct kbase_queue_group *group)
{
	struct base_csf_notification
		error = { .type = BASE_CSF_NOTIFICATION_GPU_QUEUE_GROUP_ERROR,
			  .payload = {
				  .csg_error = {
					  .error = { .error_type =
							     BASE_GPU_QUEUE_GROUP_QUEUE_ERROR_FATAL,
						     .payload = { .fatal_queue = {
									  .sideband = cs_fatal_info,
									  .status = cs_fatal,
								  } } } } } };

	if (!queue)
		return;

<<<<<<< HEAD
	kbase_csf_event_add_error(queue->kctx, &queue->error, &error);
	kbase_event_wakeup_sync(queue->kctx);
=======
	if (WARN_ON_ONCE(!group))
		return;

	error.payload.csg_error.handle = group->handle;
	error.payload.csg_error.error.payload.fatal_queue.csi_index = queue->csi_index;
	kbase_csf_event_add_error(queue->kctx, &group->error_fatal, &error);
	kbase_event_wakeup(queue->kctx);
>>>>>>> e61eb932
}

/**
 * fatal_event_worker - Handle the CS_FATAL/CS_FAULT error for the GPU queue
 *
 * @data: Pointer to a work_struct embedded in GPU command queue.
 *
 * Terminate the CSG and report the error to userspace.
 */
static void cs_error_worker(struct work_struct *const data)
{
	struct kbase_queue *const queue =
		container_of(data, struct kbase_queue, cs_error_work);
	const u32 cs_fatal_exception_type = CS_FATAL_EXCEPTION_TYPE_GET(queue->cs_error);
	struct kbase_context *const kctx = queue->kctx;
	struct kbase_device *const kbdev = kctx->kbdev;
	struct kbase_queue_group *group;
	bool reset_prevented = false;
	int err;

	kbase_debug_csf_fault_wait_completion(kbdev);
	err = kbase_reset_gpu_prevent_and_wait(kbdev);

	if (err)
		dev_warn(
			kbdev->dev,
			"Unsuccessful GPU reset detected when terminating group to handle fatal event, attempting to terminate regardless");
	else
		reset_prevented = true;

	rt_mutex_lock(&kctx->csf.lock);

	group = get_bound_queue_group(queue);
	if (!group) {
		dev_warn(kbdev->dev, "queue not bound when handling fatal event");
		goto unlock;
	}

#if IS_ENABLED(CONFIG_DEBUG_FS)
	if (!queue->cs_error_fatal) {
		unsigned long flags;
		int slot_num;

		kbase_csf_scheduler_spin_lock(kbdev, &flags);
		slot_num = kbase_csf_scheduler_group_get_slot_locked(group);
		if (slot_num >= 0) {
			struct kbase_csf_cmd_stream_group_info const *ginfo =
				&kbdev->csf.global_iface.groups[slot_num];
			struct kbase_csf_cmd_stream_info const *stream =
				&ginfo->streams[queue->csi_index];
			u32 const cs_ack =
				kbase_csf_firmware_cs_output(stream, CS_ACK);

			kbase_csf_firmware_cs_input_mask(stream, CS_REQ, cs_ack,
				CS_REQ_FAULT_MASK);
			kbase_csf_ring_cs_kernel_doorbell(kbdev, queue->csi_index,
				slot_num, true);
		}
		kbase_csf_scheduler_spin_unlock(kbdev, flags);
		goto unlock;
	}
#endif

	term_queue_group(group);
	flush_gpu_cache_on_fatal_error(kbdev);
	/* For an invalid GPU page fault, CS_BUS_FAULT fatal error is expected after the
	 * page fault handler disables the AS of faulty context. Need to skip reporting the
	 * CS_BUS_FAULT fatal error to the Userspace as it doesn't have the full fault info.
	 * Page fault handler will report the fatal error with full page fault info.
	 */
	if ((cs_fatal_exception_type == CS_FATAL_EXCEPTION_TYPE_CS_BUS_FAULT) && group->faulted) {
		dev_dbg(kbdev->dev,
			"Skipped reporting CS_BUS_FAULT for queue %d of group %d of ctx %d_%d",
			queue->csi_index, group->handle, kctx->tgid, kctx->id);
	} else {
		report_queue_fatal_error(queue, queue->cs_error, queue->cs_error_info, group);
	}

unlock:
<<<<<<< HEAD
	release_queue(queue);
	rt_mutex_unlock(&kctx->csf.lock);
=======
	mutex_unlock(&kctx->csf.lock);
>>>>>>> e61eb932
	if (reset_prevented)
		kbase_reset_gpu_allow(kbdev);
}

/**
 * handle_fatal_event - Handler for CS fatal.
 *
 * @queue:    Pointer to queue for which fatal event was received.
 * @stream:   Pointer to the structure containing info provided by the
 *            firmware about the CSI.
 * @cs_ack: Value of the CS_ACK register in the CS kernel input page used for
 *          the queue.
 *
 * Notify a waiting user space client of the CS fatal and prints meaningful
 * information.
 * Enqueue a work item to terminate the group and report the fatal error
 * to user space.
 */
static void
handle_fatal_event(struct kbase_queue *const queue,
		   struct kbase_csf_cmd_stream_info const *const stream,
		   u32 cs_ack)
{
	const u32 cs_fatal = kbase_csf_firmware_cs_output(stream, CS_FATAL);
	const u64 cs_fatal_info =
		kbase_csf_firmware_cs_output(stream, CS_FATAL_INFO_LO) |
		((u64)kbase_csf_firmware_cs_output(stream, CS_FATAL_INFO_HI)
		 << 32);
	const u32 cs_fatal_exception_type =
		CS_FATAL_EXCEPTION_TYPE_GET(cs_fatal);
	const u32 cs_fatal_exception_data =
		CS_FATAL_EXCEPTION_DATA_GET(cs_fatal);
	const u64 cs_fatal_info_exception_data =
		CS_FATAL_INFO_EXCEPTION_DATA_GET(cs_fatal_info);
	struct kbase_device *const kbdev = queue->kctx->kbdev;

	kbase_csf_scheduler_spin_lock_assert_held(kbdev);

	dev_warn(kbdev->dev,
		 "Ctx %d_%d Group %d CSG %d CSI: %d\n"
		 "CS_FATAL.EXCEPTION_TYPE: 0x%x (%s)\n"
		 "CS_FATAL.EXCEPTION_DATA: 0x%x\n"
		 "CS_FATAL_INFO.EXCEPTION_DATA: 0x%llx\n",
		 queue->kctx->tgid, queue->kctx->id, queue->group->handle,
		 queue->group->csg_nr, queue->csi_index,
		 cs_fatal_exception_type,
		 kbase_gpu_exception_name(cs_fatal_exception_type),
		 cs_fatal_exception_data, cs_fatal_info_exception_data);

	if (cs_fatal_exception_type ==
			CS_FATAL_EXCEPTION_TYPE_FIRMWARE_INTERNAL_ERROR) {
		kbase_debug_csf_fault_notify(kbdev, queue->kctx, DF_FW_INTERNAL_ERROR);
		queue_work(system_wq, &kbdev->csf.fw_error_work);
	} else {
		kbase_debug_csf_fault_notify(kbdev, queue->kctx, DF_CS_FATAL);
		if (cs_fatal_exception_type == CS_FATAL_EXCEPTION_TYPE_CS_UNRECOVERABLE) {
			queue->group->cs_unrecoverable = true;
			if (kbase_prepare_to_reset_gpu(queue->kctx->kbdev, RESET_FLAGS_NONE))
				kbase_reset_gpu(queue->kctx->kbdev);
		}
		queue->cs_error = cs_fatal;
		queue->cs_error_info = cs_fatal_info;
		queue->cs_error_fatal = true;
		queue_work(queue->kctx->csf.wq, &queue->cs_error_work);
	}

	kbase_csf_firmware_cs_input_mask(stream, CS_REQ, cs_ack,
					CS_REQ_FATAL_MASK);

}

/**
 * process_cs_interrupts - Process interrupts for a CS.
 *
 * @group:  Pointer to GPU command queue group data.
 * @ginfo:  The CSG interface provided by the firmware.
 * @irqreq: CSG's IRQ request bitmask (one bit per CS).
 * @irqack: CSG's IRQ acknowledge bitmask (one bit per CS).
 * @track: Pointer that tracks the highest scanout priority idle CSG
 *         and any newly potentially viable protected mode requesting
 *          CSG in current IRQ context.
 *
 * If the interrupt request bitmask differs from the acknowledge bitmask
 * then the firmware is notifying the host of an event concerning those
 * CSs indicated by bits whose value differs. The actions required
 * are then determined by examining which notification flags differ between
 * the request and acknowledge registers for the individual CS(s).
 */
static void process_cs_interrupts(struct kbase_queue_group *const group,
				  struct kbase_csf_cmd_stream_group_info const *const ginfo,
				  u32 const irqreq, u32 const irqack,
				  struct irq_idle_and_protm_track *track)
{
	struct kbase_device *const kbdev = group->kctx->kbdev;
	u32 remaining = irqreq ^ irqack;
	bool protm_pend = false;
	const bool group_suspending =
		!kbase_csf_scheduler_group_events_enabled(kbdev, group);

	kbase_csf_scheduler_spin_lock_assert_held(kbdev);

	while (remaining != 0) {
		int const i = ffs(remaining) - 1;
		struct kbase_queue *const queue = group->bound_queues[i];

		remaining &= ~(1 << i);

		/* The queue pointer can be NULL, but if it isn't NULL then it
		 * cannot disappear since scheduler spinlock is held and before
		 * freeing a bound queue it has to be first unbound which
		 * requires scheduler spinlock.
		 */
		if (queue && !WARN_ON(queue->csi_index != i)) {
			struct kbase_csf_cmd_stream_info const *const stream =
				&ginfo->streams[i];
			u32 const cs_req = kbase_csf_firmware_cs_input_read(
				stream, CS_REQ);
			u32 const cs_ack =
				kbase_csf_firmware_cs_output(stream, CS_ACK);
			struct workqueue_struct *wq = group->kctx->csf.wq;

			if ((cs_ack & CS_ACK_FATAL_MASK) != (cs_req & CS_REQ_FATAL_MASK)) {
				KBASE_KTRACE_ADD_CSF_GRP_Q(kbdev, CSI_INTERRUPT_FAULT,
							 group, queue, cs_req ^ cs_ack);
				handle_fatal_event(queue, stream, cs_ack);
			}

			if ((cs_ack & CS_ACK_FAULT_MASK) != (cs_req & CS_REQ_FAULT_MASK)) {
				KBASE_KTRACE_ADD_CSF_GRP_Q(kbdev, CSI_INTERRUPT_FAULT,
							 group, queue, cs_req ^ cs_ack);
				handle_fault_event(queue, cs_ack);
			}

			/* PROTM_PEND and TILER_OOM can be safely ignored
			 * because they will be raised again if the group
			 * is assigned a CSG slot in future.
			 */
			if (group_suspending) {
				u32 const cs_req_remain = cs_req & ~CS_REQ_EXCEPTION_MASK;
				u32 const cs_ack_remain = cs_ack & ~CS_ACK_EXCEPTION_MASK;

				KBASE_KTRACE_ADD_CSF_GRP_Q(kbdev,
							 CSI_INTERRUPT_GROUP_SUSPENDS_IGNORED,
							 group, queue,
							 cs_req_remain ^ cs_ack_remain);
				continue;
			}

			if (((cs_req & CS_REQ_TILER_OOM_MASK) ^
			     (cs_ack & CS_ACK_TILER_OOM_MASK))) {
				KBASE_KTRACE_ADD_CSF_GRP_Q(kbdev, CSI_INTERRUPT_TILER_OOM,
							 group, queue, cs_req ^ cs_ack);
				if (!queue_work(wq, &queue->oom_event_work)) {
					/* The work item shall not have been
					 * already queued, there can be only
					 * one pending OoM event for a
					 * queue.
					 */
					dev_warn(
						kbdev->dev,
						"Tiler OOM work pending: queue %d group %d (ctx %d_%d)",
						queue->csi_index, group->handle, queue->kctx->tgid,
						queue->kctx->id);
				}
			}

			if ((cs_req & CS_REQ_PROTM_PEND_MASK) ^
			    (cs_ack & CS_ACK_PROTM_PEND_MASK)) {
				KBASE_KTRACE_ADD_CSF_GRP_Q(kbdev, CSI_INTERRUPT_PROTM_PEND,
							 group, queue, cs_req ^ cs_ack);

				dev_dbg(kbdev->dev,
					"Protected mode entry request for queue on csi %d bound to group-%d on slot %d",
					queue->csi_index, group->handle,
					group->csg_nr);

				bitmap_set(group->protm_pending_bitmap, i, 1);
				KBASE_KTRACE_ADD_CSF_GRP_Q(kbdev, CSI_PROTM_PEND_SET, group, queue,
							   group->protm_pending_bitmap[0]);
				protm_pend = true;
			}
		}
	}

	if (protm_pend) {
		struct kbase_csf_scheduler *scheduler = &kbdev->csf.scheduler;

		if (scheduler->tick_protm_pending_seq > group->scan_seq_num) {
			scheduler->tick_protm_pending_seq = group->scan_seq_num;
			track->protm_grp = group;
		}

		if (!group->protected_suspend_buf.pma)
			kthread_queue_work(&group->kctx->csf.protm_event_worker,
				&group->protm_event_work);

		if (test_bit(group->csg_nr, scheduler->csg_slots_idle_mask)) {
			clear_bit(group->csg_nr,
				  scheduler->csg_slots_idle_mask);
			KBASE_KTRACE_ADD_CSF_GRP(kbdev, CSG_SLOT_IDLE_CLEAR, group,
							scheduler->csg_slots_idle_mask[0]);
			dev_dbg(kbdev->dev,
				"Group-%d on slot %d de-idled by protm request",
				group->handle, group->csg_nr);
		}
	}
}

/**
 * process_csg_interrupts - Process interrupts for a CSG.
 *
 * @kbdev: Instance of a GPU platform device that implements a CSF interface.
 * @csg_nr: CSG number.
 * @track: Pointer that tracks the highest idle CSG and the newly possible viable
 *         protected mode requesting group, in current IRQ context.
 *
 * Handles interrupts for a CSG and for CSs within it.
 *
 * If the CSG's request register value differs from its acknowledge register
 * then the firmware is notifying the host of an event concerning the whole
 * group. The actions required are then determined by examining which
 * notification flags differ between those two register values.
 *
 * See process_cs_interrupts() for details of per-stream interrupt handling.
 */
static void process_csg_interrupts(struct kbase_device *const kbdev, int const csg_nr,
				   struct irq_idle_and_protm_track *track)
{
	struct kbase_csf_cmd_stream_group_info *ginfo;
	struct kbase_queue_group *group = NULL;
	u32 req, ack, irqreq, irqack;

	kbase_csf_scheduler_spin_lock_assert_held(kbdev);

	if (WARN_ON(csg_nr >= kbdev->csf.global_iface.group_num))
		return;

	ginfo = &kbdev->csf.global_iface.groups[csg_nr];
	req = kbase_csf_firmware_csg_input_read(ginfo, CSG_REQ);
	ack = kbase_csf_firmware_csg_output(ginfo, CSG_ACK);
	irqreq = kbase_csf_firmware_csg_output(ginfo, CSG_IRQ_REQ);
	irqack = kbase_csf_firmware_csg_input_read(ginfo, CSG_IRQ_ACK);

	/* There may not be any pending CSG/CS interrupts to process */
	if ((req == ack) && (irqreq == irqack))
		return;

	/* Immediately set IRQ_ACK bits to be same as the IRQ_REQ bits before
	 * examining the CS_ACK & CS_REQ bits. This would ensure that Host
	 * doesn't misses an interrupt for the CS in the race scenario where
	 * whilst Host is servicing an interrupt for the CS, firmware sends
	 * another interrupt for that CS.
	 */
	kbase_csf_firmware_csg_input(ginfo, CSG_IRQ_ACK, irqreq);

	group = kbase_csf_scheduler_get_group_on_slot(kbdev, csg_nr);

	/* The group pointer can be NULL here if interrupts for the group
	 * (like SYNC_UPDATE, IDLE notification) were delayed and arrived
	 * just after the suspension of group completed. However if not NULL
	 * then the group pointer cannot disappear even if User tries to
	 * terminate the group whilst this loop is running as scheduler
	 * spinlock is held and for freeing a group that is resident on a CSG
	 * slot scheduler spinlock is required.
	 */
	if (!group)
		return;

	if (WARN_ON(kbase_csf_scheduler_group_get_slot_locked(group) != csg_nr))
		return;

	KBASE_KTRACE_ADD_CSF_GRP(kbdev, CSG_INTERRUPT_PROCESS_START, group, csg_nr);

	kbase_csf_handle_csg_sync_update(kbdev, ginfo, group, req, ack);

	if ((req ^ ack) & CSG_REQ_IDLE_MASK) {
		struct kbase_csf_scheduler *scheduler =	&kbdev->csf.scheduler;

		KBASE_TLSTREAM_TL_KBASE_DEVICE_CSG_IDLE(
			kbdev, kbdev->gpu_props.props.raw_props.gpu_id, csg_nr);

		kbase_csf_firmware_csg_input_mask(ginfo, CSG_REQ, ack,
			CSG_REQ_IDLE_MASK);

		set_bit(csg_nr, scheduler->csg_slots_idle_mask);
		KBASE_KTRACE_ADD_CSF_GRP(kbdev, CSG_SLOT_IDLE_SET, group,
					 scheduler->csg_slots_idle_mask[0]);
		KBASE_KTRACE_ADD_CSF_GRP(kbdev,  CSG_INTERRUPT_IDLE, group, req ^ ack);
		dev_dbg(kbdev->dev, "Idle notification received for Group %u on slot %d\n",
			 group->handle, csg_nr);

		if (atomic_read(&scheduler->non_idle_offslot_grps)) {
			/* If there are non-idle CSGs waiting for a slot, fire
			 * a tock for a replacement.
			 */
			KBASE_KTRACE_ADD_CSF_GRP(kbdev, CSG_INTERRUPT_NON_IDLE_GROUPS,
						group, req ^ ack);
			kbase_csf_scheduler_invoke_tock(kbdev);
		} else {
			KBASE_KTRACE_ADD_CSF_GRP(kbdev, CSG_INTERRUPT_NO_NON_IDLE_GROUPS,
						group, req ^ ack);
		}

		if (group->scan_seq_num < track->idle_seq) {
			track->idle_seq = group->scan_seq_num;
			track->idle_slot = csg_nr;
		}
	}

	if ((req ^ ack) & CSG_REQ_PROGRESS_TIMER_EVENT_MASK) {
		kbase_csf_firmware_csg_input_mask(ginfo, CSG_REQ, ack,
						  CSG_REQ_PROGRESS_TIMER_EVENT_MASK);

		KBASE_KTRACE_ADD_CSF_GRP(kbdev, CSG_INTERRUPT_PROGRESS_TIMER_EVENT, group,
					 req ^ ack);
		dev_info(
			kbdev->dev,
			"[%llu] Iterator PROGRESS_TIMER timeout notification received for group %u of ctx %d_%d on slot %d\n",
			kbase_backend_get_cycle_cnt(kbdev), group->handle, group->kctx->tgid,
			group->kctx->id, csg_nr);

		handle_progress_timer_event(group);
	}

	process_cs_interrupts(group, ginfo, irqreq, irqack, track);

	KBASE_KTRACE_ADD_CSF_GRP(kbdev, CSG_INTERRUPT_PROCESS_END, group,
				 ((u64)req ^ ack) | (((u64)irqreq ^ irqack) << 32));
}

/**
 * process_prfcnt_interrupts - Process performance counter interrupts.
 *
 * @kbdev:   Instance of a GPU platform device that implements a CSF interface.
 * @glb_req: Global request register value.
 * @glb_ack: Global acknowledge register value.
 *
 * Handles interrupts issued by the firmware that relate to the performance
 * counters. For example, on completion of a performance counter sample. It is
 * expected that the scheduler spinlock is already held on calling this
 * function.
 */
static void process_prfcnt_interrupts(struct kbase_device *kbdev, u32 glb_req,
				      u32 glb_ack)
{
	const struct kbase_csf_global_iface *const global_iface =
		&kbdev->csf.global_iface;

	lockdep_assert_held(&kbdev->csf.scheduler.interrupt_lock);

	/* Process PRFCNT_SAMPLE interrupt. */
	if (kbdev->csf.hwcnt.request_pending &&
	    ((glb_req & GLB_REQ_PRFCNT_SAMPLE_MASK) ==
	     (glb_ack & GLB_REQ_PRFCNT_SAMPLE_MASK))) {
		kbdev->csf.hwcnt.request_pending = false;

		dev_dbg(kbdev->dev, "PRFCNT_SAMPLE done interrupt received.");

		kbase_hwcnt_backend_csf_on_prfcnt_sample(
			&kbdev->hwcnt_gpu_iface);
	}

	/* Process PRFCNT_ENABLE interrupt. */
	if (kbdev->csf.hwcnt.enable_pending &&
	    ((glb_req & GLB_REQ_PRFCNT_ENABLE_MASK) ==
	     (glb_ack & GLB_REQ_PRFCNT_ENABLE_MASK))) {
		kbdev->csf.hwcnt.enable_pending = false;

		dev_dbg(kbdev->dev,
			"PRFCNT_ENABLE status changed interrupt received.");

		if (glb_ack & GLB_REQ_PRFCNT_ENABLE_MASK)
			kbase_hwcnt_backend_csf_on_prfcnt_enable(
				&kbdev->hwcnt_gpu_iface);
		else
			kbase_hwcnt_backend_csf_on_prfcnt_disable(
				&kbdev->hwcnt_gpu_iface);
	}

	/* Process PRFCNT_THRESHOLD interrupt. */
	if ((glb_req ^ glb_ack) & GLB_REQ_PRFCNT_THRESHOLD_MASK) {
		dev_dbg(kbdev->dev, "PRFCNT_THRESHOLD interrupt received.");

		kbase_hwcnt_backend_csf_on_prfcnt_threshold(
			&kbdev->hwcnt_gpu_iface);

		/* Set the GLB_REQ.PRFCNT_THRESHOLD flag back to
		 * the same value as GLB_ACK.PRFCNT_THRESHOLD
		 * flag in order to enable reporting of another
		 * PRFCNT_THRESHOLD event.
		 */
		kbase_csf_firmware_global_input_mask(
			global_iface, GLB_REQ, glb_ack,
			GLB_REQ_PRFCNT_THRESHOLD_MASK);
	}

	/* Process PRFCNT_OVERFLOW interrupt. */
	if ((glb_req ^ glb_ack) & GLB_REQ_PRFCNT_OVERFLOW_MASK) {
		dev_dbg(kbdev->dev, "PRFCNT_OVERFLOW interrupt received.");

		kbase_hwcnt_backend_csf_on_prfcnt_overflow(
			&kbdev->hwcnt_gpu_iface);

		/* Set the GLB_REQ.PRFCNT_OVERFLOW flag back to
		 * the same value as GLB_ACK.PRFCNT_OVERFLOW
		 * flag in order to enable reporting of another
		 * PRFCNT_OVERFLOW event.
		 */
		kbase_csf_firmware_global_input_mask(
			global_iface, GLB_REQ, glb_ack,
			GLB_REQ_PRFCNT_OVERFLOW_MASK);
	}
}

/**
 * check_protm_enter_req_complete - Check if PROTM_ENTER request completed
 *
 * @kbdev: Instance of a GPU platform device that implements a CSF interface.
 * @glb_req: Global request register value.
 * @glb_ack: Global acknowledge register value.
 *
 * This function checks if the PROTM_ENTER Global request had completed and
 * appropriately sends notification about the protected mode entry to components
 * like IPA, HWC, IPA_CONTROL.
 */
static inline void check_protm_enter_req_complete(struct kbase_device *kbdev,
						  u32 glb_req, u32 glb_ack)
{
	lockdep_assert_held(&kbdev->hwaccess_lock);
	kbase_csf_scheduler_spin_lock_assert_held(kbdev);

	if (likely(!kbdev->csf.scheduler.active_protm_grp))
		return;

	if (kbdev->protected_mode)
		return;

	if ((glb_req & GLB_REQ_PROTM_ENTER_MASK) !=
	    (glb_ack & GLB_REQ_PROTM_ENTER_MASK))
		return;

	dev_dbg(kbdev->dev, "Protected mode entry interrupt received");

	kbdev->protected_mode = true;
	trace_mali_protected_mode(kbdev->protected_mode);
	kbase_ipa_protection_mode_switch_event(kbdev);
	kbase_ipa_control_protm_entered(kbdev);
	kbase_hwcnt_backend_csf_protm_entered(&kbdev->hwcnt_gpu_iface);
}

/**
 * process_protm_exit - Handle the protected mode exit interrupt
 *
 * @kbdev: Instance of a GPU platform device that implements a CSF interface.
 * @glb_ack: Global acknowledge register value.
 *
 * This function handles the PROTM_EXIT interrupt and sends notification
 * about the protected mode exit to components like HWC, IPA_CONTROL.
 */
static inline void process_protm_exit(struct kbase_device *kbdev, u32 glb_ack)
{
	const struct kbase_csf_global_iface *const global_iface =
		&kbdev->csf.global_iface;
	struct kbase_csf_scheduler *scheduler =	&kbdev->csf.scheduler;

	lockdep_assert_held(&kbdev->hwaccess_lock);
	kbase_csf_scheduler_spin_lock_assert_held(kbdev);

	dev_dbg(kbdev->dev, "Protected mode exit interrupt received");

	kbase_csf_firmware_global_input_mask(global_iface, GLB_REQ, glb_ack,
					     GLB_REQ_PROTM_EXIT_MASK);

	if (likely(scheduler->active_protm_grp)) {
		KBASE_KTRACE_ADD_CSF_GRP(kbdev, SCHEDULER_PROTM_EXIT,
					 scheduler->active_protm_grp, 0u);
		scheduler->active_protm_grp = NULL;
	} else {
		dev_warn(kbdev->dev, "PROTM_EXIT interrupt after no pmode group");
	}

	if (!WARN_ON(!kbdev->protected_mode)) {
		kbdev->protected_mode = false;
		trace_mali_protected_mode(kbdev->protected_mode);
		kbase_ipa_control_protm_exited(kbdev);
		kbase_hwcnt_backend_csf_protm_exited(&kbdev->hwcnt_gpu_iface);
	}

#if IS_ENABLED(CONFIG_MALI_CORESIGHT)
	kbase_debug_coresight_csf_enable_pmode_exit(kbdev);
#endif /* IS_ENABLED(CONFIG_MALI_CORESIGHT) */
}

static inline void process_tracked_info_for_protm(struct kbase_device *kbdev,
						  struct irq_idle_and_protm_track *track)
{
	struct kbase_csf_scheduler *scheduler = &kbdev->csf.scheduler;
	struct kbase_queue_group *group = track->protm_grp;
	u32 current_protm_pending_seq = scheduler->tick_protm_pending_seq;

	kbase_csf_scheduler_spin_lock_assert_held(kbdev);

	if (likely(current_protm_pending_seq == KBASEP_TICK_PROTM_PEND_SCAN_SEQ_NR_INVALID))
		return;

	/* Handle protm from the tracked information */
	if (track->idle_seq < current_protm_pending_seq) {
		/* If the protm enter was prevented due to groups priority, then fire a tock
		 * for the scheduler to re-examine the case.
		 */
		dev_dbg(kbdev->dev, "Attempt pending protm from idle slot %d\n", track->idle_slot);
		kbase_csf_scheduler_invoke_tock(kbdev);
	} else if (group) {
		u32 i, num_groups = kbdev->csf.global_iface.group_num;
		struct kbase_queue_group *grp;
		bool tock_triggered = false;

		/* A new protm request, and track->idle_seq is not sufficient, check across
		 * previously notified idle CSGs in the current tick/tock cycle.
		 */
		for_each_set_bit(i, scheduler->csg_slots_idle_mask, num_groups) {
			if (i == track->idle_slot)
				continue;
			grp = kbase_csf_scheduler_get_group_on_slot(kbdev, i);
			/* If not NULL then the group pointer cannot disappear as the
			 * scheduler spinlock is held.
			 */
			if (grp == NULL)
				continue;

			if (grp->scan_seq_num < current_protm_pending_seq) {
				tock_triggered = true;
				dev_dbg(kbdev->dev,
					"Attempt new protm from tick/tock idle slot %d\n", i);
				kbase_csf_scheduler_invoke_tock(kbdev);
				break;
			}
		}

		if (!tock_triggered) {
			dev_dbg(kbdev->dev, "Group-%d on slot-%d start protm work\n",
				group->handle, group->csg_nr);
			kthread_queue_work(&group->kctx->csf.protm_event_worker,
				&group->protm_event_work);
		}
	}
}

static void order_job_irq_clear_with_iface_mem_read(void)
{
	/* Ensure that write to the JOB_IRQ_CLEAR is ordered with regards to the
	 * read from interface memory. The ordering is needed considering the way
	 * FW & Kbase writes to the JOB_IRQ_RAWSTAT and JOB_IRQ_CLEAR registers
	 * without any synchronization. Without the barrier there is no guarantee
	 * about the ordering, the write to IRQ_CLEAR can take effect after the read
	 * from interface memory and that could cause a problem for the scenario where
	 * FW sends back to back notifications for the same CSG for events like
	 * SYNC_UPDATE and IDLE, but Kbase gets a single IRQ and observes only the
	 * first event. Similar thing can happen with glb events like CFG_ALLOC_EN
	 * acknowledgment and GPU idle notification.
	 *
	 *       MCU                                    CPU
	 *  ---------------                         ----------------
	 *  Update interface memory                 Write to IRQ_CLEAR to clear current IRQ
	 *  <barrier>                               <barrier>
	 *  Write to IRQ_RAWSTAT to raise new IRQ   Read interface memory
	 */

	/* CPU and GPU would be in the same Outer shareable domain */
	dmb(osh);
}

void kbase_csf_interrupt(struct kbase_device *kbdev, u32 val)
{
	bool deferred_handling_glb_idle_irq = false;

	lockdep_assert_held(&kbdev->hwaccess_lock);

	KBASE_KTRACE_ADD(kbdev, CSF_INTERRUPT_START, NULL, val);

	do {
		unsigned long flags;
		u32 csg_interrupts = val & ~JOB_IRQ_GLOBAL_IF;
		bool glb_idle_irq_received = false;

		kbase_reg_write(kbdev, JOB_CONTROL_REG(JOB_IRQ_CLEAR), val);
		order_job_irq_clear_with_iface_mem_read();

		if (csg_interrupts != 0) {
			struct irq_idle_and_protm_track track = { .protm_grp = NULL,
								  .idle_seq = U32_MAX,
								  .idle_slot = S8_MAX };

			kbase_csf_scheduler_spin_lock(kbdev, &flags);
			/* Looping through and track the highest idle and protm groups */
			while (csg_interrupts != 0) {
				int const csg_nr = ffs(csg_interrupts) - 1;

				process_csg_interrupts(kbdev, csg_nr, &track);
				csg_interrupts &= ~(1 << csg_nr);
			}

			/* Handle protm from the tracked information */
			process_tracked_info_for_protm(kbdev, &track);
			kbase_csf_scheduler_spin_unlock(kbdev, flags);
		}

		if (val & JOB_IRQ_GLOBAL_IF) {
			const struct kbase_csf_global_iface *const global_iface =
				&kbdev->csf.global_iface;

			kbdev->csf.interrupt_received = true;

			if (!kbdev->csf.firmware_reloaded)
				kbase_csf_firmware_reload_completed(kbdev);
			else if (global_iface->output) {
				u32 glb_req, glb_ack;

				kbase_csf_scheduler_spin_lock(kbdev, &flags);
				glb_req =
					kbase_csf_firmware_global_input_read(global_iface, GLB_REQ);
				glb_ack = kbase_csf_firmware_global_output(global_iface, GLB_ACK);
				KBASE_KTRACE_ADD(kbdev, CSF_INTERRUPT_GLB_REQ_ACK, NULL,
						 glb_req ^ glb_ack);

				check_protm_enter_req_complete(kbdev, glb_req, glb_ack);

				if ((glb_req ^ glb_ack) & GLB_REQ_PROTM_EXIT_MASK)
					process_protm_exit(kbdev, glb_ack);

				/* Handle IDLE Hysteresis notification event */
				if ((glb_req ^ glb_ack) & GLB_REQ_IDLE_EVENT_MASK) {
					dev_dbg(kbdev->dev, "Idle-hysteresis event flagged");
#ifdef CONFIG_MALI_HOST_CONTROLS_SC_RAILS
					if (kbase_csf_scheduler_process_gpu_idle_event(kbdev)) {
						kbase_csf_firmware_global_input_mask(
							global_iface, GLB_REQ, glb_ack,
							GLB_REQ_IDLE_EVENT_MASK);
					}
#else
					kbase_csf_firmware_global_input_mask(
							global_iface, GLB_REQ, glb_ack,
							GLB_REQ_IDLE_EVENT_MASK);
#endif

					glb_idle_irq_received = true;
					/* Defer handling this IRQ to account for a race condition
					 * where the idle worker could be executed before we have
					 * finished handling all pending IRQs (including CSG IDLE
					 * IRQs).
					 */
					deferred_handling_glb_idle_irq = true;
				}

				process_prfcnt_interrupts(kbdev, glb_req, glb_ack);

				kbase_csf_scheduler_spin_unlock(kbdev, flags);

				/* Invoke the MCU state machine as a state transition
				 * might have completed.
				 */
				kbase_pm_update_state(kbdev);
			}
		}

		if (!glb_idle_irq_received)
			break;
		/* Attempt to serve potential IRQs that might have occurred
		 * whilst handling the previous IRQ. In case we have observed
		 * the GLB IDLE IRQ without all CSGs having been marked as
		 * idle, the GPU would be treated as no longer idle and left
		 * powered on.
		 */
		val = kbase_reg_read(kbdev, JOB_CONTROL_REG(JOB_IRQ_STATUS));
	} while (val);

	if (deferred_handling_glb_idle_irq) {
		unsigned long flags;

		kbase_csf_scheduler_spin_lock(kbdev, &flags);
		kbase_csf_scheduler_process_gpu_idle_event(kbdev);
		kbase_csf_scheduler_spin_unlock(kbdev, flags);
	}

	wake_up_all(&kbdev->csf.event_wait);

	KBASE_KTRACE_ADD(kbdev, CSF_INTERRUPT_END, NULL, val);
}

void kbase_csf_handle_csg_sync_update(struct kbase_device *const kbdev,
				      struct kbase_csf_cmd_stream_group_info *ginfo,
				      struct kbase_queue_group *group, u32 req, u32 ack)
{
	kbase_csf_scheduler_spin_lock_assert_held(kbdev);

	if ((req ^ ack) & CSG_REQ_SYNC_UPDATE_MASK) {
		kbase_csf_firmware_csg_input_mask(ginfo, CSG_REQ, ack, CSG_REQ_SYNC_UPDATE_MASK);

		KBASE_KTRACE_ADD_CSF_GRP(kbdev, CSG_INTERRUPT_SYNC_UPDATE, group, req ^ ack);

		/* SYNC_UPDATE events shall invalidate GPU idle event */
		atomic_set(&kbdev->csf.scheduler.gpu_no_longer_idle, true);

		kbase_csf_event_signal_cpu_only(group->kctx);
	}
}

void kbase_csf_doorbell_mapping_term(struct kbase_device *kbdev)
{
	if (kbdev->csf.db_filp) {
		struct page *page = as_page(kbdev->csf.dummy_db_page);

		kbase_mem_pool_free(
			&kbdev->mem_pools.small[KBASE_MEM_GROUP_CSF_FW],
			page, false);

		fput(kbdev->csf.db_filp);
	}
}

int kbase_csf_doorbell_mapping_init(struct kbase_device *kbdev)
{
	struct tagged_addr phys;
	struct file *filp;
	int ret;

	filp = shmem_file_setup("mali csf db", MAX_LFS_FILESIZE, VM_NORESERVE);
	if (IS_ERR(filp))
		return PTR_ERR(filp);

	ret = kbase_mem_pool_alloc_pages(&kbdev->mem_pools.small[KBASE_MEM_GROUP_CSF_FW], 1, &phys,
					 false, NULL);

	if (ret <= 0) {
		fput(filp);
		return ret;
	}

	kbdev->csf.db_filp = filp;
	kbdev->csf.dummy_db_page = phys;
	kbdev->csf.db_file_offsets = 0;

	return 0;
}

void kbase_csf_pending_gpuq_kicks_init(struct kbase_device *kbdev)
{
	size_t i;

	for (i = 0; i != ARRAY_SIZE(kbdev->csf.pending_gpuq_kicks); ++i)
		INIT_LIST_HEAD(&kbdev->csf.pending_gpuq_kicks[i]);
	spin_lock_init(&kbdev->csf.pending_gpuq_kicks_lock);
}

void kbase_csf_pending_gpuq_kicks_term(struct kbase_device *kbdev)
{
	size_t i;

	spin_lock(&kbdev->csf.pending_gpuq_kicks_lock);
	for (i = 0; i != ARRAY_SIZE(kbdev->csf.pending_gpuq_kicks); ++i) {
		if (!list_empty(&kbdev->csf.pending_gpuq_kicks[i]))
			dev_warn(kbdev->dev,
				 "Some GPU queue kicks for priority %zu were not handled", i);
	}
	spin_unlock(&kbdev->csf.pending_gpuq_kicks_lock);
}

void kbase_csf_free_dummy_user_reg_page(struct kbase_device *kbdev)
{
	if (kbdev->csf.user_reg.filp) {
		struct page *page = as_page(kbdev->csf.user_reg.dummy_page);

		kbase_mem_pool_free(&kbdev->mem_pools.small[KBASE_MEM_GROUP_CSF_FW], page, false);
		fput(kbdev->csf.user_reg.filp);
	}
}

int kbase_csf_setup_dummy_user_reg_page(struct kbase_device *kbdev)
{
	struct tagged_addr phys;
	struct file *filp;
	struct page *page;
	u32 *addr;

	kbdev->csf.user_reg.filp = NULL;

	filp = shmem_file_setup("mali csf user_reg", MAX_LFS_FILESIZE, VM_NORESERVE);
	if (IS_ERR(filp)) {
		dev_err(kbdev->dev, "failed to get an unlinked file for user_reg");
		return PTR_ERR(filp);
	}

	if (kbase_mem_pool_alloc_pages(&kbdev->mem_pools.small[KBASE_MEM_GROUP_CSF_FW], 1, &phys,
				       false, NULL) <= 0) {
		fput(filp);
		return -ENOMEM;
	}

	page = as_page(phys);
	addr = kbase_kmap_atomic(page);

	/* Write a special value for the latest flush register inside the
	 * dummy page
	 */
	addr[LATEST_FLUSH / sizeof(u32)] = POWER_DOWN_LATEST_FLUSH_VALUE;

	kbase_sync_single_for_device(kbdev, kbase_dma_addr(page) + LATEST_FLUSH, sizeof(u32),
				     DMA_BIDIRECTIONAL);
	kbase_kunmap_atomic(addr);

	kbdev->csf.user_reg.filp = filp;
	kbdev->csf.user_reg.dummy_page = phys;
	kbdev->csf.user_reg.file_offset = 0;
	return 0;
}

u8 kbase_csf_priority_check(struct kbase_device *kbdev, u8 req_priority)
{
	struct priority_control_manager_device *pcm_device = kbdev->pcm_dev;
	u8 out_priority = req_priority;

	if (pcm_device) {
		req_priority = kbase_csf_priority_queue_group_priority_to_relative(req_priority);
		out_priority = pcm_device->ops.pcm_scheduler_priority_check(pcm_device, current, req_priority);
		out_priority = kbase_csf_priority_relative_to_queue_group_priority(out_priority);
	}

	return out_priority;
}

void kbase_csf_process_queue_kick(struct kbase_queue *queue)
{
	struct kbase_context *kctx = queue->kctx;
	struct kbase_device *kbdev = kctx->kbdev;
	bool retry_kick = false;
	int err = kbase_reset_gpu_prevent_and_wait(kbdev);

	if (err) {
		dev_err(kbdev->dev, "Unsuccessful GPU reset detected when kicking queue");
		goto out_release_queue;
	}

	mutex_lock(&kctx->csf.lock);

	if (queue->bind_state != KBASE_CSF_QUEUE_BOUND)
		goto out_allow_gpu_reset;

	err = kbase_csf_scheduler_queue_start(queue);
	if (unlikely(err)) {
		dev_dbg(kbdev->dev, "Failed to start queue");
		if (err == -EBUSY) {
			retry_kick = true;

			spin_lock(&kbdev->csf.pending_gpuq_kicks_lock);
			if (list_empty(&queue->pending_kick_link)) {
				/* A failed queue kick shall be pushed to the
				 * back of the queue to avoid potential abuse.
				 */
				list_add_tail(
					&queue->pending_kick_link,
					&kbdev->csf.pending_gpuq_kicks[queue->group_priority]);
				spin_unlock(&kbdev->csf.pending_gpuq_kicks_lock);
			} else {
				spin_unlock(&kbdev->csf.pending_gpuq_kicks_lock);
				WARN_ON(atomic_read(&queue->pending_kick) == 0);
			}

			complete(&kbdev->csf.scheduler.kthread_signal);
		}
	}

out_allow_gpu_reset:
	if (likely(!retry_kick)) {
		WARN_ON(atomic_read(&queue->pending_kick) == 0);
		atomic_dec(&queue->pending_kick);
	}

	mutex_unlock(&kctx->csf.lock);

	kbase_reset_gpu_allow(kbdev);

	return;
out_release_queue:
	WARN_ON(atomic_read(&queue->pending_kick) == 0);
	atomic_dec(&queue->pending_kick);
}<|MERGE_RESOLUTION|>--- conflicted
+++ resolved
@@ -690,7 +690,7 @@
 			queue->queue_reg->user_data = NULL;
 		kbase_gpu_vm_unlock(kctx);
 
-		mutex_unlock(&kctx->csf.lock);
+		rt_mutex_unlock(&kctx->csf.lock);
 		/* The GPU reset can be allowed now as the queue has been unbound. */
 		if (reset_prevented) {
 			kbase_reset_gpu_allow(kbdev);
@@ -700,7 +700,7 @@
 		/* The work items can be cancelled as Userspace is terminating the queue */
 		cancel_work_sync(&queue->oom_event_work);
 		cancel_work_sync(&queue->cs_error_work);
-		mutex_lock(&kctx->csf.lock);
+		rt_mutex_lock(&kctx->csf.lock);
 
 		release_queue(queue);
 	}
@@ -791,66 +791,6 @@
 	return group;
 }
 
-<<<<<<< HEAD
-static void enqueue_gpu_submission_work(struct kbase_context *const kctx)
-{
-	kthread_queue_work(&kctx->csf.pending_submission_worker, &kctx->csf.pending_submission_work);
-}
-
-/**
- * pending_submission_worker() - Work item to process pending kicked GPU command queues.
- *
- * @work: Pointer to pending_submission_work.
- *
- * This function starts all pending queues, for which the work
- * was previously submitted via ioctl call from application thread.
- * If the queue is already scheduled and resident, it will be started
- * right away, otherwise once the group is made resident.
- */
-static void pending_submission_worker(struct kthread_work *work)
-{
-	struct kbase_context *kctx =
-		container_of(work, struct kbase_context, csf.pending_submission_work);
-	struct kbase_device *kbdev = kctx->kbdev;
-	struct kbase_queue *queue;
-	int err = kbase_reset_gpu_prevent_and_wait(kbdev);
-
-	if (err) {
-		dev_err(kbdev->dev, "Unsuccessful GPU reset detected when kicking queue ");
-		return;
-	}
-
-	rt_mutex_lock(&kctx->csf.lock);
-
-	/* Iterate through the queue list and schedule the pending ones for submission. */
-	list_for_each_entry(queue, &kctx->csf.queue_list, link) {
-		if (atomic_cmpxchg(&queue->pending, 1, 0) == 1) {
-			struct kbase_queue_group *group = get_bound_queue_group(queue);
-			int ret;
-
-			if (!group || queue->bind_state != KBASE_CSF_QUEUE_BOUND) {
-				dev_dbg(kbdev->dev, "queue is not bound to a group");
-				continue;
-			}
-
-			ret = kbase_csf_scheduler_queue_start(queue);
-			if (unlikely(ret)) {
-				dev_dbg(kbdev->dev, "Failed to start queue");
-				if (ret == -EBUSY) {
-					atomic_cmpxchg(&queue->pending, 0, 1);
-					enqueue_gpu_submission_work(kctx);
-				}
-			}
-		}
-	}
-
-	rt_mutex_unlock(&kctx->csf.lock);
-
-	kbase_reset_gpu_allow(kbdev);
-}
-
-=======
->>>>>>> e61eb932
 void kbase_csf_ring_csg_doorbell(struct kbase_device *kbdev, int slot)
 {
 	if (WARN_ON(slot < 0))
@@ -1726,63 +1666,46 @@
 
 	kctx->csf.wq = alloc_workqueue("mali_kbase_csf_wq",
 					WQ_UNBOUND, 1);
-	if (unlikely(!kctx->csf.wq))
-		goto out;
-
-	err = kbase_create_realtime_thread(kctx->kbdev, kthread_worker_fn,
-					   &kctx->csf.pending_submission_worker, "mali_submit");
-	if (err) {
-		dev_err(kctx->kbdev->dev, "error initializing pending submission worker thread");
-		goto out_err_submission_kthread;
-	}
-
-	err = kbase_create_realtime_thread(kctx->kbdev, kthread_worker_fn,
-					   &kctx->csf.protm_event_worker, "mali_protm_event");
-	if (err) {
-		dev_err(kctx->kbdev->dev, "error initializing protm event worker thread");
-		goto out_err_protm_kthread;
-	}
-
-<<<<<<< HEAD
-	err = kbase_csf_scheduler_context_init(kctx);
-	if (unlikely(err))
-		goto out_err_scheduler_context;
-=======
+
+	if (likely(kctx->csf.wq)) {
+		err = kbase_csf_scheduler_context_init(kctx);
+
+		if (likely(!err)) {
+			err = kbase_csf_kcpu_queue_context_init(kctx);
+
+			if (likely(!err)) {
+				err = kbase_csf_tiler_heap_context_init(kctx);
+
 				if (likely(!err)) {
-					mutex_init(&kctx->csf.lock);
->>>>>>> e61eb932
-
-	err = kbase_csf_kcpu_queue_context_init(kctx);
-	if (unlikely(err))
-		goto out_err_kcpu_queue_context;
-
-	err = kbase_csf_tiler_heap_context_init(kctx);
-	if (unlikely(err))
-		goto out_err_tiler_heap_context;
-
-	rt_mutex_init(&kctx->csf.lock);
-	kthread_init_work(&kctx->csf.pending_submission_work,
-			  pending_submission_worker);
-
-	err = kbasep_ctx_user_reg_page_mapping_init(kctx);
-	if (unlikely(err))
-		goto out_err_user_reg_page_mapping_init;
-
-	return err;
-
-out_err_user_reg_page_mapping_init:
-	kbase_csf_tiler_heap_context_term(kctx);
-out_err_tiler_heap_context:
-	kbase_csf_kcpu_queue_context_term(kctx);
-out_err_kcpu_queue_context:
-	kbase_csf_scheduler_context_term(kctx);
-out_err_scheduler_context:
-	kbase_destroy_kworker_stack(&kctx->csf.protm_event_worker);
-out_err_protm_kthread:
-	kbase_destroy_kworker_stack(&kctx->csf.pending_submission_worker);
-out_err_submission_kthread:
-	destroy_workqueue(kctx->csf.wq);
-out:
+					rt_mutex_init(&kctx->csf.lock);
+
+					err = kbasep_ctx_user_reg_page_mapping_init(kctx);
+
+					if (likely(!err)) {
+						err = kbase_create_realtime_thread(kctx->kbdev, kthread_worker_fn,
+						                                   &kctx->csf.protm_event_worker, "mali_protm_event");
+						if (unlikely(err)) {
+							dev_err(kctx->kbdev->dev, "error initializing protm event worker thread");
+							kbasep_ctx_user_reg_page_mapping_term(kctx);
+						}
+					}
+
+					if (unlikely(err))
+						kbase_csf_tiler_heap_context_term(kctx);
+				}
+
+				if (unlikely(err))
+					kbase_csf_kcpu_queue_context_term(kctx);
+			}
+
+			if (unlikely(err))
+				kbase_csf_scheduler_context_term(kctx);
+		}
+
+		if (unlikely(err))
+			destroy_workqueue(kctx->csf.wq);
+	}
+
 	return err;
 }
 
@@ -1916,11 +1839,6 @@
 	if (reset_prevented)
 		kbase_reset_gpu_allow(kbdev);
 
-<<<<<<< HEAD
-	kthread_cancel_work_sync(&kctx->csf.pending_submission_work);
-
-=======
->>>>>>> e61eb932
 	/* Now that all queue groups have been terminated, there can be no
 	 * more OoM or timer event interrupts but there can be inflight work
 	 * items. Destroying the wq will implicitly flush those work items.
@@ -1961,9 +1879,9 @@
 
 		list_del_init(&queue->link);
 
-		mutex_unlock(&kctx->csf.lock);
+		rt_mutex_unlock(&kctx->csf.lock);
 		wait_pending_queue_kick(queue);
-		mutex_lock(&kctx->csf.lock);
+		rt_mutex_lock(&kctx->csf.lock);
 
 		/* The reference held when the IO mapping was created on bind
 		 * would have been dropped otherwise the termination of Kbase
@@ -1978,9 +1896,7 @@
 
 	rt_mutex_unlock(&kctx->csf.lock);
 
-	kbase_destroy_kworker_stack(&kctx->csf.pending_submission_worker);
 	kbase_destroy_kworker_stack(&kctx->csf.protm_event_worker);
-
 	kbasep_ctx_user_reg_page_mapping_term(kctx);
 	kbase_csf_tiler_heap_context_term(kctx);
 	kbase_csf_kcpu_queue_context_term(kctx);
@@ -2263,13 +2179,8 @@
 		 "Notify the event notification thread, forward progress timeout (%llu cycles)\n",
 		 kbase_csf_timeout_get(group->kctx->kbdev));
 
-<<<<<<< HEAD
-	kbase_csf_event_add_error(group->kctx, &group->error_timeout, &error);
+	kbase_csf_event_add_error(group->kctx, &group->error_fatal, &error);
 	kbase_event_wakeup_sync(group->kctx);
-=======
-	kbase_csf_event_add_error(group->kctx, &group->error_fatal, &error);
-	kbase_event_wakeup(group->kctx);
->>>>>>> e61eb932
 }
 
 /**
@@ -2525,18 +2436,13 @@
 	if (!queue)
 		return;
 
-<<<<<<< HEAD
-	kbase_csf_event_add_error(queue->kctx, &queue->error, &error);
-	kbase_event_wakeup_sync(queue->kctx);
-=======
 	if (WARN_ON_ONCE(!group))
 		return;
 
 	error.payload.csg_error.handle = group->handle;
 	error.payload.csg_error.error.payload.fatal_queue.csi_index = queue->csi_index;
 	kbase_csf_event_add_error(queue->kctx, &group->error_fatal, &error);
-	kbase_event_wakeup(queue->kctx);
->>>>>>> e61eb932
+	kbase_event_wakeup_sync(queue->kctx);
 }
 
 /**
@@ -2616,12 +2522,7 @@
 	}
 
 unlock:
-<<<<<<< HEAD
-	release_queue(queue);
 	rt_mutex_unlock(&kctx->csf.lock);
-=======
-	mutex_unlock(&kctx->csf.lock);
->>>>>>> e61eb932
 	if (reset_prevented)
 		kbase_reset_gpu_allow(kbdev);
 }
@@ -3464,7 +3365,7 @@
 		goto out_release_queue;
 	}
 
-	mutex_lock(&kctx->csf.lock);
+	rt_mutex_lock(&kctx->csf.lock);
 
 	if (queue->bind_state != KBASE_CSF_QUEUE_BOUND)
 		goto out_allow_gpu_reset;
@@ -3499,7 +3400,7 @@
 		atomic_dec(&queue->pending_kick);
 	}
 
-	mutex_unlock(&kctx->csf.lock);
+	rt_mutex_unlock(&kctx->csf.lock);
 
 	kbase_reset_gpu_allow(kbdev);
 
