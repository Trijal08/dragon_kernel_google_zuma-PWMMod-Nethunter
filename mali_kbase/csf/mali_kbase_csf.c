--- conflicted
+++ resolved
@@ -1203,14 +1203,8 @@
 			INIT_LIST_HEAD(&group->link_to_schedule);
 			INIT_LIST_HEAD(&group->error_fatal.link);
 			INIT_WORK(&group->timer_event_work, timer_event_worker);
-<<<<<<< HEAD
 			kthread_init_work(&group->protm_event_work, protm_event_worker);
-			bitmap_zero(group->protm_pending_bitmap,
-					MAX_SUPPORTED_STREAMS_PER_GROUP);
-=======
-			INIT_WORK(&group->protm_event_work, protm_event_worker);
 			bitmap_zero(group->protm_pending_bitmap, MAX_SUPPORTED_STREAMS_PER_GROUP);
->>>>>>> 049a5422
 
 			group->run_state = KBASE_CSF_GROUP_INACTIVE;
 			KBASE_KTRACE_ADD_CSF_GRP(group->kctx->kbdev, CSF_GROUP_INACTIVE, group,
@@ -1617,7 +1611,6 @@
 
 					err = kbasep_ctx_user_reg_page_mapping_init(kctx);
 
-<<<<<<< HEAD
 					if (likely(!err)) {
 						err = kbase_kthread_run_worker_rt(kctx->kbdev,
 						                                  &kctx->csf.protm_event_worker, "mali_protm_event");
@@ -1626,10 +1619,9 @@
 							kbasep_ctx_user_reg_page_mapping_term(kctx);
 						}
 					}
-=======
+
 					if (likely(!err))
 						kbase_csf_cpu_queue_init(kctx);
->>>>>>> 049a5422
 
 					if (unlikely(err))
 						kbase_csf_tiler_heap_context_term(kctx);
@@ -1928,15 +1920,8 @@
 							  BASE_GPU_QUEUE_GROUP_ERROR_TILER_HEAP_OOM,
 					  } } } };
 
-<<<<<<< HEAD
-	kbase_csf_event_add_error(group->kctx,
-				  &group->error_fatal,
-				  &error);
+	kbase_csf_event_add_error(group->kctx, &group->error_fatal, &error);
 	kbase_event_wakeup_sync(group->kctx);
-=======
-	kbase_csf_event_add_error(group->kctx, &group->error_fatal, &error);
-	kbase_event_wakeup(group->kctx);
->>>>>>> 049a5422
 }
 
 static void flush_gpu_cache_on_fatal_error(struct kbase_device *kbdev)
@@ -2072,25 +2057,16 @@
 	struct kbase_device *const kbdev = kctx->kbdev;
 	int reset_prevent_err = kbase_reset_gpu_try_prevent(kbdev);
 
-<<<<<<< HEAD
 	rt_mutex_lock(&kctx->csf.lock);
-
-	kbase_queue_oom_event(queue);
-
-	rt_mutex_unlock(&kctx->csf.lock);
-	kbase_reset_gpu_allow(kbdev);
-=======
-	mutex_lock(&kctx->csf.lock);
 	if (likely(!reset_prevent_err)) {
 		kbase_queue_oom_event(queue);
 	} else {
 		dev_warn(kbdev->dev,
 			 "Unable to prevent GPU reset, couldn't handle the OoM event\n");
 	}
-	mutex_unlock(&kctx->csf.lock);
+	rt_mutex_unlock(&kctx->csf.lock);
 	if (likely(!reset_prevent_err))
 		kbase_reset_gpu_allow(kbdev);
->>>>>>> 049a5422
 }
 
 /**
@@ -2957,16 +2933,10 @@
 		}
 
 		if (!tock_triggered) {
-<<<<<<< HEAD
-			dev_dbg(kbdev->dev, "Group-%d on slot-%d start protm work\n",
-				group->handle, group->csg_nr);
+			dev_dbg(kbdev->dev, "Group-%d on slot-%d start protm work\n", group->handle,
+				group->csg_nr);
 			kthread_queue_work(&group->kctx->csf.protm_event_worker,
 				&group->protm_event_work);
-=======
-			dev_dbg(kbdev->dev, "Group-%d on slot-%d start protm work\n", group->handle,
-				group->csg_nr);
-			queue_work(group->kctx->csf.wq, &group->protm_event_work);
->>>>>>> 049a5422
 		}
 	}
 }
