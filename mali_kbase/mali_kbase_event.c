--- conflicted
+++ resolved
@@ -88,15 +88,9 @@
 	if (atom->core_req & BASE_JD_REQ_EXTERNAL_RESOURCES)
 		kbase_jd_free_external_resources(atom);
 
-<<<<<<< HEAD
-	rt_mutex_lock(&ctx->jctx.lock);
-	uevent->udata = kbase_event_process(ctx, atom);
-	rt_mutex_unlock(&ctx->jctx.lock);
-=======
-	mutex_lock(&kctx->jctx.lock);
+	rt_mutex_lock(&kctx->jctx.lock);
 	uevent->udata = kbase_event_process(kctx, atom);
-	mutex_unlock(&kctx->jctx.lock);
->>>>>>> 049a5422
+	rt_mutex_unlock(&kctx->jctx.lock);
 
 	return 0;
 }
@@ -209,11 +203,7 @@
 		mutex_unlock(&kctx->event_mutex);
 		dev_dbg(kbdev->dev, "Reporting %d events\n", event_count);
 
-<<<<<<< HEAD
-		kbase_event_wakeup_sync(ctx);
-=======
-		kbase_event_wakeup(kctx);
->>>>>>> 049a5422
+		kbase_event_wakeup_sync(kctx);
 
 		/* Post-completion latency */
 		trace_sysgraph(SGR_POST, kctx->id, kbase_jd_atom_id(kctx, atom));
@@ -236,14 +226,7 @@
 	INIT_LIST_HEAD(&kctx->event_list);
 	INIT_LIST_HEAD(&kctx->event_coalesce_list);
 	mutex_init(&kctx->event_mutex);
-<<<<<<< HEAD
 	kctx->event_coalesce_count = 0;
-=======
-	kctx->event_workq = alloc_workqueue("kbase_event", WQ_MEM_RECLAIM, 1);
-
-	if (kctx->event_workq == NULL)
-		return -EINVAL;
->>>>>>> 049a5422
 
 	return 0;
 }
