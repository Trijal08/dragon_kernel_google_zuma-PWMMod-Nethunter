// SPDX-License-Identifier: GPL-2.0 WITH Linux-syscall-note
/*
 *
 * (C) COPYRIGHT 2012-2023 ARM Limited. All rights reserved.
 *
 * This program is free software and is provided to you under the terms of the
 * GNU General Public License version 2 as published by the Free Software
 * Foundation, and any use by you of this program is subject to the terms
 * of such GNU license.
 *
 * This program is distributed in the hope that it will be useful,
 * but WITHOUT ANY WARRANTY; without even the implied warranty of
 * MERCHANTABILITY or FITNESS FOR A PARTICULAR PURPOSE. See the
 * GNU General Public License for more details.
 *
 * You should have received a copy of the GNU General Public License
 * along with this program; if not, you can access it online at
 * http://www.gnu.org/licenses/gpl-2.0.html.
 *
 */

/*
 * Run-time work-arounds helpers
 */

#include <mali_base_hwconfig_features.h>
#include <mali_base_hwconfig_issues.h>
#include "gpu/mali_kbase_gpu_regmap.h"
#include "mali_kbase.h"
#include "mali_kbase_hw.h"

void kbase_hw_set_features_mask(struct kbase_device *kbdev)
{
	const enum base_hw_feature *features;
	u32 gpu_id;

	gpu_id = kbdev->gpu_props.props.raw_props.gpu_id;

	switch (gpu_id & GPU_ID2_PRODUCT_MODEL) {
	case GPU_ID2_PRODUCT_TMIX:
		features = base_hw_features_tMIx;
		break;
	case GPU_ID2_PRODUCT_THEX:
		features = base_hw_features_tHEx;
		break;
	case GPU_ID2_PRODUCT_TSIX:
		features = base_hw_features_tSIx;
		break;
	case GPU_ID2_PRODUCT_TDVX:
		features = base_hw_features_tDVx;
		break;
	case GPU_ID2_PRODUCT_TNOX:
		features = base_hw_features_tNOx;
		break;
	case GPU_ID2_PRODUCT_TGOX:
		features = base_hw_features_tGOx;
		break;
	case GPU_ID2_PRODUCT_TTRX:
		features = base_hw_features_tTRx;
		break;
	case GPU_ID2_PRODUCT_TNAX:
		features = base_hw_features_tNAx;
		break;
	case GPU_ID2_PRODUCT_LBEX:
	case GPU_ID2_PRODUCT_TBEX:
		features = base_hw_features_tBEx;
		break;
	case GPU_ID2_PRODUCT_TBAX:
		features = base_hw_features_tBAx;
		break;
	case GPU_ID2_PRODUCT_TODX:
	case GPU_ID2_PRODUCT_LODX:
		features = base_hw_features_tODx;
		break;
	case GPU_ID2_PRODUCT_TGRX:
		features = base_hw_features_tGRx;
		break;
	case GPU_ID2_PRODUCT_TVAX:
		features = base_hw_features_tVAx;
		break;
	case GPU_ID2_PRODUCT_TTUX:
	case GPU_ID2_PRODUCT_LTUX:
		features = base_hw_features_tTUx;
		break;
	case GPU_ID2_PRODUCT_TTIX:
	case GPU_ID2_PRODUCT_LTIX:
		features = base_hw_features_tTIx;
		break;
	default:
		features = base_hw_features_generic;
		break;
	}

	for (; *features != BASE_HW_FEATURE_END; features++)
		set_bit(*features, &kbdev->hw_features_mask[0]);

#if defined(CONFIG_MALI_VECTOR_DUMP)
	/* When dumping is enabled, need to disable flush reduction optimization
	 * for GPUs on which it is safe to have only cache clean operation at
	 * the end of job chain.
	 * This is required to make vector dump work. There is some discrepancy
	 * in the implementation of flush reduction optimization due to
	 * unclear or ambiguous ARCH spec.
	 */
	if (kbase_hw_has_feature(kbdev, BASE_HW_FEATURE_CLEAN_ONLY_SAFE))
		clear_bit(BASE_HW_FEATURE_FLUSH_REDUCTION,
			&kbdev->hw_features_mask[0]);
#endif
}

/**
 * kbase_hw_get_issues_for_new_id - Get the hardware issues for a new GPU ID
 * @kbdev: Device pointer
 *
 * Return: pointer to an array of hardware issues, terminated by
 * BASE_HW_ISSUE_END.
 *
 * In debugging versions of the driver, unknown versions of a known GPU will
 * be treated as the most recent known version not later than the actual
 * version. In such circumstances, the GPU ID in @kbdev will also be replaced
 * with the most recent known version.
 *
 * Note: The GPU configuration must have been read by kbase_gpuprops_get_props()
 * before calling this function.
 */
static const enum base_hw_issue *kbase_hw_get_issues_for_new_id(
					struct kbase_device *kbdev)
{
	const enum base_hw_issue *issues = NULL;

	struct base_hw_product {
		u32 product_model;
		struct {
			u32 version;
			const enum base_hw_issue *issues;
		} map[7];
	};

	static const struct base_hw_product base_hw_products[] = {
		{ GPU_ID2_PRODUCT_TMIX,
		  { { GPU_ID2_VERSION_MAKE(0, 0, 1), base_hw_issues_tMIx_r0p0_05dev0 },
		    { GPU_ID2_VERSION_MAKE(0, 0, 2), base_hw_issues_tMIx_r0p0 },
		    { GPU_ID2_VERSION_MAKE(0, 1, 0), base_hw_issues_tMIx_r0p1 },
		    { U32_MAX /* sentinel value */, NULL } } },

		{ GPU_ID2_PRODUCT_THEX,
		  { { GPU_ID2_VERSION_MAKE(0, 0, 0), base_hw_issues_tHEx_r0p0 },
		    { GPU_ID2_VERSION_MAKE(0, 0, 1), base_hw_issues_tHEx_r0p0 },
		    { GPU_ID2_VERSION_MAKE(0, 1, 0), base_hw_issues_tHEx_r0p1 },
		    { GPU_ID2_VERSION_MAKE(0, 1, 1), base_hw_issues_tHEx_r0p1 },
		    { GPU_ID2_VERSION_MAKE(0, 2, 0), base_hw_issues_tHEx_r0p2 },
		    { GPU_ID2_VERSION_MAKE(0, 3, 0), base_hw_issues_tHEx_r0p3 },
		    { U32_MAX, NULL } } },

		{ GPU_ID2_PRODUCT_TSIX,
		  { { GPU_ID2_VERSION_MAKE(0, 0, 0), base_hw_issues_tSIx_r0p0 },
		    { GPU_ID2_VERSION_MAKE(0, 0, 1), base_hw_issues_tSIx_r0p0 },
		    { GPU_ID2_VERSION_MAKE(0, 1, 0), base_hw_issues_tSIx_r0p1 },
		    { GPU_ID2_VERSION_MAKE(1, 0, 0), base_hw_issues_tSIx_r1p0 },
		    { GPU_ID2_VERSION_MAKE(1, 1, 0), base_hw_issues_tSIx_r1p1 },
		    { U32_MAX, NULL } } },

		{ GPU_ID2_PRODUCT_TDVX,
		  { { GPU_ID2_VERSION_MAKE(0, 0, 0), base_hw_issues_tDVx_r0p0 },
		    { U32_MAX, NULL } } },

		{ GPU_ID2_PRODUCT_TNOX,
		  { { GPU_ID2_VERSION_MAKE(0, 0, 0), base_hw_issues_tNOx_r0p0 },
		    { U32_MAX, NULL } } },

		{ GPU_ID2_PRODUCT_TGOX,
		  { { GPU_ID2_VERSION_MAKE(0, 0, 0), base_hw_issues_tGOx_r0p0 },
		    { GPU_ID2_VERSION_MAKE(1, 0, 0), base_hw_issues_tGOx_r1p0 },
		    { U32_MAX, NULL } } },

		{ GPU_ID2_PRODUCT_TTRX,
		  { { GPU_ID2_VERSION_MAKE(0, 0, 0), base_hw_issues_tTRx_r0p0 },
		    { GPU_ID2_VERSION_MAKE(0, 0, 3), base_hw_issues_tTRx_r0p0 },
		    { GPU_ID2_VERSION_MAKE(0, 1, 0), base_hw_issues_tTRx_r0p1 },
		    { GPU_ID2_VERSION_MAKE(0, 1, 1), base_hw_issues_tTRx_r0p1 },
		    { GPU_ID2_VERSION_MAKE(0, 2, 0), base_hw_issues_tTRx_r0p2 },
		    { U32_MAX, NULL } } },

		{ GPU_ID2_PRODUCT_TNAX,
		  { { GPU_ID2_VERSION_MAKE(0, 0, 0), base_hw_issues_tNAx_r0p0 },
		    { GPU_ID2_VERSION_MAKE(0, 0, 3), base_hw_issues_tNAx_r0p0 },
		    { GPU_ID2_VERSION_MAKE(0, 0, 4), base_hw_issues_tNAx_r0p0 },
		    { GPU_ID2_VERSION_MAKE(0, 0, 5), base_hw_issues_tNAx_r0p0 },
		    { GPU_ID2_VERSION_MAKE(0, 1, 0), base_hw_issues_tNAx_r0p1 },
		    { GPU_ID2_VERSION_MAKE(0, 1, 1), base_hw_issues_tNAx_r0p1 },
		    { U32_MAX, NULL } } },

		{ GPU_ID2_PRODUCT_LBEX,
		  { { GPU_ID2_VERSION_MAKE(1, 0, 0), base_hw_issues_lBEx_r1p0 },
		    { GPU_ID2_VERSION_MAKE(1, 1, 0), base_hw_issues_lBEx_r1p1 },
		    { U32_MAX, NULL } } },

		{ GPU_ID2_PRODUCT_TBEX,
		  { { GPU_ID2_VERSION_MAKE(0, 0, 0), base_hw_issues_tBEx_r0p0 },
		    { GPU_ID2_VERSION_MAKE(0, 0, 3), base_hw_issues_tBEx_r0p0 },
		    { GPU_ID2_VERSION_MAKE(0, 1, 0), base_hw_issues_tBEx_r0p1 },
		    { GPU_ID2_VERSION_MAKE(1, 0, 0), base_hw_issues_tBEx_r1p0 },
		    { U32_MAX, NULL } } },

		{ GPU_ID2_PRODUCT_TBAX,
		  { { GPU_ID2_VERSION_MAKE(0, 0, 0), base_hw_issues_tBAx_r0p0 },
		    { GPU_ID2_VERSION_MAKE(0, 0, 1), base_hw_issues_tBAx_r0p0 },
		    { GPU_ID2_VERSION_MAKE(0, 0, 2), base_hw_issues_tBAx_r0p0 },
		    { U32_MAX, NULL } } },

		{ GPU_ID2_PRODUCT_TODX,
		  { { GPU_ID2_VERSION_MAKE(0, 0, 0), base_hw_issues_tODx_r0p0 },
		    { GPU_ID2_VERSION_MAKE(0, 0, 4), base_hw_issues_tODx_r0p0 },
		    { GPU_ID2_VERSION_MAKE(0, 0, 5), base_hw_issues_tODx_r0p0 },
		    { U32_MAX, NULL } } },

		{ GPU_ID2_PRODUCT_LODX,
		  { { GPU_ID2_VERSION_MAKE(0, 0, 0), base_hw_issues_tODx_r0p0 },
		    { U32_MAX, NULL } } },

		{ GPU_ID2_PRODUCT_TGRX,
		  { { GPU_ID2_VERSION_MAKE(0, 0, 0), base_hw_issues_tGRx_r0p0 },
		    { U32_MAX, NULL } } },

		{ GPU_ID2_PRODUCT_TVAX,
		  { { GPU_ID2_VERSION_MAKE(0, 0, 0), base_hw_issues_tVAx_r0p0 },
		    { U32_MAX, NULL } } },

		{ GPU_ID2_PRODUCT_TTUX,
<<<<<<< HEAD
		  { { GPU_ID2_VERSION_MAKE(1, 0, 3), base_hw_issues_tTUx_r0p0 },
=======
		  { { GPU_ID2_VERSION_MAKE(0, 0, 0), base_hw_issues_tTUx_r0p0 },
		    { GPU_ID2_VERSION_MAKE(0, 1, 0), base_hw_issues_tTUx_r0p1 },
>>>>>>> c845dfc7
		    { GPU_ID2_VERSION_MAKE(1, 0, 0), base_hw_issues_tTUx_r1p0 },
		    { GPU_ID2_VERSION_MAKE(1, 1, 0), base_hw_issues_tTUx_r1p1 },
		    { GPU_ID2_VERSION_MAKE(1, 2, 0), base_hw_issues_tTUx_r1p2 },
		    { GPU_ID2_VERSION_MAKE(1, 3, 0), base_hw_issues_tTUx_r1p3 },
		    { U32_MAX, NULL } } },

		{ GPU_ID2_PRODUCT_LTUX,
		  { { GPU_ID2_VERSION_MAKE(0, 0, 0), base_hw_issues_tTUx_r0p0 },
		    { GPU_ID2_VERSION_MAKE(1, 0, 0), base_hw_issues_tTUx_r1p0 },
		    { GPU_ID2_VERSION_MAKE(1, 1, 0), base_hw_issues_tTUx_r1p1 },
		    { GPU_ID2_VERSION_MAKE(1, 2, 0), base_hw_issues_tTUx_r1p2 },
		    { GPU_ID2_VERSION_MAKE(1, 3, 0), base_hw_issues_tTUx_r1p3 },
		    { U32_MAX, NULL } } },

		{ GPU_ID2_PRODUCT_TTIX,
		  { { GPU_ID2_VERSION_MAKE(0, 0, 0), base_hw_issues_tTIx_r0p0 },
		    { U32_MAX, NULL } } },

		{ GPU_ID2_PRODUCT_LTIX,
		  { { GPU_ID2_VERSION_MAKE(0, 0, 0), base_hw_issues_tTIx_r0p0 },
		    { U32_MAX, NULL } } },

	};

	u32 gpu_id = kbdev->gpu_props.props.raw_props.gpu_id;
	const u32 product_model = gpu_id & GPU_ID2_PRODUCT_MODEL;
	const struct base_hw_product *product = NULL;
	size_t p;

	/* Stop when we reach the end of the products array. */
	for (p = 0; p < ARRAY_SIZE(base_hw_products); ++p) {
		if (product_model == base_hw_products[p].product_model) {
			product = &base_hw_products[p];
			break;
		}
	}

	if (product != NULL) {
		/* Found a matching product. */
		const u32 version = gpu_id & GPU_ID2_VERSION;
		u32 fallback_version = 0;
		const enum base_hw_issue *fallback_issues = NULL;
		size_t v;

		/* Stop when we reach the end of the map. */
		for (v = 0; product->map[v].version != U32_MAX; ++v) {

			if (version == product->map[v].version) {
				/* Exact match so stop. */
				issues = product->map[v].issues;
				break;
			}

			/* Check whether this is a candidate for most recent
			 * known version not later than the actual version.
			 */
			if ((version > product->map[v].version) &&
				(product->map[v].version >= fallback_version)) {
#if MALI_CUSTOMER_RELEASE
				/* Match on version's major and minor fields */
				if (((version ^ product->map[v].version) >>
					GPU_ID2_VERSION_MINOR_SHIFT) == 0)
#endif
				{
					fallback_version = product->map[v].version;
					fallback_issues = product->map[v].issues;
				}
			}
		}

		if ((issues == NULL) && (fallback_issues != NULL)) {
			/* Fall back to the issue set of the most recent known
			 * version not later than the actual version.
			 */
			issues = fallback_issues;

			dev_notice(kbdev->dev, "r%dp%d status %d not found in HW issues table;\n",
				   (gpu_id & GPU_ID2_VERSION_MAJOR) >> GPU_ID2_VERSION_MAJOR_SHIFT,
				   (gpu_id & GPU_ID2_VERSION_MINOR) >> GPU_ID2_VERSION_MINOR_SHIFT,
				   (gpu_id & GPU_ID2_VERSION_STATUS) >>
					   GPU_ID2_VERSION_STATUS_SHIFT);
			dev_notice(kbdev->dev, "falling back to closest match: r%dp%d status %d\n",
				   (fallback_version & GPU_ID2_VERSION_MAJOR) >>
					   GPU_ID2_VERSION_MAJOR_SHIFT,
				   (fallback_version & GPU_ID2_VERSION_MINOR) >>
					   GPU_ID2_VERSION_MINOR_SHIFT,
				   (fallback_version & GPU_ID2_VERSION_STATUS) >>
					   GPU_ID2_VERSION_STATUS_SHIFT);
			dev_notice(kbdev->dev,
				   "Execution proceeding normally with fallback match\n");

			gpu_id &= ~GPU_ID2_VERSION;
			gpu_id |= fallback_version;
			kbdev->gpu_props.props.raw_props.gpu_id = gpu_id;

			kbase_gpuprops_update_core_props_gpu_id(
				&kbdev->gpu_props.props);
		}
	}
	return issues;
}

int kbase_hw_set_issues_mask(struct kbase_device *kbdev)
{
	const enum base_hw_issue *issues;
	u32 gpu_id;
	u32 impl_tech;

	gpu_id = kbdev->gpu_props.props.raw_props.gpu_id;
	impl_tech = kbdev->gpu_props.props.thread_props.impl_tech;

	if (impl_tech != IMPLEMENTATION_MODEL) {
		issues = kbase_hw_get_issues_for_new_id(kbdev);
		if (issues == NULL) {
			dev_err(kbdev->dev,
				"HW product - Unknown GPU ID %x", gpu_id);
			return -EINVAL;
		}

#if !MALI_CUSTOMER_RELEASE
		/* The GPU ID might have been replaced with the last
		 * known version of the same GPU.
		 */
		gpu_id = kbdev->gpu_props.props.raw_props.gpu_id;
#endif
	} else {
		/* Software model */
		switch (gpu_id & GPU_ID2_PRODUCT_MODEL) {
		case GPU_ID2_PRODUCT_TMIX:
			issues = base_hw_issues_model_tMIx;
			break;
		case GPU_ID2_PRODUCT_THEX:
			issues = base_hw_issues_model_tHEx;
			break;
		case GPU_ID2_PRODUCT_TSIX:
			issues = base_hw_issues_model_tSIx;
			break;
		case GPU_ID2_PRODUCT_TDVX:
			issues = base_hw_issues_model_tDVx;
			break;
		case GPU_ID2_PRODUCT_TNOX:
			issues = base_hw_issues_model_tNOx;
			break;
		case GPU_ID2_PRODUCT_TGOX:
			issues = base_hw_issues_model_tGOx;
			break;
		case GPU_ID2_PRODUCT_TTRX:
			issues = base_hw_issues_model_tTRx;
			break;
		case GPU_ID2_PRODUCT_TNAX:
			issues = base_hw_issues_model_tNAx;
			break;
		case GPU_ID2_PRODUCT_LBEX:
		case GPU_ID2_PRODUCT_TBEX:
			issues = base_hw_issues_model_tBEx;
			break;
		case GPU_ID2_PRODUCT_TBAX:
			issues = base_hw_issues_model_tBAx;
			break;
		case GPU_ID2_PRODUCT_TODX:
		case GPU_ID2_PRODUCT_LODX:
			issues = base_hw_issues_model_tODx;
			break;
		case GPU_ID2_PRODUCT_TGRX:
			issues = base_hw_issues_model_tGRx;
			break;
		case GPU_ID2_PRODUCT_TVAX:
			issues = base_hw_issues_model_tVAx;
			break;
		case GPU_ID2_PRODUCT_TTUX:
		case GPU_ID2_PRODUCT_LTUX:
			issues = base_hw_issues_model_tTUx;
			break;
		case GPU_ID2_PRODUCT_TTIX:
		case GPU_ID2_PRODUCT_LTIX:
			issues = base_hw_issues_model_tTIx;
			break;
		default:
			dev_err(kbdev->dev,
				"HW issues - Unknown GPU ID %x", gpu_id);
			return -EINVAL;
		}
	}

	dev_info(kbdev->dev,
		"GPU identified as 0x%x arch %d.%d.%d r%dp%d status %d",
		(gpu_id & GPU_ID2_PRODUCT_MAJOR) >>
			GPU_ID2_PRODUCT_MAJOR_SHIFT,
		(gpu_id & GPU_ID2_ARCH_MAJOR) >>
			GPU_ID2_ARCH_MAJOR_SHIFT,
		(gpu_id & GPU_ID2_ARCH_MINOR) >>
			GPU_ID2_ARCH_MINOR_SHIFT,
		(gpu_id & GPU_ID2_ARCH_REV) >>
			GPU_ID2_ARCH_REV_SHIFT,
		(gpu_id & GPU_ID2_VERSION_MAJOR) >>
			GPU_ID2_VERSION_MAJOR_SHIFT,
		(gpu_id & GPU_ID2_VERSION_MINOR) >>
			GPU_ID2_VERSION_MINOR_SHIFT,
		(gpu_id & GPU_ID2_VERSION_STATUS) >>
			GPU_ID2_VERSION_STATUS_SHIFT);

	for (; *issues != BASE_HW_ISSUE_END; issues++)
		set_bit(*issues, &kbdev->hw_issues_mask[0]);

	return 0;
}<|MERGE_RESOLUTION|>--- conflicted
+++ resolved
@@ -227,12 +227,8 @@
 		    { U32_MAX, NULL } } },
 
 		{ GPU_ID2_PRODUCT_TTUX,
-<<<<<<< HEAD
 		  { { GPU_ID2_VERSION_MAKE(1, 0, 3), base_hw_issues_tTUx_r0p0 },
-=======
-		  { { GPU_ID2_VERSION_MAKE(0, 0, 0), base_hw_issues_tTUx_r0p0 },
 		    { GPU_ID2_VERSION_MAKE(0, 1, 0), base_hw_issues_tTUx_r0p1 },
->>>>>>> c845dfc7
 		    { GPU_ID2_VERSION_MAKE(1, 0, 0), base_hw_issues_tTUx_r1p0 },
 		    { GPU_ID2_VERSION_MAKE(1, 1, 0), base_hw_issues_tTUx_r1p1 },
 		    { GPU_ID2_VERSION_MAKE(1, 2, 0), base_hw_issues_tTUx_r1p2 },
@@ -240,7 +236,7 @@
 		    { U32_MAX, NULL } } },
 
 		{ GPU_ID2_PRODUCT_LTUX,
-		  { { GPU_ID2_VERSION_MAKE(0, 0, 0), base_hw_issues_tTUx_r0p0 },
+		  { { GPU_ID2_VERSION_MAKE(1, 0, 3), base_hw_issues_tTUx_r0p0 },
 		    { GPU_ID2_VERSION_MAKE(1, 0, 0), base_hw_issues_tTUx_r1p0 },
 		    { GPU_ID2_VERSION_MAKE(1, 1, 0), base_hw_issues_tTUx_r1p1 },
 		    { GPU_ID2_VERSION_MAKE(1, 2, 0), base_hw_issues_tTUx_r1p2 },
