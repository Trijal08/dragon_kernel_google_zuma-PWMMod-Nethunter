/*
 *
 * (C) COPYRIGHT 2010-2020 ARM Limited. All rights reserved.
 *
 * This program is free software and is provided to you under the terms of the
 * GNU General Public License version 2 as published by the Free Software
 * Foundation, and any use by you of this program is subject to the terms
 * of such GNU licence.
 *
 * This program is distributed in the hope that it will be useful,
 * but WITHOUT ANY WARRANTY; without even the implied warranty of
 * MERCHANTABILITY or FITNESS FOR A PARTICULAR PURPOSE. See the
 * GNU General Public License for more details.
 *
 * You should have received a copy of the GNU General Public License
 * along with this program; if not, you can access it online at
 * http://www.gnu.org/licenses/gpl-2.0.html.
 *
 * SPDX-License-Identifier: GPL-2.0
 *
 */

/**
 * Base kernel memory APIs
 */
#include <linux/dma-buf.h>
#include <linux/kernel.h>
#include <linux/bug.h>
#include <linux/compat.h>
#include <linux/version.h>
#include <linux/log2.h>
#ifdef CONFIG_OF
#include <linux/of_platform.h>
#endif

#include <mali_kbase_config.h>
#include <mali_kbase.h>
#include <gpu/mali_kbase_gpu_regmap.h>
#include <mali_kbase_cache_policy.h>
#include <mali_kbase_hw.h>
#include <tl/mali_kbase_tracepoints.h>
#include <mali_kbase_native_mgm.h>
#include <mali_kbase_mem_pool_group.h>
#include <mmu/mali_kbase_mmu.h>
#include <mali_kbase_config_defaults.h>
#include <mali_kbase_trace_gpu_mem.h>

/*
 * Alignment of objects allocated by the GPU inside a just-in-time memory
 * region whose size is given by an end address
 *
 * This is the alignment of objects allocated by the GPU, but possibly not
 * fully written to. When taken into account with
 * KBASE_GPU_ALLOCATED_OBJECT_MAX_BYTES it gives the maximum number of bytes
 * that the JIT memory report size can exceed the actual backed memory size.
 */
#define KBASE_GPU_ALLOCATED_OBJECT_ALIGN_BYTES (128u)

/*
 * Maximum size of objects allocated by the GPU inside a just-in-time memory
 * region whose size is given by an end address
 *
 * This is the maximum size of objects allocated by the GPU, but possibly not
 * fully written to. When taken into account with
 * KBASE_GPU_ALLOCATED_OBJECT_ALIGN_BYTES it gives the maximum number of bytes
 * that the JIT memory report size can exceed the actual backed memory size.
 */
#define KBASE_GPU_ALLOCATED_OBJECT_MAX_BYTES (512u)


/* Forward declarations */
static void free_partial_locked(struct kbase_context *kctx,
		struct kbase_mem_pool *pool, struct tagged_addr tp);

static size_t kbase_get_num_cpu_va_bits(struct kbase_context *kctx)
{
#if defined(CONFIG_ARM64)
	/* VA_BITS can be as high as 48 bits, but all bits are available for
	 * both user and kernel.
	 */
	size_t cpu_va_bits = VA_BITS;
#elif defined(CONFIG_X86_64)
	/* x86_64 can access 48 bits of VA, but the 48th is used to denote
	 * kernel (1) vs userspace (0), so the max here is 47.
	 */
	size_t cpu_va_bits = 47;
#elif defined(CONFIG_ARM) || defined(CONFIG_X86_32)
	size_t cpu_va_bits = sizeof(void *) * BITS_PER_BYTE;
#else
#error "Unknown CPU VA width for this architecture"
#endif

#ifdef CONFIG_64BIT
	if (kbase_ctx_flag(kctx, KCTX_COMPAT))
		cpu_va_bits = 32;
#endif

	return cpu_va_bits;
}

/* This function finds out which RB tree the given pfn from the GPU VA belongs
 * to based on the memory zone the pfn refers to */
static struct rb_root *kbase_gpu_va_to_rbtree(struct kbase_context *kctx,
								    u64 gpu_pfn)
{
	struct rb_root *rbtree = NULL;

	/* The gpu_pfn can only be greater than the starting pfn of the EXEC_VA
	 * zone if this has been initialized.
	 */
	if (gpu_pfn >= kctx->exec_va_start)
		rbtree = &kctx->reg_rbtree_exec;
	else {
		u64 same_va_end;

#ifdef CONFIG_64BIT
		if (kbase_ctx_flag(kctx, KCTX_COMPAT))
#endif /* CONFIG_64BIT */
			same_va_end = KBASE_REG_ZONE_CUSTOM_VA_BASE;
#ifdef CONFIG_64BIT
		else
			same_va_end = kctx->same_va_end;
#endif /* CONFIG_64BIT */

		if (gpu_pfn >= same_va_end)
			rbtree = &kctx->reg_rbtree_custom;
		else
			rbtree = &kctx->reg_rbtree_same;
	}

	return rbtree;
}

/* This function inserts a region into the tree. */
static void kbase_region_tracker_insert(struct kbase_va_region *new_reg)
{
	u64 start_pfn = new_reg->start_pfn;
	struct rb_node **link = NULL;
	struct rb_node *parent = NULL;
	struct rb_root *rbtree = NULL;

	rbtree = new_reg->rbtree;

	link = &(rbtree->rb_node);
	/* Find the right place in the tree using tree search */
	while (*link) {
		struct kbase_va_region *old_reg;

		parent = *link;
		old_reg = rb_entry(parent, struct kbase_va_region, rblink);

		/* RBTree requires no duplicate entries. */
		KBASE_DEBUG_ASSERT(old_reg->start_pfn != start_pfn);

		if (old_reg->start_pfn > start_pfn)
			link = &(*link)->rb_left;
		else
			link = &(*link)->rb_right;
	}

	/* Put the new node there, and rebalance tree */
	rb_link_node(&(new_reg->rblink), parent, link);

	rb_insert_color(&(new_reg->rblink), rbtree);
}

static struct kbase_va_region *find_region_enclosing_range_rbtree(
		struct rb_root *rbtree, u64 start_pfn, size_t nr_pages)
{
	struct rb_node *rbnode;
	struct kbase_va_region *reg;
	u64 end_pfn = start_pfn + nr_pages;

	rbnode = rbtree->rb_node;

	while (rbnode) {
		u64 tmp_start_pfn, tmp_end_pfn;

		reg = rb_entry(rbnode, struct kbase_va_region, rblink);
		tmp_start_pfn = reg->start_pfn;
		tmp_end_pfn = reg->start_pfn + reg->nr_pages;

		/* If start is lower than this, go left. */
		if (start_pfn < tmp_start_pfn)
			rbnode = rbnode->rb_left;
		/* If end is higher than this, then go right. */
		else if (end_pfn > tmp_end_pfn)
			rbnode = rbnode->rb_right;
		else	/* Enclosing */
			return reg;
	}

	return NULL;
}

struct kbase_va_region *kbase_find_region_enclosing_address(
		struct rb_root *rbtree, u64 gpu_addr)
{
	u64 gpu_pfn = gpu_addr >> PAGE_SHIFT;
	struct rb_node *rbnode;
	struct kbase_va_region *reg;

	rbnode = rbtree->rb_node;

	while (rbnode) {
		u64 tmp_start_pfn, tmp_end_pfn;

		reg = rb_entry(rbnode, struct kbase_va_region, rblink);
		tmp_start_pfn = reg->start_pfn;
		tmp_end_pfn = reg->start_pfn + reg->nr_pages;

		/* If start is lower than this, go left. */
		if (gpu_pfn < tmp_start_pfn)
			rbnode = rbnode->rb_left;
		/* If end is higher than this, then go right. */
		else if (gpu_pfn >= tmp_end_pfn)
			rbnode = rbnode->rb_right;
		else	/* Enclosing */
			return reg;
	}

	return NULL;
}

/* Find region enclosing given address. */
struct kbase_va_region *kbase_region_tracker_find_region_enclosing_address(
		struct kbase_context *kctx, u64 gpu_addr)
{
	u64 gpu_pfn = gpu_addr >> PAGE_SHIFT;
	struct rb_root *rbtree = NULL;

	KBASE_DEBUG_ASSERT(NULL != kctx);

	lockdep_assert_held(&kctx->reg_lock);

	rbtree = kbase_gpu_va_to_rbtree(kctx, gpu_pfn);

	return kbase_find_region_enclosing_address(rbtree, gpu_addr);
}

KBASE_EXPORT_TEST_API(kbase_region_tracker_find_region_enclosing_address);

struct kbase_va_region *kbase_find_region_base_address(
		struct rb_root *rbtree, u64 gpu_addr)
{
	u64 gpu_pfn = gpu_addr >> PAGE_SHIFT;
	struct rb_node *rbnode = NULL;
	struct kbase_va_region *reg = NULL;

	rbnode = rbtree->rb_node;

	while (rbnode) {
		reg = rb_entry(rbnode, struct kbase_va_region, rblink);
		if (reg->start_pfn > gpu_pfn)
			rbnode = rbnode->rb_left;
		else if (reg->start_pfn < gpu_pfn)
			rbnode = rbnode->rb_right;
		else
			return reg;
	}

	return NULL;
}

/* Find region with given base address */
struct kbase_va_region *kbase_region_tracker_find_region_base_address(
		struct kbase_context *kctx, u64 gpu_addr)
{
	u64 gpu_pfn = gpu_addr >> PAGE_SHIFT;
	struct rb_root *rbtree = NULL;

	lockdep_assert_held(&kctx->reg_lock);

	rbtree = kbase_gpu_va_to_rbtree(kctx, gpu_pfn);

	return kbase_find_region_base_address(rbtree, gpu_addr);
}

KBASE_EXPORT_TEST_API(kbase_region_tracker_find_region_base_address);

/* Find region meeting given requirements */
static struct kbase_va_region *kbase_region_tracker_find_region_meeting_reqs(
		struct kbase_va_region *reg_reqs,
		size_t nr_pages, size_t align_offset, size_t align_mask,
		u64 *out_start_pfn)
{
	struct rb_node *rbnode = NULL;
	struct kbase_va_region *reg = NULL;
	struct rb_root *rbtree = NULL;

	/* Note that this search is a linear search, as we do not have a target
	   address in mind, so does not benefit from the rbtree search */
	rbtree = reg_reqs->rbtree;

	for (rbnode = rb_first(rbtree); rbnode; rbnode = rb_next(rbnode)) {
		reg = rb_entry(rbnode, struct kbase_va_region, rblink);
		if ((reg->nr_pages >= nr_pages) &&
				(reg->flags & KBASE_REG_FREE)) {
			/* Check alignment */
			u64 start_pfn = reg->start_pfn;

			/* When align_offset == align, this sequence is
			 * equivalent to:
			 *   (start_pfn + align_mask) & ~(align_mask)
			 *
			 * Otherwise, it aligns to n*align + offset, for the
			 * lowest value n that makes this still >start_pfn */
			start_pfn += align_mask;
			start_pfn -= (start_pfn - align_offset) & (align_mask);

			if (!(reg_reqs->flags & KBASE_REG_GPU_NX)) {
				/* Can't end at 4GB boundary */
				if (0 == ((start_pfn + nr_pages) & BASE_MEM_PFN_MASK_4GB))
					start_pfn += align_offset;

				/* Can't start at 4GB boundary */
				if (0 == (start_pfn & BASE_MEM_PFN_MASK_4GB))
					start_pfn += align_offset;

				if (!((start_pfn + nr_pages) & BASE_MEM_PFN_MASK_4GB) ||
				    !(start_pfn & BASE_MEM_PFN_MASK_4GB))
					continue;
			} else if (reg_reqs->flags &
					KBASE_REG_GPU_VA_SAME_4GB_PAGE) {
				u64 end_pfn = start_pfn + nr_pages - 1;

				if ((start_pfn & ~BASE_MEM_PFN_MASK_4GB) !=
				    (end_pfn & ~BASE_MEM_PFN_MASK_4GB))
					start_pfn = end_pfn & ~BASE_MEM_PFN_MASK_4GB;
			}

			if ((start_pfn >= reg->start_pfn) &&
					(start_pfn <= (reg->start_pfn + reg->nr_pages - 1)) &&
					((start_pfn + nr_pages - 1) <= (reg->start_pfn + reg->nr_pages - 1))) {
				*out_start_pfn = start_pfn;
				return reg;
			}
		}
	}

	return NULL;
}

/**
 * @brief Remove a region object from the global list.
 *
 * The region reg is removed, possibly by merging with other free and
 * compatible adjacent regions.  It must be called with the context
 * region lock held. The associated memory is not released (see
 * kbase_free_alloced_region). Internal use only.
 */
int kbase_remove_va_region(struct kbase_va_region *reg)
{
	struct rb_node *rbprev;
	struct kbase_va_region *prev = NULL;
	struct rb_node *rbnext;
	struct kbase_va_region *next = NULL;
	struct rb_root *reg_rbtree = NULL;

	int merged_front = 0;
	int merged_back = 0;
	int err = 0;

	reg_rbtree = reg->rbtree;

	/* Try to merge with the previous block first */
	rbprev = rb_prev(&(reg->rblink));
	if (rbprev) {
		prev = rb_entry(rbprev, struct kbase_va_region, rblink);
		if (prev->flags & KBASE_REG_FREE) {
			/* We're compatible with the previous VMA,
			 * merge with it */
			WARN_ON((prev->flags & KBASE_REG_ZONE_MASK) !=
					    (reg->flags & KBASE_REG_ZONE_MASK));
			prev->nr_pages += reg->nr_pages;
			rb_erase(&(reg->rblink), reg_rbtree);
			reg = prev;
			merged_front = 1;
		}
	}

	/* Try to merge with the next block second */
	/* Note we do the lookup here as the tree may have been rebalanced. */
	rbnext = rb_next(&(reg->rblink));
	if (rbnext) {
		/* We're compatible with the next VMA, merge with it */
		next = rb_entry(rbnext, struct kbase_va_region, rblink);
		if (next->flags & KBASE_REG_FREE) {
			WARN_ON((next->flags & KBASE_REG_ZONE_MASK) !=
					    (reg->flags & KBASE_REG_ZONE_MASK));
			next->start_pfn = reg->start_pfn;
			next->nr_pages += reg->nr_pages;
			rb_erase(&(reg->rblink), reg_rbtree);
			merged_back = 1;
			if (merged_front) {
				/* We already merged with prev, free it */
				kfree(reg);
			}
		}
	}

	/* If we failed to merge then we need to add a new block */
	if (!(merged_front || merged_back)) {
		/*
		 * We didn't merge anything. Add a new free
		 * placeholder and remove the original one.
		 */
		struct kbase_va_region *free_reg;

		free_reg = kbase_alloc_free_region(reg_rbtree,
				reg->start_pfn, reg->nr_pages,
				reg->flags & KBASE_REG_ZONE_MASK);
		if (!free_reg) {
			err = -ENOMEM;
			goto out;
		}
		rb_replace_node(&(reg->rblink), &(free_reg->rblink), reg_rbtree);
	}

 out:
	return err;
}

KBASE_EXPORT_TEST_API(kbase_remove_va_region);

/**
 * kbase_insert_va_region_nolock - Insert a VA region to the list,
 * replacing the existing one.
 *
 * @new_reg: The new region to insert
 * @at_reg: The region to replace
 * @start_pfn: The Page Frame Number to insert at
 * @nr_pages: The number of pages of the region
 */
static int kbase_insert_va_region_nolock(struct kbase_va_region *new_reg,
		struct kbase_va_region *at_reg, u64 start_pfn, size_t nr_pages)
{
	struct rb_root *reg_rbtree = NULL;
	int err = 0;

	reg_rbtree = at_reg->rbtree;

	/* Must be a free region */
	KBASE_DEBUG_ASSERT((at_reg->flags & KBASE_REG_FREE) != 0);
	/* start_pfn should be contained within at_reg */
	KBASE_DEBUG_ASSERT((start_pfn >= at_reg->start_pfn) && (start_pfn < at_reg->start_pfn + at_reg->nr_pages));
	/* at least nr_pages from start_pfn should be contained within at_reg */
	KBASE_DEBUG_ASSERT(start_pfn + nr_pages <= at_reg->start_pfn + at_reg->nr_pages);

	new_reg->start_pfn = start_pfn;
	new_reg->nr_pages = nr_pages;

	/* Regions are a whole use, so swap and delete old one. */
	if (at_reg->start_pfn == start_pfn && at_reg->nr_pages == nr_pages) {
		rb_replace_node(&(at_reg->rblink), &(new_reg->rblink),
								reg_rbtree);
		kfree(at_reg);
	}
	/* New region replaces the start of the old one, so insert before. */
	else if (at_reg->start_pfn == start_pfn) {
		at_reg->start_pfn += nr_pages;
		KBASE_DEBUG_ASSERT(at_reg->nr_pages >= nr_pages);
		at_reg->nr_pages -= nr_pages;

		kbase_region_tracker_insert(new_reg);
	}
	/* New region replaces the end of the old one, so insert after. */
	else if ((at_reg->start_pfn + at_reg->nr_pages) == (start_pfn + nr_pages)) {
		at_reg->nr_pages -= nr_pages;

		kbase_region_tracker_insert(new_reg);
	}
	/* New region splits the old one, so insert and create new */
	else {
		struct kbase_va_region *new_front_reg;

		new_front_reg = kbase_alloc_free_region(reg_rbtree,
				at_reg->start_pfn,
				start_pfn - at_reg->start_pfn,
				at_reg->flags & KBASE_REG_ZONE_MASK);

		if (new_front_reg) {
			at_reg->nr_pages -= nr_pages + new_front_reg->nr_pages;
			at_reg->start_pfn = start_pfn + nr_pages;

			kbase_region_tracker_insert(new_front_reg);
			kbase_region_tracker_insert(new_reg);
		} else {
			err = -ENOMEM;
		}
	}

	return err;
}

/**
 * kbase_add_va_region - Add a VA region to the region list for a context.
 *
 * @kctx: kbase context containing the region
 * @reg: the region to add
 * @addr: the address to insert the region at
 * @nr_pages: the number of pages in the region
 * @align: the minimum alignment in pages
 */
int kbase_add_va_region(struct kbase_context *kctx,
		struct kbase_va_region *reg, u64 addr,
		size_t nr_pages, size_t align)
{
	int err = 0;
	struct kbase_device *kbdev = kctx->kbdev;
	int cpu_va_bits = kbase_get_num_cpu_va_bits(kctx);
	int gpu_pc_bits =
		kbdev->gpu_props.props.core_props.log2_program_counter_size;

	KBASE_DEBUG_ASSERT(NULL != kctx);
	KBASE_DEBUG_ASSERT(NULL != reg);

	lockdep_assert_held(&kctx->reg_lock);

	/* The executable allocation from the SAME_VA zone would already have an
	 * appropriately aligned GPU VA chosen for it.
	 * Also the executable allocation from EXEC_VA zone doesn't need the
	 * special alignment.
	 */
	if (!(reg->flags & KBASE_REG_GPU_NX) && !addr &&
	    ((reg->flags & KBASE_REG_ZONE_MASK) != KBASE_REG_ZONE_EXEC_VA)) {
		if (cpu_va_bits > gpu_pc_bits) {
			align = max(align, (size_t)((1ULL << gpu_pc_bits)
						>> PAGE_SHIFT));
		}
	}

	do {
		err = kbase_add_va_region_rbtree(kbdev, reg, addr, nr_pages,
				align);
		if (err != -ENOMEM)
			break;

		/*
		 * If the allocation is not from the same zone as JIT
		 * then don't retry, we're out of VA and there is
		 * nothing which can be done about it.
		 */
		if ((reg->flags & KBASE_REG_ZONE_MASK) !=
				KBASE_REG_ZONE_CUSTOM_VA)
			break;
	} while (kbase_jit_evict(kctx));

	return err;
}

KBASE_EXPORT_TEST_API(kbase_add_va_region);

/**
 * kbase_add_va_region_rbtree - Insert a region into its corresponding rbtree
 *
 * Insert a region into the rbtree that was specified when the region was
 * created. If addr is 0 a free area in the rbtree is used, otherwise the
 * specified address is used.
 *
 * @kbdev: The kbase device
 * @reg: The region to add
 * @addr: The address to add the region at, or 0 to map at any available address
 * @nr_pages: The size of the region in pages
 * @align: The minimum alignment in pages
 */
int kbase_add_va_region_rbtree(struct kbase_device *kbdev,
		struct kbase_va_region *reg,
		u64 addr, size_t nr_pages, size_t align)
{
	struct device *const dev = kbdev->dev;
	struct rb_root *rbtree = NULL;
	struct kbase_va_region *tmp;
	u64 gpu_pfn = addr >> PAGE_SHIFT;
	int err = 0;

	rbtree = reg->rbtree;

	if (!align)
		align = 1;

	/* must be a power of 2 */
	KBASE_DEBUG_ASSERT(is_power_of_2(align));
	KBASE_DEBUG_ASSERT(nr_pages > 0);

	/* Path 1: Map a specific address. Find the enclosing region,
	 * which *must* be free.
	 */
	if (gpu_pfn) {
		KBASE_DEBUG_ASSERT(!(gpu_pfn & (align - 1)));

		tmp = find_region_enclosing_range_rbtree(rbtree, gpu_pfn,
				nr_pages);
		if (kbase_is_region_invalid(tmp)) {
			dev_warn(dev, "Enclosing region not found or invalid: 0x%08llx gpu_pfn, %zu nr_pages", gpu_pfn, nr_pages);
			err = -ENOMEM;
			goto exit;
		} else if (!kbase_is_region_free(tmp)) {
			dev_warn(dev, "!(tmp->flags & KBASE_REG_FREE): tmp->start_pfn=0x%llx tmp->flags=0x%lx tmp->nr_pages=0x%zx gpu_pfn=0x%llx nr_pages=0x%zx\n",
					tmp->start_pfn, tmp->flags,
					tmp->nr_pages, gpu_pfn, nr_pages);
			err = -ENOMEM;
			goto exit;
		}

		err = kbase_insert_va_region_nolock(reg, tmp, gpu_pfn,
				nr_pages);
		if (err) {
			dev_warn(dev, "Failed to insert va region");
			err = -ENOMEM;
		}
	} else {
		/* Path 2: Map any free address which meets the requirements. */
		u64 start_pfn;
		size_t align_offset = align;
		size_t align_mask = align - 1;

#if !MALI_USE_CSF
		if ((reg->flags & KBASE_REG_TILER_ALIGN_TOP)) {
			WARN(align > 1, "%s with align %lx might not be honored for KBASE_REG_TILER_ALIGN_TOP memory",
					__func__,
					(unsigned long)align);
			align_mask  = reg->extent - 1;
			align_offset = reg->extent - reg->initial_commit;
		}
#endif /* !MALI_USE_CSF */

		tmp = kbase_region_tracker_find_region_meeting_reqs(reg,
				nr_pages, align_offset, align_mask,
				&start_pfn);
		if (tmp) {
			err = kbase_insert_va_region_nolock(reg, tmp,
							start_pfn, nr_pages);
			if (unlikely(err)) {
				dev_warn(dev, "Failed to insert region: 0x%08llx start_pfn, %zu nr_pages",
					start_pfn, nr_pages);
			}
		} else {
			dev_dbg(dev, "Failed to find a suitable region: %zu nr_pages, %zu align_offset, %zu align_mask\n",
				nr_pages, align_offset, align_mask);
			err = -ENOMEM;
		}
	}

exit:
	return err;
}

/**
 * @brief Initialize the internal region tracker data structure.
 */
static void kbase_region_tracker_ds_init(struct kbase_context *kctx,
		struct kbase_va_region *same_va_reg,
		struct kbase_va_region *custom_va_reg)
{
	kctx->reg_rbtree_same = RB_ROOT;
	kbase_region_tracker_insert(same_va_reg);

	/* Although custom_va_reg and exec_va_reg don't always exist,
	 * initialize unconditionally because of the mem_view debugfs
	 * implementation which relies on them being empty.
	 *
	 * The difference between the two is that the EXEC_VA region
	 * is never initialized at this stage.
	 */
	kctx->reg_rbtree_custom = RB_ROOT;
	kctx->reg_rbtree_exec = RB_ROOT;

	if (custom_va_reg)
		kbase_region_tracker_insert(custom_va_reg);
}

static void kbase_region_tracker_erase_rbtree(struct rb_root *rbtree)
{
	struct rb_node *rbnode;
	struct kbase_va_region *reg;

	do {
		rbnode = rb_first(rbtree);
		if (rbnode) {
			rb_erase(rbnode, rbtree);
			reg = rb_entry(rbnode, struct kbase_va_region, rblink);
			WARN_ON(reg->va_refcnt != 1);
			/* Reset the start_pfn - as the rbtree is being
			 * destroyed and we've already erased this region, there
			 * is no further need to attempt to remove it.
			 * This won't affect the cleanup if the region was
			 * being used as a sticky resource as the cleanup
			 * related to sticky resources anyways need to be
			 * performed before the term of region tracker.
			 */
			reg->start_pfn = 0;
			kbase_free_alloced_region(reg);
		}
	} while (rbnode);
}

void kbase_region_tracker_term(struct kbase_context *kctx)
{
	kbase_gpu_vm_lock(kctx);
	kbase_region_tracker_erase_rbtree(&kctx->reg_rbtree_same);
	kbase_region_tracker_erase_rbtree(&kctx->reg_rbtree_custom);
	kbase_region_tracker_erase_rbtree(&kctx->reg_rbtree_exec);
#if MALI_USE_CSF
	WARN_ON(!list_empty(&kctx->csf.event_pages_head));
#endif
	kbase_gpu_vm_unlock(kctx);
}

void kbase_region_tracker_term_rbtree(struct rb_root *rbtree)
{
	kbase_region_tracker_erase_rbtree(rbtree);
}

static size_t kbase_get_same_va_bits(struct kbase_context *kctx)
{
	return min(kbase_get_num_cpu_va_bits(kctx),
			(size_t) kctx->kbdev->gpu_props.mmu.va_bits);
}

int kbase_region_tracker_init(struct kbase_context *kctx)
{
	struct kbase_va_region *same_va_reg;
	struct kbase_va_region *custom_va_reg = NULL;
	size_t same_va_bits = kbase_get_same_va_bits(kctx);
	u64 custom_va_size = KBASE_REG_ZONE_CUSTOM_VA_SIZE;
	u64 gpu_va_limit = (1ULL << kctx->kbdev->gpu_props.mmu.va_bits) >> PAGE_SHIFT;
	u64 same_va_pages;
	int err;

	/* Take the lock as kbase_free_alloced_region requires it */
	kbase_gpu_vm_lock(kctx);

	same_va_pages = (1ULL << (same_va_bits - PAGE_SHIFT)) - 1;
	/* all have SAME_VA */
	same_va_reg = kbase_alloc_free_region(&kctx->reg_rbtree_same, 1,
			same_va_pages,
			KBASE_REG_ZONE_SAME_VA);

	if (!same_va_reg) {
		err = -ENOMEM;
		goto fail_unlock;
	}

#ifdef CONFIG_64BIT
	/* 32-bit clients have custom VA zones */
	if (kbase_ctx_flag(kctx, KCTX_COMPAT)) {
#endif
		if (gpu_va_limit <= KBASE_REG_ZONE_CUSTOM_VA_BASE) {
			err = -EINVAL;
			goto fail_free_same_va;
		}
		/* If the current size of TMEM is out of range of the
		 * virtual address space addressable by the MMU then
		 * we should shrink it to fit
		 */
		if ((KBASE_REG_ZONE_CUSTOM_VA_BASE + KBASE_REG_ZONE_CUSTOM_VA_SIZE) >= gpu_va_limit)
			custom_va_size = gpu_va_limit - KBASE_REG_ZONE_CUSTOM_VA_BASE;

		custom_va_reg = kbase_alloc_free_region(
				&kctx->reg_rbtree_custom,
				KBASE_REG_ZONE_CUSTOM_VA_BASE,
				custom_va_size, KBASE_REG_ZONE_CUSTOM_VA);

		if (!custom_va_reg) {
			err = -ENOMEM;
			goto fail_free_same_va;
		}
#ifdef CONFIG_64BIT
	} else {
		custom_va_size = 0;
	}
#endif

	kbase_region_tracker_ds_init(kctx, same_va_reg, custom_va_reg);

	kctx->same_va_end = same_va_pages + 1;
	kctx->gpu_va_end = kctx->same_va_end + custom_va_size;
	kctx->exec_va_start = U64_MAX;
	kctx->jit_va = false;

#if MALI_USE_CSF
	INIT_LIST_HEAD(&kctx->csf.event_pages_head);
#endif

	kbase_gpu_vm_unlock(kctx);
	return 0;

fail_free_same_va:
	kbase_free_alloced_region(same_va_reg);
fail_unlock:
	kbase_gpu_vm_unlock(kctx);
	return err;
}

#ifdef CONFIG_64BIT
static int kbase_region_tracker_init_jit_64(struct kbase_context *kctx,
		u64 jit_va_pages)
{
	struct kbase_va_region *same_va;
	struct kbase_va_region *custom_va_reg;

	lockdep_assert_held(&kctx->reg_lock);

	/* First verify that a JIT_VA zone has not been created already. */
	if (kctx->jit_va)
		return -EINVAL;

	/*
	 * Modify the same VA free region after creation. Be careful to ensure
	 * that allocations haven't been made as they could cause an overlap
	 * to happen with existing same VA allocations and the custom VA zone.
	 */
	same_va = kbase_region_tracker_find_region_base_address(kctx,
			PAGE_SIZE);
	if (!same_va)
		return -ENOMEM;

	if (same_va->nr_pages < jit_va_pages || kctx->same_va_end < jit_va_pages)
		return -ENOMEM;

	/* It's safe to adjust the same VA zone now */
	same_va->nr_pages -= jit_va_pages;
	kctx->same_va_end -= jit_va_pages;

	/*
	 * Create a custom VA zone at the end of the VA for allocations which
	 * JIT can use so it doesn't have to allocate VA from the kernel.
	 */
	custom_va_reg = kbase_alloc_free_region(&kctx->reg_rbtree_custom,
				kctx->same_va_end,
				jit_va_pages,
				KBASE_REG_ZONE_CUSTOM_VA);

	/*
	 * The context will be destroyed if we fail here so no point
	 * reverting the change we made to same_va.
	 */
	if (!custom_va_reg)
		return -ENOMEM;

	kbase_region_tracker_insert(custom_va_reg);
	return 0;
}
#endif

int kbase_region_tracker_init_jit(struct kbase_context *kctx, u64 jit_va_pages,
		int max_allocations, int trim_level, int group_id,
		u64 phys_pages_limit)
{
	int err = 0;

	if (trim_level < 0 || trim_level > BASE_JIT_MAX_TRIM_LEVEL)
		return -EINVAL;

	if (group_id < 0 || group_id >= MEMORY_GROUP_MANAGER_NR_GROUPS)
		return -EINVAL;

	if (phys_pages_limit > jit_va_pages)
		return -EINVAL;

#if MALI_JIT_PRESSURE_LIMIT_BASE
	if (phys_pages_limit != jit_va_pages)
		kbase_ctx_flag_set(kctx, KCTX_JPL_ENABLED);
#endif /* MALI_JIT_PRESSURE_LIMIT_BASE */

	kbase_gpu_vm_lock(kctx);

#ifdef CONFIG_64BIT
	if (!kbase_ctx_flag(kctx, KCTX_COMPAT))
		err = kbase_region_tracker_init_jit_64(kctx, jit_va_pages);
#endif
	/*
	 * Nothing to do for 32-bit clients, JIT uses the existing
	 * custom VA zone.
	 */

	if (!err) {
		kctx->jit_max_allocations = max_allocations;
		kctx->trim_level = trim_level;
		kctx->jit_va = true;
		kctx->jit_group_id = group_id;
#if MALI_JIT_PRESSURE_LIMIT_BASE
		kctx->jit_phys_pages_limit = phys_pages_limit;
		dev_dbg(kctx->kbdev->dev, "phys_pages_limit set to %llu\n",
				phys_pages_limit);
#endif /* MALI_JIT_PRESSURE_LIMIT_BASE */
	}

	kbase_gpu_vm_unlock(kctx);

	return err;
}

int kbase_region_tracker_init_exec(struct kbase_context *kctx, u64 exec_va_pages)
{
	struct kbase_va_region *shrinking_va_reg;
	struct kbase_va_region *exec_va_reg;
	u64 exec_va_start, exec_va_base_addr;
	int err;

	/* The EXEC_VA zone shall be created by making space at the end of the
	 * address space. Firstly, verify that the number of EXEC_VA pages
	 * requested by the client is reasonable and then make sure that it is
	 * not greater than the address space itself before calculating the base
	 * address of the new zone.
	 */
	if (exec_va_pages == 0 || exec_va_pages > KBASE_REG_ZONE_EXEC_VA_MAX_PAGES)
		return -EINVAL;

	kbase_gpu_vm_lock(kctx);

	/* First verify that a JIT_VA zone has not been created already. */
	if (kctx->jit_va) {
		err = -EPERM;
		goto exit_unlock;
	}

	if (exec_va_pages > kctx->gpu_va_end) {
		err = -ENOMEM;
		goto exit_unlock;
	}

	exec_va_start = kctx->gpu_va_end - exec_va_pages;
	exec_va_base_addr = exec_va_start << PAGE_SHIFT;

	shrinking_va_reg = kbase_region_tracker_find_region_enclosing_address(kctx,
			exec_va_base_addr);
	if (!shrinking_va_reg) {
		err = -ENOMEM;
		goto exit_unlock;
	}

	/* Make sure that the EXEC_VA region is still uninitialized */
	if ((shrinking_va_reg->flags & KBASE_REG_ZONE_MASK) ==
			KBASE_REG_ZONE_EXEC_VA) {
		err = -EPERM;
		goto exit_unlock;
	}

	if (shrinking_va_reg->nr_pages <= exec_va_pages) {
		err = -ENOMEM;
		goto exit_unlock;
	}

	exec_va_reg = kbase_alloc_free_region(&kctx->reg_rbtree_exec,
			exec_va_start,
			exec_va_pages,
			KBASE_REG_ZONE_EXEC_VA);
	if (!exec_va_reg) {
		err = -ENOMEM;
		goto exit_unlock;
	}

	shrinking_va_reg->nr_pages -= exec_va_pages;
#ifdef CONFIG_64BIT
	if (!kbase_ctx_flag(kctx, KCTX_COMPAT))
		kctx->same_va_end -= exec_va_pages;
#endif
	kctx->exec_va_start = exec_va_start;

	kbase_region_tracker_insert(exec_va_reg);
	err = 0;

exit_unlock:
	kbase_gpu_vm_unlock(kctx);
	return err;
}

#if MALI_USE_CSF
void kbase_mcu_shared_interface_region_tracker_term(struct kbase_device *kbdev)
{
	kbase_region_tracker_term_rbtree(&kbdev->csf.shared_reg_rbtree);
}

int kbase_mcu_shared_interface_region_tracker_init(struct kbase_device *kbdev)
{
	struct kbase_va_region *shared_reg;
	u64 shared_reg_start_pfn;
	u64 shared_reg_size;

	shared_reg_start_pfn = KBASE_REG_ZONE_MCU_SHARED_BASE;
	shared_reg_size = KBASE_REG_ZONE_MCU_SHARED_SIZE;

	kbdev->csf.shared_reg_rbtree = RB_ROOT;

	shared_reg = kbase_alloc_free_region(&kbdev->csf.shared_reg_rbtree,
					shared_reg_start_pfn,
					shared_reg_size,
					KBASE_REG_ZONE_MCU_SHARED);
	if (!shared_reg)
		return -ENOMEM;

	kbase_region_tracker_insert(shared_reg);
	return 0;
}
#endif

int kbase_mem_init(struct kbase_device *kbdev)
{
	int err = 0;
	struct kbasep_mem_device *memdev;
#ifdef CONFIG_OF
	struct device_node *mgm_node = NULL;
#endif

	KBASE_DEBUG_ASSERT(kbdev);

	memdev = &kbdev->memdev;

	kbase_mem_pool_group_config_set_max_size(&kbdev->mem_pool_defaults,
		KBASE_MEM_POOL_MAX_SIZE_KCTX);

	/* Initialize memory usage */
	atomic_set(&memdev->used_pages, 0);

	spin_lock_init(&kbdev->gpu_mem_usage_lock);
	kbdev->total_gpu_pages = 0;
	kbdev->process_root = RB_ROOT;
	kbdev->dma_buf_root = RB_ROOT;
	mutex_init(&kbdev->dma_buf_lock);

#ifdef IR_THRESHOLD
	atomic_set(&memdev->ir_threshold, IR_THRESHOLD);
#else
	atomic_set(&memdev->ir_threshold, DEFAULT_IR_THRESHOLD);
#endif

	kbdev->mgm_dev = &kbase_native_mgm_dev;

#ifdef CONFIG_OF
	/* Check to see whether or not a platform-specific memory group manager
	 * is configured and available.
	 */
	mgm_node = of_parse_phandle(kbdev->dev->of_node,
		"physical-memory-group-manager", 0);
	if (!mgm_node) {
		dev_info(kbdev->dev,
			"No memory group manager is configured\n");
	} else {
		struct platform_device *const pdev =
			of_find_device_by_node(mgm_node);

		if (!pdev) {
			dev_err(kbdev->dev,
				"The configured memory group manager was not found\n");
		} else {
			kbdev->mgm_dev = platform_get_drvdata(pdev);
			if (!kbdev->mgm_dev) {
				dev_info(kbdev->dev,
					"Memory group manager is not ready\n");
				err = -EPROBE_DEFER;
			} else if (!try_module_get(kbdev->mgm_dev->owner)) {
				dev_err(kbdev->dev,
					"Failed to get memory group manger module\n");
				err = -ENODEV;
				kbdev->mgm_dev = NULL;
			} else {
				dev_info(kbdev->dev,
					"Memory group manager successfully loaded\n");
			}
		}
		of_node_put(mgm_node);
	}
#endif

	if (likely(!err)) {
		struct kbase_mem_pool_group_config mem_pool_defaults;

		kbase_mem_pool_group_config_set_max_size(&mem_pool_defaults,
			KBASE_MEM_POOL_MAX_SIZE_KBDEV);

		err = kbase_mem_pool_group_init(&kbdev->mem_pools, kbdev,
			&mem_pool_defaults, NULL);
	}

	return err;
}

void kbase_mem_halt(struct kbase_device *kbdev)
{
	CSTD_UNUSED(kbdev);
}

void kbase_mem_term(struct kbase_device *kbdev)
{
	struct kbasep_mem_device *memdev;
	int pages;

	KBASE_DEBUG_ASSERT(kbdev);

	memdev = &kbdev->memdev;

	pages = atomic_read(&memdev->used_pages);
	if (pages != 0)
		dev_warn(kbdev->dev, "%s: %d pages in use!\n", __func__, pages);

	kbase_mem_pool_group_term(&kbdev->mem_pools);

	WARN_ON(kbdev->total_gpu_pages);
	WARN_ON(!RB_EMPTY_ROOT(&kbdev->process_root));
	WARN_ON(!RB_EMPTY_ROOT(&kbdev->dma_buf_root));
	mutex_destroy(&kbdev->dma_buf_lock);

	if (kbdev->mgm_dev)
		module_put(kbdev->mgm_dev->owner);
}
KBASE_EXPORT_TEST_API(kbase_mem_term);

/**
 * @brief Allocate a free region object.
 *
 * The allocated object is not part of any list yet, and is flagged as
 * KBASE_REG_FREE. No mapping is allocated yet.
 *
 * zone is KBASE_REG_ZONE_CUSTOM_VA or KBASE_REG_ZONE_SAME_VA.
 *
 */
struct kbase_va_region *kbase_alloc_free_region(struct rb_root *rbtree,
		u64 start_pfn, size_t nr_pages, int zone)
{
	struct kbase_va_region *new_reg;

	KBASE_DEBUG_ASSERT(rbtree != NULL);

	/* zone argument should only contain zone related region flags */
	KBASE_DEBUG_ASSERT((zone & ~KBASE_REG_ZONE_MASK) == 0);
	KBASE_DEBUG_ASSERT(nr_pages > 0);
	/* 64-bit address range is the max */
	KBASE_DEBUG_ASSERT(start_pfn + nr_pages <= (U64_MAX / PAGE_SIZE));

	new_reg = kzalloc(sizeof(*new_reg), GFP_KERNEL);

	if (!new_reg)
		return NULL;

	new_reg->va_refcnt = 1;
	new_reg->cpu_alloc = NULL; /* no alloc bound yet */
	new_reg->gpu_alloc = NULL; /* no alloc bound yet */
	new_reg->rbtree = rbtree;
	new_reg->flags = zone | KBASE_REG_FREE;

	new_reg->flags |= KBASE_REG_GROWABLE;

	new_reg->start_pfn = start_pfn;
	new_reg->nr_pages = nr_pages;

	INIT_LIST_HEAD(&new_reg->jit_node);
	INIT_LIST_HEAD(&new_reg->link);

	return new_reg;
}

KBASE_EXPORT_TEST_API(kbase_alloc_free_region);

static struct kbase_context *kbase_reg_flags_to_kctx(
		struct kbase_va_region *reg)
{
	struct kbase_context *kctx = NULL;
	struct rb_root *rbtree = reg->rbtree;

	switch (reg->flags & KBASE_REG_ZONE_MASK) {
	case KBASE_REG_ZONE_CUSTOM_VA:
		kctx = container_of(rbtree, struct kbase_context,
				reg_rbtree_custom);
		break;
	case KBASE_REG_ZONE_SAME_VA:
		kctx = container_of(rbtree, struct kbase_context,
				reg_rbtree_same);
		break;
	case KBASE_REG_ZONE_EXEC_VA:
		kctx = container_of(rbtree, struct kbase_context,
				reg_rbtree_exec);
		break;
	default:
		WARN(1, "Unknown zone in region: flags=0x%lx\n", reg->flags);
		break;
	}

	return kctx;
}

/**
 * @brief Free a region object.
 *
 * The described region must be freed of any mapping.
 *
 * If the region is not flagged as KBASE_REG_FREE, the region's
 * alloc object will be released.
 * It is a bug if no alloc object exists for non-free regions.
 *
 */
void kbase_free_alloced_region(struct kbase_va_region *reg)
{
#if MALI_USE_CSF
	if ((reg->flags & KBASE_REG_ZONE_MASK) ==
			KBASE_REG_ZONE_MCU_SHARED) {
		kfree(reg);
		return;
	}
#endif
	if (!(reg->flags & KBASE_REG_FREE)) {
		struct kbase_context *kctx = kbase_reg_flags_to_kctx(reg);

		if (WARN_ON(!kctx))
			return;

		if (WARN_ON(kbase_is_region_invalid(reg)))
			return;

		dev_dbg(kctx->kbdev->dev, "Freeing memory region %p\n",
			(void *)reg);
#if MALI_USE_CSF
		if (reg->flags & KBASE_REG_CSF_EVENT)
			kbase_unlink_event_mem_page(kctx, reg);
#endif

		mutex_lock(&kctx->jit_evict_lock);

		/*
		 * The physical allocation should have been removed from the
		 * eviction list before this function is called. However, in the
		 * case of abnormal process termination or the app leaking the
		 * memory kbase_mem_free_region is not called so it can still be
		 * on the list at termination time of the region tracker.
		 */
		if (!list_empty(&reg->gpu_alloc->evict_node)) {
			mutex_unlock(&kctx->jit_evict_lock);

			/*
			 * Unlink the physical allocation before unmaking it
			 * evictable so that the allocation isn't grown back to
			 * its last backed size as we're going to unmap it
			 * anyway.
			 */
			reg->cpu_alloc->reg = NULL;
			if (reg->cpu_alloc != reg->gpu_alloc)
				reg->gpu_alloc->reg = NULL;

			/*
			 * If a region has been made evictable then we must
			 * unmake it before trying to free it.
			 * If the memory hasn't been reclaimed it will be
			 * unmapped and freed below, if it has been reclaimed
			 * then the operations below are no-ops.
			 */
			if (reg->flags & KBASE_REG_DONT_NEED) {
				KBASE_DEBUG_ASSERT(reg->cpu_alloc->type ==
						   KBASE_MEM_TYPE_NATIVE);
				kbase_mem_evictable_unmake(reg->gpu_alloc);
			}
		} else {
			mutex_unlock(&kctx->jit_evict_lock);
		}

		/*
		 * Remove the region from the sticky resource metadata
		 * list should it be there.
		 */
		kbase_sticky_resource_release_force(kctx, NULL,
				reg->start_pfn << PAGE_SHIFT);

		kbase_mem_phy_alloc_put(reg->cpu_alloc);
		kbase_mem_phy_alloc_put(reg->gpu_alloc);

		reg->flags |= KBASE_REG_VA_FREED;
		kbase_va_region_alloc_put(kctx, reg);
	} else {
		kfree(reg);
	}
}

KBASE_EXPORT_TEST_API(kbase_free_alloced_region);

int kbase_gpu_mmap(struct kbase_context *kctx, struct kbase_va_region *reg, u64 addr, size_t nr_pages, size_t align)
{
	int err;
	size_t i = 0;
	unsigned long attr;
	unsigned long mask = ~KBASE_REG_MEMATTR_MASK;
	unsigned long gwt_mask = ~0;
	int group_id;
	struct kbase_mem_phy_alloc *alloc;

#ifdef CONFIG_MALI_CINSTR_GWT
	if (kctx->gwt_enabled)
		gwt_mask = ~KBASE_REG_GPU_WR;
#endif

	if ((kctx->kbdev->system_coherency == COHERENCY_ACE) &&
		(reg->flags & KBASE_REG_SHARE_BOTH))
		attr = KBASE_REG_MEMATTR_INDEX(AS_MEMATTR_INDEX_OUTER_WA);
	else
		attr = KBASE_REG_MEMATTR_INDEX(AS_MEMATTR_INDEX_WRITE_ALLOC);

	KBASE_DEBUG_ASSERT(NULL != kctx);
	KBASE_DEBUG_ASSERT(NULL != reg);

	err = kbase_add_va_region(kctx, reg, addr, nr_pages, align);
	if (err)
		return err;

	alloc = reg->gpu_alloc;
	group_id = alloc->group_id;

	if (reg->gpu_alloc->type == KBASE_MEM_TYPE_ALIAS) {
		u64 const stride = alloc->imported.alias.stride;

		KBASE_DEBUG_ASSERT(alloc->imported.alias.aliased);
		for (i = 0; i < alloc->imported.alias.nents; i++) {
			if (alloc->imported.alias.aliased[i].alloc) {
				err = kbase_mmu_insert_pages(kctx->kbdev,
						&kctx->mmu,
						reg->start_pfn + (i * stride),
						alloc->imported.alias.aliased[i].alloc->pages + alloc->imported.alias.aliased[i].offset,
						alloc->imported.alias.aliased[i].length,
						reg->flags & gwt_mask,
						kctx->as_nr,
						group_id);
				if (err)
					goto bad_insert;

				kbase_mem_phy_alloc_gpu_mapped(alloc->imported.alias.aliased[i].alloc);
			} else {
				err = kbase_mmu_insert_single_page(kctx,
					reg->start_pfn + i * stride,
					kctx->aliasing_sink_page,
					alloc->imported.alias.aliased[i].length,
					(reg->flags & mask & gwt_mask) | attr,
					group_id);

				if (err)
					goto bad_insert;
			}
		}
	} else {
		err = kbase_mmu_insert_pages(kctx->kbdev,
				&kctx->mmu,
				reg->start_pfn,
				kbase_get_gpu_phy_pages(reg),
				kbase_reg_current_backed_size(reg),
				reg->flags & gwt_mask,
				kctx->as_nr,
				group_id);
		if (err)
			goto bad_insert;
		kbase_mem_phy_alloc_gpu_mapped(alloc);
	}

	if (reg->flags & KBASE_REG_IMPORT_PAD &&
	    !WARN_ON(reg->nr_pages < reg->gpu_alloc->nents) &&
	    reg->gpu_alloc->type == KBASE_MEM_TYPE_IMPORTED_UMM &&
	    reg->gpu_alloc->imported.umm.current_mapping_usage_count) {
		/* For padded imported dma-buf memory, map the dummy aliasing
		 * page from the end of the dma-buf pages, to the end of the
		 * region using a read only mapping.
		 *
		 * Only map when it's imported dma-buf memory that is currently
		 * mapped.
		 *
		 * Assume reg->gpu_alloc->nents is the number of actual pages
		 * in the dma-buf memory.
		 */
		err = kbase_mmu_insert_single_page(kctx,
				reg->start_pfn + reg->gpu_alloc->nents,
				kctx->aliasing_sink_page,
				reg->nr_pages - reg->gpu_alloc->nents,
				(reg->flags | KBASE_REG_GPU_RD) &
				~KBASE_REG_GPU_WR,
				KBASE_MEM_GROUP_SINK);
		if (err)
			goto bad_insert;
	}

	return err;

bad_insert:
	kbase_mmu_teardown_pages(kctx->kbdev, &kctx->mmu,
				 reg->start_pfn, reg->nr_pages,
				 kctx->as_nr);

	if (alloc->type == KBASE_MEM_TYPE_ALIAS) {
		KBASE_DEBUG_ASSERT(alloc->imported.alias.aliased);
		while (i--)
			if (alloc->imported.alias.aliased[i].alloc)
				kbase_mem_phy_alloc_gpu_unmapped(alloc->imported.alias.aliased[i].alloc);
	}

	kbase_remove_va_region(reg);

	return err;
}

KBASE_EXPORT_TEST_API(kbase_gpu_mmap);

static void kbase_jd_user_buf_unmap(struct kbase_context *kctx,
		struct kbase_mem_phy_alloc *alloc, bool writeable);

int kbase_gpu_munmap(struct kbase_context *kctx, struct kbase_va_region *reg)
{
	int err = 0;
	size_t i;

	if (reg->start_pfn == 0)
		return 0;

	if (!reg->gpu_alloc)
		return -EINVAL;

	/* Tear down down GPU page tables, depending on memory type. */
	switch (reg->gpu_alloc->type) {
	case KBASE_MEM_TYPE_ALIAS: /* Fall-through */
	case KBASE_MEM_TYPE_IMPORTED_UMM:
		err = kbase_mmu_teardown_pages(kctx->kbdev, &kctx->mmu,
				reg->start_pfn, reg->nr_pages, kctx->as_nr);
		break;
	default:
		err = kbase_mmu_teardown_pages(kctx->kbdev, &kctx->mmu,
			reg->start_pfn, kbase_reg_current_backed_size(reg),
			kctx->as_nr);
		break;
	}

	/* Update tracking, and other cleanup, depending on memory type. */
	switch (reg->gpu_alloc->type) {
	case KBASE_MEM_TYPE_ALIAS:
		KBASE_DEBUG_ASSERT(reg->gpu_alloc->imported.alias.aliased);
		for (i = 0; i < reg->gpu_alloc->imported.alias.nents; i++)
			if (reg->gpu_alloc->imported.alias.aliased[i].alloc)
				kbase_mem_phy_alloc_gpu_unmapped(reg->gpu_alloc->imported.alias.aliased[i].alloc);
		break;
	case KBASE_MEM_TYPE_IMPORTED_USER_BUF: {
			struct kbase_alloc_import_user_buf *user_buf =
				&reg->gpu_alloc->imported.user_buf;

			if (user_buf->current_mapping_usage_count & PINNED_ON_IMPORT) {
				user_buf->current_mapping_usage_count &=
					~PINNED_ON_IMPORT;

				/* The allocation could still have active mappings. */
				if (user_buf->current_mapping_usage_count == 0) {
					kbase_jd_user_buf_unmap(kctx, reg->gpu_alloc,
						(reg->flags & KBASE_REG_GPU_WR));
				}
			}
		}
		/* Fall-through */
	default:
		kbase_mem_phy_alloc_gpu_unmapped(reg->gpu_alloc);
		break;
	}

	return err;
}

static struct kbase_cpu_mapping *kbasep_find_enclosing_cpu_mapping(
		struct kbase_context *kctx,
		unsigned long uaddr, size_t size, u64 *offset)
{
	struct vm_area_struct *vma;
	struct kbase_cpu_mapping *map;
	unsigned long vm_pgoff_in_region;
	unsigned long vm_off_in_region;
	unsigned long map_start;
	size_t map_size;

<<<<<<< HEAD
	lockdep_assert_held(&current->mm->mmap_lock);
=======
	lockdep_assert_held(kbase_mem_get_process_mmap_lock());
>>>>>>> 72f2457f

	if ((uintptr_t) uaddr + size < (uintptr_t) uaddr) /* overflow check */
		return NULL;

	vma = find_vma_intersection(current->mm, uaddr, uaddr+size);

	if (!vma || vma->vm_start > uaddr)
		return NULL;
	if (vma->vm_ops != &kbase_vm_ops)
		/* Not ours! */
		return NULL;

	map = vma->vm_private_data;

	if (map->kctx != kctx)
		/* Not from this context! */
		return NULL;

	vm_pgoff_in_region = vma->vm_pgoff - map->region->start_pfn;
	vm_off_in_region = vm_pgoff_in_region << PAGE_SHIFT;
	map_start = vma->vm_start - vm_off_in_region;
	map_size = map->region->nr_pages << PAGE_SHIFT;

	if ((uaddr + size) > (map_start + map_size))
		/* Not within the CPU mapping */
		return NULL;

	*offset = (uaddr - vma->vm_start) + vm_off_in_region;

	return map;
}

int kbasep_find_enclosing_cpu_mapping_offset(
		struct kbase_context *kctx,
		unsigned long uaddr, size_t size, u64 *offset)
{
	struct kbase_cpu_mapping *map;

	kbase_os_mem_map_lock(kctx);

	map = kbasep_find_enclosing_cpu_mapping(kctx, uaddr, size, offset);

	kbase_os_mem_map_unlock(kctx);

	if (!map)
		return -EINVAL;

	return 0;
}

KBASE_EXPORT_TEST_API(kbasep_find_enclosing_cpu_mapping_offset);

int kbasep_find_enclosing_gpu_mapping_start_and_offset(struct kbase_context *kctx,
		u64 gpu_addr, size_t size, u64 *start, u64 *offset)
{
	struct kbase_va_region *region;

	kbase_gpu_vm_lock(kctx);

	region = kbase_region_tracker_find_region_enclosing_address(kctx, gpu_addr);

	if (!region) {
		kbase_gpu_vm_unlock(kctx);
		return -EINVAL;
	}

	*start = region->start_pfn << PAGE_SHIFT;

	*offset = gpu_addr - *start;

	if (((region->start_pfn + region->nr_pages) << PAGE_SHIFT) < (gpu_addr + size)) {
		kbase_gpu_vm_unlock(kctx);
		return -EINVAL;
	}

	kbase_gpu_vm_unlock(kctx);

	return 0;
}

KBASE_EXPORT_TEST_API(kbasep_find_enclosing_gpu_mapping_start_and_offset);

void kbase_sync_single(struct kbase_context *kctx,
		struct tagged_addr t_cpu_pa, struct tagged_addr t_gpu_pa,
		off_t offset, size_t size, enum kbase_sync_type sync_fn)
{
	struct page *cpu_page;
	phys_addr_t cpu_pa = as_phys_addr_t(t_cpu_pa);
	phys_addr_t gpu_pa = as_phys_addr_t(t_gpu_pa);

	cpu_page = pfn_to_page(PFN_DOWN(cpu_pa));

	if (likely(cpu_pa == gpu_pa)) {
		dma_addr_t dma_addr;

		BUG_ON(!cpu_page);
		BUG_ON(offset + size > PAGE_SIZE);

		dma_addr = kbase_dma_addr(cpu_page) + offset;
		if (sync_fn == KBASE_SYNC_TO_CPU)
			dma_sync_single_for_cpu(kctx->kbdev->dev, dma_addr,
					size, DMA_BIDIRECTIONAL);
		else if (sync_fn == KBASE_SYNC_TO_DEVICE)
			dma_sync_single_for_device(kctx->kbdev->dev, dma_addr,
					size, DMA_BIDIRECTIONAL);
	} else {
		void *src = NULL;
		void *dst = NULL;
		struct page *gpu_page;

		if (WARN(!gpu_pa, "No GPU PA found for infinite cache op"))
			return;

		gpu_page = pfn_to_page(PFN_DOWN(gpu_pa));

		if (sync_fn == KBASE_SYNC_TO_DEVICE) {
			src = ((unsigned char *)kmap(cpu_page)) + offset;
			dst = ((unsigned char *)kmap(gpu_page)) + offset;
		} else if (sync_fn == KBASE_SYNC_TO_CPU) {
			dma_sync_single_for_cpu(kctx->kbdev->dev,
					kbase_dma_addr(gpu_page) + offset,
					size, DMA_BIDIRECTIONAL);
			src = ((unsigned char *)kmap(gpu_page)) + offset;
			dst = ((unsigned char *)kmap(cpu_page)) + offset;
		}
		memcpy(dst, src, size);
		kunmap(gpu_page);
		kunmap(cpu_page);
		if (sync_fn == KBASE_SYNC_TO_DEVICE)
			dma_sync_single_for_device(kctx->kbdev->dev,
					kbase_dma_addr(gpu_page) + offset,
					size, DMA_BIDIRECTIONAL);
	}
}

static int kbase_do_syncset(struct kbase_context *kctx,
		struct basep_syncset *sset, enum kbase_sync_type sync_fn)
{
	int err = 0;
	struct kbase_va_region *reg;
	struct kbase_cpu_mapping *map;
	unsigned long start;
	size_t size;
	struct tagged_addr *cpu_pa;
	struct tagged_addr *gpu_pa;
	u64 page_off, page_count;
	u64 i;
	u64 offset;

	kbase_os_mem_map_lock(kctx);
	kbase_gpu_vm_lock(kctx);

	/* find the region where the virtual address is contained */
	reg = kbase_region_tracker_find_region_enclosing_address(kctx,
			sset->mem_handle.basep.handle);
	if (kbase_is_region_invalid_or_free(reg)) {
		dev_warn(kctx->kbdev->dev, "Can't find a valid region at VA 0x%016llX",
				sset->mem_handle.basep.handle);
		err = -EINVAL;
		goto out_unlock;
	}

	/*
	 * Handle imported memory before checking for KBASE_REG_CPU_CACHED. The
	 * CPU mapping cacheability is defined by the owner of the imported
	 * memory, and not by kbase, therefore we must assume that any imported
	 * memory may be cached.
	 */
	if (kbase_mem_is_imported(reg->gpu_alloc->type)) {
		err = kbase_mem_do_sync_imported(kctx, reg, sync_fn);
		goto out_unlock;
	}

	if (!(reg->flags & KBASE_REG_CPU_CACHED))
		goto out_unlock;

	start = (uintptr_t)sset->user_addr;
	size = (size_t)sset->size;

	map = kbasep_find_enclosing_cpu_mapping(kctx, start, size, &offset);
	if (!map) {
		dev_warn(kctx->kbdev->dev, "Can't find CPU mapping 0x%016lX for VA 0x%016llX",
				start, sset->mem_handle.basep.handle);
		err = -EINVAL;
		goto out_unlock;
	}

	page_off = offset >> PAGE_SHIFT;
	offset &= ~PAGE_MASK;
	page_count = (size + offset + (PAGE_SIZE - 1)) >> PAGE_SHIFT;
	cpu_pa = kbase_get_cpu_phy_pages(reg);
	gpu_pa = kbase_get_gpu_phy_pages(reg);

	if (page_off > reg->nr_pages ||
			page_off + page_count > reg->nr_pages) {
		/* Sync overflows the region */
		err = -EINVAL;
		goto out_unlock;
	}

	/* Sync first page */
	if (as_phys_addr_t(cpu_pa[page_off])) {
		size_t sz = MIN(((size_t) PAGE_SIZE - offset), size);

		kbase_sync_single(kctx, cpu_pa[page_off], gpu_pa[page_off],
				offset, sz, sync_fn);
	}

	/* Sync middle pages (if any) */
	for (i = 1; page_count > 2 && i < page_count - 1; i++) {
		/* we grow upwards, so bail on first non-present page */
		if (!as_phys_addr_t(cpu_pa[page_off + i]))
			break;

		kbase_sync_single(kctx, cpu_pa[page_off + i],
				gpu_pa[page_off + i], 0, PAGE_SIZE, sync_fn);
	}

	/* Sync last page (if any) */
	if (page_count > 1 &&
	    as_phys_addr_t(cpu_pa[page_off + page_count - 1])) {
		size_t sz = ((start + size - 1) & ~PAGE_MASK) + 1;

		kbase_sync_single(kctx, cpu_pa[page_off + page_count - 1],
				gpu_pa[page_off + page_count - 1], 0, sz,
				sync_fn);
	}

out_unlock:
	kbase_gpu_vm_unlock(kctx);
	kbase_os_mem_map_unlock(kctx);
	return err;
}

int kbase_sync_now(struct kbase_context *kctx, struct basep_syncset *sset)
{
	int err = -EINVAL;

	KBASE_DEBUG_ASSERT(kctx != NULL);
	KBASE_DEBUG_ASSERT(sset != NULL);

	if (sset->mem_handle.basep.handle & ~PAGE_MASK) {
		dev_warn(kctx->kbdev->dev,
				"mem_handle: passed parameter is invalid");
		return -EINVAL;
	}

	switch (sset->type) {
	case BASE_SYNCSET_OP_MSYNC:
		err = kbase_do_syncset(kctx, sset, KBASE_SYNC_TO_DEVICE);
		break;

	case BASE_SYNCSET_OP_CSYNC:
		err = kbase_do_syncset(kctx, sset, KBASE_SYNC_TO_CPU);
		break;

	default:
		dev_warn(kctx->kbdev->dev, "Unknown msync op %d\n", sset->type);
		break;
	}

	return err;
}

KBASE_EXPORT_TEST_API(kbase_sync_now);

/* vm lock must be held */
int kbase_mem_free_region(struct kbase_context *kctx, struct kbase_va_region *reg)
{
	int err;

	KBASE_DEBUG_ASSERT(NULL != kctx);
	KBASE_DEBUG_ASSERT(NULL != reg);
	dev_dbg(kctx->kbdev->dev, "%s %p in kctx %p\n",
		__func__, (void *)reg, (void *)kctx);
	lockdep_assert_held(&kctx->reg_lock);

	if (reg->flags & KBASE_REG_NO_USER_FREE) {
		dev_warn(kctx->kbdev->dev, "Attempt to free GPU memory whose freeing by user space is forbidden!\n");
		return -EINVAL;
	}

	/*
	 * Unlink the physical allocation before unmaking it evictable so
	 * that the allocation isn't grown back to its last backed size
	 * as we're going to unmap it anyway.
	 */
	reg->cpu_alloc->reg = NULL;
	if (reg->cpu_alloc != reg->gpu_alloc)
		reg->gpu_alloc->reg = NULL;

	/*
	 * If a region has been made evictable then we must unmake it
	 * before trying to free it.
	 * If the memory hasn't been reclaimed it will be unmapped and freed
	 * below, if it has been reclaimed then the operations below are no-ops.
	 */
	if (reg->flags & KBASE_REG_DONT_NEED) {
		KBASE_DEBUG_ASSERT(reg->cpu_alloc->type ==
				   KBASE_MEM_TYPE_NATIVE);
		kbase_mem_evictable_unmake(reg->gpu_alloc);
	}

	err = kbase_gpu_munmap(kctx, reg);
	if (err) {
		dev_warn(kctx->kbdev->dev, "Could not unmap from the GPU...\n");
		goto out;
	}

	/* This will also free the physical pages */
	kbase_free_alloced_region(reg);

 out:
	return err;
}

KBASE_EXPORT_TEST_API(kbase_mem_free_region);

/**
 * @brief Free the region from the GPU and unregister it.
 *
 * This function implements the free operation on a memory segment.
 * It will loudly fail if called with outstanding mappings.
 */
int kbase_mem_free(struct kbase_context *kctx, u64 gpu_addr)
{
	int err = 0;
	struct kbase_va_region *reg;

	KBASE_DEBUG_ASSERT(kctx != NULL);
	dev_dbg(kctx->kbdev->dev, "%s 0x%llx in kctx %p\n",
		__func__, gpu_addr, (void *)kctx);

	if ((gpu_addr & ~PAGE_MASK) && (gpu_addr >= PAGE_SIZE)) {
		dev_warn(kctx->kbdev->dev, "kbase_mem_free: gpu_addr parameter is invalid");
		return -EINVAL;
	}

	if (0 == gpu_addr) {
		dev_warn(kctx->kbdev->dev, "gpu_addr 0 is reserved for the ringbuffer and it's an error to try to free it using kbase_mem_free\n");
		return -EINVAL;
	}
	kbase_gpu_vm_lock(kctx);

	if (gpu_addr >= BASE_MEM_COOKIE_BASE &&
	    gpu_addr < BASE_MEM_FIRST_FREE_ADDRESS) {
		int cookie = PFN_DOWN(gpu_addr - BASE_MEM_COOKIE_BASE);

		reg = kctx->pending_regions[cookie];
		if (!reg) {
			err = -EINVAL;
			goto out_unlock;
		}

		/* ask to unlink the cookie as we'll free it */

		kctx->pending_regions[cookie] = NULL;
		bitmap_set(kctx->cookies, cookie, 1);

		kbase_free_alloced_region(reg);
	} else {
		/* A real GPU va */
		/* Validate the region */
		reg = kbase_region_tracker_find_region_base_address(kctx, gpu_addr);
		if (kbase_is_region_invalid_or_free(reg)) {
			dev_warn(kctx->kbdev->dev, "kbase_mem_free called with nonexistent gpu_addr 0x%llX",
					gpu_addr);
			err = -EINVAL;
			goto out_unlock;
		}

		if ((reg->flags & KBASE_REG_ZONE_MASK) == KBASE_REG_ZONE_SAME_VA) {
			/* SAME_VA must be freed through munmap */
			dev_warn(kctx->kbdev->dev, "%s called on SAME_VA memory 0x%llX", __func__,
					gpu_addr);
			err = -EINVAL;
			goto out_unlock;
		}
		err = kbase_mem_free_region(kctx, reg);
	}

 out_unlock:
	kbase_gpu_vm_unlock(kctx);
	return err;
}

KBASE_EXPORT_TEST_API(kbase_mem_free);

int kbase_update_region_flags(struct kbase_context *kctx,
		struct kbase_va_region *reg, unsigned long flags)
{
	KBASE_DEBUG_ASSERT(NULL != reg);
	KBASE_DEBUG_ASSERT((flags & ~((1ul << BASE_MEM_FLAGS_NR_BITS) - 1)) == 0);

	reg->flags |= kbase_cache_enabled(flags, reg->nr_pages);
	/* all memory is now growable */
	reg->flags |= KBASE_REG_GROWABLE;

	if (flags & BASE_MEM_GROW_ON_GPF)
		reg->flags |= KBASE_REG_PF_GROW;

	if (flags & BASE_MEM_PROT_CPU_WR)
		reg->flags |= KBASE_REG_CPU_WR;

	if (flags & BASE_MEM_PROT_CPU_RD)
		reg->flags |= KBASE_REG_CPU_RD;

	if (flags & BASE_MEM_PROT_GPU_WR)
		reg->flags |= KBASE_REG_GPU_WR;

	if (flags & BASE_MEM_PROT_GPU_RD)
		reg->flags |= KBASE_REG_GPU_RD;

	if (0 == (flags & BASE_MEM_PROT_GPU_EX))
		reg->flags |= KBASE_REG_GPU_NX;

	if (!kbase_device_is_cpu_coherent(kctx->kbdev)) {
		if (flags & BASE_MEM_COHERENT_SYSTEM_REQUIRED &&
				!(flags & BASE_MEM_UNCACHED_GPU))
			return -EINVAL;
	} else if (flags & (BASE_MEM_COHERENT_SYSTEM |
			BASE_MEM_COHERENT_SYSTEM_REQUIRED)) {
		reg->flags |= KBASE_REG_SHARE_BOTH;
	}

	if (!(reg->flags & KBASE_REG_SHARE_BOTH) &&
			flags & BASE_MEM_COHERENT_LOCAL) {
		reg->flags |= KBASE_REG_SHARE_IN;
	}

#if !MALI_USE_CSF
	if (flags & BASE_MEM_TILER_ALIGN_TOP)
		reg->flags |= KBASE_REG_TILER_ALIGN_TOP;
#endif /* !MALI_USE_CSF */

#if MALI_USE_CSF
	if (flags & BASE_MEM_CSF_EVENT) {
		reg->flags |= KBASE_REG_CSF_EVENT;
		reg->flags |= KBASE_REG_PERMANENT_KERNEL_MAPPING;

		if (!(reg->flags & KBASE_REG_SHARE_BOTH)) {
			/* On non coherent platforms need to map as uncached on
			 * both sides.
			 */
			reg->flags &= ~KBASE_REG_CPU_CACHED;
			reg->flags &= ~KBASE_REG_GPU_CACHED;
		}
	}
#endif

	/* Set up default MEMATTR usage */
	if (!(reg->flags & KBASE_REG_GPU_CACHED)) {
		if (kctx->kbdev->mmu_mode->flags &
				KBASE_MMU_MODE_HAS_NON_CACHEABLE) {
			/* Override shareability, and MEMATTR for uncached */
			reg->flags &= ~(KBASE_REG_SHARE_IN | KBASE_REG_SHARE_BOTH);
			reg->flags |= KBASE_REG_MEMATTR_INDEX(AS_MEMATTR_INDEX_NON_CACHEABLE);
		} else {
			dev_warn(kctx->kbdev->dev,
				"Can't allocate GPU uncached memory due to MMU in Legacy Mode\n");
			return -EINVAL;
		}
#if MALI_USE_CSF
	} else if (reg->flags & KBASE_REG_CSF_EVENT) {
		WARN_ON(!(reg->flags & KBASE_REG_SHARE_BOTH));

		reg->flags |=
			KBASE_REG_MEMATTR_INDEX(AS_MEMATTR_INDEX_SHARED);
#endif
	} else if (kctx->kbdev->system_coherency == COHERENCY_ACE &&
		(reg->flags & KBASE_REG_SHARE_BOTH)) {
		reg->flags |=
			KBASE_REG_MEMATTR_INDEX(AS_MEMATTR_INDEX_DEFAULT_ACE);
	} else {
		reg->flags |=
			KBASE_REG_MEMATTR_INDEX(AS_MEMATTR_INDEX_DEFAULT);
	}

	if (flags & BASEP_MEM_PERMANENT_KERNEL_MAPPING)
		reg->flags |= KBASE_REG_PERMANENT_KERNEL_MAPPING;

	if (flags & BASEP_MEM_NO_USER_FREE)
		reg->flags |= KBASE_REG_NO_USER_FREE;

	if (flags & BASE_MEM_GPU_VA_SAME_4GB_PAGE)
		reg->flags |= KBASE_REG_GPU_VA_SAME_4GB_PAGE;

	return 0;
}

int kbase_alloc_phy_pages_helper(struct kbase_mem_phy_alloc *alloc,
		size_t nr_pages_requested)
{
	int new_page_count __maybe_unused;
	size_t nr_left = nr_pages_requested;
	int res;
	struct kbase_context *kctx;
	struct kbase_device *kbdev;
	struct tagged_addr *tp;

	if (WARN_ON(alloc->type != KBASE_MEM_TYPE_NATIVE) ||
	    WARN_ON(alloc->imported.native.kctx == NULL) ||
	    WARN_ON(alloc->group_id >= MEMORY_GROUP_MANAGER_NR_GROUPS)) {
		return -EINVAL;
	}

	if (alloc->reg) {
		if (nr_pages_requested > alloc->reg->nr_pages - alloc->nents)
			goto invalid_request;
	}

	kctx = alloc->imported.native.kctx;
	kbdev = kctx->kbdev;

	if (nr_pages_requested == 0)
		goto done; /*nothing to do*/

	new_page_count = atomic_add_return(
		nr_pages_requested, &kctx->used_pages);
	atomic_add(nr_pages_requested,
		&kctx->kbdev->memdev.used_pages);

	/* Increase mm counters before we allocate pages so that this
	 * allocation is visible to the OOM killer */
	kbase_process_page_usage_inc(kctx, nr_pages_requested);

	tp = alloc->pages + alloc->nents;

#ifdef CONFIG_MALI_2MB_ALLOC
	/* Check if we have enough pages requested so we can allocate a large
	 * page (512 * 4KB = 2MB )
	 */
	if (nr_left >= (SZ_2M / SZ_4K)) {
		int nr_lp = nr_left / (SZ_2M / SZ_4K);

		res = kbase_mem_pool_alloc_pages(
			&kctx->mem_pools.large[alloc->group_id],
			 nr_lp * (SZ_2M / SZ_4K),
			 tp,
			 true);

		if (res > 0) {
			nr_left -= res;
			tp += res;
		}

		if (nr_left) {
			struct kbase_sub_alloc *sa, *temp_sa;

			spin_lock(&kctx->mem_partials_lock);

			list_for_each_entry_safe(sa, temp_sa,
						 &kctx->mem_partials, link) {
				int pidx = 0;

				while (nr_left) {
					pidx = find_next_zero_bit(sa->sub_pages,
								  SZ_2M / SZ_4K,
								  pidx);
					bitmap_set(sa->sub_pages, pidx, 1);
					*tp++ = as_tagged_tag(page_to_phys(sa->page +
									   pidx),
							      FROM_PARTIAL);
					nr_left--;

					if (bitmap_full(sa->sub_pages, SZ_2M / SZ_4K)) {
						/* unlink from partial list when full */
						list_del_init(&sa->link);
						break;
					}
				}
			}
			spin_unlock(&kctx->mem_partials_lock);
		}

		/* only if we actually have a chunk left <512. If more it indicates
		 * that we couldn't allocate a 2MB above, so no point to retry here.
		 */
		if (nr_left > 0 && nr_left < (SZ_2M / SZ_4K)) {
			/* create a new partial and suballocate the rest from it */
			struct page *np = NULL;

			do {
				int err;

				np = kbase_mem_pool_alloc(
					&kctx->mem_pools.large[
						alloc->group_id]);
				if (np)
					break;

				err = kbase_mem_pool_grow(
					&kctx->mem_pools.large[alloc->group_id],
					1);
				if (err)
					break;
			} while (1);

			if (np) {
				int i;
				struct kbase_sub_alloc *sa;
				struct page *p;

				sa = kmalloc(sizeof(*sa), GFP_KERNEL);
				if (!sa) {
					kbase_mem_pool_free(
						&kctx->mem_pools.large[
							alloc->group_id],
						np,
						false);
					goto no_new_partial;
				}

				/* store pointers back to the control struct */
				np->lru.next = (void *)sa;
				for (p = np; p < np + SZ_2M / SZ_4K; p++)
					p->lru.prev = (void *)np;
				INIT_LIST_HEAD(&sa->link);
				bitmap_zero(sa->sub_pages, SZ_2M / SZ_4K);
				sa->page = np;

				for (i = 0; i < nr_left; i++)
					*tp++ = as_tagged_tag(page_to_phys(np + i), FROM_PARTIAL);

				bitmap_set(sa->sub_pages, 0, nr_left);
				nr_left = 0;

				/* expose for later use */
				spin_lock(&kctx->mem_partials_lock);
				list_add(&sa->link, &kctx->mem_partials);
				spin_unlock(&kctx->mem_partials_lock);
			}
		}
	}
no_new_partial:
#endif

	if (nr_left) {
		res = kbase_mem_pool_alloc_pages(
			&kctx->mem_pools.small[alloc->group_id],
			nr_left, tp, false);
		if (res <= 0)
			goto alloc_failed;
	}

	KBASE_TLSTREAM_AUX_PAGESALLOC(
			kbdev,
			kctx->id,
			(u64)new_page_count);

	alloc->nents += nr_pages_requested;

	kbase_trace_gpu_mem_usage_inc(kctx->kbdev, kctx, nr_pages_requested);

done:
	return 0;

alloc_failed:
	/* rollback needed if got one or more 2MB but failed later */
	if (nr_left != nr_pages_requested) {
		size_t nr_pages_to_free = nr_pages_requested - nr_left;

		alloc->nents += nr_pages_to_free;

		kbase_process_page_usage_inc(kctx, nr_pages_to_free);
		atomic_add(nr_pages_to_free, &kctx->used_pages);
		atomic_add(nr_pages_to_free,
			&kctx->kbdev->memdev.used_pages);

		kbase_free_phy_pages_helper(alloc, nr_pages_to_free);
	}

	kbase_process_page_usage_dec(kctx, nr_pages_requested);
	atomic_sub(nr_pages_requested, &kctx->used_pages);
	atomic_sub(nr_pages_requested,
		&kctx->kbdev->memdev.used_pages);

invalid_request:
	return -ENOMEM;
}

struct tagged_addr *kbase_alloc_phy_pages_helper_locked(
		struct kbase_mem_phy_alloc *alloc, struct kbase_mem_pool *pool,
		size_t nr_pages_requested,
		struct kbase_sub_alloc **prealloc_sa)
{
	int new_page_count __maybe_unused;
	size_t nr_left = nr_pages_requested;
	int res;
	struct kbase_context *kctx;
	struct kbase_device *kbdev;
	struct tagged_addr *tp;
	struct tagged_addr *new_pages = NULL;

	KBASE_DEBUG_ASSERT(alloc->type == KBASE_MEM_TYPE_NATIVE);
	KBASE_DEBUG_ASSERT(alloc->imported.native.kctx);

	lockdep_assert_held(&pool->pool_lock);

#if !defined(CONFIG_MALI_2MB_ALLOC)
	WARN_ON(pool->order);
#endif

	if (alloc->reg) {
		if (nr_pages_requested > alloc->reg->nr_pages - alloc->nents)
			goto invalid_request;
	}

	kctx = alloc->imported.native.kctx;
	kbdev = kctx->kbdev;

	lockdep_assert_held(&kctx->mem_partials_lock);

	if (nr_pages_requested == 0)
		goto done; /*nothing to do*/

	new_page_count = atomic_add_return(
		nr_pages_requested, &kctx->used_pages);
	atomic_add(nr_pages_requested,
		&kctx->kbdev->memdev.used_pages);

	/* Increase mm counters before we allocate pages so that this
	 * allocation is visible to the OOM killer
	 */
	kbase_process_page_usage_inc(kctx, nr_pages_requested);

	tp = alloc->pages + alloc->nents;
	new_pages = tp;

#ifdef CONFIG_MALI_2MB_ALLOC
	if (pool->order) {
		int nr_lp = nr_left / (SZ_2M / SZ_4K);

		res = kbase_mem_pool_alloc_pages_locked(pool,
						 nr_lp * (SZ_2M / SZ_4K),
						 tp);

		if (res > 0) {
			nr_left -= res;
			tp += res;
		}

		if (nr_left) {
			struct kbase_sub_alloc *sa, *temp_sa;

			list_for_each_entry_safe(sa, temp_sa,
						 &kctx->mem_partials, link) {
				int pidx = 0;

				while (nr_left) {
					pidx = find_next_zero_bit(sa->sub_pages,
								  SZ_2M / SZ_4K,
								  pidx);
					bitmap_set(sa->sub_pages, pidx, 1);
					*tp++ = as_tagged_tag(page_to_phys(
							sa->page + pidx),
							FROM_PARTIAL);
					nr_left--;

					if (bitmap_full(sa->sub_pages,
							SZ_2M / SZ_4K)) {
						/* unlink from partial list when
						 * full
						 */
						list_del_init(&sa->link);
						break;
					}
				}
			}
		}

		/* only if we actually have a chunk left <512. If more it
		 * indicates that we couldn't allocate a 2MB above, so no point
		 * to retry here.
		 */
		if (nr_left > 0 && nr_left < (SZ_2M / SZ_4K)) {
			/* create a new partial and suballocate the rest from it
			 */
			struct page *np = NULL;

			np = kbase_mem_pool_alloc_locked(pool);

			if (np) {
				int i;
				struct kbase_sub_alloc *const sa = *prealloc_sa;
				struct page *p;

				/* store pointers back to the control struct */
				np->lru.next = (void *)sa;
				for (p = np; p < np + SZ_2M / SZ_4K; p++)
					p->lru.prev = (void *)np;
				INIT_LIST_HEAD(&sa->link);
				bitmap_zero(sa->sub_pages, SZ_2M / SZ_4K);
				sa->page = np;

				for (i = 0; i < nr_left; i++)
					*tp++ = as_tagged_tag(
							page_to_phys(np + i),
							FROM_PARTIAL);

				bitmap_set(sa->sub_pages, 0, nr_left);
				nr_left = 0;
				/* Indicate to user that we'll free this memory
				 * later.
				 */
				*prealloc_sa = NULL;

				/* expose for later use */
				list_add(&sa->link, &kctx->mem_partials);
			}
		}
		if (nr_left)
			goto alloc_failed;
	} else {
#endif
		res = kbase_mem_pool_alloc_pages_locked(pool,
						 nr_left,
						 tp);
		if (res <= 0)
			goto alloc_failed;
#ifdef CONFIG_MALI_2MB_ALLOC
	}
#endif

	KBASE_TLSTREAM_AUX_PAGESALLOC(
			kbdev,
			kctx->id,
			(u64)new_page_count);

	alloc->nents += nr_pages_requested;

	kbase_trace_gpu_mem_usage_inc(kctx->kbdev, kctx, nr_pages_requested);

done:
	return new_pages;

alloc_failed:
	/* rollback needed if got one or more 2MB but failed later */
	if (nr_left != nr_pages_requested) {
		size_t nr_pages_to_free = nr_pages_requested - nr_left;

		struct tagged_addr *start_free = alloc->pages + alloc->nents;

#ifdef CONFIG_MALI_2MB_ALLOC
		if (pool->order) {
			while (nr_pages_to_free) {
				if (is_huge_head(*start_free)) {
					kbase_mem_pool_free_pages_locked(
						pool, 512,
						start_free,
						false, /* not dirty */
						true); /* return to pool */
					nr_pages_to_free -= 512;
					start_free += 512;
				} else if (is_partial(*start_free)) {
					free_partial_locked(kctx, pool,
							*start_free);
					nr_pages_to_free--;
					start_free++;
				}
			}
		} else {
#endif
			kbase_mem_pool_free_pages_locked(pool,
					nr_pages_to_free,
					start_free,
					false, /* not dirty */
					true); /* return to pool */
#ifdef CONFIG_MALI_2MB_ALLOC
		}
#endif
	}

	kbase_process_page_usage_dec(kctx, nr_pages_requested);
	atomic_sub(nr_pages_requested, &kctx->used_pages);
	atomic_sub(nr_pages_requested, &kctx->kbdev->memdev.used_pages);

invalid_request:
	return NULL;
}

static void free_partial(struct kbase_context *kctx, int group_id, struct
		tagged_addr tp)
{
	struct page *p, *head_page;
	struct kbase_sub_alloc *sa;

	p = as_page(tp);
	head_page = (struct page *)p->lru.prev;
	sa = (struct kbase_sub_alloc *)head_page->lru.next;
	spin_lock(&kctx->mem_partials_lock);
	clear_bit(p - head_page, sa->sub_pages);
	if (bitmap_empty(sa->sub_pages, SZ_2M / SZ_4K)) {
		list_del(&sa->link);
		kbase_mem_pool_free(
			&kctx->mem_pools.large[group_id],
			head_page,
			true);
		kfree(sa);
	} else if (bitmap_weight(sa->sub_pages, SZ_2M / SZ_4K) ==
		   SZ_2M / SZ_4K - 1) {
		/* expose the partial again */
		list_add(&sa->link, &kctx->mem_partials);
	}
	spin_unlock(&kctx->mem_partials_lock);
}

int kbase_free_phy_pages_helper(
	struct kbase_mem_phy_alloc *alloc,
	size_t nr_pages_to_free)
{
	struct kbase_context *kctx = alloc->imported.native.kctx;
	struct kbase_device *kbdev = kctx->kbdev;
	bool syncback;
	bool reclaimed = (alloc->evicted != 0);
	struct tagged_addr *start_free;
	int new_page_count __maybe_unused;
	size_t freed = 0;

	if (WARN_ON(alloc->type != KBASE_MEM_TYPE_NATIVE) ||
	    WARN_ON(alloc->imported.native.kctx == NULL) ||
	    WARN_ON(alloc->nents < nr_pages_to_free) ||
	    WARN_ON(alloc->group_id >= MEMORY_GROUP_MANAGER_NR_GROUPS)) {
		return -EINVAL;
	}

	/* early out if nothing to do */
	if (0 == nr_pages_to_free)
		return 0;

	start_free = alloc->pages + alloc->nents - nr_pages_to_free;

	syncback = alloc->properties & KBASE_MEM_PHY_ALLOC_ACCESSED_CACHED;

	/* pad start_free to a valid start location */
	while (nr_pages_to_free && is_huge(*start_free) &&
	       !is_huge_head(*start_free)) {
		nr_pages_to_free--;
		start_free++;
	}

	while (nr_pages_to_free) {
		if (is_huge_head(*start_free)) {
			/* This is a 2MB entry, so free all the 512 pages that
			 * it points to
			 */
			kbase_mem_pool_free_pages(
				&kctx->mem_pools.large[alloc->group_id],
				512,
				start_free,
				syncback,
				reclaimed);
			nr_pages_to_free -= 512;
			start_free += 512;
			freed += 512;
		} else if (is_partial(*start_free)) {
			free_partial(kctx, alloc->group_id, *start_free);
			nr_pages_to_free--;
			start_free++;
			freed++;
		} else {
			struct tagged_addr *local_end_free;

			local_end_free = start_free;
			while (nr_pages_to_free &&
				!is_huge(*local_end_free) &&
				!is_partial(*local_end_free)) {
				local_end_free++;
				nr_pages_to_free--;
			}
			kbase_mem_pool_free_pages(
				&kctx->mem_pools.small[alloc->group_id],
				local_end_free - start_free,
				start_free,
				syncback,
				reclaimed);
			freed += local_end_free - start_free;
			start_free += local_end_free - start_free;
		}
	}

	alloc->nents -= freed;

	/*
	 * If the allocation was not evicted (i.e. evicted == 0) then
	 * the page accounting needs to be done.
	 */
	if (!reclaimed) {
		kbase_process_page_usage_dec(kctx, freed);
		new_page_count = atomic_sub_return(freed,
			&kctx->used_pages);
		atomic_sub(freed,
			&kctx->kbdev->memdev.used_pages);

		KBASE_TLSTREAM_AUX_PAGESALLOC(
			kbdev,
			kctx->id,
			(u64)new_page_count);

		kbase_trace_gpu_mem_usage_dec(kctx->kbdev, kctx, freed);
	}

	return 0;
}

static void free_partial_locked(struct kbase_context *kctx,
		struct kbase_mem_pool *pool, struct tagged_addr tp)
{
	struct page *p, *head_page;
	struct kbase_sub_alloc *sa;

	lockdep_assert_held(&pool->pool_lock);
	lockdep_assert_held(&kctx->mem_partials_lock);

	p = as_page(tp);
	head_page = (struct page *)p->lru.prev;
	sa = (struct kbase_sub_alloc *)head_page->lru.next;
	clear_bit(p - head_page, sa->sub_pages);
	if (bitmap_empty(sa->sub_pages, SZ_2M / SZ_4K)) {
		list_del(&sa->link);
		kbase_mem_pool_free_locked(pool, head_page, true);
		kfree(sa);
	} else if (bitmap_weight(sa->sub_pages, SZ_2M / SZ_4K) ==
		   SZ_2M / SZ_4K - 1) {
		/* expose the partial again */
		list_add(&sa->link, &kctx->mem_partials);
	}
}

void kbase_free_phy_pages_helper_locked(struct kbase_mem_phy_alloc *alloc,
		struct kbase_mem_pool *pool, struct tagged_addr *pages,
		size_t nr_pages_to_free)
{
	struct kbase_context *kctx = alloc->imported.native.kctx;
	struct kbase_device *kbdev = kctx->kbdev;
	bool syncback;
	bool reclaimed = (alloc->evicted != 0);
	struct tagged_addr *start_free;
	size_t freed = 0;

	KBASE_DEBUG_ASSERT(alloc->type == KBASE_MEM_TYPE_NATIVE);
	KBASE_DEBUG_ASSERT(alloc->imported.native.kctx);
	KBASE_DEBUG_ASSERT(alloc->nents >= nr_pages_to_free);

	lockdep_assert_held(&pool->pool_lock);
	lockdep_assert_held(&kctx->mem_partials_lock);

	/* early out if nothing to do */
	if (!nr_pages_to_free)
		return;

	start_free = pages;

	syncback = alloc->properties & KBASE_MEM_PHY_ALLOC_ACCESSED_CACHED;

	/* pad start_free to a valid start location */
	while (nr_pages_to_free && is_huge(*start_free) &&
	       !is_huge_head(*start_free)) {
		nr_pages_to_free--;
		start_free++;
	}

	while (nr_pages_to_free) {
		if (is_huge_head(*start_free)) {
			/* This is a 2MB entry, so free all the 512 pages that
			 * it points to
			 */
			WARN_ON(!pool->order);
			kbase_mem_pool_free_pages_locked(pool,
					512,
					start_free,
					syncback,
					reclaimed);
			nr_pages_to_free -= 512;
			start_free += 512;
			freed += 512;
		} else if (is_partial(*start_free)) {
			WARN_ON(!pool->order);
			free_partial_locked(kctx, pool, *start_free);
			nr_pages_to_free--;
			start_free++;
			freed++;
		} else {
			struct tagged_addr *local_end_free;

			WARN_ON(pool->order);
			local_end_free = start_free;
			while (nr_pages_to_free &&
			       !is_huge(*local_end_free) &&
			       !is_partial(*local_end_free)) {
				local_end_free++;
				nr_pages_to_free--;
			}
			kbase_mem_pool_free_pages_locked(pool,
					local_end_free - start_free,
					start_free,
					syncback,
					reclaimed);
			freed += local_end_free - start_free;
			start_free += local_end_free - start_free;
		}
	}

	alloc->nents -= freed;

	/*
	 * If the allocation was not evicted (i.e. evicted == 0) then
	 * the page accounting needs to be done.
	 */
	if (!reclaimed) {
		int new_page_count;

		kbase_process_page_usage_dec(kctx, freed);
		new_page_count = atomic_sub_return(freed,
			&kctx->used_pages);
		atomic_sub(freed,
			&kctx->kbdev->memdev.used_pages);

		KBASE_TLSTREAM_AUX_PAGESALLOC(
				kbdev,
				kctx->id,
				(u64)new_page_count);

		kbase_trace_gpu_mem_usage_dec(kctx->kbdev, kctx, freed);
	}
}

#if MALI_USE_CSF
/**
 * kbase_jd_user_buf_unpin_pages - Release the pinned pages of a user buffer.
 * @alloc: The allocation for the imported user buffer.
 */
static void kbase_jd_user_buf_unpin_pages(struct kbase_mem_phy_alloc *alloc);
#endif

void kbase_mem_kref_free(struct kref *kref)
{
	struct kbase_mem_phy_alloc *alloc;

	alloc = container_of(kref, struct kbase_mem_phy_alloc, kref);

	switch (alloc->type) {
	case KBASE_MEM_TYPE_NATIVE: {

		if (!WARN_ON(!alloc->imported.native.kctx)) {
			if (alloc->permanent_map)
				kbase_phy_alloc_mapping_term(
						alloc->imported.native.kctx,
						alloc);

			/*
			 * The physical allocation must have been removed from
			 * the eviction list before trying to free it.
			 */
			mutex_lock(
				&alloc->imported.native.kctx->jit_evict_lock);
			WARN_ON(!list_empty(&alloc->evict_node));
			mutex_unlock(
				&alloc->imported.native.kctx->jit_evict_lock);

			kbase_process_page_usage_dec(
					alloc->imported.native.kctx,
					alloc->imported.native.nr_struct_pages);
		}
		kbase_free_phy_pages_helper(alloc, alloc->nents);
		break;
	}
	case KBASE_MEM_TYPE_ALIAS: {
		/* just call put on the underlying phy allocs */
		size_t i;
		struct kbase_aliased *aliased;

		aliased = alloc->imported.alias.aliased;
		if (aliased) {
			for (i = 0; i < alloc->imported.alias.nents; i++)
				if (aliased[i].alloc)
					kbase_mem_phy_alloc_put(aliased[i].alloc);
			vfree(aliased);
		}
		break;
	}
	case KBASE_MEM_TYPE_RAW:
		/* raw pages, external cleanup */
		break;
	case KBASE_MEM_TYPE_IMPORTED_UMM:
		if (!IS_ENABLED(CONFIG_MALI_DMA_BUF_MAP_ON_DEMAND)) {
			WARN_ONCE(alloc->imported.umm.current_mapping_usage_count != 1,
					"WARNING: expected excatly 1 mapping, got %d",
					alloc->imported.umm.current_mapping_usage_count);
			dma_buf_unmap_attachment(
					alloc->imported.umm.dma_attachment,
					alloc->imported.umm.sgt,
					DMA_BIDIRECTIONAL);
			kbase_remove_dma_buf_usage(alloc->imported.umm.kctx,
						   alloc);
		}
		dma_buf_detach(alloc->imported.umm.dma_buf,
			       alloc->imported.umm.dma_attachment);
		dma_buf_put(alloc->imported.umm.dma_buf);
		break;
	case KBASE_MEM_TYPE_IMPORTED_USER_BUF:
#if MALI_USE_CSF
		kbase_jd_user_buf_unpin_pages(alloc);
#endif
		if (alloc->imported.user_buf.mm)
			mmdrop(alloc->imported.user_buf.mm);
		if (alloc->properties & KBASE_MEM_PHY_ALLOC_LARGE)
			vfree(alloc->imported.user_buf.pages);
		else
			kfree(alloc->imported.user_buf.pages);
		break;
	default:
		WARN(1, "Unexecpted free of type %d\n", alloc->type);
		break;
	}

	/* Free based on allocation type */
	if (alloc->properties & KBASE_MEM_PHY_ALLOC_LARGE)
		vfree(alloc);
	else
		kfree(alloc);
}

KBASE_EXPORT_TEST_API(kbase_mem_kref_free);

int kbase_alloc_phy_pages(struct kbase_va_region *reg, size_t vsize, size_t size)
{
	KBASE_DEBUG_ASSERT(NULL != reg);
	KBASE_DEBUG_ASSERT(vsize > 0);

	/* validate user provided arguments */
	if (size > vsize || vsize > reg->nr_pages)
		goto out_term;

	/* Prevent vsize*sizeof from wrapping around.
	 * For instance, if vsize is 2**29+1, we'll allocate 1 byte and the alloc won't fail.
	 */
	if ((size_t) vsize > ((size_t) -1 / sizeof(*reg->cpu_alloc->pages)))
		goto out_term;

	KBASE_DEBUG_ASSERT(0 != vsize);

	if (kbase_alloc_phy_pages_helper(reg->cpu_alloc, size) != 0)
		goto out_term;

	reg->cpu_alloc->reg = reg;
	if (reg->cpu_alloc != reg->gpu_alloc) {
		if (kbase_alloc_phy_pages_helper(reg->gpu_alloc, size) != 0)
			goto out_rollback;
		reg->gpu_alloc->reg = reg;
	}

	return 0;

out_rollback:
	kbase_free_phy_pages_helper(reg->cpu_alloc, size);
out_term:
	return -1;
}

KBASE_EXPORT_TEST_API(kbase_alloc_phy_pages);

bool kbase_check_alloc_flags(unsigned long flags)
{
	/* Only known input flags should be set. */
	if (flags & ~BASE_MEM_FLAGS_INPUT_MASK)
		return false;

	/* At least one flag should be set */
	if (flags == 0)
		return false;

	/* Either the GPU or CPU must be reading from the allocated memory */
	if ((flags & (BASE_MEM_PROT_CPU_RD | BASE_MEM_PROT_GPU_RD)) == 0)
		return false;

	/* Either the GPU or CPU must be writing to the allocated memory */
	if ((flags & (BASE_MEM_PROT_CPU_WR | BASE_MEM_PROT_GPU_WR)) == 0)
		return false;

	/* GPU executable memory cannot:
	 * - Be written by the GPU
	 * - Be grown on GPU page fault
	 */
	if ((flags & BASE_MEM_PROT_GPU_EX) && (flags &
			(BASE_MEM_PROT_GPU_WR | BASE_MEM_GROW_ON_GPF)))
		return false;

#if !MALI_USE_CSF
	/* GPU executable memory also cannot have the top of its initial
	 * commit aligned to 'extent'
	 */
	if ((flags & BASE_MEM_PROT_GPU_EX) && (flags &
			BASE_MEM_TILER_ALIGN_TOP))
		return false;
#endif /* !MALI_USE_CSF */

	/* To have an allocation lie within a 4GB chunk is required only for
	 * TLS memory, which will never be used to contain executable code.
	 */
	if ((flags & BASE_MEM_GPU_VA_SAME_4GB_PAGE) && (flags &
			BASE_MEM_PROT_GPU_EX))
		return false;

#if !MALI_USE_CSF
	/* TLS memory should also not be used for tiler heap */
	if ((flags & BASE_MEM_GPU_VA_SAME_4GB_PAGE) && (flags &
			BASE_MEM_TILER_ALIGN_TOP))
		return false;
#endif /* !MALI_USE_CSF */

	/* GPU should have at least read or write access otherwise there is no
	   reason for allocating. */
	if ((flags & (BASE_MEM_PROT_GPU_RD | BASE_MEM_PROT_GPU_WR)) == 0)
		return false;

	/* BASE_MEM_IMPORT_SHARED is only valid for imported memory */
	if ((flags & BASE_MEM_IMPORT_SHARED) == BASE_MEM_IMPORT_SHARED)
		return false;

	/* BASE_MEM_IMPORT_SYNC_ON_MAP_UNMAP is only valid for imported
	 * memory */
	if ((flags & BASE_MEM_IMPORT_SYNC_ON_MAP_UNMAP) ==
			BASE_MEM_IMPORT_SYNC_ON_MAP_UNMAP)
		return false;

	/* Should not combine BASE_MEM_COHERENT_LOCAL with
	 * BASE_MEM_COHERENT_SYSTEM */
	if ((flags & (BASE_MEM_COHERENT_LOCAL | BASE_MEM_COHERENT_SYSTEM)) ==
			(BASE_MEM_COHERENT_LOCAL | BASE_MEM_COHERENT_SYSTEM))
		return false;

	return true;
}

bool kbase_check_import_flags(unsigned long flags)
{
	/* Only known input flags should be set. */
	if (flags & ~BASE_MEM_FLAGS_INPUT_MASK)
		return false;

	/* At least one flag should be set */
	if (flags == 0)
		return false;

	/* Imported memory cannot be GPU executable */
	if (flags & BASE_MEM_PROT_GPU_EX)
		return false;

	/* Imported memory cannot grow on page fault */
	if (flags & BASE_MEM_GROW_ON_GPF)
		return false;

#if !MALI_USE_CSF
	/* Imported memory cannot be aligned to the end of its initial commit */
	if (flags & BASE_MEM_TILER_ALIGN_TOP)
		return false;
#endif /* !MALI_USE_CSF */

	/* GPU should have at least read or write access otherwise there is no
	   reason for importing. */
	if ((flags & (BASE_MEM_PROT_GPU_RD | BASE_MEM_PROT_GPU_WR)) == 0)
		return false;

	/* Protected memory cannot be read by the CPU */
	if ((flags & BASE_MEM_PROTECTED) && (flags & BASE_MEM_PROT_CPU_RD))
		return false;

	return true;
}

int kbase_check_alloc_sizes(struct kbase_context *kctx, unsigned long flags,
		u64 va_pages, u64 commit_pages, u64 large_extent)
{
	struct device *dev = kctx->kbdev->dev;
	int gpu_pc_bits = kctx->kbdev->gpu_props.props.core_props.log2_program_counter_size;
	u64 gpu_pc_pages_max = 1ULL << gpu_pc_bits >> PAGE_SHIFT;
	struct kbase_va_region test_reg;

	/* kbase_va_region's extent member can be of variable size, so check against that type */
	test_reg.extent = large_extent;

#define KBASE_MSG_PRE "GPU allocation attempted with "

	if (0 == va_pages) {
		dev_warn(dev, KBASE_MSG_PRE "0 va_pages!");
		return -EINVAL;
	}

	if (va_pages > KBASE_MEM_ALLOC_MAX_SIZE) {
		dev_warn(dev, KBASE_MSG_PRE "va_pages==%lld larger than KBASE_MEM_ALLOC_MAX_SIZE!",
				(unsigned long long)va_pages);
		return -ENOMEM;
	}

	/* Note: commit_pages is checked against va_pages during
	 * kbase_alloc_phy_pages() */

	/* Limit GPU executable allocs to GPU PC size */
	if ((flags & BASE_MEM_PROT_GPU_EX) && (va_pages > gpu_pc_pages_max)) {
		dev_warn(dev, KBASE_MSG_PRE "BASE_MEM_PROT_GPU_EX and va_pages==%lld larger than GPU PC range %lld",
				(unsigned long long)va_pages,
				(unsigned long long)gpu_pc_pages_max);

		return -EINVAL;
	}

	if ((flags & BASE_MEM_GROW_ON_GPF) && (test_reg.extent == 0)) {
		dev_warn(dev, KBASE_MSG_PRE "BASE_MEM_GROW_ON_GPF but extent == 0\n");
		return -EINVAL;
	}

#if !MALI_USE_CSF
	if ((flags & BASE_MEM_TILER_ALIGN_TOP) && (test_reg.extent == 0)) {
		dev_warn(dev, KBASE_MSG_PRE "BASE_MEM_TILER_ALIGN_TOP but extent == 0\n");
		return -EINVAL;
	}

	if (!(flags & (BASE_MEM_GROW_ON_GPF | BASE_MEM_TILER_ALIGN_TOP)) &&
			test_reg.extent != 0) {
		dev_warn(dev, KBASE_MSG_PRE "neither BASE_MEM_GROW_ON_GPF nor BASE_MEM_TILER_ALIGN_TOP set but extent != 0\n");
		return -EINVAL;
	}
#else
	if (!(flags & BASE_MEM_GROW_ON_GPF) && test_reg.extent != 0) {
		dev_warn(dev, KBASE_MSG_PRE "BASE_MEM_GROW_ON_GPF not set but extent != 0\n");
		return -EINVAL;
	}
#endif /* !MALI_USE_CSF */

#if !MALI_USE_CSF
	/* BASE_MEM_TILER_ALIGN_TOP memory has a number of restrictions */
	if (flags & BASE_MEM_TILER_ALIGN_TOP) {
#define KBASE_MSG_PRE_FLAG KBASE_MSG_PRE "BASE_MEM_TILER_ALIGN_TOP and "
		unsigned long small_extent;

		if (large_extent > BASE_MEM_TILER_ALIGN_TOP_EXTENT_MAX_PAGES) {
			dev_warn(dev, KBASE_MSG_PRE_FLAG "extent==%lld pages exceeds limit %lld",
					(unsigned long long)large_extent,
					BASE_MEM_TILER_ALIGN_TOP_EXTENT_MAX_PAGES);
			return -EINVAL;
		}
		/* For use with is_power_of_2, which takes unsigned long, so
		 * must ensure e.g. on 32-bit kernel it'll fit in that type */
		small_extent = (unsigned long)large_extent;

		if (!is_power_of_2(small_extent)) {
			dev_warn(dev, KBASE_MSG_PRE_FLAG "extent==%ld not a non-zero power of 2",
					small_extent);
			return -EINVAL;
		}

		if (commit_pages > large_extent) {
			dev_warn(dev, KBASE_MSG_PRE_FLAG "commit_pages==%ld exceeds extent==%ld",
					(unsigned long)commit_pages,
					(unsigned long)large_extent);
			return -EINVAL;
		}
#undef KBASE_MSG_PRE_FLAG
	}
#endif /* !MALI_USE_CSF */

	if ((flags & BASE_MEM_GPU_VA_SAME_4GB_PAGE) &&
	    (va_pages > (BASE_MEM_PFN_MASK_4GB + 1))) {
		dev_warn(dev, KBASE_MSG_PRE "BASE_MEM_GPU_VA_SAME_4GB_PAGE and va_pages==%lld greater than that needed for 4GB space",
				(unsigned long long)va_pages);
		return -EINVAL;
	}

	return 0;
#undef KBASE_MSG_PRE
}

/**
 * @brief Acquire the per-context region list lock
 */
void kbase_gpu_vm_lock(struct kbase_context *kctx)
{
	KBASE_DEBUG_ASSERT(kctx != NULL);
	mutex_lock(&kctx->reg_lock);
}

KBASE_EXPORT_TEST_API(kbase_gpu_vm_lock);

/**
 * @brief Release the per-context region list lock
 */
void kbase_gpu_vm_unlock(struct kbase_context *kctx)
{
	KBASE_DEBUG_ASSERT(kctx != NULL);
	mutex_unlock(&kctx->reg_lock);
}

KBASE_EXPORT_TEST_API(kbase_gpu_vm_unlock);

#ifdef CONFIG_DEBUG_FS
struct kbase_jit_debugfs_data {
	int (*func)(struct kbase_jit_debugfs_data *);
	struct mutex lock;
	struct kbase_context *kctx;
	u64 active_value;
	u64 pool_value;
	u64 destroy_value;
	char buffer[50];
};

static int kbase_jit_debugfs_common_open(struct inode *inode,
		struct file *file, int (*func)(struct kbase_jit_debugfs_data *))
{
	struct kbase_jit_debugfs_data *data;

	data = kzalloc(sizeof(*data), GFP_KERNEL);
	if (!data)
		return -ENOMEM;

	data->func = func;
	mutex_init(&data->lock);
	data->kctx = (struct kbase_context *) inode->i_private;

	file->private_data = data;

	return nonseekable_open(inode, file);
}

static ssize_t kbase_jit_debugfs_common_read(struct file *file,
		char __user *buf, size_t len, loff_t *ppos)
{
	struct kbase_jit_debugfs_data *data;
	size_t size;
	int ret;

	data = (struct kbase_jit_debugfs_data *) file->private_data;
	mutex_lock(&data->lock);

	if (*ppos) {
		size = strnlen(data->buffer, sizeof(data->buffer));
	} else {
		if (!data->func) {
			ret = -EACCES;
			goto out_unlock;
		}

		if (data->func(data)) {
			ret = -EACCES;
			goto out_unlock;
		}

		size = scnprintf(data->buffer, sizeof(data->buffer),
				"%llu,%llu,%llu", data->active_value,
				data->pool_value, data->destroy_value);
	}

	ret = simple_read_from_buffer(buf, len, ppos, data->buffer, size);

out_unlock:
	mutex_unlock(&data->lock);
	return ret;
}

static int kbase_jit_debugfs_common_release(struct inode *inode,
		struct file *file)
{
	kfree(file->private_data);
	return 0;
}

#define KBASE_JIT_DEBUGFS_DECLARE(__fops, __func) \
static int __fops ## _open(struct inode *inode, struct file *file) \
{ \
	return kbase_jit_debugfs_common_open(inode, file, __func); \
} \
static const struct file_operations __fops = { \
	.owner = THIS_MODULE, \
	.open = __fops ## _open, \
	.release = kbase_jit_debugfs_common_release, \
	.read = kbase_jit_debugfs_common_read, \
	.write = NULL, \
	.llseek = generic_file_llseek, \
}

static int kbase_jit_debugfs_count_get(struct kbase_jit_debugfs_data *data)
{
	struct kbase_context *kctx = data->kctx;
	struct list_head *tmp;

	mutex_lock(&kctx->jit_evict_lock);
	list_for_each(tmp, &kctx->jit_active_head) {
		data->active_value++;
	}

	list_for_each(tmp, &kctx->jit_pool_head) {
		data->pool_value++;
	}

	list_for_each(tmp, &kctx->jit_destroy_head) {
		data->destroy_value++;
	}
	mutex_unlock(&kctx->jit_evict_lock);

	return 0;
}
KBASE_JIT_DEBUGFS_DECLARE(kbase_jit_debugfs_count_fops,
		kbase_jit_debugfs_count_get);

static int kbase_jit_debugfs_vm_get(struct kbase_jit_debugfs_data *data)
{
	struct kbase_context *kctx = data->kctx;
	struct kbase_va_region *reg;

	mutex_lock(&kctx->jit_evict_lock);
	list_for_each_entry(reg, &kctx->jit_active_head, jit_node) {
		data->active_value += reg->nr_pages;
	}

	list_for_each_entry(reg, &kctx->jit_pool_head, jit_node) {
		data->pool_value += reg->nr_pages;
	}

	list_for_each_entry(reg, &kctx->jit_destroy_head, jit_node) {
		data->destroy_value += reg->nr_pages;
	}
	mutex_unlock(&kctx->jit_evict_lock);

	return 0;
}
KBASE_JIT_DEBUGFS_DECLARE(kbase_jit_debugfs_vm_fops,
		kbase_jit_debugfs_vm_get);

static int kbase_jit_debugfs_phys_get(struct kbase_jit_debugfs_data *data)
{
	struct kbase_context *kctx = data->kctx;
	struct kbase_va_region *reg;

	mutex_lock(&kctx->jit_evict_lock);
	list_for_each_entry(reg, &kctx->jit_active_head, jit_node) {
		data->active_value += reg->gpu_alloc->nents;
	}

	list_for_each_entry(reg, &kctx->jit_pool_head, jit_node) {
		data->pool_value += reg->gpu_alloc->nents;
	}

	list_for_each_entry(reg, &kctx->jit_destroy_head, jit_node) {
		data->destroy_value += reg->gpu_alloc->nents;
	}
	mutex_unlock(&kctx->jit_evict_lock);

	return 0;
}
KBASE_JIT_DEBUGFS_DECLARE(kbase_jit_debugfs_phys_fops,
		kbase_jit_debugfs_phys_get);

#if MALI_JIT_PRESSURE_LIMIT_BASE
static int kbase_jit_debugfs_used_get(struct kbase_jit_debugfs_data *data)
{
	struct kbase_context *kctx = data->kctx;
	struct kbase_va_region *reg;

#if !MALI_USE_CSF
	mutex_lock(&kctx->jctx.lock);
#endif /* !MALI_USE_CSF */
	mutex_lock(&kctx->jit_evict_lock);
	list_for_each_entry(reg, &kctx->jit_active_head, jit_node) {
		data->active_value += reg->used_pages;
	}
	mutex_unlock(&kctx->jit_evict_lock);
#if !MALI_USE_CSF
	mutex_unlock(&kctx->jctx.lock);
#endif /* !MALI_USE_CSF */

	return 0;
}

KBASE_JIT_DEBUGFS_DECLARE(kbase_jit_debugfs_used_fops,
		kbase_jit_debugfs_used_get);

static int kbase_mem_jit_trim_pages_from_region(struct kbase_context *kctx,
		struct kbase_va_region *reg, size_t pages_needed,
		size_t *freed, bool shrink);

static int kbase_jit_debugfs_trim_get(struct kbase_jit_debugfs_data *data)
{
	struct kbase_context *kctx = data->kctx;
	struct kbase_va_region *reg;

#if !MALI_USE_CSF
	mutex_lock(&kctx->jctx.lock);
#endif /* !MALI_USE_CSF */
	kbase_gpu_vm_lock(kctx);
	mutex_lock(&kctx->jit_evict_lock);
	list_for_each_entry(reg, &kctx->jit_active_head, jit_node) {
		int err;
		size_t freed = 0u;

		err = kbase_mem_jit_trim_pages_from_region(kctx, reg,
				SIZE_MAX, &freed, false);

		if (err) {
			/* Failed to calculate, try the next region */
			continue;
		}

		data->active_value += freed;
	}
	mutex_unlock(&kctx->jit_evict_lock);
	kbase_gpu_vm_unlock(kctx);
#if !MALI_USE_CSF
	mutex_unlock(&kctx->jctx.lock);
#endif /* !MALI_USE_CSF */

	return 0;
}

KBASE_JIT_DEBUGFS_DECLARE(kbase_jit_debugfs_trim_fops,
		kbase_jit_debugfs_trim_get);
#endif /* MALI_JIT_PRESSURE_LIMIT_BASE */

void kbase_jit_debugfs_init(struct kbase_context *kctx)
{
	/* prevent unprivileged use of debug file system
         * in old kernel version
         */
#if (KERNEL_VERSION(4, 7, 0) <= LINUX_VERSION_CODE)
	/* only for newer kernel version debug file system is safe */
	const mode_t mode = 0444;
#else
	const mode_t mode = 0400;
#endif

	/* Caller already ensures this, but we keep the pattern for
	 * maintenance safety.
	 */
	if (WARN_ON(!kctx) ||
		WARN_ON(IS_ERR_OR_NULL(kctx->kctx_dentry)))
		return;



	/* Debugfs entry for getting the number of JIT allocations. */
	debugfs_create_file("mem_jit_count", mode, kctx->kctx_dentry,
			kctx, &kbase_jit_debugfs_count_fops);

	/*
	 * Debugfs entry for getting the total number of virtual pages
	 * used by JIT allocations.
	 */
	debugfs_create_file("mem_jit_vm", mode, kctx->kctx_dentry,
			kctx, &kbase_jit_debugfs_vm_fops);

	/*
	 * Debugfs entry for getting the number of physical pages used
	 * by JIT allocations.
	 */
	debugfs_create_file("mem_jit_phys", mode, kctx->kctx_dentry,
			kctx, &kbase_jit_debugfs_phys_fops);
#if MALI_JIT_PRESSURE_LIMIT_BASE
	/*
	 * Debugfs entry for getting the number of pages used
	 * by JIT allocations for estimating the physical pressure
	 * limit.
	 */
	debugfs_create_file("mem_jit_used", mode, kctx->kctx_dentry,
			kctx, &kbase_jit_debugfs_used_fops);

	/*
	 * Debugfs entry for getting the number of pages that could
	 * be trimmed to free space for more JIT allocations.
	 */
	debugfs_create_file("mem_jit_trim", mode, kctx->kctx_dentry,
			kctx, &kbase_jit_debugfs_trim_fops);
#endif /* MALI_JIT_PRESSURE_LIMIT_BASE */
}
#endif /* CONFIG_DEBUG_FS */

/**
 * kbase_jit_destroy_worker - Deferred worker which frees JIT allocations
 * @work: Work item
 *
 * This function does the work of freeing JIT allocations whose physical
 * backing has been released.
 */
static void kbase_jit_destroy_worker(struct work_struct *work)
{
	struct kbase_context *kctx;
	struct kbase_va_region *reg;

	kctx = container_of(work, struct kbase_context, jit_work);
	do {
		mutex_lock(&kctx->jit_evict_lock);
		if (list_empty(&kctx->jit_destroy_head)) {
			mutex_unlock(&kctx->jit_evict_lock);
			break;
		}

		reg = list_first_entry(&kctx->jit_destroy_head,
				struct kbase_va_region, jit_node);

		list_del(&reg->jit_node);
		mutex_unlock(&kctx->jit_evict_lock);

		kbase_gpu_vm_lock(kctx);
		reg->flags &= ~KBASE_REG_NO_USER_FREE;
		kbase_mem_free_region(kctx, reg);
		kbase_gpu_vm_unlock(kctx);
	} while (1);
}

int kbase_jit_init(struct kbase_context *kctx)
{
	mutex_lock(&kctx->jit_evict_lock);
	INIT_LIST_HEAD(&kctx->jit_active_head);
	INIT_LIST_HEAD(&kctx->jit_pool_head);
	INIT_LIST_HEAD(&kctx->jit_destroy_head);
	INIT_WORK(&kctx->jit_work, kbase_jit_destroy_worker);

#if MALI_USE_CSF
	INIT_LIST_HEAD(&kctx->csf.kcpu_queues.jit_cmds_head);
	INIT_LIST_HEAD(&kctx->csf.kcpu_queues.jit_blocked_queues);
#else /* !MALI_USE_CSF */
	INIT_LIST_HEAD(&kctx->jctx.jit_atoms_head);
	INIT_LIST_HEAD(&kctx->jctx.jit_pending_alloc);
#endif /* MALI_USE_CSF */
	mutex_unlock(&kctx->jit_evict_lock);

	kctx->jit_max_allocations = 0;
	kctx->jit_current_allocations = 0;
	kctx->trim_level = 0;

	return 0;
}

/* Check if the allocation from JIT pool is of the same size as the new JIT
 * allocation and also, if BASE_JIT_ALLOC_MEM_TILER_ALIGN_TOP is set, meets
 * the alignment requirements.
 */
static bool meet_size_and_tiler_align_top_requirements(
	const struct kbase_va_region *walker,
	const struct base_jit_alloc_info *info)
{
	bool meet_reqs = true;

	if (walker->nr_pages != info->va_pages)
		meet_reqs = false;

#if !MALI_USE_CSF
	if (meet_reqs && (info->flags & BASE_JIT_ALLOC_MEM_TILER_ALIGN_TOP)) {
		size_t align = info->extent;
		size_t align_mask = align - 1;

		if ((walker->start_pfn + info->commit_pages) & align_mask)
			meet_reqs = false;
	}
#endif /* !MALI_USE_CSF */

	return meet_reqs;
}

#if MALI_JIT_PRESSURE_LIMIT_BASE
/* Function will guarantee *@freed will not exceed @pages_needed
 */
static int kbase_mem_jit_trim_pages_from_region(struct kbase_context *kctx,
		struct kbase_va_region *reg, size_t pages_needed,
		size_t *freed, bool shrink)
{
	int err = 0;
	size_t available_pages = 0u;
	const size_t old_pages = kbase_reg_current_backed_size(reg);
	size_t new_pages = old_pages;
	size_t to_free = 0u;
	size_t max_allowed_pages = old_pages;

#if !MALI_USE_CSF
	lockdep_assert_held(&kctx->jctx.lock);
#endif /* !MALI_USE_CSF */
	lockdep_assert_held(&kctx->reg_lock);

	/* Is this a JIT allocation that has been reported on? */
	if (reg->used_pages == reg->nr_pages)
		goto out;

	if (!(reg->flags & KBASE_REG_HEAP_INFO_IS_SIZE)) {
		/* For address based memory usage calculation, the GPU
		 * allocates objects of up to size 's', but aligns every object
		 * to alignment 'a', with a < s.
		 *
		 * It also doesn't have to write to all bytes in an object of
		 * size 's'.
		 *
		 * Hence, we can observe the GPU's address for the end of used
		 * memory being up to (s - a) bytes into the first unallocated
		 * page.
		 *
		 * We allow for this and only warn when it exceeds this bound
		 * (rounded up to page sized units). Note, this is allowed to
		 * exceed reg->nr_pages.
		 */
		max_allowed_pages += PFN_UP(
			KBASE_GPU_ALLOCATED_OBJECT_MAX_BYTES -
			KBASE_GPU_ALLOCATED_OBJECT_ALIGN_BYTES);
	} else if (reg->flags & KBASE_REG_TILER_ALIGN_TOP) {
		/* The GPU could report being ready to write to the next
		 * 'extent' sized chunk, but didn't actually write to it, so we
		 * can report up to 'extent' size pages more than the backed
		 * size.
		 *
		 * Note, this is allowed to exceed reg->nr_pages.
		 */
		max_allowed_pages += reg->extent;

		/* Also note that in these GPUs, the GPU may make a large (>1
		 * page) initial allocation but not actually write out to all
		 * of it. Hence it might report that a much higher amount of
		 * memory was used than actually was written to. This does not
		 * result in a real warning because on growing this memory we
		 * round up the size of the allocation up to an 'extent' sized
		 * chunk, hence automatically bringing the backed size up to
		 * the reported size.
		 */
	}

	if (old_pages < reg->used_pages) {
		/* Prevent overflow on available_pages, but only report the
		 * problem if it's in a scenario where used_pages should have
		 * been consistent with the backed size
		 *
		 * Note: In case of a size-based report, this legitimately
		 * happens in common use-cases: we allow for up to this size of
		 * memory being used, but depending on the content it doesn't
		 * have to use all of it.
		 *
		 * Hence, we're much more quiet about that in the size-based
		 * report case - it's not indicating a real problem, it's just
		 * for information
		 */
		if (max_allowed_pages < reg->used_pages) {
			if (!(reg->flags & KBASE_REG_HEAP_INFO_IS_SIZE))
				dev_warn(kctx->kbdev->dev,
						"%s: current backed pages %zu < reported used pages %zu (allowed to be up to %zu) on JIT 0x%llx vapages %zu\n",
						__func__,
						old_pages, reg->used_pages,
						max_allowed_pages,
						reg->start_pfn << PAGE_SHIFT,
						reg->nr_pages);
			else
				dev_dbg(kctx->kbdev->dev,
						"%s: no need to trim, current backed pages %zu < reported used pages %zu on size-report for JIT 0x%llx vapages %zu\n",
						__func__,
						old_pages, reg->used_pages,
						reg->start_pfn << PAGE_SHIFT,
						reg->nr_pages);
			}
		/* In any case, no error condition to report here, caller can
		 * try other regions
		 */

		goto out;
	}
	available_pages = old_pages - reg->used_pages;
	to_free = min(available_pages, pages_needed);

	if (shrink) {
		new_pages -= to_free;

		err = kbase_mem_shrink(kctx, reg, new_pages);
	}
out:
	trace_mali_jit_trim_from_region(reg, to_free, old_pages,
			available_pages, new_pages);
	*freed = to_free;
	return err;
}


/**
 * kbase_mem_jit_trim_pages - Trim JIT regions until sufficient pages have been
 * freed
 * @kctx: Pointer to the kbase context whose active JIT allocations will be
 * checked.
 * @pages_needed: The maximum number of pages to trim.
 *
 * This functions checks all active JIT allocations in @kctx for unused pages
 * at the end, and trim the backed memory regions of those allocations down to
 * the used portion and free the unused pages into the page pool.
 *
 * Specifying @pages_needed allows us to stop early when there's enough
 * physical memory freed to sufficiently bring down the total JIT physical page
 * usage (e.g. to below the pressure limit)
 *
 * Return: Total number of successfully freed pages
 */
static size_t kbase_mem_jit_trim_pages(struct kbase_context *kctx,
		size_t pages_needed)
{
	struct kbase_va_region *reg, *tmp;
	size_t total_freed = 0;

#if !MALI_USE_CSF
	lockdep_assert_held(&kctx->jctx.lock);
#endif /* !MALI_USE_CSF */
	lockdep_assert_held(&kctx->reg_lock);
	lockdep_assert_held(&kctx->jit_evict_lock);

	list_for_each_entry_safe(reg, tmp, &kctx->jit_active_head, jit_node) {
		int err;
		size_t freed = 0u;

		err = kbase_mem_jit_trim_pages_from_region(kctx, reg,
				pages_needed, &freed, true);

		if (err) {
			/* Failed to trim, try the next region */
			continue;
		}

		total_freed += freed;
		WARN_ON(freed > pages_needed);
		pages_needed -= freed;
		if (!pages_needed)
			break;
	}

	trace_mali_jit_trim(total_freed);

	return total_freed;
}
#endif /* MALI_JIT_PRESSURE_LIMIT_BASE */

static int kbase_jit_grow(struct kbase_context *kctx,
			  const struct base_jit_alloc_info *info,
			  struct kbase_va_region *reg,
			  struct kbase_sub_alloc **prealloc_sas)
{
	size_t delta;
	size_t pages_required;
	size_t old_size;
	struct kbase_mem_pool *pool;
	int ret = -ENOMEM;
	struct tagged_addr *gpu_pages;

	if (info->commit_pages > reg->nr_pages) {
		/* Attempted to grow larger than maximum size */
		return -EINVAL;
	}

	lockdep_assert_held(&kctx->reg_lock);

	/* Make the physical backing no longer reclaimable */
	if (!kbase_mem_evictable_unmake(reg->gpu_alloc))
		goto update_failed;

	if (reg->gpu_alloc->nents >= info->commit_pages)
		goto done;

	/* Grow the backing */
	old_size = reg->gpu_alloc->nents;

	/* Allocate some more pages */
	delta = info->commit_pages - reg->gpu_alloc->nents;
	pages_required = delta;

#ifdef CONFIG_MALI_2MB_ALLOC
	if (pages_required >= (SZ_2M / SZ_4K)) {
		pool = &kctx->mem_pools.large[kctx->jit_group_id];
		/* Round up to number of 2 MB pages required */
		pages_required += ((SZ_2M / SZ_4K) - 1);
		pages_required /= (SZ_2M / SZ_4K);
	} else {
#endif
		pool = &kctx->mem_pools.small[kctx->jit_group_id];
#ifdef CONFIG_MALI_2MB_ALLOC
	}
#endif

	if (reg->cpu_alloc != reg->gpu_alloc)
		pages_required *= 2;

	spin_lock(&kctx->mem_partials_lock);
	kbase_mem_pool_lock(pool);

	/* As we can not allocate memory from the kernel with the vm_lock held,
	 * grow the pool to the required size with the lock dropped. We hold the
	 * pool lock to prevent another thread from allocating from the pool
	 * between the grow and allocation.
	 */
	while (kbase_mem_pool_size(pool) < pages_required) {
		int pool_delta = pages_required - kbase_mem_pool_size(pool);
		int ret;

		kbase_mem_pool_unlock(pool);
		spin_unlock(&kctx->mem_partials_lock);

		kbase_gpu_vm_unlock(kctx);
		ret = kbase_mem_pool_grow(pool, pool_delta);
		kbase_gpu_vm_lock(kctx);

		if (ret)
			goto update_failed;

		spin_lock(&kctx->mem_partials_lock);
		kbase_mem_pool_lock(pool);
	}

	gpu_pages = kbase_alloc_phy_pages_helper_locked(reg->gpu_alloc, pool,
			delta, &prealloc_sas[0]);
	if (!gpu_pages) {
		kbase_mem_pool_unlock(pool);
		spin_unlock(&kctx->mem_partials_lock);
		goto update_failed;
	}

	if (reg->cpu_alloc != reg->gpu_alloc) {
		struct tagged_addr *cpu_pages;

		cpu_pages = kbase_alloc_phy_pages_helper_locked(reg->cpu_alloc,
				pool, delta, &prealloc_sas[1]);
		if (!cpu_pages) {
			kbase_free_phy_pages_helper_locked(reg->gpu_alloc,
					pool, gpu_pages, delta);
			kbase_mem_pool_unlock(pool);
			spin_unlock(&kctx->mem_partials_lock);
			goto update_failed;
		}
	}
	kbase_mem_pool_unlock(pool);
	spin_unlock(&kctx->mem_partials_lock);

	ret = kbase_mem_grow_gpu_mapping(kctx, reg, info->commit_pages,
			old_size);
	/*
	 * The grow failed so put the allocation back in the
	 * pool and return failure.
	 */
	if (ret)
		goto update_failed;

done:
	ret = 0;

	/* Update attributes of JIT allocation taken from the pool */
	reg->initial_commit = info->commit_pages;
	reg->extent = info->extent;

update_failed:
	return ret;
}

static void trace_jit_stats(struct kbase_context *kctx,
		u32 bin_id, u32 max_allocations)
{
	const u32 alloc_count =
		kctx->jit_current_allocations_per_bin[bin_id];
	struct kbase_device *kbdev = kctx->kbdev;

	struct kbase_va_region *walker;
	u32 va_pages = 0;
	u32 ph_pages = 0;

	mutex_lock(&kctx->jit_evict_lock);
	list_for_each_entry(walker, &kctx->jit_active_head, jit_node) {
		if (walker->jit_bin_id != bin_id)
			continue;

		va_pages += walker->nr_pages;
		ph_pages += walker->gpu_alloc->nents;
	}
	mutex_unlock(&kctx->jit_evict_lock);

	KBASE_TLSTREAM_AUX_JIT_STATS(kbdev, kctx->id, bin_id,
		max_allocations, alloc_count, va_pages, ph_pages);
}

#if MALI_JIT_PRESSURE_LIMIT_BASE
/**
 * get_jit_phys_backing() - calculate the physical backing of all JIT
 * allocations
 *
 * @kctx: Pointer to the kbase context whose active JIT allocations will be
 * checked
 *
 * Return: number of pages that are committed by JIT allocations
 */
static size_t get_jit_phys_backing(struct kbase_context *kctx)
{
	struct kbase_va_region *walker;
	size_t backing = 0;

	lockdep_assert_held(&kctx->jit_evict_lock);

	list_for_each_entry(walker, &kctx->jit_active_head, jit_node) {
		backing += kbase_reg_current_backed_size(walker);
	}

	return backing;
}

void kbase_jit_trim_necessary_pages(struct kbase_context *kctx,
				    size_t needed_pages)
{
	size_t jit_backing = 0;
	size_t pages_to_trim = 0;

#if !MALI_USE_CSF
	lockdep_assert_held(&kctx->jctx.lock);
#endif /* !MALI_USE_CSF */
	lockdep_assert_held(&kctx->reg_lock);
	lockdep_assert_held(&kctx->jit_evict_lock);

	jit_backing = get_jit_phys_backing(kctx);

	/* It is possible that this is the case - if this is the first
	 * allocation after "ignore_pressure_limit" allocation.
	 */
	if (jit_backing > kctx->jit_phys_pages_limit) {
		pages_to_trim += (jit_backing - kctx->jit_phys_pages_limit) +
				 needed_pages;
	} else {
		size_t backed_diff = kctx->jit_phys_pages_limit - jit_backing;

		if (needed_pages > backed_diff)
			pages_to_trim += needed_pages - backed_diff;
	}

	if (pages_to_trim) {
		size_t trimmed_pages =
			kbase_mem_jit_trim_pages(kctx, pages_to_trim);

		/* This should never happen - we already asserted that
		 * we are not violating JIT pressure limit in earlier
		 * checks, which means that in-flight JIT allocations
		 * must have enough unused pages to satisfy the new
		 * allocation
		 */
		WARN_ON(trimmed_pages < pages_to_trim);
	}
}
#endif /* MALI_JIT_PRESSURE_LIMIT_BASE */

/**
 * jit_allow_allocate() - check whether basic conditions are satisfied to allow
 * a new JIT allocation
 *
 * @kctx: Pointer to the kbase context
 * @info: Pointer to JIT allocation information for the new allocation
 * @ignore_pressure_limit: Flag to indicate whether JIT pressure limit check
 * should be ignored
 *
 * Return: true if allocation can be executed, false otherwise
 */
static bool jit_allow_allocate(struct kbase_context *kctx,
		const struct base_jit_alloc_info *info,
		bool ignore_pressure_limit)
{
#if MALI_USE_CSF
	lockdep_assert_held(&kctx->csf.kcpu_queues.lock);
#else
	lockdep_assert_held(&kctx->jctx.lock);
#endif

#if MALI_JIT_PRESSURE_LIMIT_BASE
	if (!ignore_pressure_limit &&
			((kctx->jit_phys_pages_limit <= kctx->jit_current_phys_pressure) ||
			(info->va_pages > (kctx->jit_phys_pages_limit - kctx->jit_current_phys_pressure)))) {
		dev_dbg(kctx->kbdev->dev,
			"Max JIT page allocations limit reached: active pages %llu, max pages %llu\n",
			kctx->jit_current_phys_pressure + info->va_pages,
			kctx->jit_phys_pages_limit);
		return false;
	}
#endif /* MALI_JIT_PRESSURE_LIMIT_BASE */

	if (kctx->jit_current_allocations >= kctx->jit_max_allocations) {
		/* Too many current allocations */
		dev_dbg(kctx->kbdev->dev,
			"Max JIT allocations limit reached: active allocations %d, max allocations %d\n",
			kctx->jit_current_allocations,
			kctx->jit_max_allocations);
		return false;
	}

	if (info->max_allocations > 0 &&
			kctx->jit_current_allocations_per_bin[info->bin_id] >=
			info->max_allocations) {
		/* Too many current allocations in this bin */
		dev_dbg(kctx->kbdev->dev,
			"Per bin limit of max JIT allocations reached: bin_id %d, active allocations %d, max allocations %d\n",
			info->bin_id,
			kctx->jit_current_allocations_per_bin[info->bin_id],
			info->max_allocations);
		return false;
	}

	return true;
}

static struct kbase_va_region *
find_reasonable_region(const struct base_jit_alloc_info *info,
		       struct list_head *pool_head, bool ignore_usage_id)
{
	struct kbase_va_region *closest_reg = NULL;
	struct kbase_va_region *walker;
	size_t current_diff = SIZE_MAX;

	list_for_each_entry(walker, pool_head, jit_node) {
		if ((ignore_usage_id ||
		     walker->jit_usage_id == info->usage_id) &&
		    walker->jit_bin_id == info->bin_id &&
		    meet_size_and_tiler_align_top_requirements(walker, info)) {
			size_t min_size, max_size, diff;

			/*
			 * The JIT allocations VA requirements have been met,
			 * it's suitable but other allocations might be a
			 * better fit.
			 */
			min_size = min_t(size_t, walker->gpu_alloc->nents,
					 info->commit_pages);
			max_size = max_t(size_t, walker->gpu_alloc->nents,
					 info->commit_pages);
			diff = max_size - min_size;

			if (current_diff > diff) {
				current_diff = diff;
				closest_reg = walker;
			}

			/* The allocation is an exact match */
			if (current_diff == 0)
				break;
		}
	}

	return closest_reg;
}

struct kbase_va_region *kbase_jit_allocate(struct kbase_context *kctx,
		const struct base_jit_alloc_info *info,
		bool ignore_pressure_limit)
{
	struct kbase_va_region *reg = NULL;
	struct kbase_sub_alloc *prealloc_sas[2] = { NULL, NULL };
	int i;

#if MALI_USE_CSF
	lockdep_assert_held(&kctx->csf.kcpu_queues.lock);
#else
	lockdep_assert_held(&kctx->jctx.lock);
#endif

	if (!jit_allow_allocate(kctx, info, ignore_pressure_limit))
		return NULL;

#ifdef CONFIG_MALI_2MB_ALLOC
	/* Preallocate memory for the sub-allocation structs */
	for (i = 0; i != ARRAY_SIZE(prealloc_sas); ++i) {
		prealloc_sas[i] = kmalloc(sizeof(*prealloc_sas[i]), GFP_KERNEL);
		if (!prealloc_sas[i])
			goto end;
	}
#endif

	kbase_gpu_vm_lock(kctx);
	mutex_lock(&kctx->jit_evict_lock);

	/*
	 * Scan the pool for an existing allocation which meets our
	 * requirements and remove it.
	 */
	if (info->usage_id != 0)
		/* First scan for an allocation with the same usage ID */
		reg = find_reasonable_region(info, &kctx->jit_pool_head, false);

	if (!reg)
		/* No allocation with the same usage ID, or usage IDs not in
		 * use. Search for an allocation we can reuse.
		 */
		reg = find_reasonable_region(info, &kctx->jit_pool_head, true);

	if (reg) {
#if MALI_JIT_PRESSURE_LIMIT_BASE
		size_t needed_pages = 0;
#endif /* MALI_JIT_PRESSURE_LIMIT_BASE */
		int ret;

		/*
		 * Remove the found region from the pool and add it to the
		 * active list.
		 */
		list_move(&reg->jit_node, &kctx->jit_active_head);

		WARN_ON(reg->gpu_alloc->evicted);

		/*
		 * Remove the allocation from the eviction list as it's no
		 * longer eligible for eviction. This must be done before
		 * dropping the jit_evict_lock
		 */
		list_del_init(&reg->gpu_alloc->evict_node);

#if MALI_JIT_PRESSURE_LIMIT_BASE
		if (!ignore_pressure_limit) {
			if (info->commit_pages > reg->gpu_alloc->nents)
				needed_pages = info->commit_pages -
					       reg->gpu_alloc->nents;

			/* Update early the recycled JIT region's estimate of
			 * used_pages to ensure it doesn't get trimmed
			 * undesirably. This is needed as the recycled JIT
			 * region has been added to the active list but the
			 * number of used pages for it would be zero, so it
			 * could get trimmed instead of other allocations only
			 * to be regrown later resulting in a breach of the JIT
			 * physical pressure limit.
			 * Also that trimming would disturb the accounting of
			 * physical pages, i.e. the VM stats, as the number of
			 * backing pages would have changed when the call to
			 * kbase_mem_evictable_unmark_reclaim is made.
			 *
			 * The second call to update pressure at the end of
			 * this function would effectively be a nop.
			 */
			kbase_jit_report_update_pressure(
				kctx, reg, info->va_pages,
				KBASE_JIT_REPORT_ON_ALLOC_OR_FREE);

			kbase_jit_request_phys_increase_locked(kctx,
							       needed_pages);
		}
#endif
		mutex_unlock(&kctx->jit_evict_lock);

		/* kbase_jit_grow() can release & reacquire 'kctx->reg_lock',
		 * so any state protected by that lock might need to be
		 * re-evaluated if more code is added here in future.
		 */
		ret = kbase_jit_grow(kctx, info, reg, prealloc_sas);

#if MALI_JIT_PRESSURE_LIMIT_BASE
		if (!ignore_pressure_limit)
			kbase_jit_done_phys_increase(kctx, needed_pages);
#endif /* MALI_JIT_PRESSURE_LIMIT_BASE */

		kbase_gpu_vm_unlock(kctx);

		if (ret < 0) {
			/*
			 * An update to an allocation from the pool failed,
			 * chances are slim a new allocation would fair any
			 * better so return the allocation to the pool and
			 * return the function with failure.
			 */
			dev_dbg(kctx->kbdev->dev,
				"JIT allocation resize failed: va_pages 0x%llx, commit_pages 0x%llx\n",
				info->va_pages, info->commit_pages);
#if MALI_JIT_PRESSURE_LIMIT_BASE
			/* Undo the early change made to the recycled JIT
			 * region's estimate of used_pages.
			 */
			if (!ignore_pressure_limit) {
				kbase_jit_report_update_pressure(
					kctx, reg, 0,
					KBASE_JIT_REPORT_ON_ALLOC_OR_FREE);
			}
#endif /* MALI_JIT_PRESSURE_LIMIT_BASE */
			mutex_lock(&kctx->jit_evict_lock);
			list_move(&reg->jit_node, &kctx->jit_pool_head);
			mutex_unlock(&kctx->jit_evict_lock);
			reg = NULL;
			goto end;
		}
	} else {
		/* No suitable JIT allocation was found so create a new one */
		u64 flags = BASE_MEM_PROT_CPU_RD | BASE_MEM_PROT_GPU_RD |
				BASE_MEM_PROT_GPU_WR | BASE_MEM_GROW_ON_GPF |
				BASE_MEM_COHERENT_LOCAL |
				BASEP_MEM_NO_USER_FREE;
		u64 gpu_addr;

#if !MALI_USE_CSF
		if (info->flags & BASE_JIT_ALLOC_MEM_TILER_ALIGN_TOP)
			flags |= BASE_MEM_TILER_ALIGN_TOP;
#endif /* !MALI_USE_CSF */

		flags |= base_mem_group_id_set(kctx->jit_group_id);
#if MALI_JIT_PRESSURE_LIMIT_BASE
		if (!ignore_pressure_limit) {
			flags |= BASEP_MEM_PERFORM_JIT_TRIM;
			/* The corresponding call to 'done_phys_increase' would
			 * be made inside the kbase_mem_alloc().
			 */
			kbase_jit_request_phys_increase_locked(
				kctx, info->commit_pages);
		}
#endif /* MALI_JIT_PRESSURE_LIMIT_BASE */

		mutex_unlock(&kctx->jit_evict_lock);
		kbase_gpu_vm_unlock(kctx);

		reg = kbase_mem_alloc(kctx, info->va_pages, info->commit_pages,
				info->extent, &flags, &gpu_addr);
		if (!reg) {
			/* Most likely not enough GPU virtual space left for
			 * the new JIT allocation.
			 */
			dev_dbg(kctx->kbdev->dev,
				"Failed to allocate JIT memory: va_pages 0x%llx, commit_pages 0x%llx\n",
				info->va_pages, info->commit_pages);
			goto end;
		}

		if (!ignore_pressure_limit) {
			/* Due to enforcing of pressure limit, kbase_mem_alloc
			 * was instructed to perform the trimming which in turn
			 * would have ensured that the new JIT allocation is
			 * already in the jit_active_head list, so nothing to
			 * do here.
			 */
			WARN_ON(list_empty(&reg->jit_node));
		} else {
			mutex_lock(&kctx->jit_evict_lock);
			list_add(&reg->jit_node, &kctx->jit_active_head);
			mutex_unlock(&kctx->jit_evict_lock);
		}
	}

	trace_mali_jit_alloc(reg, info->id);

	kctx->jit_current_allocations++;
	kctx->jit_current_allocations_per_bin[info->bin_id]++;

	trace_jit_stats(kctx, info->bin_id, info->max_allocations);

	reg->jit_usage_id = info->usage_id;
	reg->jit_bin_id = info->bin_id;
	reg->flags |= KBASE_REG_ACTIVE_JIT_ALLOC;
#if MALI_JIT_PRESSURE_LIMIT_BASE
	if (info->flags & BASE_JIT_ALLOC_HEAP_INFO_IS_SIZE)
		reg->flags = reg->flags | KBASE_REG_HEAP_INFO_IS_SIZE;
	reg->heap_info_gpu_addr = info->heap_info_gpu_addr;
	kbase_jit_report_update_pressure(kctx, reg, info->va_pages,
			KBASE_JIT_REPORT_ON_ALLOC_OR_FREE);
#endif /* MALI_JIT_PRESSURE_LIMIT_BASE */

end:
	for (i = 0; i != ARRAY_SIZE(prealloc_sas); ++i)
		kfree(prealloc_sas[i]);

	return reg;
}

void kbase_jit_free(struct kbase_context *kctx, struct kbase_va_region *reg)
{
	u64 old_pages;

	/* JIT id not immediately available here, so use 0u */
	trace_mali_jit_free(reg, 0u);

	/* Get current size of JIT region */
	old_pages = kbase_reg_current_backed_size(reg);
	if (reg->initial_commit < old_pages) {
		/* Free trim_level % of region, but don't go below initial
		 * commit size
		 */
		u64 new_size = MAX(reg->initial_commit,
			div_u64(old_pages * (100 - kctx->trim_level), 100));
		u64 delta = old_pages - new_size;

		if (delta)
			kbase_mem_shrink(kctx, reg, old_pages - delta);
	}

#if MALI_JIT_PRESSURE_LIMIT_BASE
	reg->heap_info_gpu_addr = 0;
	kbase_jit_report_update_pressure(kctx, reg, 0,
			KBASE_JIT_REPORT_ON_ALLOC_OR_FREE);
#endif /* MALI_JIT_PRESSURE_LIMIT_BASE */

	kctx->jit_current_allocations--;
	kctx->jit_current_allocations_per_bin[reg->jit_bin_id]--;

	trace_jit_stats(kctx, reg->jit_bin_id, UINT_MAX);

	kbase_mem_evictable_mark_reclaim(reg->gpu_alloc);

	kbase_gpu_vm_lock(kctx);
	reg->flags |= KBASE_REG_DONT_NEED;
	reg->flags &= ~KBASE_REG_ACTIVE_JIT_ALLOC;
	kbase_mem_shrink_cpu_mapping(kctx, reg, 0, reg->gpu_alloc->nents);
	kbase_gpu_vm_unlock(kctx);

	/*
	 * Add the allocation to the eviction list and the jit pool, after this
	 * point the shrink can reclaim it, or it may be reused.
	 */
	mutex_lock(&kctx->jit_evict_lock);

	/* This allocation can't already be on a list. */
	WARN_ON(!list_empty(&reg->gpu_alloc->evict_node));
	list_add(&reg->gpu_alloc->evict_node, &kctx->evict_list);

	list_move(&reg->jit_node, &kctx->jit_pool_head);

	mutex_unlock(&kctx->jit_evict_lock);
}

void kbase_jit_backing_lost(struct kbase_va_region *reg)
{
	struct kbase_context *kctx = kbase_reg_flags_to_kctx(reg);

	if (WARN_ON(!kctx))
		return;

	lockdep_assert_held(&kctx->jit_evict_lock);

	/*
	 * JIT allocations will always be on a list, if the region
	 * is not on a list then it's not a JIT allocation.
	 */
	if (list_empty(&reg->jit_node))
		return;

	/*
	 * Freeing the allocation requires locks we might not be able
	 * to take now, so move the allocation to the free list and kick
	 * the worker which will do the freeing.
	 */
	list_move(&reg->jit_node, &kctx->jit_destroy_head);

	schedule_work(&kctx->jit_work);
}

bool kbase_jit_evict(struct kbase_context *kctx)
{
	struct kbase_va_region *reg = NULL;

	lockdep_assert_held(&kctx->reg_lock);

	/* Free the oldest allocation from the pool */
	mutex_lock(&kctx->jit_evict_lock);
	if (!list_empty(&kctx->jit_pool_head)) {
		reg = list_entry(kctx->jit_pool_head.prev,
				struct kbase_va_region, jit_node);
		list_del(&reg->jit_node);
		list_del_init(&reg->gpu_alloc->evict_node);
	}
	mutex_unlock(&kctx->jit_evict_lock);

	if (reg) {
		reg->flags &= ~KBASE_REG_NO_USER_FREE;
		kbase_mem_free_region(kctx, reg);
	}

	return (reg != NULL);
}

void kbase_jit_term(struct kbase_context *kctx)
{
	struct kbase_va_region *walker;

	/* Free all allocations for this context */

	kbase_gpu_vm_lock(kctx);
	mutex_lock(&kctx->jit_evict_lock);
	/* Free all allocations from the pool */
	while (!list_empty(&kctx->jit_pool_head)) {
		walker = list_first_entry(&kctx->jit_pool_head,
				struct kbase_va_region, jit_node);
		list_del(&walker->jit_node);
		list_del_init(&walker->gpu_alloc->evict_node);
		mutex_unlock(&kctx->jit_evict_lock);
		walker->flags &= ~KBASE_REG_NO_USER_FREE;
		kbase_mem_free_region(kctx, walker);
		mutex_lock(&kctx->jit_evict_lock);
	}

	/* Free all allocations from active list */
	while (!list_empty(&kctx->jit_active_head)) {
		walker = list_first_entry(&kctx->jit_active_head,
				struct kbase_va_region, jit_node);
		list_del(&walker->jit_node);
		list_del_init(&walker->gpu_alloc->evict_node);
		mutex_unlock(&kctx->jit_evict_lock);
		walker->flags &= ~KBASE_REG_NO_USER_FREE;
		kbase_mem_free_region(kctx, walker);
		mutex_lock(&kctx->jit_evict_lock);
	}
#if MALI_JIT_PRESSURE_LIMIT_BASE
	WARN_ON(kctx->jit_phys_pages_to_be_allocated);
#endif
	mutex_unlock(&kctx->jit_evict_lock);
	kbase_gpu_vm_unlock(kctx);

	/*
	 * Flush the freeing of allocations whose backing has been freed
	 * (i.e. everything in jit_destroy_head).
	 */
	cancel_work_sync(&kctx->jit_work);
}

#if MALI_JIT_PRESSURE_LIMIT_BASE
void kbase_trace_jit_report_gpu_mem_trace_enabled(struct kbase_context *kctx,
		struct kbase_va_region *reg, unsigned int flags)
{
	/* Offset to the location used for a JIT report within the GPU memory
	 *
	 * This constants only used for this debugging function - not useful
	 * anywhere else in kbase
	 */
	const u64 jit_report_gpu_mem_offset = sizeof(u64)*2;

	u64 addr_start;
	struct kbase_vmap_struct mapping;
	u64 *ptr;

	if (reg->heap_info_gpu_addr == 0ull)
		goto out;

	/* Nothing else to trace in the case the memory just contains the
	 * size. Other tracepoints already record the relevant area of memory.
	 */
	if (reg->flags & KBASE_REG_HEAP_INFO_IS_SIZE)
		goto out;

	addr_start = reg->heap_info_gpu_addr - jit_report_gpu_mem_offset;

	ptr = kbase_vmap(kctx, addr_start, KBASE_JIT_REPORT_GPU_MEM_SIZE,
			&mapping);
	if (!ptr) {
		dev_warn(kctx->kbdev->dev,
				"%s: JIT start=0x%llx unable to map memory near end pointer %llx\n",
				__func__, reg->start_pfn << PAGE_SHIFT,
				addr_start);
		goto out;
	}

	trace_mali_jit_report_gpu_mem(addr_start, reg->start_pfn << PAGE_SHIFT,
				ptr, flags);

	kbase_vunmap(kctx, &mapping);
out:
	return;
}
#endif /* MALI_JIT_PRESSURE_LIMIT_BASE */

#if MALI_JIT_PRESSURE_LIMIT_BASE
void kbase_jit_report_update_pressure(struct kbase_context *kctx,
		struct kbase_va_region *reg, u64 new_used_pages,
		unsigned int flags)
{
	u64 diff;

#if !MALI_USE_CSF
	lockdep_assert_held(&kctx->jctx.lock);
#endif /* !MALI_USE_CSF */

	trace_mali_jit_report_pressure(reg, new_used_pages,
		kctx->jit_current_phys_pressure + new_used_pages -
			reg->used_pages,
		flags);

	if (WARN_ON(new_used_pages > reg->nr_pages))
		return;

	if (reg->used_pages > new_used_pages) {
		/* We reduced the number of used pages */
		diff = reg->used_pages - new_used_pages;

		if (!WARN_ON(diff > kctx->jit_current_phys_pressure))
			kctx->jit_current_phys_pressure -= diff;

		reg->used_pages = new_used_pages;
	} else {
		/* We increased the number of used pages */
		diff = new_used_pages - reg->used_pages;

		if (!WARN_ON(diff > U64_MAX - kctx->jit_current_phys_pressure))
			kctx->jit_current_phys_pressure += diff;

		reg->used_pages = new_used_pages;
	}

}
#endif /* MALI_JIT_PRESSURE_LIMIT_BASE */

bool kbase_has_exec_va_zone(struct kbase_context *kctx)
{
	bool has_exec_va_zone;

	kbase_gpu_vm_lock(kctx);
	has_exec_va_zone = (kctx->exec_va_start != U64_MAX);
	kbase_gpu_vm_unlock(kctx);

	return has_exec_va_zone;
}

#if MALI_USE_CSF
static void kbase_jd_user_buf_unpin_pages(struct kbase_mem_phy_alloc *alloc)
{
	if (alloc->nents) {
		struct page **pages = alloc->imported.user_buf.pages;
		long i;

		WARN_ON(alloc->nents != alloc->imported.user_buf.nr_pages);

		for (i = 0; i < alloc->nents; i++)
			put_page(pages[i]);
	}
}
#endif

int kbase_jd_user_buf_pin_pages(struct kbase_context *kctx,
		struct kbase_va_region *reg)
{
	struct kbase_mem_phy_alloc *alloc = reg->gpu_alloc;
	struct page **pages = alloc->imported.user_buf.pages;
	unsigned long address = alloc->imported.user_buf.address;
	struct mm_struct *mm = alloc->imported.user_buf.mm;
	long pinned_pages;
	long i;

	if (WARN_ON(alloc->type != KBASE_MEM_TYPE_IMPORTED_USER_BUF))
		return -EINVAL;

	if (alloc->nents) {
		if (WARN_ON(alloc->nents != alloc->imported.user_buf.nr_pages))
			return -EINVAL;
		else
			return 0;
	}

	if (WARN_ON(reg->gpu_alloc->imported.user_buf.mm != current->mm))
		return -EINVAL;

#if LINUX_VERSION_CODE < KERNEL_VERSION(4, 6, 0)
	pinned_pages = get_user_pages(NULL, mm,
			address,
			alloc->imported.user_buf.nr_pages,
#if KERNEL_VERSION(4, 4, 168) <= LINUX_VERSION_CODE && \
KERNEL_VERSION(4, 5, 0) > LINUX_VERSION_CODE
			reg->flags & KBASE_REG_GPU_WR ? FOLL_WRITE : 0,
			pages, NULL);
#else
			reg->flags & KBASE_REG_GPU_WR,
			0, pages, NULL);
#endif
#elif LINUX_VERSION_CODE < KERNEL_VERSION(4, 9, 0)
	pinned_pages = get_user_pages_remote(NULL, mm,
			address,
			alloc->imported.user_buf.nr_pages,
			reg->flags & KBASE_REG_GPU_WR,
			0, pages, NULL);
#elif LINUX_VERSION_CODE < KERNEL_VERSION(4, 10, 0)
	pinned_pages = get_user_pages_remote(NULL, mm,
			address,
			alloc->imported.user_buf.nr_pages,
			reg->flags & KBASE_REG_GPU_WR ? FOLL_WRITE : 0,
			pages, NULL);
#elif LINUX_VERSION_CODE < KERNEL_VERSION(5, 8, 0)
	pinned_pages = get_user_pages_remote(NULL, mm,
			address,
			alloc->imported.user_buf.nr_pages,
			reg->flags & KBASE_REG_GPU_WR ? FOLL_WRITE : 0,
			pages, NULL, NULL);
#else
	pinned_pages = get_user_pages_remote(mm,
			address,
			alloc->imported.user_buf.nr_pages,
			reg->flags & KBASE_REG_GPU_WR ? FOLL_WRITE : 0,
			pages, NULL, NULL);
#endif

	if (pinned_pages <= 0)
		return pinned_pages;

	if (pinned_pages != alloc->imported.user_buf.nr_pages) {
		for (i = 0; i < pinned_pages; i++)
			put_page(pages[i]);
		return -ENOMEM;
	}

	alloc->nents = pinned_pages;

	return 0;
}

static int kbase_jd_user_buf_map(struct kbase_context *kctx,
		struct kbase_va_region *reg)
{
	long pinned_pages;
	struct kbase_mem_phy_alloc *alloc;
	struct page **pages;
	struct tagged_addr *pa;
	long i;
	unsigned long address;
	struct device *dev;
	unsigned long offset;
	unsigned long local_size;
	unsigned long gwt_mask = ~0;
	int err = kbase_jd_user_buf_pin_pages(kctx, reg);

	if (err)
		return err;

	alloc = reg->gpu_alloc;
	pa = kbase_get_gpu_phy_pages(reg);
	address = alloc->imported.user_buf.address;
	pinned_pages = alloc->nents;
	pages = alloc->imported.user_buf.pages;
	dev = kctx->kbdev->dev;
	offset = address & ~PAGE_MASK;
	local_size = alloc->imported.user_buf.size;

	for (i = 0; i < pinned_pages; i++) {
		dma_addr_t dma_addr;
		unsigned long min;

		min = MIN(PAGE_SIZE - offset, local_size);
		dma_addr = dma_map_page(dev, pages[i],
				offset, min,
				DMA_BIDIRECTIONAL);
		if (dma_mapping_error(dev, dma_addr))
			goto unwind;

		alloc->imported.user_buf.dma_addrs[i] = dma_addr;
		pa[i] = as_tagged(page_to_phys(pages[i]));

		local_size -= min;
		offset = 0;
	}

#ifdef CONFIG_MALI_CINSTR_GWT
	if (kctx->gwt_enabled)
		gwt_mask = ~KBASE_REG_GPU_WR;
#endif

	err = kbase_mmu_insert_pages(kctx->kbdev, &kctx->mmu, reg->start_pfn,
			pa, kbase_reg_current_backed_size(reg),
			reg->flags & gwt_mask, kctx->as_nr,
			alloc->group_id);
	if (err == 0)
		return 0;

	/* fall down */
unwind:
	alloc->nents = 0;
	while (i--) {
		dma_unmap_page(kctx->kbdev->dev,
				alloc->imported.user_buf.dma_addrs[i],
				PAGE_SIZE, DMA_BIDIRECTIONAL);
	}

	while (++i < pinned_pages) {
		put_page(pages[i]);
		pages[i] = NULL;
	}

	return err;
}

/* This function would also perform the work of unpinning pages on Job Manager
 * GPUs, which implies that a call to kbase_jd_user_buf_pin_pages() will NOT
 * have a corresponding call to kbase_jd_user_buf_unpin_pages().
 */
static void kbase_jd_user_buf_unmap(struct kbase_context *kctx,
		struct kbase_mem_phy_alloc *alloc, bool writeable)
{
	long i;
	struct page **pages;
	unsigned long size = alloc->imported.user_buf.size;

	KBASE_DEBUG_ASSERT(alloc->type == KBASE_MEM_TYPE_IMPORTED_USER_BUF);
	pages = alloc->imported.user_buf.pages;
	for (i = 0; i < alloc->imported.user_buf.nr_pages; i++) {
		unsigned long local_size;
		dma_addr_t dma_addr = alloc->imported.user_buf.dma_addrs[i];

		local_size = MIN(size, PAGE_SIZE - (dma_addr & ~PAGE_MASK));
		dma_unmap_page(kctx->kbdev->dev, dma_addr, local_size,
				DMA_BIDIRECTIONAL);
		if (writeable)
			set_page_dirty_lock(pages[i]);
#if !MALI_USE_CSF
		put_page(pages[i]);
		pages[i] = NULL;
#endif

		size -= local_size;
	}
#if !MALI_USE_CSF
	alloc->nents = 0;
#endif
}

int kbase_mem_copy_to_pinned_user_pages(struct page **dest_pages,
		void *src_page, size_t *to_copy, unsigned int nr_pages,
		unsigned int *target_page_nr, size_t offset)
{
	void *target_page = kmap(dest_pages[*target_page_nr]);
	size_t chunk = PAGE_SIZE-offset;

	if (!target_page) {
		pr_err("%s: kmap failure", __func__);
		return -ENOMEM;
	}

	chunk = min(chunk, *to_copy);

	memcpy(target_page + offset, src_page, chunk);
	*to_copy -= chunk;

	kunmap(dest_pages[*target_page_nr]);

	*target_page_nr += 1;
	if (*target_page_nr >= nr_pages || *to_copy == 0)
		return 0;

	target_page = kmap(dest_pages[*target_page_nr]);
	if (!target_page) {
		pr_err("%s: kmap failure", __func__);
		return -ENOMEM;
	}

	KBASE_DEBUG_ASSERT(target_page);

	chunk = min(offset, *to_copy);
	memcpy(target_page, src_page + PAGE_SIZE-offset, chunk);
	*to_copy -= chunk;

	kunmap(dest_pages[*target_page_nr]);

	return 0;
}

struct kbase_mem_phy_alloc *kbase_map_external_resource(
		struct kbase_context *kctx, struct kbase_va_region *reg,
		struct mm_struct *locked_mm)
{
	int err;

	lockdep_assert_held(&kctx->reg_lock);

	/* decide what needs to happen for this resource */
	switch (reg->gpu_alloc->type) {
	case KBASE_MEM_TYPE_IMPORTED_USER_BUF: {
		if ((reg->gpu_alloc->imported.user_buf.mm != locked_mm) &&
		    (!reg->gpu_alloc->nents))
			goto exit;

		reg->gpu_alloc->imported.user_buf.current_mapping_usage_count++;
		if (1 == reg->gpu_alloc->imported.user_buf.current_mapping_usage_count) {
			err = kbase_jd_user_buf_map(kctx, reg);
			if (err) {
				reg->gpu_alloc->imported.user_buf.current_mapping_usage_count--;
				goto exit;
			}
		}
	}
	break;
	case KBASE_MEM_TYPE_IMPORTED_UMM: {
		err = kbase_mem_umm_map(kctx, reg);
		if (err)
			goto exit;
		break;
	}
	default:
		goto exit;
	}

	return kbase_mem_phy_alloc_get(reg->gpu_alloc);
exit:
	return NULL;
}

void kbase_unmap_external_resource(struct kbase_context *kctx,
		struct kbase_va_region *reg, struct kbase_mem_phy_alloc *alloc)
{
	switch (alloc->type) {
	case KBASE_MEM_TYPE_IMPORTED_UMM: {
		kbase_mem_umm_unmap(kctx, reg, alloc);
	}
	break;
	case KBASE_MEM_TYPE_IMPORTED_USER_BUF: {
		alloc->imported.user_buf.current_mapping_usage_count--;

		if (0 == alloc->imported.user_buf.current_mapping_usage_count) {
			bool writeable = true;

			if (!kbase_is_region_invalid_or_free(reg) &&
					reg->gpu_alloc == alloc)
				kbase_mmu_teardown_pages(
						kctx->kbdev,
						&kctx->mmu,
						reg->start_pfn,
						kbase_reg_current_backed_size(reg),
						kctx->as_nr);

			if (reg && ((reg->flags & KBASE_REG_GPU_WR) == 0))
				writeable = false;

			kbase_jd_user_buf_unmap(kctx, alloc, writeable);
		}
	}
	break;
	default:
	break;
	}
	kbase_mem_phy_alloc_put(alloc);
}

struct kbase_ctx_ext_res_meta *kbase_sticky_resource_acquire(
		struct kbase_context *kctx, u64 gpu_addr)
{
	struct kbase_ctx_ext_res_meta *meta = NULL;
	struct kbase_ctx_ext_res_meta *walker;

	lockdep_assert_held(&kctx->reg_lock);

	/*
	 * Walk the per context external resource metadata list for the
	 * metadata which matches the region which is being acquired.
	 */
	list_for_each_entry(walker, &kctx->ext_res_meta_head, ext_res_node) {
		if (walker->gpu_addr == gpu_addr) {
			meta = walker;
			meta->ref++;
			break;
		}
	}

	/* No metadata exists so create one. */
	if (!meta) {
		struct kbase_va_region *reg;

		/* Find the region */
		reg = kbase_region_tracker_find_region_enclosing_address(
				kctx, gpu_addr);
		if (kbase_is_region_invalid_or_free(reg))
			goto failed;

		/* Allocate the metadata object */
		meta = kzalloc(sizeof(*meta), GFP_KERNEL);
		if (!meta)
			goto failed;

		/*
		 * Fill in the metadata object and acquire a reference
		 * for the physical resource.
		 */
		meta->alloc = kbase_map_external_resource(kctx, reg, NULL);
		meta->ref = 1;

		if (!meta->alloc)
			goto fail_map;

		meta->gpu_addr = reg->start_pfn << PAGE_SHIFT;

		list_add(&meta->ext_res_node, &kctx->ext_res_meta_head);
	}

	return meta;

fail_map:
	kfree(meta);
failed:
	return NULL;
}

static struct kbase_ctx_ext_res_meta *
find_sticky_resource_meta(struct kbase_context *kctx, u64 gpu_addr)
{
	struct kbase_ctx_ext_res_meta *walker;

	lockdep_assert_held(&kctx->reg_lock);

	/*
	 * Walk the per context external resource metadata list for the
	 * metadata which matches the region which is being released.
	 */
	list_for_each_entry(walker, &kctx->ext_res_meta_head, ext_res_node)
		if (walker->gpu_addr == gpu_addr)
			return walker;

	return NULL;
}

static void release_sticky_resource_meta(struct kbase_context *kctx,
		struct kbase_ctx_ext_res_meta *meta)
{
	struct kbase_va_region *reg;

	/* Drop the physical memory reference and free the metadata. */
	reg = kbase_region_tracker_find_region_enclosing_address(
			kctx,
			meta->gpu_addr);

	kbase_unmap_external_resource(kctx, reg, meta->alloc);
	list_del(&meta->ext_res_node);
	kfree(meta);
}

bool kbase_sticky_resource_release(struct kbase_context *kctx,
		struct kbase_ctx_ext_res_meta *meta, u64 gpu_addr)
{
	lockdep_assert_held(&kctx->reg_lock);

	/* Search of the metadata if one isn't provided. */
	if (!meta)
		meta = find_sticky_resource_meta(kctx, gpu_addr);

	/* No metadata so just return. */
	if (!meta)
		return false;

	if (--meta->ref != 0)
		return true;

	release_sticky_resource_meta(kctx, meta);

	return true;
}

bool kbase_sticky_resource_release_force(struct kbase_context *kctx,
		struct kbase_ctx_ext_res_meta *meta, u64 gpu_addr)
{
	lockdep_assert_held(&kctx->reg_lock);

	/* Search of the metadata if one isn't provided. */
	if (!meta)
		meta = find_sticky_resource_meta(kctx, gpu_addr);

	/* No metadata so just return. */
	if (!meta)
		return false;

	release_sticky_resource_meta(kctx, meta);

	return true;
}

int kbase_sticky_resource_init(struct kbase_context *kctx)
{
	INIT_LIST_HEAD(&kctx->ext_res_meta_head);

	return 0;
}

void kbase_sticky_resource_term(struct kbase_context *kctx)
{
	struct kbase_ctx_ext_res_meta *walker;

	lockdep_assert_held(&kctx->reg_lock);

	/*
	 * Free any sticky resources which haven't been unmapped.
	 *
	 * Note:
	 * We don't care about refcounts at this point as no future
	 * references to the meta data will be made.
	 * Region termination would find these if we didn't free them
	 * here, but it's more efficient if we do the clean up here.
	 */
	while (!list_empty(&kctx->ext_res_meta_head)) {
		walker = list_first_entry(&kctx->ext_res_meta_head,
				struct kbase_ctx_ext_res_meta, ext_res_node);

		kbase_sticky_resource_release_force(kctx, walker, 0);
	}
}<|MERGE_RESOLUTION|>--- conflicted
+++ resolved
@@ -1464,11 +1464,7 @@
 	unsigned long map_start;
 	size_t map_size;
 
-<<<<<<< HEAD
-	lockdep_assert_held(&current->mm->mmap_lock);
-=======
 	lockdep_assert_held(kbase_mem_get_process_mmap_lock());
->>>>>>> 72f2457f
 
 	if ((uintptr_t) uaddr + size < (uintptr_t) uaddr) /* overflow check */
 		return NULL;
