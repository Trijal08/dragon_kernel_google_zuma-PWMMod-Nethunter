// SPDX-License-Identifier: GPL-2.0 WITH Linux-syscall-note
/*
 *
 * (C) COPYRIGHT 2010-2023 ARM Limited. All rights reserved.
 *
 * This program is free software and is provided to you under the terms of the
 * GNU General Public License version 2 as published by the Free Software
 * Foundation, and any use by you of this program is subject to the terms
 * of such GNU license.
 *
 * This program is distributed in the hope that it will be useful,
 * but WITHOUT ANY WARRANTY; without even the implied warranty of
 * MERCHANTABILITY or FITNESS FOR A PARTICULAR PURPOSE. See the
 * GNU General Public License for more details.
 *
 * You should have received a copy of the GNU General Public License
 * along with this program; if not, you can access it online at
 * http://www.gnu.org/licenses/gpl-2.0.html.
 *
 */

/**
 * DOC: Base kernel memory APIs
 */
#include <linux/dma-buf.h>
#include <linux/kernel.h>
#include <linux/bug.h>
#include <linux/compat.h>
#include <linux/version.h>
#include <linux/log2.h>
#if IS_ENABLED(CONFIG_OF)
#include <linux/of_platform.h>
#endif

#include <mali_kbase_config.h>
#include <mali_kbase.h>
#include <mali_kbase_reg_track.h>
#include <hw_access/mali_kbase_hw_access_regmap.h>
#include <mali_kbase_cache_policy.h>
#include <mali_kbase_hw.h>
#include <tl/mali_kbase_tracepoints.h>
#include <mali_kbase_native_mgm.h>
#include <mali_kbase_mem_pool_group.h>
#include <mmu/mali_kbase_mmu.h>
#include <mali_kbase_config_defaults.h>
#include <mali_kbase_trace_gpu_mem.h>
#include <linux/version_compat_defs.h>

#define VA_REGION_SLAB_NAME_PREFIX "va-region-slab-"
#define VA_REGION_SLAB_NAME_SIZE (DEVNAME_SIZE + sizeof(VA_REGION_SLAB_NAME_PREFIX) + 1)

#if MALI_JIT_PRESSURE_LIMIT_BASE

/*
 * Alignment of objects allocated by the GPU inside a just-in-time memory
 * region whose size is given by an end address
 *
 * This is the alignment of objects allocated by the GPU, but possibly not
 * fully written to. When taken into account with
 * KBASE_GPU_ALLOCATED_OBJECT_MAX_BYTES it gives the maximum number of bytes
 * that the JIT memory report size can exceed the actual backed memory size.
 */
#define KBASE_GPU_ALLOCATED_OBJECT_ALIGN_BYTES (128u)

/*
 * Maximum size of objects allocated by the GPU inside a just-in-time memory
 * region whose size is given by an end address
 *
 * This is the maximum size of objects allocated by the GPU, but possibly not
 * fully written to. When taken into account with
 * KBASE_GPU_ALLOCATED_OBJECT_ALIGN_BYTES it gives the maximum number of bytes
 * that the JIT memory report size can exceed the actual backed memory size.
 */
#define KBASE_GPU_ALLOCATED_OBJECT_MAX_BYTES (512u)

#endif /* MALI_JIT_PRESSURE_LIMIT_BASE */

/*
 * kbase_large_page_state - flag indicating kbase handling of large pages
 * @LARGE_PAGE_AUTO: large pages get selected if the GPU hardware supports them
 * @LARGE_PAGE_ON: large pages get selected regardless of GPU support
 * @LARGE_PAGE_OFF: large pages get disabled regardless of GPU support
 */
enum kbase_large_page_state { LARGE_PAGE_AUTO, LARGE_PAGE_ON, LARGE_PAGE_OFF, LARGE_PAGE_MAX };

static enum kbase_large_page_state large_page_conf =
	IS_ENABLED(CONFIG_LARGE_PAGE_SUPPORT) ? LARGE_PAGE_AUTO : LARGE_PAGE_OFF;

static int set_large_page_conf(const char *val, const struct kernel_param *kp)
{
	char *user_input = strstrip((char *)val);

	if (!IS_ENABLED(CONFIG_LARGE_PAGE_SUPPORT))
		return 0;

	if (!strcmp(user_input, "auto"))
		large_page_conf = LARGE_PAGE_AUTO;
	else if (!strcmp(user_input, "on"))
		large_page_conf = LARGE_PAGE_ON;
	else if (!strcmp(user_input, "off"))
		large_page_conf = LARGE_PAGE_OFF;

	return 0;
}

static int get_large_page_conf(char *buffer, const struct kernel_param *kp)
{
	char *out;

	switch (large_page_conf) {
	case LARGE_PAGE_AUTO:
		out = "auto";
		break;
	case LARGE_PAGE_ON:
		out = "on";
		break;
	case LARGE_PAGE_OFF:
		out = "off";
		break;
	default:
		out = "default";
		break;
	}

	return scnprintf(buffer, PAGE_SIZE, "%s\n", out);
}

static const struct kernel_param_ops large_page_config_params = {
	.set = set_large_page_conf,
	.get = get_large_page_conf,
};

module_param_cb(large_page_conf, &large_page_config_params, NULL, 0444);
__MODULE_PARM_TYPE(large_page_conf, "charp");
MODULE_PARM_DESC(large_page_conf, "User override for large page usage on supporting platforms.");

/**
 * kbasep_mem_page_size_init - Initialize kbase device for 2MB page.
 * @kbdev: Pointer to the device.
 *
 * This function must be called only when a kbase device is initialized.
 */
static void kbasep_mem_page_size_init(struct kbase_device *kbdev)
{
	if (!IS_ENABLED(CONFIG_LARGE_PAGE_SUPPORT)) {
		kbdev->pagesize_2mb = false;
		dev_info(kbdev->dev, "Large page support was disabled at compile-time!");
		return;
	}

	switch (large_page_conf) {
	case LARGE_PAGE_AUTO: {
		kbdev->pagesize_2mb = kbase_hw_has_feature(kbdev, BASE_HW_FEATURE_LARGE_PAGE_ALLOC);
		dev_info(kbdev->dev, "Large page allocation set to %s after hardware feature check",
			 kbdev->pagesize_2mb ? "true" : "false");
		break;
	}
	case LARGE_PAGE_ON: {
		kbdev->pagesize_2mb = true;
		if (!kbase_hw_has_feature(kbdev, BASE_HW_FEATURE_LARGE_PAGE_ALLOC))
			dev_warn(kbdev->dev,
				 "Enabling large page allocations on unsupporting GPU!");
		else
			dev_info(kbdev->dev, "Large page allocation override: turned on\n");
		break;
	}
	case LARGE_PAGE_OFF: {
		kbdev->pagesize_2mb = false;
		dev_info(kbdev->dev, "Large page allocation override: turned off\n");
		break;
	}
	default: {
		kbdev->pagesize_2mb = false;
		dev_info(kbdev->dev, "Invalid large page override, turning off large pages\n");
		break;
	}
	}

	/* We want the final state of the setup to be reflected in the module parameter,
	 * so that userspace could read it to figure out the state of the configuration
	 * if necessary.
	 */
	if (kbdev->pagesize_2mb)
		large_page_conf = LARGE_PAGE_ON;
	else
		large_page_conf = LARGE_PAGE_OFF;
}

int kbase_mem_init(struct kbase_device *kbdev)
{
	int err = 0;
	struct kbasep_mem_device *memdev;
	char va_region_slab_name[VA_REGION_SLAB_NAME_SIZE];
#if IS_ENABLED(CONFIG_OF)
	struct device_node *mgm_node = NULL;
#endif

	KBASE_DEBUG_ASSERT(kbdev);

	memdev = &kbdev->memdev;

	kbasep_mem_page_size_init(kbdev);

	scnprintf(va_region_slab_name, VA_REGION_SLAB_NAME_SIZE, VA_REGION_SLAB_NAME_PREFIX "%s",
		  kbdev->devname);

	/* Initialize slab cache for kbase_va_regions */
	kbdev->va_region_slab =
		kmem_cache_create(va_region_slab_name, sizeof(struct kbase_va_region), 0, 0, NULL);
	if (kbdev->va_region_slab == NULL) {
		dev_err(kbdev->dev, "Failed to create va_region_slab\n");
		return -ENOMEM;
	}

	kbase_mem_migrate_init(kbdev);
	kbase_mem_pool_group_config_set_max_size(&kbdev->mem_pool_defaults,
						 KBASE_MEM_POOL_MAX_SIZE_KCTX);

	spin_lock_init(&kbdev->gpu_mem_usage_lock);
	kbdev->total_gpu_pages = 0;
	kbdev->dma_buf_pages = 0;
	kbdev->process_root = RB_ROOT;
	kbdev->dma_buf_root = RB_ROOT;
	mutex_init(&kbdev->dma_buf_lock);

#ifdef IR_THRESHOLD
	atomic_set(&memdev->ir_threshold, IR_THRESHOLD);
#else
	atomic_set(&memdev->ir_threshold, DEFAULT_IR_THRESHOLD);
#endif

	kbdev->mgm_dev = &kbase_native_mgm_dev;

#if IS_ENABLED(CONFIG_OF)
	/* Check to see whether or not a platform-specific memory group manager
	 * is configured and available.
	 */
	mgm_node = of_parse_phandle(kbdev->dev->of_node, "physical-memory-group-manager", 0);
	if (!mgm_node) {
		dev_info(kbdev->dev, "No memory group manager is configured\n");
	} else {
		struct platform_device *const pdev = of_find_device_by_node(mgm_node);

		if (!pdev) {
			dev_err(kbdev->dev, "The configured memory group manager was not found\n");
		} else {
			kbdev->mgm_dev = platform_get_drvdata(pdev);
			if (!kbdev->mgm_dev) {
				dev_info(kbdev->dev, "Memory group manager is not ready\n");
				err = -EPROBE_DEFER;
			} else if (!try_module_get(kbdev->mgm_dev->owner)) {
				dev_err(kbdev->dev, "Failed to get memory group manger module\n");
				err = -ENODEV;
				kbdev->mgm_dev = NULL;
			} else {
				dev_info(kbdev->dev, "Memory group manager successfully loaded\n");
			}
		}
		of_node_put(mgm_node);
	}
#endif

	if (likely(!err)) {
		struct kbase_mem_pool_group_config mem_pool_defaults;

		kbase_mem_pool_group_config_set_max_size(&mem_pool_defaults,
							 KBASE_MEM_POOL_MAX_SIZE_KBDEV);

		err = kbase_mem_pool_group_init(&kbdev->mem_pools, kbdev, &mem_pool_defaults, NULL);
	}

	return err;
}

void kbase_mem_halt(struct kbase_device *kbdev)
{
	CSTD_UNUSED(kbdev);
}

void kbase_mem_term(struct kbase_device *kbdev)
{
	struct kbasep_mem_device *memdev;
	int pages;

	KBASE_DEBUG_ASSERT(kbdev);

	memdev = &kbdev->memdev;

	pages = atomic_read(&memdev->used_pages);
	if (pages != 0)
		dev_warn(kbdev->dev, "%s: %d pages in use!\n", __func__, pages);

	kbase_mem_pool_group_term(&kbdev->mem_pools);

	kbase_mem_migrate_term(kbdev);

	kmem_cache_destroy(kbdev->va_region_slab);
	kbdev->va_region_slab = NULL;

	WARN_ON(kbdev->total_gpu_pages);
	WARN_ON(!RB_EMPTY_ROOT(&kbdev->process_root));
	WARN_ON(!RB_EMPTY_ROOT(&kbdev->dma_buf_root));
	mutex_destroy(&kbdev->dma_buf_lock);

	if (kbdev->mgm_dev)
		module_put(kbdev->mgm_dev->owner);
}
KBASE_EXPORT_TEST_API(kbase_mem_term);

int kbase_gpu_mmap(struct kbase_context *kctx, struct kbase_va_region *reg, u64 addr,
		   size_t nr_pages, size_t align, enum kbase_caller_mmu_sync_info mmu_sync_info)
{
	int err;
	size_t i = 0;
	unsigned long attr;
	unsigned long mask = ~KBASE_REG_MEMATTR_MASK;
	unsigned long gwt_mask = ~0UL;
	int group_id;
	struct kbase_mem_phy_alloc *alloc;

#ifdef CONFIG_MALI_CINSTR_GWT
	if (kctx->gwt_enabled)
		gwt_mask = ~KBASE_REG_GPU_WR;
#endif

	if ((kctx->kbdev->system_coherency == COHERENCY_ACE) && (reg->flags & KBASE_REG_SHARE_BOTH))
		attr = KBASE_REG_MEMATTR_INDEX(KBASE_MEMATTR_INDEX_OUTER_WA);
	else
		attr = KBASE_REG_MEMATTR_INDEX(KBASE_MEMATTR_INDEX_WRITE_ALLOC);

	KBASE_DEBUG_ASSERT(kctx != NULL);
	KBASE_DEBUG_ASSERT(reg != NULL);

	err = kbase_add_va_region(kctx, reg, addr, nr_pages, align);
	if (err)
		return err;

	alloc = reg->gpu_alloc;
	group_id = alloc->group_id;

	if (reg->gpu_alloc->type == KBASE_MEM_TYPE_ALIAS) {
		u64 const stride = alloc->imported.alias.stride;

		KBASE_DEBUG_ASSERT(alloc->imported.alias.aliased);
		for (i = 0; i < alloc->imported.alias.nents; i++) {
			if (alloc->imported.alias.aliased[i].alloc) {
				err = kbase_mmu_insert_aliased_pages(
					kctx->kbdev, &kctx->mmu, reg->start_pfn + (i * stride),
					alloc->imported.alias.aliased[i].alloc->pages +
						alloc->imported.alias.aliased[i].offset,
					alloc->imported.alias.aliased[i].length,
					reg->flags & gwt_mask, kctx->as_nr, group_id, mmu_sync_info,
					NULL);
				if (err)
					goto bad_aliased_insert;

				/* Note: mapping count is tracked at alias
				 * creation time
				 */
			} else {
				err = kbase_mmu_insert_single_aliased_page(
					kctx, reg->start_pfn + i * stride, kctx->aliasing_sink_page,
					alloc->imported.alias.aliased[i].length,
					(reg->flags & mask & gwt_mask) | attr, group_id,
					mmu_sync_info);

				if (err)
					goto bad_aliased_insert;
			}
		}
	} else {
		/* Imported user buffers have dedicated state transitions.
		 * The intended outcome is still the same: creating a GPU mapping,
		 * but only if the user buffer has already advanced to the expected
		 * state and has acquired enough resources.
		 */
		if (reg->gpu_alloc->type == KBASE_MEM_TYPE_IMPORTED_USER_BUF) {
			/* The region is always supposed to be EMPTY at this stage.
			 * If the region is coherent with the CPU then all resources are
			 * acquired, including physical pages and DMA addresses, and a
			 * GPU mapping is created.
			 */
			switch (alloc->imported.user_buf.state) {
			case KBASE_USER_BUF_STATE_EMPTY: {
				if (reg->flags & KBASE_REG_SHARE_BOTH) {
					err = kbase_user_buf_from_empty_to_gpu_mapped(kctx, reg);
					reg->gpu_alloc->imported.user_buf
						.current_mapping_usage_count++;
				}
				break;
			}
			default: {
				WARN(1, "Unexpected state %d for imported user buffer\n",
				     alloc->imported.user_buf.state);
				break;
			}
			}
		} else if (reg->gpu_alloc->type == KBASE_MEM_TYPE_IMPORTED_UMM) {
			err = kbase_mmu_insert_pages_skip_status_update(
				kctx->kbdev, &kctx->mmu, reg->start_pfn,
				kbase_get_gpu_phy_pages(reg), kbase_reg_current_backed_size(reg),
				reg->flags & gwt_mask, kctx->as_nr, group_id, mmu_sync_info, reg);
		} else {
			err = kbase_mmu_insert_pages(kctx->kbdev, &kctx->mmu, reg->start_pfn,
						     kbase_get_gpu_phy_pages(reg),
						     kbase_reg_current_backed_size(reg),
						     reg->flags & gwt_mask, kctx->as_nr, group_id,
						     mmu_sync_info, reg);
		}

		if (err)
			goto bad_insert;
		kbase_mem_phy_alloc_gpu_mapped(alloc);
	}

	if (reg->flags & KBASE_REG_IMPORT_PAD && !WARN_ON(reg->nr_pages < reg->gpu_alloc->nents) &&
	    reg->gpu_alloc->type == KBASE_MEM_TYPE_IMPORTED_UMM &&
	    reg->gpu_alloc->imported.umm.current_mapping_usage_count) {
		/* For padded imported dma-buf or user-buf memory, map the dummy
		 * aliasing page from the end of the imported pages, to the end of
		 * the region using a read only mapping.
		 *
		 * Only map when it's imported dma-buf memory that is currently
		 * mapped.
		 *
		 * Assume reg->gpu_alloc->nents is the number of actual pages
		 * in the dma-buf memory.
		 */
		err = kbase_mmu_insert_single_imported_page(
			kctx, reg->start_pfn + reg->gpu_alloc->nents, kctx->aliasing_sink_page,
			reg->nr_pages - reg->gpu_alloc->nents,
			(reg->flags | KBASE_REG_GPU_RD) & ~KBASE_REG_GPU_WR, KBASE_MEM_GROUP_SINK,
			mmu_sync_info);
		if (err)
			goto bad_insert;
	}

	return err;

bad_aliased_insert:
	while (i-- > 0) {
		struct tagged_addr *phys_alloc = NULL;
		u64 const stride = alloc->imported.alias.stride;

		if (alloc->imported.alias.aliased[i].alloc != NULL)
			phys_alloc = alloc->imported.alias.aliased[i].alloc->pages +
				     alloc->imported.alias.aliased[i].offset;

		kbase_mmu_teardown_pages(kctx->kbdev, &kctx->mmu, reg->start_pfn + (i * stride),
					 phys_alloc, alloc->imported.alias.aliased[i].length,
					 alloc->imported.alias.aliased[i].length, kctx->as_nr);
	}
bad_insert:
	kbase_remove_va_region(kctx->kbdev, reg);

	return err;
}

KBASE_EXPORT_TEST_API(kbase_gpu_mmap);

static void kbase_user_buf_unmap(struct kbase_context *kctx, struct kbase_va_region *reg);

int kbase_gpu_munmap(struct kbase_context *kctx, struct kbase_va_region *reg)
{
	int err = 0;
	struct kbase_mem_phy_alloc *alloc;

	if (reg->start_pfn == 0)
		return 0;

	if (!reg->gpu_alloc)
		return -EINVAL;

	alloc = reg->gpu_alloc;

	/* Tear down GPU page tables, depending on memory type. */
	switch (alloc->type) {
	case KBASE_MEM_TYPE_ALIAS: {
		size_t i = 0;
		/* Due to the way the number of valid PTEs and ATEs are tracked
			 * currently, only the GPU virtual range that is backed & mapped
			 * should be passed to the page teardown function, hence individual
			 * aliased regions needs to be unmapped separately.
			 */
		for (i = 0; i < alloc->imported.alias.nents; i++) {
			struct tagged_addr *phys_alloc = NULL;
			int err_loop;

			if (alloc->imported.alias.aliased[i].alloc != NULL)
				phys_alloc = alloc->imported.alias.aliased[i].alloc->pages +
					     alloc->imported.alias.aliased[i].offset;

			err_loop = kbase_mmu_teardown_pages(
				kctx->kbdev, &kctx->mmu,
				reg->start_pfn + (i * alloc->imported.alias.stride), phys_alloc,
				alloc->imported.alias.aliased[i].length,
				alloc->imported.alias.aliased[i].length, kctx->as_nr);

			if (WARN_ON_ONCE(err_loop))
				err = err_loop;
		}
	} break;
	case KBASE_MEM_TYPE_IMPORTED_UMM: {
		size_t nr_phys_pages = reg->nr_pages;
		size_t nr_virt_pages = reg->nr_pages;
		/* If the region has import padding and falls under the threshold for
			 * issuing a partial GPU cache flush, we want to reduce the number of
			 * physical pages that get flushed.

			 * This is symmetric with case of mapping the memory, which first maps
			 * each imported physical page to a separate virtual page, and then
			 * maps the single aliasing sink page to each of the virtual padding
			 * pages.
			 */
		if (reg->flags & KBASE_REG_IMPORT_PAD)
			nr_phys_pages = alloc->nents + 1;

		err = kbase_mmu_teardown_imported_pages(kctx->kbdev, &kctx->mmu, reg->start_pfn,
							alloc->pages, nr_phys_pages, nr_virt_pages,
							kctx->as_nr);
	} break;
	case KBASE_MEM_TYPE_IMPORTED_USER_BUF: {
		/* Progress through all stages to destroy the GPU mapping and release
		 * all resources.
		 */
		switch (alloc->imported.user_buf.state) {
		case KBASE_USER_BUF_STATE_GPU_MAPPED: {
			alloc->imported.user_buf.current_mapping_usage_count = 0;
			kbase_user_buf_from_gpu_mapped_to_empty(kctx, reg);
			break;
		}
		case KBASE_USER_BUF_STATE_DMA_MAPPED: {
			kbase_user_buf_from_dma_mapped_to_empty(kctx, reg);
			break;
		}
		case KBASE_USER_BUF_STATE_PINNED: {
			kbase_user_buf_from_pinned_to_empty(kctx, reg);
			break;
		}
		case KBASE_USER_BUF_STATE_EMPTY: {
			/* Nothing to do. This is a legal possibility, because an imported
			 * memory handle can be destroyed just after creation without being
			 * used.
			 */
			break;
		}
		default: {
			WARN(1, "Unexpected state %d for imported user buffer\n",
			     alloc->imported.user_buf.state);
			break;
		}
		}
		break;
	}
	default: {
		size_t nr_reg_pages = kbase_reg_current_backed_size(reg);

		err = kbase_mmu_teardown_pages(kctx->kbdev, &kctx->mmu, reg->start_pfn,
					       alloc->pages, nr_reg_pages, nr_reg_pages,
					       kctx->as_nr);
	} break;
	}

	if (alloc->type != KBASE_MEM_TYPE_ALIAS)
		kbase_mem_phy_alloc_gpu_unmapped(reg->gpu_alloc);

	return err;
}

static struct kbase_cpu_mapping *kbasep_find_enclosing_cpu_mapping(struct kbase_context *kctx,
								   unsigned long uaddr, size_t size,
								   u64 *offset)
{
	struct vm_area_struct *vma;
	struct kbase_cpu_mapping *map;
	unsigned long vm_pgoff_in_region;
	unsigned long vm_off_in_region;
	unsigned long map_start;
	size_t map_size;

	lockdep_assert_held(kbase_mem_get_process_mmap_lock());

	if ((uintptr_t)uaddr + size < (uintptr_t)uaddr) /* overflow check */
		return NULL;

	vma = find_vma_intersection(current->mm, uaddr, uaddr + size);

	if (!vma || vma->vm_start > uaddr)
		return NULL;
	if (vma->vm_ops != &kbase_vm_ops)
		/* Not ours! */
		return NULL;

	map = vma->vm_private_data;

	if (map->kctx != kctx)
		/* Not from this context! */
		return NULL;

	vm_pgoff_in_region = vma->vm_pgoff - map->region->start_pfn;
	vm_off_in_region = vm_pgoff_in_region << PAGE_SHIFT;
	map_start = vma->vm_start - vm_off_in_region;
	map_size = map->region->nr_pages << PAGE_SHIFT;

	if ((uaddr + size) > (map_start + map_size))
		/* Not within the CPU mapping */
		return NULL;

	*offset = (uaddr - vma->vm_start) + vm_off_in_region;

	return map;
}

int kbasep_find_enclosing_cpu_mapping_offset(struct kbase_context *kctx, unsigned long uaddr,
					     size_t size, u64 *offset)
{
	struct kbase_cpu_mapping *map;

	kbase_os_mem_map_lock(kctx);

	map = kbasep_find_enclosing_cpu_mapping(kctx, uaddr, size, offset);

	kbase_os_mem_map_unlock(kctx);

	if (!map)
		return -EINVAL;

	return 0;
}

KBASE_EXPORT_TEST_API(kbasep_find_enclosing_cpu_mapping_offset);

int kbasep_find_enclosing_gpu_mapping_start_and_offset(struct kbase_context *kctx, u64 gpu_addr,
						       size_t size, u64 *start, u64 *offset)
{
	struct kbase_va_region *region;

	kbase_gpu_vm_lock(kctx);

	region = kbase_region_tracker_find_region_enclosing_address(kctx, gpu_addr);

	if (!region) {
		kbase_gpu_vm_unlock(kctx);
		return -EINVAL;
	}

	*start = region->start_pfn << PAGE_SHIFT;

	*offset = gpu_addr - *start;

	if (((region->start_pfn + region->nr_pages) << PAGE_SHIFT) < (gpu_addr + size)) {
		kbase_gpu_vm_unlock(kctx);
		return -EINVAL;
	}

	kbase_gpu_vm_unlock(kctx);

	return 0;
}

KBASE_EXPORT_TEST_API(kbasep_find_enclosing_gpu_mapping_start_and_offset);

void kbase_sync_single(struct kbase_context *kctx, struct tagged_addr t_cpu_pa,
		       struct tagged_addr t_gpu_pa, off_t offset, size_t size,
		       enum kbase_sync_type sync_fn)
{
	struct page *cpu_page;
	phys_addr_t cpu_pa = as_phys_addr_t(t_cpu_pa);
	phys_addr_t gpu_pa = as_phys_addr_t(t_gpu_pa);

	cpu_page = pfn_to_page(PFN_DOWN(cpu_pa));

	if (likely(cpu_pa == gpu_pa)) {
		dma_addr_t dma_addr;

		WARN_ON(!cpu_page);
		WARN_ON((size_t)offset + size > PAGE_SIZE);

		dma_addr = kbase_dma_addr_from_tagged(t_cpu_pa) + (dma_addr_t)offset;

		if (sync_fn == KBASE_SYNC_TO_CPU)
			dma_sync_single_for_cpu(kctx->kbdev->dev, dma_addr, size,
						DMA_BIDIRECTIONAL);
		else if (sync_fn == KBASE_SYNC_TO_DEVICE)
			dma_sync_single_for_device(kctx->kbdev->dev, dma_addr, size,
						   DMA_BIDIRECTIONAL);
	} else {
		void *src = NULL;
		void *dst = NULL;
		struct page *gpu_page;
		dma_addr_t dma_addr;

		if (WARN(!gpu_pa, "No GPU PA found for infinite cache op"))
			return;

		gpu_page = pfn_to_page(PFN_DOWN(gpu_pa));
		dma_addr = kbase_dma_addr_from_tagged(t_gpu_pa) + (dma_addr_t)offset;

		if (sync_fn == KBASE_SYNC_TO_DEVICE) {
			src = ((unsigned char *)kbase_kmap(cpu_page)) + offset;
			dst = ((unsigned char *)kbase_kmap(gpu_page)) + offset;
		} else if (sync_fn == KBASE_SYNC_TO_CPU) {
			dma_sync_single_for_cpu(kctx->kbdev->dev, dma_addr, size,
						DMA_BIDIRECTIONAL);
			src = ((unsigned char *)kbase_kmap(gpu_page)) + offset;
			dst = ((unsigned char *)kbase_kmap(cpu_page)) + offset;
		}

		memcpy(dst, src, size);
		kbase_kunmap(gpu_page, src);
		kbase_kunmap(cpu_page, dst);
		if (sync_fn == KBASE_SYNC_TO_DEVICE)
			dma_sync_single_for_device(kctx->kbdev->dev, dma_addr, size,
						   DMA_BIDIRECTIONAL);
	}
}

static int kbase_do_syncset(struct kbase_context *kctx, struct basep_syncset *sset,
			    enum kbase_sync_type sync_fn)
{
	int err = 0;
	struct kbase_va_region *reg;
	struct kbase_cpu_mapping *map;
	unsigned long start;
	size_t size;
	struct tagged_addr *cpu_pa;
	struct tagged_addr *gpu_pa;
	u64 page_off, page_count;
	u64 i;
	u64 offset;
	size_t sz;

	kbase_os_mem_map_lock(kctx);
	kbase_gpu_vm_lock(kctx);

	/* find the region where the virtual address is contained */
	reg = kbase_region_tracker_find_region_enclosing_address(kctx,
								 sset->mem_handle.basep.handle);
	if (kbase_is_region_invalid_or_free(reg)) {
		dev_warn(kctx->kbdev->dev, "Can't find a valid region at VA 0x%016llX",
			 sset->mem_handle.basep.handle);
		err = -EINVAL;
		goto out_unlock;
	}

	/*
	 * Handle imported memory before checking for KBASE_REG_CPU_CACHED. The
	 * CPU mapping cacheability is defined by the owner of the imported
	 * memory, and not by kbase, therefore we must assume that any imported
	 * memory may be cached.
	 */
	if (kbase_mem_is_imported(reg->gpu_alloc->type)) {
		err = kbase_mem_do_sync_imported(kctx, reg, sync_fn);
		goto out_unlock;
	}

	if (!(reg->flags & KBASE_REG_CPU_CACHED))
		goto out_unlock;

	start = (uintptr_t)sset->user_addr;
	size = (size_t)sset->size;

	map = kbasep_find_enclosing_cpu_mapping(kctx, start, size, &offset);
	if (!map) {
		dev_warn(kctx->kbdev->dev, "Can't find CPU mapping 0x%016lX for VA 0x%016llX",
			 start, sset->mem_handle.basep.handle);
		err = -EINVAL;
		goto out_unlock;
	}

	page_off = offset >> PAGE_SHIFT;
	offset &= ~PAGE_MASK;
	page_count = (size + offset + (PAGE_SIZE - 1)) >> PAGE_SHIFT;
	cpu_pa = kbase_get_cpu_phy_pages(reg);
	gpu_pa = kbase_get_gpu_phy_pages(reg);

	if (page_off > reg->nr_pages || page_off + page_count > reg->nr_pages) {
		/* Sync overflows the region */
		err = -EINVAL;
		goto out_unlock;
	}

	if (page_off >= reg->gpu_alloc->nents) {
		/* Start of sync range is outside the physically backed region
		 * so nothing to do
		 */
		goto out_unlock;
	}

	/* Sync first page */
	sz = MIN(((size_t)PAGE_SIZE - offset), size);

	kbase_sync_single(kctx, cpu_pa[page_off], gpu_pa[page_off], (off_t)offset, sz, sync_fn);

	/* Calculate the size for last page */
	sz = ((start + size - 1) & ~PAGE_MASK) + 1;

	/* Limit the sync range to the physically backed region */
	if (page_off + page_count > reg->gpu_alloc->nents) {
		page_count = reg->gpu_alloc->nents - page_off;
		/* Since we limit the pages then size for last page
		 * is the whole page
		 */
		sz = PAGE_SIZE;
	}

	/* Sync middle pages (if any) */
	for (i = 1; page_count > 2 && i < page_count - 1; i++) {
		kbase_sync_single(kctx, cpu_pa[page_off + i], gpu_pa[page_off + i], 0, PAGE_SIZE,
				  sync_fn);
	}

	/* Sync last page (if any) */
	if (page_count > 1) {
		kbase_sync_single(kctx, cpu_pa[page_off + page_count - 1],
				  gpu_pa[page_off + page_count - 1], 0, sz, sync_fn);
	}

out_unlock:
	kbase_gpu_vm_unlock(kctx);
	kbase_os_mem_map_unlock(kctx);
	return err;
}

int kbase_sync_now(struct kbase_context *kctx, struct basep_syncset *sset)
{
	int err = -EINVAL;

	KBASE_DEBUG_ASSERT(kctx != NULL);
	KBASE_DEBUG_ASSERT(sset != NULL);

	if (sset->mem_handle.basep.handle & ~PAGE_MASK) {
		dev_warn(kctx->kbdev->dev, "mem_handle: passed parameter is invalid");
		return -EINVAL;
	}

	switch (sset->type) {
	case BASE_SYNCSET_OP_MSYNC:
		err = kbase_do_syncset(kctx, sset, KBASE_SYNC_TO_DEVICE);
		break;

	case BASE_SYNCSET_OP_CSYNC:
		err = kbase_do_syncset(kctx, sset, KBASE_SYNC_TO_CPU);
		break;

	default:
		dev_warn(kctx->kbdev->dev, "Unknown msync op %d\n", sset->type);
		break;
	}

	return err;
}

KBASE_EXPORT_TEST_API(kbase_sync_now);

/* vm lock must be held */
int kbase_mem_free_region(struct kbase_context *kctx, struct kbase_va_region *reg)
{
	int err;

	KBASE_DEBUG_ASSERT(kctx != NULL);
	KBASE_DEBUG_ASSERT(reg != NULL);
	dev_dbg(kctx->kbdev->dev, "%s %pK in kctx %pK\n", __func__, (void *)reg, (void *)kctx);
	lockdep_assert_held(&kctx->reg_lock);

	if (kbase_va_region_is_no_user_free(reg)) {
		dev_warn(kctx->kbdev->dev,
			 "Attempt to free GPU memory whose freeing by user space is forbidden!\n");
		return -EINVAL;
	}

	/* If a region has been made evictable then we must unmake it
	 * before trying to free it.
	 * If the memory hasn't been reclaimed it will be unmapped and freed
	 * below, if it has been reclaimed then the operations below are no-ops.
	 */
	if (reg->flags & KBASE_REG_DONT_NEED) {
		WARN_ON(reg->cpu_alloc->type != KBASE_MEM_TYPE_NATIVE);
		mutex_lock(&kctx->jit_evict_lock);
		/* Unlink the physical allocation before unmaking it evictable so
		 * that the allocation isn't grown back to its last backed size
		 * as we're going to unmap it anyway.
		 */
		reg->cpu_alloc->reg = NULL;
		if (reg->cpu_alloc != reg->gpu_alloc)
			reg->gpu_alloc->reg = NULL;
		mutex_unlock(&kctx->jit_evict_lock);
		kbase_mem_evictable_unmake(reg->gpu_alloc);
	}

	err = kbase_gpu_munmap(kctx, reg);
	if (err) {
		dev_warn(kctx->kbdev->dev, "Could not unmap from the GPU...\n");
		goto out;
	}

#if MALI_USE_CSF
	if (((kbase_bits_to_zone(reg->flags)) == FIXED_VA_ZONE) ||
	    ((kbase_bits_to_zone(reg->flags)) == EXEC_FIXED_VA_ZONE)) {
		if (reg->flags & KBASE_REG_FIXED_ADDRESS)
			atomic64_dec(&kctx->num_fixed_allocs);
		else
			atomic64_dec(&kctx->num_fixable_allocs);
	}
#endif

	/* This will also free the physical pages */
	kbase_free_alloced_region(reg);

out:
	return err;
}

KBASE_EXPORT_TEST_API(kbase_mem_free_region);

/**
 * kbase_mem_free - Free the region from the GPU and unregister it.
 *
 * @kctx:  KBase context
 * @gpu_addr: GPU address to free
 *
 * This function implements the free operation on a memory segment.
 * It will loudly fail if called with outstanding mappings.
 *
 * Return: 0 on success.
 */
int kbase_mem_free(struct kbase_context *kctx, u64 gpu_addr)
{
	int err = 0;
	struct kbase_va_region *reg;

	KBASE_DEBUG_ASSERT(kctx != NULL);
	dev_dbg(kctx->kbdev->dev, "%s 0x%llx in kctx %pK\n", __func__, gpu_addr, (void *)kctx);

	if ((gpu_addr & ~PAGE_MASK) && (gpu_addr >= PAGE_SIZE)) {
		dev_warn(kctx->kbdev->dev, "%s: gpu_addr parameter is invalid", __func__);
		return -EINVAL;
	}

	if (gpu_addr == 0) {
		dev_warn(
			kctx->kbdev->dev,
			"gpu_addr 0 is reserved for the ringbuffer and it's an error to try to free it using %s\n",
			__func__);
		return -EINVAL;
	}
	kbase_gpu_vm_lock_with_pmode_sync(kctx);

	if (gpu_addr >= BASE_MEM_COOKIE_BASE && gpu_addr < BASE_MEM_FIRST_FREE_ADDRESS) {
		unsigned int cookie = PFN_DOWN(gpu_addr - BASE_MEM_COOKIE_BASE);

		reg = kctx->pending_regions[cookie];
		if (!reg) {
			err = -EINVAL;
			goto out_unlock;
		}

		/* ask to unlink the cookie as we'll free it */

		kctx->pending_regions[cookie] = NULL;
		bitmap_set(kctx->cookies, cookie, 1);

		kbase_free_alloced_region(reg);
	} else {
		/* A real GPU va */
		/* Validate the region */
		reg = kbase_region_tracker_find_region_base_address(kctx, gpu_addr);
		if (kbase_is_region_invalid_or_free(reg)) {
			dev_warn(kctx->kbdev->dev, "%s called with nonexistent gpu_addr 0x%llX",
				 __func__, gpu_addr);
			err = -EINVAL;
			goto out_unlock;
		}

		if ((kbase_bits_to_zone(reg->flags)) == SAME_VA_ZONE) {
			/* SAME_VA must be freed through munmap */
			dev_warn(kctx->kbdev->dev, "%s called on SAME_VA memory 0x%llX", __func__,
				 gpu_addr);
			err = -EINVAL;
			goto out_unlock;
		}
		err = kbase_mem_free_region(kctx, reg);
	}

out_unlock:
	kbase_gpu_vm_unlock_with_pmode_sync(kctx);
	return err;
}

KBASE_EXPORT_TEST_API(kbase_mem_free);

int kbase_update_region_flags(struct kbase_context *kctx, struct kbase_va_region *reg,
			      unsigned long flags)
{
	KBASE_DEBUG_ASSERT(reg != NULL);
	KBASE_DEBUG_ASSERT((flags & ~((1ul << BASE_MEM_FLAGS_NR_BITS) - 1)) == 0);

	reg->flags |= kbase_cache_enabled(flags, reg->nr_pages);
	/* all memory is now growable */
	reg->flags |= KBASE_REG_GROWABLE;

	if (flags & BASE_MEM_GROW_ON_GPF)
		reg->flags |= KBASE_REG_PF_GROW;

	if (flags & BASE_MEM_PROT_CPU_WR)
		reg->flags |= KBASE_REG_CPU_WR;

	if (flags & BASE_MEM_PROT_CPU_RD)
		reg->flags |= KBASE_REG_CPU_RD;

	if (flags & BASE_MEM_PROT_GPU_WR)
		reg->flags |= KBASE_REG_GPU_WR;

	if (flags & BASE_MEM_PROT_GPU_RD)
		reg->flags |= KBASE_REG_GPU_RD;

	if (0 == (flags & BASE_MEM_PROT_GPU_EX))
		reg->flags |= KBASE_REG_GPU_NX;

	if (!kbase_device_is_cpu_coherent(kctx->kbdev)) {
		if (flags & BASE_MEM_COHERENT_SYSTEM_REQUIRED && !(flags & BASE_MEM_UNCACHED_GPU))
			return -EINVAL;
	} else if (flags & (BASE_MEM_COHERENT_SYSTEM | BASE_MEM_COHERENT_SYSTEM_REQUIRED)) {
		reg->flags |= KBASE_REG_SHARE_BOTH;
	}

	if (!(reg->flags & KBASE_REG_SHARE_BOTH) && flags & BASE_MEM_COHERENT_LOCAL) {
		reg->flags |= KBASE_REG_SHARE_IN;
	}

#if !MALI_USE_CSF
	if (flags & BASE_MEM_TILER_ALIGN_TOP)
		reg->flags |= KBASE_REG_TILER_ALIGN_TOP;
#endif /* !MALI_USE_CSF */

#if MALI_USE_CSF
	if (flags & BASE_MEM_CSF_EVENT) {
		reg->flags |= KBASE_REG_CSF_EVENT;
		reg->flags |= KBASE_REG_PERMANENT_KERNEL_MAPPING;

		if (!(reg->flags & KBASE_REG_SHARE_BOTH)) {
			/* On non coherent platforms need to map as uncached on
			 * both sides.
			 */
			reg->flags &= ~KBASE_REG_CPU_CACHED;
			reg->flags &= ~KBASE_REG_GPU_CACHED;
		}
	}
#endif

	/* Set up default MEMATTR usage */
	if (!(reg->flags & KBASE_REG_GPU_CACHED)) {
		if (kctx->kbdev->mmu_mode->flags & KBASE_MMU_MODE_HAS_NON_CACHEABLE) {
			/* Override shareability, and MEMATTR for uncached */
			reg->flags &= ~(KBASE_REG_SHARE_IN | KBASE_REG_SHARE_BOTH);
			reg->flags |= KBASE_REG_MEMATTR_INDEX(KBASE_MEMATTR_INDEX_NON_CACHEABLE);
		} else {
			dev_warn(kctx->kbdev->dev,
				 "Can't allocate GPU uncached memory due to MMU in Legacy Mode\n");
			return -EINVAL;
		}
#if MALI_USE_CSF
	} else if (reg->flags & KBASE_REG_CSF_EVENT) {
		WARN_ON(!(reg->flags & KBASE_REG_SHARE_BOTH));

		reg->flags |= KBASE_REG_MEMATTR_INDEX(KBASE_MEMATTR_INDEX_SHARED);
#endif
	} else if (kctx->kbdev->system_coherency == COHERENCY_ACE &&
		   (reg->flags & KBASE_REG_SHARE_BOTH)) {
		reg->flags |= KBASE_REG_MEMATTR_INDEX(KBASE_MEMATTR_INDEX_DEFAULT_ACE);
	} else {
		reg->flags |= KBASE_REG_MEMATTR_INDEX(KBASE_MEMATTR_INDEX_DEFAULT);
	}

	if (flags & BASEP_MEM_PERMANENT_KERNEL_MAPPING)
		reg->flags |= KBASE_REG_PERMANENT_KERNEL_MAPPING;

	if (flags & BASEP_MEM_NO_USER_FREE) {
		kbase_gpu_vm_lock(kctx);
		kbase_va_region_no_user_free_inc(reg);
		kbase_gpu_vm_unlock(kctx);
	}

	if (flags & BASE_MEM_GPU_VA_SAME_4GB_PAGE)
		reg->flags |= KBASE_REG_GPU_VA_SAME_4GB_PAGE;

#if MALI_USE_CSF
	if (flags & BASE_MEM_FIXED)
		reg->flags |= KBASE_REG_FIXED_ADDRESS;
#endif

	return 0;
}

static int mem_account_inc(struct kbase_context *kctx, int nr_pages_inc)
{
	int new_page_count = atomic_add_return(nr_pages_inc, &kctx->used_pages);

	atomic_add(nr_pages_inc, &kctx->kbdev->memdev.used_pages);
	kbase_process_page_usage_inc(kctx, nr_pages_inc);
	kbase_trace_gpu_mem_usage_inc(kctx->kbdev, kctx, nr_pages_inc);

	return new_page_count;
}

static int mem_account_dec(struct kbase_context *kctx, int nr_pages_dec)
{
	int new_page_count = atomic_sub_return(nr_pages_dec, &kctx->used_pages);

	atomic_sub(nr_pages_dec, &kctx->kbdev->memdev.used_pages);
	kbase_process_page_usage_dec(kctx, nr_pages_dec);
	kbase_trace_gpu_mem_usage_dec(kctx->kbdev, kctx, nr_pages_dec);

	return new_page_count;
}

int kbase_alloc_phy_pages_helper(struct kbase_mem_phy_alloc *alloc, size_t nr_pages_requested)
{
	int new_page_count __maybe_unused;
	size_t nr_left = nr_pages_requested;
	int res;
	struct kbase_context *kctx;
	struct kbase_device *kbdev;
	struct tagged_addr *tp;
	/* The number of pages to account represents the total amount of memory
	 * actually allocated. If large pages are used, they are taken into account
	 * in full, even if only a fraction of them is used for sub-allocation
	 * to satisfy the memory allocation request.
	 */
	size_t nr_pages_to_account = 0;

	if (WARN_ON(alloc->type != KBASE_MEM_TYPE_NATIVE) ||
	    WARN_ON(alloc->imported.native.kctx == NULL) ||
	    WARN_ON(alloc->group_id >= MEMORY_GROUP_MANAGER_NR_GROUPS)) {
		return -EINVAL;
	}

	if (alloc->reg) {
		if (nr_pages_requested > alloc->reg->nr_pages - alloc->nents)
			goto invalid_request;
	}

	kctx = alloc->imported.native.kctx;
	kbdev = kctx->kbdev;

	if (nr_pages_requested == 0)
		goto done; /*nothing to do*/

	/* Increase mm counters before we allocate pages so that this
	 * allocation is visible to the OOM killer. The actual count
	 * of pages will be amended later, if necessary, but for the
	 * moment it is safe to account for the amount initially
	 * requested.
	 */
	new_page_count = mem_account_inc(kctx, nr_pages_requested);
	tp = alloc->pages + alloc->nents;

	/* Check if we have enough pages requested so we can allocate a large
	 * page (512 * 4KB = 2MB )
	 */
	if (kbdev->pagesize_2mb && nr_left >= NUM_PAGES_IN_2MB_LARGE_PAGE) {
		size_t nr_lp = nr_left / NUM_PAGES_IN_2MB_LARGE_PAGE;

		res = kbase_mem_pool_alloc_pages(&kctx->mem_pools.large[alloc->group_id],
						 nr_lp * NUM_PAGES_IN_2MB_LARGE_PAGE, tp, true,
						 kctx->task);

		if (res > 0) {
			nr_left -= (size_t)res;
			tp += res;
			nr_pages_to_account += res;
		}

		if (nr_left) {
			struct kbase_sub_alloc *sa, *temp_sa;

			spin_lock(&kctx->mem_partials_lock);

			list_for_each_entry_safe(sa, temp_sa, &kctx->mem_partials, link) {
				unsigned int pidx = 0;

				while (nr_left) {
					pidx = find_next_zero_bit(
						sa->sub_pages, NUM_PAGES_IN_2MB_LARGE_PAGE, pidx);
					bitmap_set(sa->sub_pages, pidx, 1);
					*tp++ = as_tagged_tag(page_to_phys(sa->page + pidx),
							      FROM_PARTIAL);
					nr_left--;

					if (bitmap_full(sa->sub_pages,
							NUM_PAGES_IN_2MB_LARGE_PAGE)) {
						/* unlink from partial list when full */
						list_del_init(&sa->link);
						break;
					}
				}
			}
			spin_unlock(&kctx->mem_partials_lock);
		}

		/* only if we actually have a chunk left <512. If more it indicates
		 * that we couldn't allocate a 2MB above, so no point to retry here.
		 */
		if (nr_left > 0 && nr_left < NUM_PAGES_IN_2MB_LARGE_PAGE) {
			/* create a new partial and suballocate the rest from it */
			struct page *np = NULL;

			do {
				int err;

				np = kbase_mem_pool_alloc(&kctx->mem_pools.large[alloc->group_id]);
				if (np)
					break;

				err = kbase_mem_pool_grow(&kctx->mem_pools.large[alloc->group_id],
							  1, kctx->task);
				if (err)
					break;
			} while (1);

			if (np) {
				size_t i;
				struct kbase_sub_alloc *sa;
				struct page *p;

				sa = kmalloc(sizeof(*sa), GFP_KERNEL);
				if (!sa) {
					kbase_mem_pool_free(&kctx->mem_pools.large[alloc->group_id],
							    np, false);
					goto no_new_partial;
				}

				/* store pointers back to the control struct */
				np->lru.next = (void *)sa;
				for (p = np; p < np + NUM_PAGES_IN_2MB_LARGE_PAGE; p++)
					p->lru.prev = (void *)np;
				INIT_LIST_HEAD(&sa->link);
				bitmap_zero(sa->sub_pages, NUM_PAGES_IN_2MB_LARGE_PAGE);
				sa->page = np;

				for (i = 0; i < nr_left; i++)
					*tp++ = as_tagged_tag(page_to_phys(np + i), FROM_PARTIAL);

				bitmap_set(sa->sub_pages, 0, nr_left);
				nr_left = 0;

				/* A large page has been used for a sub-allocation: account
				 * for the whole of the large page, and not just for the
				 * sub-pages that have been used.
				 */
				nr_pages_to_account += NUM_PAGES_IN_2MB_LARGE_PAGE;

				/* expose for later use */
				spin_lock(&kctx->mem_partials_lock);
				list_add(&sa->link, &kctx->mem_partials);
				spin_unlock(&kctx->mem_partials_lock);
			}
		}
	}

no_new_partial:
	if (nr_left) {
		res = kbase_mem_pool_alloc_pages(&kctx->mem_pools.small[alloc->group_id], nr_left,
						 tp, false, kctx->task);
		if (res <= 0)
			goto alloc_failed;

		nr_pages_to_account += res;
	}

	alloc->nents += nr_pages_requested;

	/* Amend the page count with the number of pages actually used. */
	if (nr_pages_to_account > nr_pages_requested)
		new_page_count = mem_account_inc(kctx, nr_pages_to_account - nr_pages_requested);
	else if (nr_pages_to_account < nr_pages_requested)
		new_page_count = mem_account_dec(kctx, nr_pages_requested - nr_pages_to_account);

	KBASE_TLSTREAM_AUX_PAGESALLOC(kbdev, kctx->id, (u64)new_page_count);

done:
	return 0;

alloc_failed:
	/* The first step of error recovery is freeing any allocation that
	 * might have succeeded. The function can be in this condition only
	 * in one case: it tried to allocate a combination of 2 MB and small
	 * pages but only the former step succeeded. In this case, calculate
	 * the number of 2 MB pages to release and free them.
	 */
	if (nr_left != nr_pages_requested) {
		size_t nr_pages_to_free = nr_pages_requested - nr_left;

		alloc->nents += nr_pages_to_free;
		kbase_free_phy_pages_helper(alloc, nr_pages_to_free);
	}

	/* Undo the preliminary memory accounting that was done early on
	 * in the function. If only small pages are used: nr_left is equal
	 * to nr_pages_requested. If a combination of 2 MB and small pages was
	 * attempted: nr_pages_requested is equal to the sum of nr_left
	 * and nr_pages_to_free, and the latter has already been freed above.
	 *
	 * Also notice that there's no need to update the page count
	 * because memory allocation was rolled back.
	 */
	mem_account_dec(kctx, nr_left);

invalid_request:
	return -ENOMEM;
}

static size_t free_partial_locked(struct kbase_context *kctx, struct kbase_mem_pool *pool,
				  struct tagged_addr tp)
{
	struct page *p, *head_page;
	struct kbase_sub_alloc *sa;
	size_t nr_pages_to_account = 0;

	lockdep_assert_held(&pool->pool_lock);
	lockdep_assert_held(&kctx->mem_partials_lock);

	p = as_page(tp);
	head_page = (struct page *)p->lru.prev;
	sa = (struct kbase_sub_alloc *)head_page->lru.next;
	clear_bit(p - head_page, sa->sub_pages);
	if (bitmap_empty(sa->sub_pages, NUM_PAGES_IN_2MB_LARGE_PAGE)) {
		list_del(&sa->link);
		kbase_mem_pool_free_locked(pool, head_page, true);
		kfree(sa);
		nr_pages_to_account = NUM_PAGES_IN_2MB_LARGE_PAGE;
	} else if (bitmap_weight(sa->sub_pages, NUM_PAGES_IN_2MB_LARGE_PAGE) ==
		   NUM_PAGES_IN_2MB_LARGE_PAGE - 1) {
		/* expose the partial again */
		list_add(&sa->link, &kctx->mem_partials);
	}

	return nr_pages_to_account;
}

struct tagged_addr *kbase_alloc_phy_pages_helper_locked(struct kbase_mem_phy_alloc *alloc,
							struct kbase_mem_pool *pool,
							size_t nr_pages_requested,
							struct kbase_sub_alloc **prealloc_sa)
{
	int new_page_count __maybe_unused;
	size_t nr_left = nr_pages_requested;
	int res;
	struct kbase_context *kctx;
	struct kbase_device *kbdev;
	struct tagged_addr *tp;
	struct tagged_addr *new_pages = NULL;
	/* The number of pages to account represents the total amount of memory
	 * actually allocated. If large pages are used, they are taken into account
	 * in full, even if only a fraction of them is used for sub-allocation
	 * to satisfy the memory allocation request.
	 */
	size_t nr_pages_to_account = 0;

	KBASE_DEBUG_ASSERT(alloc->type == KBASE_MEM_TYPE_NATIVE);
	KBASE_DEBUG_ASSERT(alloc->imported.native.kctx);

	lockdep_assert_held(&pool->pool_lock);

	kctx = alloc->imported.native.kctx;
	kbdev = kctx->kbdev;

	if (!kbdev->pagesize_2mb)
		WARN_ON(pool->order);

	if (alloc->reg) {
		if (nr_pages_requested > alloc->reg->nr_pages - alloc->nents)
			goto invalid_request;
	}

	lockdep_assert_held(&kctx->mem_partials_lock);

	if (nr_pages_requested == 0)
		goto done; /*nothing to do*/

	/* Increase mm counters before we allocate pages so that this
	 * allocation is visible to the OOM killer. The actual count
	 * of pages will be amended later, if necessary, but for the
	 * moment it is safe to account for the amount initially
	 * requested.
	 */
	new_page_count = mem_account_inc(kctx, nr_pages_requested);
	tp = alloc->pages + alloc->nents;
	new_pages = tp;

	if (kbdev->pagesize_2mb && pool->order) {
		size_t nr_lp = nr_left / NUM_PAGES_IN_2MB_LARGE_PAGE;

		res = kbase_mem_pool_alloc_pages_locked(pool, nr_lp * NUM_PAGES_IN_2MB_LARGE_PAGE,
							tp);

		if (res > 0) {
			nr_left -= (size_t)res;
			tp += res;
			nr_pages_to_account += res;
		}

		if (nr_left) {
			struct kbase_sub_alloc *sa, *temp_sa;

			list_for_each_entry_safe(sa, temp_sa, &kctx->mem_partials, link) {
				unsigned int pidx = 0;

				while (nr_left) {
					pidx = find_next_zero_bit(
						sa->sub_pages, NUM_PAGES_IN_2MB_LARGE_PAGE, pidx);
					bitmap_set(sa->sub_pages, pidx, 1);
					*tp++ = as_tagged_tag(page_to_phys(sa->page + pidx),
							      FROM_PARTIAL);
					nr_left--;

					if (bitmap_full(sa->sub_pages,
							NUM_PAGES_IN_2MB_LARGE_PAGE)) {
						/* unlink from partial list when
						 * full
						 */
						list_del_init(&sa->link);
						break;
					}
				}
			}
		}

		/* only if we actually have a chunk left <512. If more it
		 * indicates that we couldn't allocate a 2MB above, so no point
		 * to retry here.
		 */
		if (nr_left > 0 && nr_left < NUM_PAGES_IN_2MB_LARGE_PAGE) {
			/* create a new partial and suballocate the rest from it
			 */
			struct page *np = NULL;

			np = kbase_mem_pool_alloc_locked(pool);

			if (np) {
				size_t i;
				struct kbase_sub_alloc *const sa = *prealloc_sa;
				struct page *p;

				/* store pointers back to the control struct */
				np->lru.next = (void *)sa;
				for (p = np; p < np + NUM_PAGES_IN_2MB_LARGE_PAGE; p++)
					p->lru.prev = (void *)np;
				INIT_LIST_HEAD(&sa->link);
				bitmap_zero(sa->sub_pages, NUM_PAGES_IN_2MB_LARGE_PAGE);
				sa->page = np;

				for (i = 0; i < nr_left; i++)
					*tp++ = as_tagged_tag(page_to_phys(np + i), FROM_PARTIAL);

				bitmap_set(sa->sub_pages, 0, nr_left);
				nr_left = 0;

				/* A large page has been used for sub-allocation: account
				 * for the whole of the large page, and not just for the
				 * sub-pages that have been used.
				 */
				nr_pages_to_account += NUM_PAGES_IN_2MB_LARGE_PAGE;

				/* Indicate to user that we'll free this memory
				 * later.
				 */
				*prealloc_sa = NULL;

				/* expose for later use */
				list_add(&sa->link, &kctx->mem_partials);
			}
		}
		if (nr_left)
			goto alloc_failed;
	} else {
		res = kbase_mem_pool_alloc_pages_locked(pool, nr_left, tp);
		if (res <= 0)
			goto alloc_failed;
		nr_pages_to_account += res;
	}

	/* Amend the page count with the number of pages actually used. */
	if (nr_pages_to_account > nr_pages_requested)
		new_page_count = mem_account_inc(kctx, nr_pages_to_account - nr_pages_requested);
	else if (nr_pages_to_account < nr_pages_requested)
		new_page_count = mem_account_dec(kctx, nr_pages_requested - nr_pages_to_account);

	KBASE_TLSTREAM_AUX_PAGESALLOC(kbdev, kctx->id, (u64)new_page_count);

	alloc->nents += nr_pages_requested;

done:
	return new_pages;

alloc_failed:
	/* The first step of error recovery is freeing any allocation that
	 * might have succeeded. The function can be in this condition only
	 * in one case: it tried to allocate a combination of 2 MB and small
	 * pages but only the former step succeeded. In this case, calculate
	 * the number of 2 MB pages to release and free them.
	 */
	if (nr_left != nr_pages_requested) {
		size_t nr_pages_to_free = nr_pages_requested - nr_left;

		struct tagged_addr *start_free = alloc->pages + alloc->nents;

		if (kbdev->pagesize_2mb && pool->order) {
			while (nr_pages_to_free) {
				if (is_huge_head(*start_free)) {
					kbase_mem_pool_free_pages_locked(
						pool, NUM_PAGES_IN_2MB_LARGE_PAGE, start_free,
						false, /* not dirty */
						true); /* return to pool */
					nr_pages_to_free -= NUM_PAGES_IN_2MB_LARGE_PAGE;
					start_free += NUM_PAGES_IN_2MB_LARGE_PAGE;
				} else if (is_partial(*start_free)) {
					free_partial_locked(kctx, pool, *start_free);
					nr_pages_to_free--;
					start_free++;
				}
			}
		} else {
			kbase_mem_pool_free_pages_locked(pool, nr_pages_to_free, start_free,
							 false, /* not dirty */
							 true); /* return to pool */
		}
	}

	/* Undo the preliminary memory accounting that was done early on
	 * in the function. The code above doesn't undo memory accounting
	 * so this is the only point where the function has to undo all
	 * of the pages accounted for at the top of the function.
	 */
	mem_account_dec(kctx, nr_pages_requested);

invalid_request:
	return NULL;
}

static size_t free_partial(struct kbase_context *kctx, int group_id, struct tagged_addr tp)
{
	struct page *p, *head_page;
	struct kbase_sub_alloc *sa;
	size_t nr_pages_to_account = 0;

	p = as_page(tp);
	head_page = (struct page *)p->lru.prev;
	sa = (struct kbase_sub_alloc *)head_page->lru.next;
	spin_lock(&kctx->mem_partials_lock);
	clear_bit(p - head_page, sa->sub_pages);
	if (bitmap_empty(sa->sub_pages, NUM_PAGES_IN_2MB_LARGE_PAGE)) {
		list_del(&sa->link);
		kbase_mem_pool_free(&kctx->mem_pools.large[group_id], head_page, true);
		kfree(sa);
		nr_pages_to_account = NUM_PAGES_IN_2MB_LARGE_PAGE;
	} else if (bitmap_weight(sa->sub_pages, NUM_PAGES_IN_2MB_LARGE_PAGE) ==
		   NUM_PAGES_IN_2MB_LARGE_PAGE - 1) {
		/* expose the partial again */
		list_add(&sa->link, &kctx->mem_partials);
	}
	spin_unlock(&kctx->mem_partials_lock);

	return nr_pages_to_account;
}

int kbase_free_phy_pages_helper(struct kbase_mem_phy_alloc *alloc, size_t nr_pages_to_free)
{
	struct kbase_context *kctx = alloc->imported.native.kctx;
	struct kbase_device *kbdev = kctx->kbdev;
	bool syncback;
	bool reclaimed = (alloc->evicted != 0);
	struct tagged_addr *start_free;
	int new_page_count __maybe_unused;
	size_t freed = 0;
	/* The number of pages to account represents the total amount of memory
	 * actually freed. If large pages are used, they are taken into account
	 * in full, even if only a fraction of them is used for sub-allocation
	 * to satisfy the memory allocation request.
	 */
	size_t nr_pages_to_account = 0;

	if (WARN_ON(alloc->type != KBASE_MEM_TYPE_NATIVE) ||
	    WARN_ON(alloc->imported.native.kctx == NULL) ||
	    WARN_ON(alloc->nents < nr_pages_to_free) ||
	    WARN_ON(alloc->group_id >= MEMORY_GROUP_MANAGER_NR_GROUPS)) {
		return -EINVAL;
	}

	/* early out if nothing to do */
	if (nr_pages_to_free == 0)
		return 0;

	start_free = alloc->pages + alloc->nents - nr_pages_to_free;

	syncback = alloc->properties & KBASE_MEM_PHY_ALLOC_ACCESSED_CACHED;

	/* pad start_free to a valid start location */
	while (nr_pages_to_free && is_huge(*start_free) && !is_huge_head(*start_free)) {
		nr_pages_to_free--;
		start_free++;
	}

	while (nr_pages_to_free) {
		if (is_huge_head(*start_free)) {
			/* This is a 2MB entry, so free all the 512 pages that
			 * it points to
			 */
			kbase_mem_pool_free_pages(&kctx->mem_pools.large[alloc->group_id],
						  NUM_PAGES_IN_2MB_LARGE_PAGE, start_free, syncback,
						  reclaimed);
			nr_pages_to_free -= NUM_PAGES_IN_2MB_LARGE_PAGE;
			start_free += NUM_PAGES_IN_2MB_LARGE_PAGE;
			freed += NUM_PAGES_IN_2MB_LARGE_PAGE;
			nr_pages_to_account += NUM_PAGES_IN_2MB_LARGE_PAGE;
		} else if (is_partial(*start_free)) {
			nr_pages_to_account += free_partial(kctx, alloc->group_id, *start_free);
			nr_pages_to_free--;
			start_free++;
			freed++;
		} else {
			struct tagged_addr *local_end_free;

			local_end_free = start_free;
			while (nr_pages_to_free && !is_huge(*local_end_free) &&
			       !is_partial(*local_end_free)) {
				local_end_free++;
				nr_pages_to_free--;
			}
			kbase_mem_pool_free_pages(&kctx->mem_pools.small[alloc->group_id],
						  (size_t)(local_end_free - start_free), start_free,
						  syncback, reclaimed);
			freed += (size_t)(local_end_free - start_free);
			nr_pages_to_account += (size_t)(local_end_free - start_free);
			start_free += local_end_free - start_free;
		}
	}

	alloc->nents -= freed;

	if (!reclaimed) {
		/* If the allocation was not reclaimed then all freed pages
		 * need to be accounted.
		 */
		new_page_count = mem_account_dec(kctx, nr_pages_to_account);
		KBASE_TLSTREAM_AUX_PAGESALLOC(kbdev, kctx->id, (u64)new_page_count);
	} else if (freed != nr_pages_to_account) {
		/* If the allocation was reclaimed then alloc->nents pages
		 * have already been accounted for.
		 *
		 * Only update the number of pages to account if there is
		 * a discrepancy to correct, due to the fact that large pages
		 * were partially allocated at the origin.
		 */
		if (freed > nr_pages_to_account)
			new_page_count = mem_account_inc(kctx, freed - nr_pages_to_account);
		else
			new_page_count = mem_account_dec(kctx, nr_pages_to_account - freed);
		KBASE_TLSTREAM_AUX_PAGESALLOC(kbdev, kctx->id, (u64)new_page_count);
	}

	return 0;
}

void kbase_free_phy_pages_helper_locked(struct kbase_mem_phy_alloc *alloc,
					struct kbase_mem_pool *pool, struct tagged_addr *pages,
					size_t nr_pages_to_free)
{
	struct kbase_context *kctx = alloc->imported.native.kctx;
	struct kbase_device *kbdev = kctx->kbdev;
	bool syncback;
	struct tagged_addr *start_free;
	size_t freed = 0;
	/* The number of pages to account represents the total amount of memory
	 * actually freed. If large pages are used, they are taken into account
	 * in full, even if only a fraction of them is used for sub-allocation
	 * to satisfy the memory allocation request.
	 */
	size_t nr_pages_to_account = 0;
	int new_page_count;

	KBASE_DEBUG_ASSERT(alloc->type == KBASE_MEM_TYPE_NATIVE);
	KBASE_DEBUG_ASSERT(alloc->imported.native.kctx);
	KBASE_DEBUG_ASSERT(alloc->nents >= nr_pages_to_free);

	lockdep_assert_held(&pool->pool_lock);
	lockdep_assert_held(&kctx->mem_partials_lock);

	/* early out if state is inconsistent. */
	if (alloc->evicted) {
		dev_err(kbdev->dev, "%s unexpectedly called for evicted region", __func__);
		return;
	}

	/* early out if nothing to do */
	if (!nr_pages_to_free)
		return;

	start_free = pages;

	syncback = alloc->properties & KBASE_MEM_PHY_ALLOC_ACCESSED_CACHED;

	/* pad start_free to a valid start location */
	while (nr_pages_to_free && is_huge(*start_free) && !is_huge_head(*start_free)) {
		nr_pages_to_free--;
		start_free++;
	}

	while (nr_pages_to_free) {
		if (is_huge_head(*start_free)) {
			/* This is a 2MB entry, so free all the 512 pages that
			 * it points to
			 */
			WARN_ON(!pool->order);
			kbase_mem_pool_free_pages_locked(pool, NUM_PAGES_IN_2MB_LARGE_PAGE,
							 start_free, syncback, false);
			nr_pages_to_free -= NUM_PAGES_IN_2MB_LARGE_PAGE;
			start_free += NUM_PAGES_IN_2MB_LARGE_PAGE;
			freed += NUM_PAGES_IN_2MB_LARGE_PAGE;
			nr_pages_to_account += NUM_PAGES_IN_2MB_LARGE_PAGE;
		} else if (is_partial(*start_free)) {
			WARN_ON(!pool->order);
			nr_pages_to_account += free_partial_locked(kctx, pool, *start_free);
			nr_pages_to_free--;
			start_free++;
			freed++;
		} else {
			struct tagged_addr *local_end_free;

			WARN_ON(pool->order);
			local_end_free = start_free;
			while (nr_pages_to_free && !is_huge(*local_end_free) &&
			       !is_partial(*local_end_free)) {
				local_end_free++;
				nr_pages_to_free--;
			}
			kbase_mem_pool_free_pages_locked(pool,
							 (size_t)(local_end_free - start_free),
							 start_free, syncback, false);
			freed += (size_t)(local_end_free - start_free);
			nr_pages_to_account += (size_t)(local_end_free - start_free);
			start_free += local_end_free - start_free;
		}
	}

	alloc->nents -= freed;

	new_page_count = mem_account_dec(kctx, nr_pages_to_account);
	KBASE_TLSTREAM_AUX_PAGESALLOC(kbdev, kctx->id, (u64)new_page_count);
}
KBASE_EXPORT_TEST_API(kbase_free_phy_pages_helper_locked);

void kbase_mem_kref_free(struct kref *kref)
{
	struct kbase_mem_phy_alloc *alloc;

	alloc = container_of(kref, struct kbase_mem_phy_alloc, kref);

	switch (alloc->type) {
	case KBASE_MEM_TYPE_NATIVE: {
		if (!WARN_ON(!alloc->imported.native.kctx)) {
			if (alloc->permanent_map)
				kbase_phy_alloc_mapping_term(alloc->imported.native.kctx, alloc);

			/*
			 * The physical allocation must have been removed from
			 * the eviction list before trying to free it.
			 */
			mutex_lock(&alloc->imported.native.kctx->jit_evict_lock);
			WARN_ON(!list_empty(&alloc->evict_node));
			mutex_unlock(&alloc->imported.native.kctx->jit_evict_lock);

			kbase_process_page_usage_dec(alloc->imported.native.kctx,
						     alloc->imported.native.nr_struct_pages);
		}
		kbase_free_phy_pages_helper(alloc, alloc->nents);
		break;
	}
	case KBASE_MEM_TYPE_ALIAS: {
		/* just call put on the underlying phy allocs */
		size_t i;
		struct kbase_aliased *aliased;

		aliased = alloc->imported.alias.aliased;
		if (aliased) {
			for (i = 0; i < alloc->imported.alias.nents; i++)
				if (aliased[i].alloc) {
					kbase_mem_phy_alloc_gpu_unmapped(aliased[i].alloc);
					kbase_mem_phy_alloc_put(aliased[i].alloc);
				}
			vfree(aliased);
		}
		break;
	}
	case KBASE_MEM_TYPE_RAW:
		/* raw pages, external cleanup */
		break;
	case KBASE_MEM_TYPE_IMPORTED_UMM:
		if (!IS_ENABLED(CONFIG_MALI_DMA_BUF_MAP_ON_DEMAND)) {
			WARN_ONCE(alloc->imported.umm.current_mapping_usage_count != 1,
				  "WARNING: expected exactly 1 mapping, got %d",
				  alloc->imported.umm.current_mapping_usage_count);
#if (KERNEL_VERSION(6, 1, 55) <= LINUX_VERSION_CODE)
			dma_buf_unmap_attachment_unlocked(alloc->imported.umm.dma_attachment,
							  alloc->imported.umm.sgt,
							  DMA_BIDIRECTIONAL);
#else
			dma_buf_unmap_attachment(alloc->imported.umm.dma_attachment,
						 alloc->imported.umm.sgt, DMA_BIDIRECTIONAL);
#endif
			kbase_remove_dma_buf_usage(alloc->imported.umm.kctx, alloc);
		}
		dma_buf_detach(alloc->imported.umm.dma_buf, alloc->imported.umm.dma_attachment);
		dma_buf_put(alloc->imported.umm.dma_buf);
		break;
	case KBASE_MEM_TYPE_IMPORTED_USER_BUF:
		switch (alloc->imported.user_buf.state) {
		case KBASE_USER_BUF_STATE_PINNED:
		case KBASE_USER_BUF_STATE_DMA_MAPPED:
		case KBASE_USER_BUF_STATE_GPU_MAPPED: {
			/* It's too late to undo all of the operations that might have been
			 * done on an imported USER_BUFFER handle, as references have been
			 * lost already.
			 *
			 * The only thing that can be done safely and that is crucial for
			 * the rest of the system is releasing the physical pages that have
			 * been pinned and that are still referenced by the physical
			 * allocationl.
			 */
			kbase_user_buf_unpin_pages(alloc);
			alloc->imported.user_buf.state = KBASE_USER_BUF_STATE_EMPTY;
			break;
		}
		case KBASE_USER_BUF_STATE_EMPTY: {
			/* Nothing to do. */
			break;
		}
		default: {
			WARN(1, "Unexpected free of type %d state %d\n", alloc->type,
			     alloc->imported.user_buf.state);
			break;
		}
		}

		if (alloc->imported.user_buf.mm)
			mmdrop(alloc->imported.user_buf.mm);
		if (alloc->properties & KBASE_MEM_PHY_ALLOC_LARGE)
			vfree(alloc->imported.user_buf.pages);
		else
			kfree(alloc->imported.user_buf.pages);
		break;
	default:
		WARN(1, "Unexpected free of type %d\n", alloc->type);
		break;
	}

	/* Free based on allocation type */
	if (alloc->properties & KBASE_MEM_PHY_ALLOC_LARGE)
		vfree(alloc);
	else
		kfree(alloc);
}

KBASE_EXPORT_TEST_API(kbase_mem_kref_free);

int kbase_alloc_phy_pages(struct kbase_va_region *reg, size_t vsize, size_t size)
{
	KBASE_DEBUG_ASSERT(reg != NULL);
	KBASE_DEBUG_ASSERT(vsize > 0);

	/* validate user provided arguments */
	if (size > vsize || vsize > reg->nr_pages)
		goto out_term;

	/* Prevent vsize*sizeof from wrapping around.
	 * For instance, if vsize is 2**29+1, we'll allocate 1 byte and the alloc won't fail.
	 */
	if ((size_t)vsize > ((size_t)-1 / sizeof(*reg->cpu_alloc->pages)))
		goto out_term;

	KBASE_DEBUG_ASSERT(vsize != 0);

	if (kbase_alloc_phy_pages_helper(reg->cpu_alloc, size) != 0)
		goto out_term;

	reg->cpu_alloc->reg = reg;
	if (reg->cpu_alloc != reg->gpu_alloc) {
		if (kbase_alloc_phy_pages_helper(reg->gpu_alloc, size) != 0)
			goto out_rollback;
		reg->gpu_alloc->reg = reg;
	}

	return 0;

out_rollback:
	kbase_free_phy_pages_helper(reg->cpu_alloc, size);
out_term:
	return -1;
}
KBASE_EXPORT_TEST_API(kbase_alloc_phy_pages);

void kbase_set_phy_alloc_page_status(struct kbase_mem_phy_alloc *alloc,
				     enum kbase_page_status status)
{
	u32 i = 0;

	for (; i < alloc->nents; i++) {
		struct tagged_addr phys = alloc->pages[i];
		struct kbase_page_metadata *page_md = kbase_page_private(as_page(phys));

		/* Skip the small page that is part of a large page, as the large page is
		 * excluded from the migration process.
		 */
		if (is_huge(phys) || is_partial(phys))
			continue;

		if (!page_md)
			continue;

		spin_lock(&page_md->migrate_lock);
		page_md->status = PAGE_STATUS_SET(page_md->status, (u8)status);
		spin_unlock(&page_md->migrate_lock);
	}
}

bool kbase_check_alloc_flags(unsigned long flags)
{
	/* Only known input flags should be set. */
	if (flags & ~BASE_MEM_FLAGS_INPUT_MASK)
		return false;

	/* At least one flag should be set */
	if (flags == 0)
		return false;

	/* Either the GPU or CPU must be reading from the allocated memory */
	if ((flags & (BASE_MEM_PROT_CPU_RD | BASE_MEM_PROT_GPU_RD)) == 0)
		return false;

	/* Either the GPU or CPU must be writing to the allocated memory */
	if ((flags & (BASE_MEM_PROT_CPU_WR | BASE_MEM_PROT_GPU_WR)) == 0)
		return false;

	/* GPU executable memory cannot:
	 * - Be written by the GPU
	 * - Be grown on GPU page fault
	 */
	if ((flags & BASE_MEM_PROT_GPU_EX) &&
	    (flags & (BASE_MEM_PROT_GPU_WR | BASE_MEM_GROW_ON_GPF)))
		return false;

#if !MALI_USE_CSF
	/* GPU executable memory also cannot have the top of its initial
	 * commit aligned to 'extension'
	 */
	if ((flags & BASE_MEM_PROT_GPU_EX) && (flags & BASE_MEM_TILER_ALIGN_TOP))
		return false;
#endif /* !MALI_USE_CSF */

	/* To have an allocation lie within a 4GB chunk is required only for
	 * TLS memory, which will never be used to contain executable code.
	 */
	if ((flags & BASE_MEM_GPU_VA_SAME_4GB_PAGE) && (flags & BASE_MEM_PROT_GPU_EX))
		return false;

#if !MALI_USE_CSF
	/* TLS memory should also not be used for tiler heap */
	if ((flags & BASE_MEM_GPU_VA_SAME_4GB_PAGE) && (flags & BASE_MEM_TILER_ALIGN_TOP))
		return false;
#endif /* !MALI_USE_CSF */

	/* GPU should have at least read or write access otherwise there is no
	 * reason for allocating.
	 */
	if ((flags & (BASE_MEM_PROT_GPU_RD | BASE_MEM_PROT_GPU_WR)) == 0)
		return false;

	/* BASE_MEM_IMPORT_SHARED is only valid for imported memory */
	if ((flags & BASE_MEM_IMPORT_SHARED) == BASE_MEM_IMPORT_SHARED)
		return false;

	/* BASE_MEM_IMPORT_SYNC_ON_MAP_UNMAP is only valid for imported memory
	 */
	if ((flags & BASE_MEM_IMPORT_SYNC_ON_MAP_UNMAP) == BASE_MEM_IMPORT_SYNC_ON_MAP_UNMAP)
		return false;

	/* Should not combine BASE_MEM_COHERENT_LOCAL with
	 * BASE_MEM_COHERENT_SYSTEM
	 */
	if ((flags & (BASE_MEM_COHERENT_LOCAL | BASE_MEM_COHERENT_SYSTEM)) ==
	    (BASE_MEM_COHERENT_LOCAL | BASE_MEM_COHERENT_SYSTEM))
		return false;

#if MALI_USE_CSF
	if ((flags & BASE_MEM_SAME_VA) && (flags & (BASE_MEM_FIXABLE | BASE_MEM_FIXED)))
		return false;

	if ((flags & BASE_MEM_FIXABLE) && (flags & BASE_MEM_FIXED))
		return false;
#endif

	return true;
}

bool kbase_check_import_flags(unsigned long flags)
{
	/* Only known input flags should be set. */
	if (flags & ~BASE_MEM_FLAGS_INPUT_MASK)
		return false;

	/* At least one flag should be set */
	if (flags == 0)
		return false;

	/* Imported memory cannot be GPU executable */
	if (flags & BASE_MEM_PROT_GPU_EX)
		return false;

	/* Imported memory cannot grow on page fault */
	if (flags & BASE_MEM_GROW_ON_GPF)
		return false;

#if MALI_USE_CSF
	/* Imported memory cannot be fixed */
	if ((flags & (BASE_MEM_FIXED | BASE_MEM_FIXABLE)))
		return false;
#else
	/* Imported memory cannot be aligned to the end of its initial commit */
	if (flags & BASE_MEM_TILER_ALIGN_TOP)
		return false;
#endif /* !MALI_USE_CSF */

	/* GPU should have at least read or write access otherwise there is no
	 * reason for importing.
	 */
	if ((flags & (BASE_MEM_PROT_GPU_RD | BASE_MEM_PROT_GPU_WR)) == 0)
		return false;

	/* Protected memory cannot be read by the CPU */
	if ((flags & BASE_MEM_PROTECTED) && (flags & BASE_MEM_PROT_CPU_RD))
		return false;

	return true;
}

int kbase_check_alloc_sizes(struct kbase_context *kctx, unsigned long flags, u64 va_pages,
			    u64 commit_pages, u64 large_extension)
{
	struct device *dev = kctx->kbdev->dev;
	u32 gpu_pc_bits = kctx->kbdev->gpu_props.log2_program_counter_size;
	u64 gpu_pc_pages_max = 1ULL << gpu_pc_bits >> PAGE_SHIFT;
	struct kbase_va_region test_reg;

	/* kbase_va_region's extension member can be of variable size, so check against that type */
	test_reg.extension = large_extension;

#define KBASE_MSG_PRE "GPU allocation attempted with "

	if (va_pages == 0) {
		dev_warn(dev, KBASE_MSG_PRE "0 va_pages!");
		return -EINVAL;
	}

	if (va_pages > KBASE_MEM_ALLOC_MAX_SIZE) {
		dev_warn(dev, KBASE_MSG_PRE "va_pages==%lld larger than KBASE_MEM_ALLOC_MAX_SIZE!",
			 (unsigned long long)va_pages);
		return -ENOMEM;
	}

	/* Note: commit_pages is checked against va_pages during
	 * kbase_alloc_phy_pages()
	 */

	/* Limit GPU executable allocs to GPU PC size */
	if ((flags & BASE_MEM_PROT_GPU_EX) && (va_pages > gpu_pc_pages_max)) {
		dev_warn(dev,
			 KBASE_MSG_PRE
			 "BASE_MEM_PROT_GPU_EX and va_pages==%lld larger than GPU PC range %lld",
			 (unsigned long long)va_pages, (unsigned long long)gpu_pc_pages_max);

		return -EINVAL;
	}

	if ((flags & BASE_MEM_GROW_ON_GPF) && (test_reg.extension == 0)) {
		dev_warn(dev, KBASE_MSG_PRE "BASE_MEM_GROW_ON_GPF but extension == 0\n");
		return -EINVAL;
	}

#if !MALI_USE_CSF
	if ((flags & BASE_MEM_TILER_ALIGN_TOP) && (test_reg.extension == 0)) {
		dev_warn(dev, KBASE_MSG_PRE "BASE_MEM_TILER_ALIGN_TOP but extension == 0\n");
		return -EINVAL;
	}

	if (!(flags & (BASE_MEM_GROW_ON_GPF | BASE_MEM_TILER_ALIGN_TOP)) &&
	    test_reg.extension != 0) {
		dev_warn(
			dev, KBASE_MSG_PRE
			"neither BASE_MEM_GROW_ON_GPF nor BASE_MEM_TILER_ALIGN_TOP set but extension != 0\n");
		return -EINVAL;
	}
#else
	if (!(flags & BASE_MEM_GROW_ON_GPF) && test_reg.extension != 0) {
		dev_warn(dev, KBASE_MSG_PRE "BASE_MEM_GROW_ON_GPF not set but extension != 0\n");
		return -EINVAL;
	}
#endif /* !MALI_USE_CSF */

#if !MALI_USE_CSF
	/* BASE_MEM_TILER_ALIGN_TOP memory has a number of restrictions */
	if (flags & BASE_MEM_TILER_ALIGN_TOP) {
#define KBASE_MSG_PRE_FLAG KBASE_MSG_PRE "BASE_MEM_TILER_ALIGN_TOP and "
		unsigned long small_extension;

		if (large_extension > BASE_MEM_TILER_ALIGN_TOP_EXTENSION_MAX_PAGES) {
			dev_warn(dev, KBASE_MSG_PRE_FLAG "extension==%lld pages exceeds limit %lld",
				 (unsigned long long)large_extension,
				 BASE_MEM_TILER_ALIGN_TOP_EXTENSION_MAX_PAGES);
			return -EINVAL;
		}
		/* For use with is_power_of_2, which takes unsigned long, so
		 * must ensure e.g. on 32-bit kernel it'll fit in that type
		 */
		small_extension = (unsigned long)large_extension;

		if (!is_power_of_2(small_extension)) {
			dev_warn(dev, KBASE_MSG_PRE_FLAG "extension==%ld not a non-zero power of 2",
				 small_extension);
			return -EINVAL;
		}

		if (commit_pages > large_extension) {
			dev_warn(dev, KBASE_MSG_PRE_FLAG "commit_pages==%ld exceeds extension==%ld",
				 (unsigned long)commit_pages, (unsigned long)large_extension);
			return -EINVAL;
		}
#undef KBASE_MSG_PRE_FLAG
	}
#else
	CSTD_UNUSED(commit_pages);
#endif /* !MALI_USE_CSF */

	if ((flags & BASE_MEM_GPU_VA_SAME_4GB_PAGE) && (va_pages > (BASE_MEM_PFN_MASK_4GB + 1))) {
		dev_warn(
			dev,
			KBASE_MSG_PRE
			"BASE_MEM_GPU_VA_SAME_4GB_PAGE and va_pages==%lld greater than that needed for 4GB space",
			(unsigned long long)va_pages);
		return -EINVAL;
	}

	return 0;
#undef KBASE_MSG_PRE
}

void kbase_gpu_vm_lock(struct kbase_context *kctx)
{
	KBASE_DEBUG_ASSERT(kctx != NULL);
	mutex_lock(&kctx->reg_lock);
}
KBASE_EXPORT_TEST_API(kbase_gpu_vm_lock);

void kbase_gpu_vm_lock_with_pmode_sync(struct kbase_context *kctx)
{
#if MALI_USE_CSF
	down_read(&kctx->kbdev->csf.pmode_sync_sem);
#endif
	kbase_gpu_vm_lock(kctx);
}

void kbase_gpu_vm_unlock(struct kbase_context *kctx)
{
	KBASE_DEBUG_ASSERT(kctx != NULL);
	mutex_unlock(&kctx->reg_lock);
}
KBASE_EXPORT_TEST_API(kbase_gpu_vm_unlock);

void kbase_gpu_vm_unlock_with_pmode_sync(struct kbase_context *kctx)
{
	kbase_gpu_vm_unlock(kctx);
#if MALI_USE_CSF
	up_read(&kctx->kbdev->csf.pmode_sync_sem);
#endif
}

#if IS_ENABLED(CONFIG_DEBUG_FS)
struct kbase_jit_debugfs_data {
	int (*func)(struct kbase_jit_debugfs_data *data);
	struct mutex lock;
	struct kbase_context *kctx;
	u64 active_value;
	u64 pool_value;
	u64 destroy_value;
	char buffer[50];
};

static int kbase_jit_debugfs_common_open(struct inode *inode, struct file *file,
					 int (*func)(struct kbase_jit_debugfs_data *))
{
	struct kbase_jit_debugfs_data *data;

	data = kzalloc(sizeof(*data), GFP_KERNEL);
	if (!data)
		return -ENOMEM;

	data->func = func;
	mutex_init(&data->lock);
	data->kctx = (struct kbase_context *)inode->i_private;

	file->private_data = data;

	return nonseekable_open(inode, file);
}

static ssize_t kbase_jit_debugfs_common_read(struct file *file, char __user *buf, size_t len,
					     loff_t *ppos)
{
	struct kbase_jit_debugfs_data *data;
	size_t size;
	int ret;

	data = (struct kbase_jit_debugfs_data *)file->private_data;
	mutex_lock(&data->lock);

	if (*ppos) {
		size = strnlen(data->buffer, sizeof(data->buffer));
	} else {
		if (!data->func) {
			ret = -EACCES;
			goto out_unlock;
		}

		if (data->func(data)) {
			ret = -EACCES;
			goto out_unlock;
		}

		size = (size_t)scnprintf(data->buffer, sizeof(data->buffer), "%llu,%llu,%llu\n",
					 data->active_value, data->pool_value, data->destroy_value);
	}

	ret = simple_read_from_buffer(buf, len, ppos, data->buffer, size);

out_unlock:
	mutex_unlock(&data->lock);
	return ret;
}

static int kbase_jit_debugfs_common_release(struct inode *inode, struct file *file)
{
	CSTD_UNUSED(inode);

	kfree(file->private_data);
	return 0;
}

#define KBASE_JIT_DEBUGFS_DECLARE(__fops, __func)                          \
	static int __fops##_open(struct inode *inode, struct file *file)   \
	{                                                                  \
		return kbase_jit_debugfs_common_open(inode, file, __func); \
	}                                                                  \
	static const struct file_operations __fops = {                     \
		.owner = THIS_MODULE,                                      \
		.open = __fops##_open,                                     \
		.release = kbase_jit_debugfs_common_release,               \
		.read = kbase_jit_debugfs_common_read,                     \
		.write = NULL,                                             \
		.llseek = generic_file_llseek,                             \
	}

static int kbase_jit_debugfs_count_get(struct kbase_jit_debugfs_data *data)
{
	struct kbase_context *kctx = data->kctx;
	struct list_head *tmp;

	mutex_lock(&kctx->jit_evict_lock);
	list_for_each(tmp, &kctx->jit_active_head) {
		data->active_value++;
	}

	list_for_each(tmp, &kctx->jit_pool_head) {
		data->pool_value++;
	}

	list_for_each(tmp, &kctx->jit_destroy_head) {
		data->destroy_value++;
	}
	mutex_unlock(&kctx->jit_evict_lock);

	return 0;
}
KBASE_JIT_DEBUGFS_DECLARE(kbase_jit_debugfs_count_fops, kbase_jit_debugfs_count_get);

static int kbase_jit_debugfs_vm_get(struct kbase_jit_debugfs_data *data)
{
	struct kbase_context *kctx = data->kctx;
	struct kbase_va_region *reg;

	mutex_lock(&kctx->jit_evict_lock);
	list_for_each_entry(reg, &kctx->jit_active_head, jit_node) {
		data->active_value += reg->nr_pages;
	}

	list_for_each_entry(reg, &kctx->jit_pool_head, jit_node) {
		data->pool_value += reg->nr_pages;
	}

	list_for_each_entry(reg, &kctx->jit_destroy_head, jit_node) {
		data->destroy_value += reg->nr_pages;
	}
	mutex_unlock(&kctx->jit_evict_lock);

	return 0;
}
KBASE_JIT_DEBUGFS_DECLARE(kbase_jit_debugfs_vm_fops, kbase_jit_debugfs_vm_get);

static int kbase_jit_debugfs_phys_get(struct kbase_jit_debugfs_data *data)
{
	struct kbase_context *kctx = data->kctx;
	struct kbase_va_region *reg;

	mutex_lock(&kctx->jit_evict_lock);
	list_for_each_entry(reg, &kctx->jit_active_head, jit_node) {
		data->active_value += reg->gpu_alloc->nents;
	}

	list_for_each_entry(reg, &kctx->jit_pool_head, jit_node) {
		data->pool_value += reg->gpu_alloc->nents;
	}

	list_for_each_entry(reg, &kctx->jit_destroy_head, jit_node) {
		data->destroy_value += reg->gpu_alloc->nents;
	}
	mutex_unlock(&kctx->jit_evict_lock);

	return 0;
}
KBASE_JIT_DEBUGFS_DECLARE(kbase_jit_debugfs_phys_fops, kbase_jit_debugfs_phys_get);

#if MALI_JIT_PRESSURE_LIMIT_BASE
static int kbase_jit_debugfs_used_get(struct kbase_jit_debugfs_data *data)
{
	struct kbase_context *kctx = data->kctx;
	struct kbase_va_region *reg;

#if !MALI_USE_CSF
	rt_mutex_lock(&kctx->jctx.lock);
#endif /* !MALI_USE_CSF */
	mutex_lock(&kctx->jit_evict_lock);
	list_for_each_entry(reg, &kctx->jit_active_head, jit_node) {
		data->active_value += reg->used_pages;
	}
	mutex_unlock(&kctx->jit_evict_lock);
#if !MALI_USE_CSF
	rt_mutex_unlock(&kctx->jctx.lock);
#endif /* !MALI_USE_CSF */

	return 0;
}

KBASE_JIT_DEBUGFS_DECLARE(kbase_jit_debugfs_used_fops, kbase_jit_debugfs_used_get);

static int kbase_mem_jit_trim_pages_from_region(struct kbase_context *kctx,
						struct kbase_va_region *reg, size_t pages_needed,
						size_t *freed, bool shrink);

static int kbase_jit_debugfs_trim_get(struct kbase_jit_debugfs_data *data)
{
	struct kbase_context *kctx = data->kctx;
	struct kbase_va_region *reg;

#if !MALI_USE_CSF
	rt_mutex_lock(&kctx->jctx.lock);
#endif /* !MALI_USE_CSF */
	kbase_gpu_vm_lock(kctx);
	mutex_lock(&kctx->jit_evict_lock);
	list_for_each_entry(reg, &kctx->jit_active_head, jit_node) {
		int err;
		size_t freed = 0u;

		err = kbase_mem_jit_trim_pages_from_region(kctx, reg, SIZE_MAX, &freed, false);

		if (err) {
			/* Failed to calculate, try the next region */
			continue;
		}

		data->active_value += freed;
	}
	mutex_unlock(&kctx->jit_evict_lock);
	kbase_gpu_vm_unlock(kctx);
#if !MALI_USE_CSF
	rt_mutex_unlock(&kctx->jctx.lock);
#endif /* !MALI_USE_CSF */

	return 0;
}

KBASE_JIT_DEBUGFS_DECLARE(kbase_jit_debugfs_trim_fops, kbase_jit_debugfs_trim_get);
#endif /* MALI_JIT_PRESSURE_LIMIT_BASE */

void kbase_jit_debugfs_init(struct kbase_context *kctx)
{
	/* prevent unprivileged use of debug file system
	 * in old kernel version
	 */
	const mode_t mode = 0444;

	/* Caller already ensures this, but we keep the pattern for
	 * maintenance safety.
	 */
	if (WARN_ON(!kctx) || WARN_ON(IS_ERR_OR_NULL(kctx->kctx_dentry)))
		return;

	/* Debugfs entry for getting the number of JIT allocations. */
	debugfs_create_file("mem_jit_count", mode, kctx->kctx_dentry, kctx,
			    &kbase_jit_debugfs_count_fops);

	/*
	 * Debugfs entry for getting the total number of virtual pages
	 * used by JIT allocations.
	 */
	debugfs_create_file("mem_jit_vm", mode, kctx->kctx_dentry, kctx,
			    &kbase_jit_debugfs_vm_fops);

	/*
	 * Debugfs entry for getting the number of physical pages used
	 * by JIT allocations.
	 */
	debugfs_create_file("mem_jit_phys", mode, kctx->kctx_dentry, kctx,
			    &kbase_jit_debugfs_phys_fops);
#if MALI_JIT_PRESSURE_LIMIT_BASE
	/*
	 * Debugfs entry for getting the number of pages used
	 * by JIT allocations for estimating the physical pressure
	 * limit.
	 */
	debugfs_create_file("mem_jit_used", mode, kctx->kctx_dentry, kctx,
			    &kbase_jit_debugfs_used_fops);

	/*
	 * Debugfs entry for getting the number of pages that could
	 * be trimmed to free space for more JIT allocations.
	 */
	debugfs_create_file("mem_jit_trim", mode, kctx->kctx_dentry, kctx,
			    &kbase_jit_debugfs_trim_fops);
#endif /* MALI_JIT_PRESSURE_LIMIT_BASE */
}
#endif /* CONFIG_DEBUG_FS */

/**
 * kbase_jit_destroy_worker - Deferred worker which frees JIT allocations
 * @work: Work item
 *
 * This function does the work of freeing JIT allocations whose physical
 * backing has been released.
 */
static void kbase_jit_destroy_worker(struct work_struct *work)
{
	struct kbase_context *kctx;
	struct kbase_va_region *reg;

	kctx = container_of(work, struct kbase_context, jit_work);
	do {
		mutex_lock(&kctx->jit_evict_lock);
		if (list_empty(&kctx->jit_destroy_head)) {
			mutex_unlock(&kctx->jit_evict_lock);
			break;
		}

		reg = list_first_entry(&kctx->jit_destroy_head, struct kbase_va_region, jit_node);

		list_del(&reg->jit_node);
		mutex_unlock(&kctx->jit_evict_lock);

		kbase_gpu_vm_lock(kctx);

		/*
		 * Incrementing the refcount is prevented on JIT regions.
		 * If/when this ever changes we would need to compensate
		 * by implementing "free on putting the last reference",
		 * but only for JIT regions.
		 */
		WARN_ON(atomic64_read(&reg->no_user_free_count) > 1);
		kbase_va_region_no_user_free_dec(reg);
		kbase_mem_free_region(kctx, reg);
		kbase_gpu_vm_unlock(kctx);
	} while (1);
}

int kbase_jit_init(struct kbase_context *kctx)
{
	mutex_lock(&kctx->jit_evict_lock);
	INIT_LIST_HEAD(&kctx->jit_active_head);
	INIT_LIST_HEAD(&kctx->jit_pool_head);
	INIT_LIST_HEAD(&kctx->jit_destroy_head);
	INIT_WORK(&kctx->jit_work, kbase_jit_destroy_worker);

#if MALI_USE_CSF
	mutex_init(&kctx->csf.kcpu_queues.jit_lock);
	INIT_LIST_HEAD(&kctx->csf.kcpu_queues.jit_cmds_head);
	INIT_LIST_HEAD(&kctx->csf.kcpu_queues.jit_blocked_queues);
#else /* !MALI_USE_CSF */
	INIT_LIST_HEAD(&kctx->jctx.jit_atoms_head);
	INIT_LIST_HEAD(&kctx->jctx.jit_pending_alloc);
#endif /* MALI_USE_CSF */
	mutex_unlock(&kctx->jit_evict_lock);

	return 0;
}

/* Check if the allocation from JIT pool is of the same size as the new JIT
 * allocation and also, if BASE_JIT_ALLOC_MEM_TILER_ALIGN_TOP is set, meets
 * the alignment requirements.
 */
static bool meet_size_and_tiler_align_top_requirements(const struct kbase_va_region *walker,
						       const struct base_jit_alloc_info *info)
{
	bool meet_reqs = true;

	if (walker->nr_pages != info->va_pages)
		meet_reqs = false;

#if !MALI_USE_CSF
	if (meet_reqs && (info->flags & BASE_JIT_ALLOC_MEM_TILER_ALIGN_TOP)) {
		size_t align = info->extension;
		size_t align_mask = align - 1;

		if ((walker->start_pfn + info->commit_pages) & align_mask)
			meet_reqs = false;
	}
#endif /* !MALI_USE_CSF */

	return meet_reqs;
}

#if MALI_JIT_PRESSURE_LIMIT_BASE
/* Function will guarantee *@freed will not exceed @pages_needed
 */
static int kbase_mem_jit_trim_pages_from_region(struct kbase_context *kctx,
						struct kbase_va_region *reg, size_t pages_needed,
						size_t *freed, bool shrink)
{
	int err = 0;
	size_t available_pages = 0u;
	const size_t old_pages = kbase_reg_current_backed_size(reg);
	size_t new_pages = old_pages;
	size_t to_free = 0u;
	size_t max_allowed_pages = old_pages;

#if !MALI_USE_CSF
	lockdep_assert_held(&kctx->jctx.lock);
#endif /* !MALI_USE_CSF */
	lockdep_assert_held(&kctx->reg_lock);

	/* Is this a JIT allocation that has been reported on? */
	if (reg->used_pages == reg->nr_pages)
		goto out;

	if (!(reg->flags & KBASE_REG_HEAP_INFO_IS_SIZE)) {
		/* For address based memory usage calculation, the GPU
		 * allocates objects of up to size 's', but aligns every object
		 * to alignment 'a', with a < s.
		 *
		 * It also doesn't have to write to all bytes in an object of
		 * size 's'.
		 *
		 * Hence, we can observe the GPU's address for the end of used
		 * memory being up to (s - a) bytes into the first unallocated
		 * page.
		 *
		 * We allow for this and only warn when it exceeds this bound
		 * (rounded up to page sized units). Note, this is allowed to
		 * exceed reg->nr_pages.
		 */
		max_allowed_pages += PFN_UP(KBASE_GPU_ALLOCATED_OBJECT_MAX_BYTES -
					    KBASE_GPU_ALLOCATED_OBJECT_ALIGN_BYTES);
	} else if (reg->flags & KBASE_REG_TILER_ALIGN_TOP) {
		/* The GPU could report being ready to write to the next
		 * 'extension' sized chunk, but didn't actually write to it, so we
		 * can report up to 'extension' size pages more than the backed
		 * size.
		 *
		 * Note, this is allowed to exceed reg->nr_pages.
		 */
		max_allowed_pages += reg->extension;

		/* Also note that in these GPUs, the GPU may make a large (>1
		 * page) initial allocation but not actually write out to all
		 * of it. Hence it might report that a much higher amount of
		 * memory was used than actually was written to. This does not
		 * result in a real warning because on growing this memory we
		 * round up the size of the allocation up to an 'extension' sized
		 * chunk, hence automatically bringing the backed size up to
		 * the reported size.
		 */
	}

	if (old_pages < reg->used_pages) {
		/* Prevent overflow on available_pages, but only report the
		 * problem if it's in a scenario where used_pages should have
		 * been consistent with the backed size
		 *
		 * Note: In case of a size-based report, this legitimately
		 * happens in common use-cases: we allow for up to this size of
		 * memory being used, but depending on the content it doesn't
		 * have to use all of it.
		 *
		 * Hence, we're much more quiet about that in the size-based
		 * report case - it's not indicating a real problem, it's just
		 * for information
		 */
		if (max_allowed_pages < reg->used_pages) {
			if (!(reg->flags & KBASE_REG_HEAP_INFO_IS_SIZE))
				dev_warn(
					kctx->kbdev->dev,
					"%s: current backed pages %zu < reported used pages %zu (allowed to be up to %zu) on JIT 0x%llx vapages %zu\n",
					__func__, old_pages, reg->used_pages, max_allowed_pages,
					reg->start_pfn << PAGE_SHIFT, reg->nr_pages);
			else
				dev_dbg(kctx->kbdev->dev,
					"%s: no need to trim, current backed pages %zu < reported used pages %zu on size-report for JIT 0x%llx vapages %zu\n",
					__func__, old_pages, reg->used_pages,
					reg->start_pfn << PAGE_SHIFT, reg->nr_pages);
		}
		/* In any case, no error condition to report here, caller can
		 * try other regions
		 */

		goto out;
	}
	available_pages = old_pages - reg->used_pages;
	to_free = min(available_pages, pages_needed);

	if (shrink) {
		new_pages -= to_free;

		err = kbase_mem_shrink(kctx, reg, new_pages);
	}
out:
	trace_mali_jit_trim_from_region(reg, to_free, old_pages, available_pages, new_pages);
	*freed = to_free;
	return err;
}

/**
 * kbase_mem_jit_trim_pages - Trim JIT regions until sufficient pages have been
 * freed
 * @kctx: Pointer to the kbase context whose active JIT allocations will be
 * checked.
 * @pages_needed: The maximum number of pages to trim.
 *
 * This functions checks all active JIT allocations in @kctx for unused pages
 * at the end, and trim the backed memory regions of those allocations down to
 * the used portion and free the unused pages into the page pool.
 *
 * Specifying @pages_needed allows us to stop early when there's enough
 * physical memory freed to sufficiently bring down the total JIT physical page
 * usage (e.g. to below the pressure limit)
 *
 * Return: Total number of successfully freed pages
 */
static size_t kbase_mem_jit_trim_pages(struct kbase_context *kctx, size_t pages_needed)
{
	struct kbase_va_region *reg, *tmp;
	size_t total_freed = 0;

#if !MALI_USE_CSF
	lockdep_assert_held(&kctx->jctx.lock);
#endif /* !MALI_USE_CSF */
	lockdep_assert_held(&kctx->reg_lock);
	lockdep_assert_held(&kctx->jit_evict_lock);

	list_for_each_entry_safe(reg, tmp, &kctx->jit_active_head, jit_node) {
		int err;
		size_t freed = 0u;

		err = kbase_mem_jit_trim_pages_from_region(kctx, reg, pages_needed, &freed, true);

		if (err) {
			/* Failed to trim, try the next region */
			continue;
		}

		total_freed += freed;
		WARN_ON(freed > pages_needed);
		pages_needed -= freed;
		if (!pages_needed)
			break;
	}

	trace_mali_jit_trim(total_freed);

	return total_freed;
}
#endif /* MALI_JIT_PRESSURE_LIMIT_BASE */

static int kbase_jit_grow(struct kbase_context *kctx, const struct base_jit_alloc_info *info,
			  struct kbase_va_region *reg, struct kbase_sub_alloc **prealloc_sas,
			  enum kbase_caller_mmu_sync_info mmu_sync_info)
{
	size_t delta;
	size_t pages_required;
	size_t old_size;
	struct kbase_mem_pool *pool;
	int ret = -ENOMEM;
	struct tagged_addr *gpu_pages;

	if (info->commit_pages > reg->nr_pages) {
		/* Attempted to grow larger than maximum size */
		return -EINVAL;
	}

	lockdep_assert_held(&kctx->reg_lock);

	/* Make the physical backing no longer reclaimable */
	if (!kbase_mem_evictable_unmake(reg->gpu_alloc))
		goto update_failed;

	if (reg->gpu_alloc->nents >= info->commit_pages)
		goto done;

	/* Allocate some more pages */
	delta = info->commit_pages - reg->gpu_alloc->nents;
	pages_required = delta;

	if (kctx->kbdev->pagesize_2mb && pages_required >= NUM_PAGES_IN_2MB_LARGE_PAGE) {
		pool = &kctx->mem_pools.large[kctx->jit_group_id];
		/* Round up to number of 2 MB pages required */
		pages_required += (NUM_PAGES_IN_2MB_LARGE_PAGE - 1);
		pages_required /= NUM_PAGES_IN_2MB_LARGE_PAGE;
	} else {
		pool = &kctx->mem_pools.small[kctx->jit_group_id];
	}

	if (reg->cpu_alloc != reg->gpu_alloc)
		pages_required *= 2;

	spin_lock(&kctx->mem_partials_lock);
	kbase_mem_pool_lock(pool);

	/* As we can not allocate memory from the kernel with the vm_lock held,
	 * grow the pool to the required size with the lock dropped. We hold the
	 * pool lock to prevent another thread from allocating from the pool
	 * between the grow and allocation.
	 */
	while (kbase_mem_pool_size(pool) < pages_required) {
		size_t pool_delta = pages_required - kbase_mem_pool_size(pool);
		int ret;

		kbase_mem_pool_unlock(pool);
		spin_unlock(&kctx->mem_partials_lock);

		kbase_gpu_vm_unlock(kctx);
		ret = kbase_mem_pool_grow(pool, pool_delta, kctx->task);
		kbase_gpu_vm_lock(kctx);

		if (ret)
			goto update_failed;

		spin_lock(&kctx->mem_partials_lock);
		kbase_mem_pool_lock(pool);
	}

<<<<<<< HEAD
	if (reg->gpu_alloc->nents > info->commit_pages) {
		kbase_mem_pool_unlock(pool);
		spin_unlock(&kctx->mem_partials_lock);
		dev_warn(
=======
	if (reg->gpu_alloc->nents >= info->commit_pages) {
		kbase_mem_pool_unlock(pool);
		spin_unlock(&kctx->mem_partials_lock);
		dev_info(
>>>>>>> cfb55729
			kctx->kbdev->dev,
			"JIT alloc grown beyond the required number of initially required pages, this grow no longer needed.");
		goto done;
	}

	old_size = reg->gpu_alloc->nents;
	delta = info->commit_pages - old_size;
<<<<<<< HEAD
	gpu_pages =
		kbase_alloc_phy_pages_helper_locked(reg->gpu_alloc, pool, delta, &prealloc_sas[0]);
=======
	gpu_pages = kbase_alloc_phy_pages_helper_locked(reg->gpu_alloc, pool,
			delta, &prealloc_sas[0]);
>>>>>>> cfb55729
	if (!gpu_pages) {
		kbase_mem_pool_unlock(pool);
		spin_unlock(&kctx->mem_partials_lock);
		goto update_failed;
	}

	if (reg->cpu_alloc != reg->gpu_alloc) {
		struct tagged_addr *cpu_pages;

		cpu_pages = kbase_alloc_phy_pages_helper_locked(reg->cpu_alloc, pool, delta,
								&prealloc_sas[1]);
		if (!cpu_pages) {
			kbase_free_phy_pages_helper_locked(reg->gpu_alloc, pool, gpu_pages, delta);
			kbase_mem_pool_unlock(pool);
			spin_unlock(&kctx->mem_partials_lock);
			goto update_failed;
		}
	}
	kbase_mem_pool_unlock(pool);
	spin_unlock(&kctx->mem_partials_lock);

	ret = kbase_mem_grow_gpu_mapping(kctx, reg, info->commit_pages, old_size, mmu_sync_info);
	/*
	 * The grow failed so put the allocation back in the
	 * pool and return failure.
	 */
	if (ret)
		goto update_failed;

done:
	ret = 0;

	/* Update attributes of JIT allocation taken from the pool */
	reg->initial_commit = info->commit_pages;
	reg->extension = info->extension;

update_failed:
	return ret;
}

static void trace_jit_stats(struct kbase_context *kctx, u32 bin_id, u32 max_allocations)
{
	const u32 alloc_count = kctx->jit_current_allocations_per_bin[bin_id];
	struct kbase_device *kbdev = kctx->kbdev;

	struct kbase_va_region *walker;
	u32 va_pages = 0;
	u32 ph_pages = 0;

	mutex_lock(&kctx->jit_evict_lock);
	list_for_each_entry(walker, &kctx->jit_active_head, jit_node) {
		if (walker->jit_bin_id != bin_id)
			continue;

		va_pages += walker->nr_pages;
		ph_pages += walker->gpu_alloc->nents;
	}
	mutex_unlock(&kctx->jit_evict_lock);

	KBASE_TLSTREAM_AUX_JIT_STATS(kbdev, kctx->id, bin_id, max_allocations, alloc_count,
				     va_pages, ph_pages);
}

#if MALI_JIT_PRESSURE_LIMIT_BASE
/**
 * get_jit_phys_backing() - calculate the physical backing of all JIT
 * allocations
 *
 * @kctx: Pointer to the kbase context whose active JIT allocations will be
 * checked
 *
 * Return: number of pages that are committed by JIT allocations
 */
static size_t get_jit_phys_backing(struct kbase_context *kctx)
{
	struct kbase_va_region *walker;
	size_t backing = 0;

	lockdep_assert_held(&kctx->jit_evict_lock);

	list_for_each_entry(walker, &kctx->jit_active_head, jit_node) {
		backing += kbase_reg_current_backed_size(walker);
	}

	return backing;
}

void kbase_jit_trim_necessary_pages(struct kbase_context *kctx, size_t needed_pages)
{
	size_t jit_backing = 0;
	size_t pages_to_trim = 0;

#if !MALI_USE_CSF
	lockdep_assert_held(&kctx->jctx.lock);
#endif /* !MALI_USE_CSF */
	lockdep_assert_held(&kctx->reg_lock);
	lockdep_assert_held(&kctx->jit_evict_lock);

	jit_backing = get_jit_phys_backing(kctx);

	/* It is possible that this is the case - if this is the first
	 * allocation after "ignore_pressure_limit" allocation.
	 */
	if (jit_backing > kctx->jit_phys_pages_limit) {
		pages_to_trim += (jit_backing - kctx->jit_phys_pages_limit) + needed_pages;
	} else {
		size_t backed_diff = kctx->jit_phys_pages_limit - jit_backing;

		if (needed_pages > backed_diff)
			pages_to_trim += needed_pages - backed_diff;
	}

	if (pages_to_trim) {
		size_t trimmed_pages = kbase_mem_jit_trim_pages(kctx, pages_to_trim);

		/* This should never happen - we already asserted that
		 * we are not violating JIT pressure limit in earlier
		 * checks, which means that in-flight JIT allocations
		 * must have enough unused pages to satisfy the new
		 * allocation
		 */
		WARN_ON(trimmed_pages < pages_to_trim);
	}
}
#endif /* MALI_JIT_PRESSURE_LIMIT_BASE */

/**
 * jit_allow_allocate() - check whether basic conditions are satisfied to allow
 * a new JIT allocation
 *
 * @kctx: Pointer to the kbase context
 * @info: Pointer to JIT allocation information for the new allocation
 * @ignore_pressure_limit: Flag to indicate whether JIT pressure limit check
 * should be ignored
 *
 * Return: true if allocation can be executed, false otherwise
 */
static bool jit_allow_allocate(struct kbase_context *kctx, const struct base_jit_alloc_info *info,
			       bool ignore_pressure_limit)
{
#if !MALI_USE_CSF
	lockdep_assert_held(&kctx->jctx.lock);
#else /* MALI_USE_CSF */
	lockdep_assert_held(&kctx->csf.kcpu_queues.jit_lock);
#endif /* !MALI_USE_CSF */

#if MALI_JIT_PRESSURE_LIMIT_BASE
	if (!ignore_pressure_limit &&
	    ((kctx->jit_phys_pages_limit <= kctx->jit_current_phys_pressure) ||
	     (info->va_pages > (kctx->jit_phys_pages_limit - kctx->jit_current_phys_pressure)))) {
		dev_dbg(kctx->kbdev->dev,
			"Max JIT page allocations limit reached: active pages %llu, max pages %llu\n",
			kctx->jit_current_phys_pressure + info->va_pages,
			kctx->jit_phys_pages_limit);
		return false;
	}
#else
	CSTD_UNUSED(ignore_pressure_limit);
#endif /* MALI_JIT_PRESSURE_LIMIT_BASE */

	if (kctx->jit_current_allocations >= kctx->jit_max_allocations) {
		/* Too many current allocations */
		dev_dbg(kctx->kbdev->dev,
			"Max JIT allocations limit reached: active allocations %d, max allocations %d\n",
			kctx->jit_current_allocations, kctx->jit_max_allocations);
		return false;
	}

	if (info->max_allocations > 0 &&
	    kctx->jit_current_allocations_per_bin[info->bin_id] >= info->max_allocations) {
		/* Too many current allocations in this bin */
		dev_dbg(kctx->kbdev->dev,
			"Per bin limit of max JIT allocations reached: bin_id %d, active allocations %d, max allocations %d\n",
			info->bin_id, kctx->jit_current_allocations_per_bin[info->bin_id],
			info->max_allocations);
		return false;
	}

	return true;
}

static struct kbase_va_region *find_reasonable_region(const struct base_jit_alloc_info *info,
						      struct list_head *pool_head,
						      bool ignore_usage_id)
{
	struct kbase_va_region *closest_reg = NULL;
	struct kbase_va_region *walker;
	size_t current_diff = SIZE_MAX;

	list_for_each_entry(walker, pool_head, jit_node) {
		if ((ignore_usage_id || walker->jit_usage_id == info->usage_id) &&
		    walker->jit_bin_id == info->bin_id &&
		    meet_size_and_tiler_align_top_requirements(walker, info)) {
			size_t min_size, max_size, diff;

			/*
			 * The JIT allocations VA requirements have been met,
			 * it's suitable but other allocations might be a
			 * better fit.
			 */
			min_size = min_t(size_t, walker->gpu_alloc->nents, info->commit_pages);
			max_size = max_t(size_t, walker->gpu_alloc->nents, info->commit_pages);
			diff = max_size - min_size;

			if (current_diff > diff) {
				current_diff = diff;
				closest_reg = walker;
			}

			/* The allocation is an exact match */
			if (current_diff == 0)
				break;
		}
	}

	return closest_reg;
}

struct kbase_va_region *kbase_jit_allocate(struct kbase_context *kctx,
					   const struct base_jit_alloc_info *info,
					   bool ignore_pressure_limit)
{
	struct kbase_va_region *reg = NULL;
	struct kbase_sub_alloc *prealloc_sas[2] = { NULL, NULL };
	int i;

	/* Calls to this function are inherently synchronous, with respect to
	 * MMU operations.
	 */
	const enum kbase_caller_mmu_sync_info mmu_sync_info = CALLER_MMU_SYNC;

#if !MALI_USE_CSF
	lockdep_assert_held(&kctx->jctx.lock);
#else /* MALI_USE_CSF */
	lockdep_assert_held(&kctx->csf.kcpu_queues.jit_lock);
#endif /* !MALI_USE_CSF */

	if (!jit_allow_allocate(kctx, info, ignore_pressure_limit))
		return NULL;

	if (kctx->kbdev->pagesize_2mb) {
		/* Preallocate memory for the sub-allocation structs */
		for (i = 0; i != ARRAY_SIZE(prealloc_sas); ++i) {
			prealloc_sas[i] = kmalloc(sizeof(*prealloc_sas[i]), GFP_KERNEL);
			if (!prealloc_sas[i])
				goto end;
		}
	}

	kbase_gpu_vm_lock_with_pmode_sync(kctx);
	mutex_lock(&kctx->jit_evict_lock);

	/*
	 * Scan the pool for an existing allocation which meets our
	 * requirements and remove it.
	 */
	if (info->usage_id != 0)
		/* First scan for an allocation with the same usage ID */
		reg = find_reasonable_region(info, &kctx->jit_pool_head, false);

	if (!reg)
		/* No allocation with the same usage ID, or usage IDs not in
		 * use. Search for an allocation we can reuse.
		 */
		reg = find_reasonable_region(info, &kctx->jit_pool_head, true);

	if (reg) {
#if MALI_JIT_PRESSURE_LIMIT_BASE
		size_t needed_pages = 0;
#endif /* MALI_JIT_PRESSURE_LIMIT_BASE */
		int ret;

		/*
		 * Remove the found region from the pool and add it to the
		 * active list.
		 */
		list_move(&reg->jit_node, &kctx->jit_active_head);

		WARN_ON(reg->gpu_alloc->evicted);

		/*
		 * Remove the allocation from the eviction list as it's no
		 * longer eligible for eviction. This must be done before
		 * dropping the jit_evict_lock
		 */
		list_del_init(&reg->gpu_alloc->evict_node);

#if MALI_JIT_PRESSURE_LIMIT_BASE
		if (!ignore_pressure_limit) {
			if (info->commit_pages > reg->gpu_alloc->nents)
				needed_pages = info->commit_pages - reg->gpu_alloc->nents;

			/* Update early the recycled JIT region's estimate of
			 * used_pages to ensure it doesn't get trimmed
			 * undesirably. This is needed as the recycled JIT
			 * region has been added to the active list but the
			 * number of used pages for it would be zero, so it
			 * could get trimmed instead of other allocations only
			 * to be regrown later resulting in a breach of the JIT
			 * physical pressure limit.
			 * Also that trimming would disturb the accounting of
			 * physical pages, i.e. the VM stats, as the number of
			 * backing pages would have changed when the call to
			 * kbase_mem_evictable_unmark_reclaim is made.
			 *
			 * The second call to update pressure at the end of
			 * this function would effectively be a nop.
			 */
			kbase_jit_report_update_pressure(kctx, reg, info->va_pages,
							 KBASE_JIT_REPORT_ON_ALLOC_OR_FREE);

			kbase_jit_request_phys_increase_locked(kctx, needed_pages);
		}
#endif
		mutex_unlock(&kctx->jit_evict_lock);

		/* kbase_jit_grow() can release & reacquire 'kctx->reg_lock',
		 * so any state protected by that lock might need to be
		 * re-evaluated if more code is added here in future.
		 */
		ret = kbase_jit_grow(kctx, info, reg, prealloc_sas, mmu_sync_info);

#if MALI_JIT_PRESSURE_LIMIT_BASE
		if (!ignore_pressure_limit)
			kbase_jit_done_phys_increase(kctx, needed_pages);
#endif /* MALI_JIT_PRESSURE_LIMIT_BASE */

		kbase_gpu_vm_unlock_with_pmode_sync(kctx);

		if (ret) {
			/*
			 * An update to an allocation from the pool failed,
			 * chances are slim a new allocation would fare any
			 * better so return the allocation to the pool and
			 * return the function with failure.
			 */
			dev_dbg(kctx->kbdev->dev,
				"JIT allocation resize failed: va_pages 0x%llx, commit_pages 0x%llx\n",
				info->va_pages, info->commit_pages);
#if MALI_JIT_PRESSURE_LIMIT_BASE
			/* Undo the early change made to the recycled JIT
			 * region's estimate of used_pages.
			 */
			if (!ignore_pressure_limit) {
				kbase_jit_report_update_pressure(kctx, reg, 0,
								 KBASE_JIT_REPORT_ON_ALLOC_OR_FREE);
			}
#endif /* MALI_JIT_PRESSURE_LIMIT_BASE */
			mutex_lock(&kctx->jit_evict_lock);
			list_move(&reg->jit_node, &kctx->jit_pool_head);
			mutex_unlock(&kctx->jit_evict_lock);
			reg = NULL;
			goto end;
		} else {
			/* A suitable JIT allocation existed on the evict list, so we need
			 * to make sure that the NOT_MOVABLE property is cleared.
			 */
			if (kbase_is_page_migration_enabled()) {
				kbase_gpu_vm_lock(kctx);
				mutex_lock(&kctx->jit_evict_lock);
				kbase_set_phy_alloc_page_status(reg->gpu_alloc, ALLOCATED_MAPPED);
				mutex_unlock(&kctx->jit_evict_lock);
				kbase_gpu_vm_unlock(kctx);
			}
		}
	} else {
		/* No suitable JIT allocation was found so create a new one */
		u64 flags = BASE_MEM_PROT_CPU_RD | BASE_MEM_PROT_GPU_RD | BASE_MEM_PROT_GPU_WR |
			    BASE_MEM_GROW_ON_GPF | BASE_MEM_COHERENT_LOCAL | BASEP_MEM_NO_USER_FREE;
		u64 gpu_addr;

#if !MALI_USE_CSF
		if (info->flags & BASE_JIT_ALLOC_MEM_TILER_ALIGN_TOP)
			flags |= BASE_MEM_TILER_ALIGN_TOP;
#endif /* !MALI_USE_CSF */

		flags |= kbase_mem_group_id_set(kctx->jit_group_id);
#if MALI_JIT_PRESSURE_LIMIT_BASE
		if (!ignore_pressure_limit) {
			flags |= BASEP_MEM_PERFORM_JIT_TRIM;
			/* The corresponding call to 'done_phys_increase' would
			 * be made inside the kbase_mem_alloc().
			 */
			kbase_jit_request_phys_increase_locked(kctx, info->commit_pages);
		}
#endif /* MALI_JIT_PRESSURE_LIMIT_BASE */

		mutex_unlock(&kctx->jit_evict_lock);
		kbase_gpu_vm_unlock_with_pmode_sync(kctx);

		reg = kbase_mem_alloc(kctx, info->va_pages, info->commit_pages, info->extension,
				      &flags, &gpu_addr, mmu_sync_info);
		if (!reg) {
			/* Most likely not enough GPU virtual space left for
			 * the new JIT allocation.
			 */
			dev_dbg(kctx->kbdev->dev,
				"Failed to allocate JIT memory: va_pages 0x%llx, commit_pages 0x%llx\n",
				info->va_pages, info->commit_pages);
			goto end;
		}

		if (!ignore_pressure_limit) {
			/* Due to enforcing of pressure limit, kbase_mem_alloc
			 * was instructed to perform the trimming which in turn
			 * would have ensured that the new JIT allocation is
			 * already in the jit_active_head list, so nothing to
			 * do here.
			 */
			WARN_ON(list_empty(&reg->jit_node));
		} else {
			mutex_lock(&kctx->jit_evict_lock);
			list_add(&reg->jit_node, &kctx->jit_active_head);
			mutex_unlock(&kctx->jit_evict_lock);
		}
	}

	/* Similarly to tiler heap init, there is a short window of time
	 * where the (either recycled or newly allocated, in our case) region has
	 * "no user free" count incremented but is still missing the DONT_NEED flag, and
	 * doesn't yet have the ACTIVE_JIT_ALLOC flag either. Temporarily leaking the
	 * allocation is the least bad option that doesn't lead to a security issue down the
	 * line (it will eventually be cleaned up during context termination).
	 *
	 * We also need to call kbase_gpu_vm_lock regardless, as we're updating the region
	 * flags.
	 */
	kbase_gpu_vm_lock(kctx);
	if (unlikely(atomic64_read(&reg->no_user_free_count) > 1)) {
		kbase_gpu_vm_unlock(kctx);
		dev_err(kctx->kbdev->dev, "JIT region has no_user_free_count > 1!\n");

		mutex_lock(&kctx->jit_evict_lock);
		list_move(&reg->jit_node, &kctx->jit_pool_head);
		mutex_unlock(&kctx->jit_evict_lock);

		reg = NULL;
		goto end;
	}

	trace_mali_jit_alloc(reg, info->id);

	kctx->jit_current_allocations++;
	kctx->jit_current_allocations_per_bin[info->bin_id]++;

	trace_jit_stats(kctx, info->bin_id, info->max_allocations);

	reg->jit_usage_id = info->usage_id;
	reg->jit_bin_id = info->bin_id;
	reg->flags |= KBASE_REG_ACTIVE_JIT_ALLOC;
#if MALI_JIT_PRESSURE_LIMIT_BASE
	if (info->flags & BASE_JIT_ALLOC_HEAP_INFO_IS_SIZE)
		reg->flags = reg->flags | KBASE_REG_HEAP_INFO_IS_SIZE;
	reg->heap_info_gpu_addr = info->heap_info_gpu_addr;
	kbase_jit_report_update_pressure(kctx, reg, info->va_pages,
					 KBASE_JIT_REPORT_ON_ALLOC_OR_FREE);
#endif /* MALI_JIT_PRESSURE_LIMIT_BASE */
	kbase_gpu_vm_unlock(kctx);

end:
	for (i = 0; i != ARRAY_SIZE(prealloc_sas); ++i)
		kfree(prealloc_sas[i]);

	return reg;
}

void kbase_jit_free(struct kbase_context *kctx, struct kbase_va_region *reg)
{
	u64 old_pages;

#if !MALI_USE_CSF
	lockdep_assert_held(&kctx->jctx.lock);
#else /* MALI_USE_CSF */
	lockdep_assert_held(&kctx->csf.kcpu_queues.jit_lock);
#endif /* !MALI_USE_CSF */

	/* JIT id not immediately available here, so use 0u */
	trace_mali_jit_free(reg, 0u);

	/* Get current size of JIT region */
	old_pages = kbase_reg_current_backed_size(reg);
	if (reg->initial_commit < old_pages) {
		/* Free trim_level % of region, but don't go below initial
		 * commit size
		 */
		u64 new_size = MAX(reg->initial_commit,
				   div_u64(old_pages * (100ULL - kctx->trim_level), 100ULL));
		u64 delta = old_pages - new_size;

		if (delta) {
			kbase_gpu_vm_lock_with_pmode_sync(kctx);
			kbase_mem_shrink(kctx, reg, old_pages - delta);
			kbase_gpu_vm_unlock_with_pmode_sync(kctx);
		}
	}

#if MALI_JIT_PRESSURE_LIMIT_BASE
	reg->heap_info_gpu_addr = 0;
	kbase_jit_report_update_pressure(kctx, reg, 0, KBASE_JIT_REPORT_ON_ALLOC_OR_FREE);
#endif /* MALI_JIT_PRESSURE_LIMIT_BASE */

	kctx->jit_current_allocations--;
	kctx->jit_current_allocations_per_bin[reg->jit_bin_id]--;

	trace_jit_stats(kctx, reg->jit_bin_id, UINT_MAX);

	kbase_mem_evictable_mark_reclaim(reg->gpu_alloc);

	kbase_gpu_vm_lock(kctx);
	reg->flags |= KBASE_REG_DONT_NEED;
	reg->flags &= ~KBASE_REG_ACTIVE_JIT_ALLOC;
	kbase_mem_shrink_cpu_mapping(kctx, reg, 0, reg->gpu_alloc->nents);
	kbase_gpu_vm_unlock(kctx);

	/*
	 * Add the allocation to the eviction list and the jit pool, after this
	 * point the shrink can reclaim it, or it may be reused.
	 */
	mutex_lock(&kctx->jit_evict_lock);

	/* This allocation can't already be on a list. */
	WARN_ON(!list_empty(&reg->gpu_alloc->evict_node));
	list_add(&reg->gpu_alloc->evict_node, &kctx->evict_list);
	atomic_add(reg->gpu_alloc->nents, &kctx->evict_nents);

	list_move(&reg->jit_node, &kctx->jit_pool_head);

	/* Inactive JIT regions should be freed by the shrinker and not impacted
	 * by page migration. Once freed, they will enter into the page migration
	 * state machine via the mempools.
	 */
	if (kbase_is_page_migration_enabled())
		kbase_set_phy_alloc_page_status(reg->gpu_alloc, NOT_MOVABLE);
	mutex_unlock(&kctx->jit_evict_lock);
}

void kbase_jit_backing_lost(struct kbase_va_region *reg)
{
	struct kbase_context *kctx = kbase_reg_to_kctx(reg);

	if (WARN_ON(!kctx))
		return;

	lockdep_assert_held(&kctx->jit_evict_lock);

	/*
	 * JIT allocations will always be on a list, if the region
	 * is not on a list then it's not a JIT allocation.
	 */
	if (list_empty(&reg->jit_node))
		return;

	/*
	 * Freeing the allocation requires locks we might not be able
	 * to take now, so move the allocation to the free list and kick
	 * the worker which will do the freeing.
	 */
	list_move(&reg->jit_node, &kctx->jit_destroy_head);

	schedule_work(&kctx->jit_work);
}

bool kbase_jit_evict(struct kbase_context *kctx)
{
	struct kbase_va_region *reg = NULL;

	lockdep_assert_held(&kctx->reg_lock);

	/* Free the oldest allocation from the pool */
	mutex_lock(&kctx->jit_evict_lock);
	if (!list_empty(&kctx->jit_pool_head)) {
		reg = list_entry(kctx->jit_pool_head.prev, struct kbase_va_region, jit_node);
		list_del(&reg->jit_node);
		list_del_init(&reg->gpu_alloc->evict_node);
	}
	mutex_unlock(&kctx->jit_evict_lock);

	if (reg) {
		/*
		 * Incrementing the refcount is prevented on JIT regions.
		 * If/when this ever changes we would need to compensate
		 * by implementing "free on putting the last reference",
		 * but only for JIT regions.
		 */
		WARN_ON(atomic64_read(&reg->no_user_free_count) > 1);
		kbase_va_region_no_user_free_dec(reg);
		kbase_mem_free_region(kctx, reg);
	}

	return (reg != NULL);
}

void kbase_jit_term(struct kbase_context *kctx)
{
	struct kbase_va_region *walker;

	/* Free all allocations for this context */
	kbase_gpu_vm_lock_with_pmode_sync(kctx);
	mutex_lock(&kctx->jit_evict_lock);
	/* Free all allocations from the pool */
	while (!list_empty(&kctx->jit_pool_head)) {
		walker = list_first_entry(&kctx->jit_pool_head, struct kbase_va_region, jit_node);
		list_del(&walker->jit_node);
		list_del_init(&walker->gpu_alloc->evict_node);
		mutex_unlock(&kctx->jit_evict_lock);
		/*
		 * Incrementing the refcount is prevented on JIT regions.
		 * If/when this ever changes we would need to compensate
		 * by implementing "free on putting the last reference",
		 * but only for JIT regions.
		 */
		WARN_ON(atomic64_read(&walker->no_user_free_count) > 1);
		kbase_va_region_no_user_free_dec(walker);
		kbase_mem_free_region(kctx, walker);
		mutex_lock(&kctx->jit_evict_lock);
	}

	/* Free all allocations from active list */
	while (!list_empty(&kctx->jit_active_head)) {
		walker = list_first_entry(&kctx->jit_active_head, struct kbase_va_region, jit_node);
		list_del(&walker->jit_node);
		list_del_init(&walker->gpu_alloc->evict_node);
		mutex_unlock(&kctx->jit_evict_lock);
		/*
		 * Incrementing the refcount is prevented on JIT regions.
		 * If/when this ever changes we would need to compensate
		 * by implementing "free on putting the last reference",
		 * but only for JIT regions.
		 */
		WARN_ON(atomic64_read(&walker->no_user_free_count) > 1);
		kbase_va_region_no_user_free_dec(walker);
		kbase_mem_free_region(kctx, walker);
		mutex_lock(&kctx->jit_evict_lock);
	}
#if MALI_JIT_PRESSURE_LIMIT_BASE
	WARN_ON(kctx->jit_phys_pages_to_be_allocated);
#endif
	mutex_unlock(&kctx->jit_evict_lock);
	kbase_gpu_vm_unlock_with_pmode_sync(kctx);

	/*
	 * Flush the freeing of allocations whose backing has been freed
	 * (i.e. everything in jit_destroy_head).
	 */
	cancel_work_sync(&kctx->jit_work);
}

#if MALI_JIT_PRESSURE_LIMIT_BASE
void kbase_trace_jit_report_gpu_mem_trace_enabled(struct kbase_context *kctx,
						  struct kbase_va_region *reg, unsigned int flags)
{
	/* Offset to the location used for a JIT report within the GPU memory
	 *
	 * This constants only used for this debugging function - not useful
	 * anywhere else in kbase
	 */
	const u64 jit_report_gpu_mem_offset = sizeof(u64) * 2;

	u64 addr_start;
	struct kbase_vmap_struct mapping;
	u64 *ptr;

	if (reg->heap_info_gpu_addr == 0ull)
		goto out;

	/* Nothing else to trace in the case the memory just contains the
	 * size. Other tracepoints already record the relevant area of memory.
	 */
	if (reg->flags & KBASE_REG_HEAP_INFO_IS_SIZE)
		goto out;

	addr_start = reg->heap_info_gpu_addr - jit_report_gpu_mem_offset;

	ptr = kbase_vmap_prot(kctx, addr_start, KBASE_JIT_REPORT_GPU_MEM_SIZE, KBASE_REG_CPU_RD,
			      &mapping);
	if (!ptr) {
		dev_warn(kctx->kbdev->dev,
			 "%s: JIT start=0x%llx unable to map memory near end pointer %llx\n",
			 __func__, reg->start_pfn << PAGE_SHIFT, addr_start);
		goto out;
	}

	trace_mali_jit_report_gpu_mem(addr_start, reg->start_pfn << PAGE_SHIFT, ptr, flags);

	kbase_vunmap(kctx, &mapping);
out:
	return;
}
#endif /* MALI_JIT_PRESSURE_LIMIT_BASE */

#if MALI_JIT_PRESSURE_LIMIT_BASE
void kbase_jit_report_update_pressure(struct kbase_context *kctx, struct kbase_va_region *reg,
				      u64 new_used_pages, unsigned int flags)
{
	u64 diff;

#if !MALI_USE_CSF
	lockdep_assert_held(&kctx->jctx.lock);
#endif /* !MALI_USE_CSF */

	trace_mali_jit_report_pressure(
		reg, new_used_pages,
		kctx->jit_current_phys_pressure + new_used_pages - reg->used_pages, flags);

	if (WARN_ON(new_used_pages > reg->nr_pages))
		return;

	if (reg->used_pages > new_used_pages) {
		/* We reduced the number of used pages */
		diff = reg->used_pages - new_used_pages;

		if (!WARN_ON(diff > kctx->jit_current_phys_pressure))
			kctx->jit_current_phys_pressure -= diff;

		reg->used_pages = new_used_pages;
	} else {
		/* We increased the number of used pages */
		diff = new_used_pages - reg->used_pages;

		if (!WARN_ON(diff > U64_MAX - kctx->jit_current_phys_pressure))
			kctx->jit_current_phys_pressure += diff;

		reg->used_pages = new_used_pages;
	}
}
#endif /* MALI_JIT_PRESSURE_LIMIT_BASE */

int kbase_user_buf_pin_pages(struct kbase_context *kctx, struct kbase_va_region *reg)
{
	struct kbase_mem_phy_alloc *alloc = reg->gpu_alloc;
	struct page **pages = alloc->imported.user_buf.pages;
	unsigned long address = alloc->imported.user_buf.address;
	struct mm_struct *mm = alloc->imported.user_buf.mm;
	struct tagged_addr *pa = kbase_get_gpu_phy_pages(reg);
	long pinned_pages;
	long i;
	int write;

	if (WARN_ON(alloc->type != KBASE_MEM_TYPE_IMPORTED_USER_BUF))
		return -EINVAL;

	if (WARN_ON(alloc->nents))
		return -EINVAL;

	if (WARN_ON(reg->gpu_alloc->imported.user_buf.mm != current->mm))
		return -EINVAL;

	if (WARN_ON(!(reg->flags & KBASE_REG_CPU_CACHED)))
		return -EINVAL;

	write = reg->flags & (KBASE_REG_CPU_WR | KBASE_REG_GPU_WR);

	pinned_pages = kbase_pin_user_pages_remote(NULL, mm, address,
						   alloc->imported.user_buf.nr_pages,
						   write ? FOLL_WRITE : 0, pages, NULL, NULL);

	if (pinned_pages <= 0)
		return pinned_pages;

	if (pinned_pages != (long)alloc->imported.user_buf.nr_pages) {
		/* Above code already ensures there will not have been a CPU
		 * mapping by ensuring alloc->nents is 0
		 */
		for (i = 0; i < pinned_pages; i++)
			kbase_unpin_user_buf_page(pages[i]);
		return -ENOMEM;
	}

	/* The driver is allowed to create CPU mappings now that physical pages
	 * have been pinned. Update physical allocation in a consistent way:
	 * update the number of available physical pages and at the same time
	 * fill the array of physical pages with tagged addresses.
	 */
	for (i = 0; i < pinned_pages; i++)
		pa[i] = as_tagged(page_to_phys(pages[i]));
	alloc->nents = (size_t)pinned_pages;

	return 0;
}

void kbase_user_buf_unpin_pages(struct kbase_mem_phy_alloc *alloc)
{
	if (WARN_ON(alloc->type != KBASE_MEM_TYPE_IMPORTED_USER_BUF))
		return;

	if (alloc->nents) {
		struct page **pages = alloc->imported.user_buf.pages;
		long i;

		WARN_ON(alloc->nents != alloc->imported.user_buf.nr_pages);

		for (i = 0; i < alloc->nents; i++)
			kbase_unpin_user_buf_page(pages[i]);

		alloc->nents = 0;
	}
}

int kbase_user_buf_dma_map_pages(struct kbase_context *kctx, struct kbase_va_region *reg)
{
	struct kbase_mem_phy_alloc *alloc = reg->gpu_alloc;
	struct page **pages = alloc->imported.user_buf.pages;
	struct device *dev = kctx->kbdev->dev;
	int write;
	size_t i, pinned_pages, dma_mapped_pages;
	enum dma_data_direction dma_dir;

	if (WARN_ON(alloc->type != KBASE_MEM_TYPE_IMPORTED_USER_BUF))
		return -EINVAL;

	write = reg->flags & (KBASE_REG_CPU_WR | KBASE_REG_GPU_WR);
	dma_dir = write ? DMA_BIDIRECTIONAL : DMA_TO_DEVICE;
	pinned_pages = reg->gpu_alloc->nents;

	/* Manual CPU cache synchronization.
	 *
	 * The driver disables automatic CPU cache synchronization because the
	 * memory pages that enclose the imported region may also contain
	 * sub-regions which are not imported and that are allocated and used
	 * by the user process. This may be the case of memory at the beginning
	 * of the first page and at the end of the last page. Automatic CPU cache
	 * synchronization would force some operations on those memory allocations,
	 * unbeknown to the user process: in particular, a CPU cache invalidate
	 * upon unmapping would destroy the content of dirty CPU caches and cause
	 * the user process to lose CPU writes to the non-imported sub-regions.
	 *
	 * When the GPU claims ownership of the imported memory buffer, it shall
	 * commit CPU writes for the whole of all pages that enclose the imported
	 * region, otherwise the initial content of memory would be wrong.
	 */
	for (i = 0; i < pinned_pages; i++) {
		dma_addr_t dma_addr;
#if (KERNEL_VERSION(4, 10, 0) > LINUX_VERSION_CODE)
		dma_addr = dma_map_page(dev, pages[i], 0, PAGE_SIZE, dma_dir);
#else
		dma_addr = dma_map_page_attrs(dev, pages[i], 0, PAGE_SIZE, dma_dir,
					      DMA_ATTR_SKIP_CPU_SYNC);
#endif
		if (dma_mapping_error(dev, dma_addr))
			goto unwind_dma_map;

		alloc->imported.user_buf.dma_addrs[i] = dma_addr;

		dma_sync_single_for_device(dev, dma_addr, PAGE_SIZE, dma_dir);
	}

	return 0;

unwind_dma_map:
	dma_mapped_pages = i;

	/* Run the unmap loop in the same order as map loop, and perform again
	 * CPU cache synchronization to re-write the content of dirty CPU caches
	 * to memory as a precautionary measure.
	 */
	for (i = 0; i < dma_mapped_pages; i++) {
		dma_addr_t dma_addr = alloc->imported.user_buf.dma_addrs[i];

		dma_sync_single_for_device(dev, dma_addr, PAGE_SIZE, dma_dir);
#if (KERNEL_VERSION(4, 10, 0) > LINUX_VERSION_CODE)
		dma_unmap_page(dev, dma_addr, PAGE_SIZE, dma_dir);
#else
		dma_unmap_page_attrs(dev, dma_addr, PAGE_SIZE, dma_dir, DMA_ATTR_SKIP_CPU_SYNC);
#endif
	}

	return -ENOMEM;
}

/**
 * kbase_user_buf_map - Create GPU mapping for a user buffer.
 * @kctx: kbase context.
 * @reg:  The region associated with the imported user buffer.
 *
 * The caller must have ensured that physical pages have been pinned and that
 * DMA mappings have been obtained prior to calling this function.
 *
 * Return: zero on success or negative number on failure.
 */
static int kbase_user_buf_map(struct kbase_context *kctx, struct kbase_va_region *reg)
{
	size_t pinned_pages = 0;
	struct kbase_mem_phy_alloc *alloc;
	struct page **pages;
	struct tagged_addr *pa;
	size_t i;
	unsigned long gwt_mask = ~0UL;
	int ret;
	/* Calls to this function are inherently asynchronous, with respect to
	 * MMU operations.
	 */
	const enum kbase_caller_mmu_sync_info mmu_sync_info = CALLER_MMU_ASYNC;

	lockdep_assert_held(&kctx->reg_lock);

	alloc = reg->gpu_alloc;

	if (WARN_ON(alloc->type != KBASE_MEM_TYPE_IMPORTED_USER_BUF))
		return -EINVAL;

	pa = kbase_get_gpu_phy_pages(reg);
	pinned_pages = alloc->nents;
	pages = alloc->imported.user_buf.pages;

	for (i = 0; i < pinned_pages; i++)
		pa[i] = as_tagged(page_to_phys(pages[i]));

#ifdef CONFIG_MALI_CINSTR_GWT
	if (kctx->gwt_enabled)
		gwt_mask = ~KBASE_REG_GPU_WR;
#endif

	ret = kbase_mmu_insert_pages_skip_status_update(kctx->kbdev, &kctx->mmu, reg->start_pfn, pa,
							kbase_reg_current_backed_size(reg),
							reg->flags & gwt_mask, kctx->as_nr,
							alloc->group_id, mmu_sync_info, NULL);

	return ret;
}

/* user_buf_sync_read_only_page - This function handles syncing a single page that has read access,
 *                                only, on both the CPU and * GPU, so it is ready to be unmapped.
 * @kctx: kbase context
 * @imported_size: the number of bytes to sync
 * @dma_addr: DMA address of the bytes to be sync'd
 * @offset_within_page: (unused) offset of the bytes within the page. Passed so that the calling
 * signature is identical to user_buf_sync_writable_page().
 */
static void user_buf_sync_read_only_page(struct kbase_context *kctx, unsigned long imported_size,
					 dma_addr_t dma_addr, unsigned long offset_within_page)
{
	/* Manual cache synchronization.
	 *
	 * Writes from neither the CPU nor GPU are possible via this mapping,
	 * so we just sync the entire page to the device.
	 */
	CSTD_UNUSED(offset_within_page);

	dma_sync_single_for_device(kctx->kbdev->dev, dma_addr, imported_size, DMA_TO_DEVICE);
}

/* user_buf_sync_writable_page - This function handles syncing a single page that has read
 *                                and writable access, from either (or both of) the CPU and GPU,
 *                                so it is ready to be unmapped.
 * @kctx: kbase context
 * @imported_size: the number of bytes to unmap
 * @dma_addr: DMA address of the bytes to be unmapped
 * @offset_within_page: offset of the bytes within the page. This is the offset to the subrange of
 *                      the memory that is "imported" and so is intended for GPU access. Areas of
 *                      the page outside of this - whilst still GPU accessible - are not intended
 *                      for use by GPU work, and should also not be modified as the userspace CPU
 *                      threads may be modifying them.
 */
static void user_buf_sync_writable_page(struct kbase_context *kctx, unsigned long imported_size,
					dma_addr_t dma_addr, unsigned long offset_within_page)
{
	/* Manual CPU cache synchronization.
	 *
	 * When the GPU returns ownership of the buffer to the CPU, the driver
	 * needs to treat imported and non-imported memory differently.
	 *
	 * The first case to consider is non-imported sub-regions at the
	 * beginning of the first page and at the end of last page. For these
	 * sub-regions: CPU cache shall be committed with a clean+invalidate,
	 * in order to keep the last CPU write.
	 *
	 * Imported region prefers the opposite treatment: this memory has been
	 * legitimately mapped and used by the GPU, hence GPU writes shall be
	 * committed to memory, while CPU cache shall be invalidated to make
	 * sure that CPU reads the correct memory content.
	 *
	 * The following diagram shows the expect value of the variables
	 * used in this loop in the corner case of an imported region encloed
	 * by a single memory page:
	 *
	 * page boundary ->|---------- | <- dma_addr (initial value)
	 *                 |           |
	 *                 | - - - - - | <- offset_within_page
	 *                 |XXXXXXXXXXX|\
	 *                 |XXXXXXXXXXX| \
	 *                 |XXXXXXXXXXX|  }- imported_size
	 *                 |XXXXXXXXXXX| /
	 *                 |XXXXXXXXXXX|/
	 *                 | - - - - - | <- offset_within_page + imported_size
	 *                 |           |\
	 *                 |           | }- PAGE_SIZE - imported_size -
	 *                 |           |/   offset_within_page
	 *                 |           |
	 * page boundary ->|-----------|
	 *
	 * If the imported region is enclosed by more than one page, then
	 * offset_within_page = 0 for any page after the first.
	 */

	/* Only for first page: handle non-imported range at the beginning. */
	if (offset_within_page > 0) {
		dma_sync_single_for_device(kctx->kbdev->dev, dma_addr, offset_within_page,
					   DMA_BIDIRECTIONAL);
		dma_addr += offset_within_page;
	}

	/* For every page: handle imported range. */
	if (imported_size > 0)
		dma_sync_single_for_cpu(kctx->kbdev->dev, dma_addr, imported_size,
					DMA_BIDIRECTIONAL);

	/* Only for last page (that may coincide with first page):
	 * handle non-imported range at the end.
	 */
	if ((imported_size + offset_within_page) < PAGE_SIZE) {
		dma_addr += imported_size;
		dma_sync_single_for_device(kctx->kbdev->dev, dma_addr,
					   PAGE_SIZE - imported_size - offset_within_page,
					   DMA_BIDIRECTIONAL);
	}
}

void kbase_user_buf_dma_unmap_pages(struct kbase_context *kctx, struct kbase_va_region *reg)
{
	long i;
	struct kbase_mem_phy_alloc *alloc = reg->gpu_alloc;
	unsigned long offset_within_page = alloc->imported.user_buf.address & ~PAGE_MASK;
	unsigned long remaining_size = alloc->imported.user_buf.size;

	if (WARN_ON(alloc->type != KBASE_MEM_TYPE_IMPORTED_USER_BUF))
		return;

	for (i = 0; i < alloc->imported.user_buf.nr_pages; i++) {
		/* The DMA unmapping operation affects the whole of every page,
		 * but cache maintenance shall be limited only to the imported
		 * address range.
		 *
		 * Notice: this is a temporary variable that is used for DMA sync
		 * operations, and that could be incremented by an offset if the
		 * current page contains both imported and non-imported memory
		 * sub-regions.
		 *
		 * It is valid to add an offset to this value, because the offset
		 * is always kept within the physically contiguous dma-mapped range
		 * and there's no need to translate to physical address to offset it.
		 *
		 * This variable is not going to be used for the actual DMA unmap
		 * operation, that shall always use the original DMA address of the
		 * whole memory page.
		 */
		unsigned long imported_size = MIN(remaining_size, PAGE_SIZE - offset_within_page);
		dma_addr_t dma_addr = alloc->imported.user_buf.dma_addrs[i];
		struct page **pages = alloc->imported.user_buf.pages;
		bool writable = (reg->flags & (KBASE_REG_CPU_WR | KBASE_REG_GPU_WR));
		enum dma_data_direction dma_dir = writable ? DMA_BIDIRECTIONAL : DMA_TO_DEVICE;

		if (writable)
			user_buf_sync_writable_page(kctx, imported_size, dma_addr,
						    offset_within_page);
		else
			user_buf_sync_read_only_page(kctx, imported_size, dma_addr,
						     offset_within_page);

#if (KERNEL_VERSION(4, 10, 0) > LINUX_VERSION_CODE)
		dma_unmap_page(kctx->kbdev->dev, alloc->imported.user_buf.dma_addrs[i], PAGE_SIZE,
			       dma_dir);
#else
		dma_unmap_page_attrs(kctx->kbdev->dev, alloc->imported.user_buf.dma_addrs[i],
				     PAGE_SIZE, dma_dir, DMA_ATTR_SKIP_CPU_SYNC);
#endif

		if (writable)
			set_page_dirty_lock(pages[i]);

		remaining_size -= imported_size;
		offset_within_page = 0;
	}
}

/**
 * kbase_user_buf_unmap - Destroy GPU mapping for a user buffer.
 * @kctx: kbase context.
 * @reg:  The region associated with the imported user buffer.
 *
 * Destroy the GPU mapping for an imported user buffer. Notice that this
 * function doesn't release DMA mappings and doesn't unpin physical pages.
 */
static void kbase_user_buf_unmap(struct kbase_context *kctx, struct kbase_va_region *reg)
{
	struct kbase_mem_phy_alloc *alloc = reg->gpu_alloc;

	lockdep_assert_held(&kctx->reg_lock);

	if (WARN_ON(alloc->type != KBASE_MEM_TYPE_IMPORTED_USER_BUF))
		return;

	if (WARN_ON(alloc->imported.user_buf.current_mapping_usage_count > 0))
		return;

	if (!kbase_is_region_invalid_or_free(reg)) {
		kbase_mmu_teardown_imported_pages(kctx->kbdev, &kctx->mmu, reg->start_pfn,
						  alloc->pages, kbase_reg_current_backed_size(reg),
						  kbase_reg_current_backed_size(reg), kctx->as_nr);
	}
}

int kbase_mem_copy_to_pinned_user_pages(struct page **dest_pages, void *src_page, size_t *to_copy,
					unsigned int nr_pages, unsigned int *target_page_nr,
					size_t offset)
{
	void *target_page = kbase_kmap(dest_pages[*target_page_nr]);

	size_t chunk = PAGE_SIZE - offset;

	if (!target_page) {
		pr_err("%s: kmap failure", __func__);
		return -ENOMEM;
	}

	chunk = min(chunk, *to_copy);

	memcpy(target_page + offset, src_page, chunk);
	*to_copy -= chunk;

	kbase_kunmap(dest_pages[*target_page_nr], target_page);

	*target_page_nr += 1;
	if (*target_page_nr >= nr_pages || *to_copy == 0)
		return 0;

	target_page = kbase_kmap(dest_pages[*target_page_nr]);
	if (!target_page) {
		pr_err("%s: kmap failure", __func__);
		return -ENOMEM;
	}

	KBASE_DEBUG_ASSERT(target_page);

	chunk = min(offset, *to_copy);
	memcpy(target_page, src_page + PAGE_SIZE - offset, chunk);
	*to_copy -= chunk;

	kbase_kunmap(dest_pages[*target_page_nr], target_page);

	return 0;
}

int kbase_map_external_resource(struct kbase_context *kctx, struct kbase_va_region *reg,
				struct mm_struct *locked_mm)
{
	int err = 0;
	struct kbase_mem_phy_alloc *alloc = reg->gpu_alloc;
	enum kbase_user_buf_state user_buf_original_state;

	lockdep_assert_held(&kctx->reg_lock);

	/* decide what needs to happen for this resource */
	switch (reg->gpu_alloc->type) {
	case KBASE_MEM_TYPE_IMPORTED_USER_BUF: {
		user_buf_original_state = reg->gpu_alloc->imported.user_buf.state;

		if ((reg->gpu_alloc->imported.user_buf.mm != locked_mm) && (!reg->gpu_alloc->nents))
			return -EINVAL;

		/* This function is reachable through many code paths, and the imported
		 * memory handle could be in any of the possible states: consider all
		 * of them as a valid starting point, and progress through all stages
		 * until creating a GPU mapping or increasing the reference count if
		 * the handle is already mapped.
		 *
		 * Error recovery restores the original state and goes no further.
		 */
		switch (user_buf_original_state) {
		case KBASE_USER_BUF_STATE_EMPTY:
		case KBASE_USER_BUF_STATE_PINNED:
		case KBASE_USER_BUF_STATE_DMA_MAPPED: {
			if (user_buf_original_state == KBASE_USER_BUF_STATE_EMPTY)
				err = kbase_user_buf_from_empty_to_gpu_mapped(kctx, reg);
			else if (user_buf_original_state == KBASE_USER_BUF_STATE_PINNED)
				err = kbase_user_buf_from_pinned_to_gpu_mapped(kctx, reg);
			else
				err = kbase_user_buf_from_dma_mapped_to_gpu_mapped(kctx, reg);

			if (err)
				return err;

			break;
		}
		case KBASE_USER_BUF_STATE_GPU_MAPPED: {
			if (reg->gpu_alloc->imported.user_buf.current_mapping_usage_count == 0)
				return -EINVAL;
			break;
		}
		default:
			dev_dbg(kctx->kbdev->dev,
				"Invalid external resource GPU allocation state (%x) on mapping",
				reg->gpu_alloc->imported.user_buf.state);
			return -EINVAL;
		}

		/* If the state was valid and the transition is happening, then the handle
		 * must be in GPU_MAPPED state now and the reference counter of GPU mappings
		 * can be safely incremented.
		 */
		reg->gpu_alloc->imported.user_buf.current_mapping_usage_count++;
		break;
	}
	case KBASE_MEM_TYPE_IMPORTED_UMM: {
		err = kbase_mem_umm_map(kctx, reg);
		if (err)
			return err;
		break;
	}
	default:
		dev_dbg(kctx->kbdev->dev,
			"Invalid external resource GPU allocation type (%x) on mapping",
			alloc->type);
		return -EINVAL;
	}

	kbase_va_region_alloc_get(kctx, reg);
	kbase_mem_phy_alloc_get(alloc);
	return 0;
}

void kbase_unmap_external_resource(struct kbase_context *kctx, struct kbase_va_region *reg)
{
	/* gpu_alloc was used in kbase_map_external_resources, so we need to use it for the
	 * unmapping operation.
	 */
	struct kbase_mem_phy_alloc *alloc = reg->gpu_alloc;

	lockdep_assert_held(&kctx->reg_lock);

	switch (alloc->type) {
	case KBASE_MEM_TYPE_IMPORTED_UMM: {
		kbase_mem_umm_unmap(kctx, reg, alloc);
	} break;
	case KBASE_MEM_TYPE_IMPORTED_USER_BUF: {
		switch (alloc->imported.user_buf.state) {
		case KBASE_USER_BUF_STATE_GPU_MAPPED: {
			alloc->imported.user_buf.current_mapping_usage_count--;
			if (alloc->imported.user_buf.current_mapping_usage_count == 0)
				kbase_user_buf_from_gpu_mapped_to_pinned(kctx, reg);
			break;
		}
		case KBASE_USER_BUF_STATE_DMA_MAPPED: {
			kbase_user_buf_from_dma_mapped_to_pinned(kctx, reg);
			break;
		}
		case KBASE_USER_BUF_STATE_PINNED:
		case KBASE_USER_BUF_STATE_EMPTY:
		default: {
			/* nothing to do */
		} break;
		}
	} break;
	default:
		WARN(1, "Invalid external resource GPU allocation type (%x) on unmapping",
		     alloc->type);
		return;
	}
	kbase_mem_phy_alloc_put(alloc);
	kbase_va_region_alloc_put(kctx, reg);
}

struct kbase_ctx_ext_res_meta *kbase_sticky_resource_acquire(struct kbase_context *kctx,
							     u64 gpu_addr)
{
	struct kbase_ctx_ext_res_meta *meta = NULL;
	struct kbase_ctx_ext_res_meta *walker;
	struct kbase_va_region *reg;

	lockdep_assert_held(&kctx->reg_lock);

	/*
	 * Walk the per context external resource metadata list for the
	 * metadata which matches the region which is being acquired.
	 */
	reg = kbase_region_tracker_find_region_enclosing_address(kctx, gpu_addr);
	if (kbase_is_region_invalid_or_free(reg))
		goto failed;

	list_for_each_entry(walker, &kctx->ext_res_meta_head, ext_res_node) {
		if (walker->reg == reg) {
			meta = walker;
			meta->ref++;
			break;
		}
	}

	/* If no metadata exists in the list, create one. */
	if (!meta) {
		/* Allocate the metadata object */
		meta = kzalloc(sizeof(*meta), GFP_KERNEL);
		if (!meta)
			goto failed;
		/*
		 * Fill in the metadata object and acquire a reference
		 * for the physical resource.
		 */
		meta->reg = reg;

		/* Map the external resource to the GPU allocation of the region
		 * and acquire the reference to the VA region
		 */
		if (kbase_map_external_resource(kctx, meta->reg, NULL))
			goto fail_map;
		meta->ref = 1;

		list_add(&meta->ext_res_node, &kctx->ext_res_meta_head);
	}

	return meta;

fail_map:
	kfree(meta);
failed:
	return NULL;
}

static struct kbase_ctx_ext_res_meta *find_sticky_resource_meta(struct kbase_context *kctx,
								u64 gpu_addr)
{
	struct kbase_ctx_ext_res_meta *walker;
	struct kbase_va_region *reg;
	lockdep_assert_held(&kctx->reg_lock);

	/*
	 * Walk the per context external resource metadata list for the
	 * metadata which matches the region which is being released.
	 */
	reg = kbase_region_tracker_find_region_enclosing_address(kctx, gpu_addr);
	if (!reg)
		return NULL;

	list_for_each_entry(walker, &kctx->ext_res_meta_head, ext_res_node) {
		if (walker->reg == reg)
			return walker;
	}

	return NULL;
}

static void release_sticky_resource_meta(struct kbase_context *kctx,
					 struct kbase_ctx_ext_res_meta *meta)
{
	kbase_unmap_external_resource(kctx, meta->reg);
	list_del(&meta->ext_res_node);
	kfree(meta);
}

bool kbase_sticky_resource_release(struct kbase_context *kctx, struct kbase_ctx_ext_res_meta *meta,
				   u64 gpu_addr)
{
	lockdep_assert_held(&kctx->reg_lock);

	/* Search of the metadata if one isn't provided. */
	if (!meta)
		meta = find_sticky_resource_meta(kctx, gpu_addr);

	/* No metadata so just return. */
	if (!meta)
		return false;

	if (--meta->ref != 0)
		return true;

	release_sticky_resource_meta(kctx, meta);

	return true;
}

bool kbase_sticky_resource_release_force(struct kbase_context *kctx,
					 struct kbase_ctx_ext_res_meta *meta, u64 gpu_addr)
{
	lockdep_assert_held(&kctx->reg_lock);

	/* Search of the metadata if one isn't provided. */
	if (!meta)
		meta = find_sticky_resource_meta(kctx, gpu_addr);

	/* No metadata so just return. */
	if (!meta)
		return false;

	release_sticky_resource_meta(kctx, meta);

	return true;
}

int kbase_sticky_resource_init(struct kbase_context *kctx)
{
	INIT_LIST_HEAD(&kctx->ext_res_meta_head);

	return 0;
}

void kbase_sticky_resource_term(struct kbase_context *kctx)
{
	struct kbase_ctx_ext_res_meta *walker;

	lockdep_assert_held(&kctx->reg_lock);

	/*
	 * Free any sticky resources which haven't been unmapped.
	 *
	 * Note:
	 * We don't care about refcounts at this point as no future
	 * references to the meta data will be made.
	 * Region termination would find these if we didn't free them
	 * here, but it's more efficient if we do the clean up here.
	 */
	while (!list_empty(&kctx->ext_res_meta_head)) {
		walker = list_first_entry(&kctx->ext_res_meta_head, struct kbase_ctx_ext_res_meta,
					  ext_res_node);

		kbase_sticky_resource_release_force(kctx, walker, 0);
	}
}

void kbase_user_buf_empty_init(struct kbase_va_region *reg)
{
	reg->gpu_alloc->imported.user_buf.state = KBASE_USER_BUF_STATE_EMPTY;
	/* Code currently manages transitions among 4 states.
	 * This is a reminder that code needs to be updated if a new state
	 * is introduced.
	 */
	BUILD_BUG_ON(KBASE_USER_BUF_STATE_COUNT != 4);
}

int kbase_user_buf_from_empty_to_pinned(struct kbase_context *kctx, struct kbase_va_region *reg)
{
	int ret;

	dev_dbg(kctx->kbdev->dev, "%s %pK in kctx %pK\n", __func__, (void *)reg, (void *)kctx);

	if (reg->gpu_alloc->imported.user_buf.state != KBASE_USER_BUF_STATE_EMPTY)
		return -EINVAL;

	ret = kbase_user_buf_pin_pages(kctx, reg);

	if (!ret)
		reg->gpu_alloc->imported.user_buf.state = KBASE_USER_BUF_STATE_PINNED;

	return ret;
}

int kbase_user_buf_from_empty_to_dma_mapped(struct kbase_context *kctx, struct kbase_va_region *reg)
{
	int ret;

	dev_dbg(kctx->kbdev->dev, "%s %pK in kctx %pK\n", __func__, (void *)reg, (void *)kctx);

	if (reg->gpu_alloc->imported.user_buf.state != KBASE_USER_BUF_STATE_EMPTY)
		return -EINVAL;

	ret = kbase_user_buf_pin_pages(kctx, reg);

	if (ret)
		goto pin_pages_fail;

	ret = kbase_user_buf_dma_map_pages(kctx, reg);

	if (!ret)
		reg->gpu_alloc->imported.user_buf.state = KBASE_USER_BUF_STATE_DMA_MAPPED;
	else
		goto dma_map_pages_fail;

	return ret;

dma_map_pages_fail:
	/* The user buffer could already have been previously pinned before
	 * entering this function, and hence there could potentially be CPU
	 * mappings of it.
	 */
	kbase_mem_shrink_cpu_mapping(kctx, reg, 0, reg->gpu_alloc->nents);
	kbase_user_buf_unpin_pages(reg->gpu_alloc);
pin_pages_fail:
	return ret;
}

int kbase_user_buf_from_empty_to_gpu_mapped(struct kbase_context *kctx, struct kbase_va_region *reg)
{
	int ret;

	dev_dbg(kctx->kbdev->dev, "%s %pK in kctx %pK\n", __func__, (void *)reg, (void *)kctx);

	if (reg->gpu_alloc->imported.user_buf.state != KBASE_USER_BUF_STATE_EMPTY)
		return -EINVAL;

	ret = kbase_user_buf_pin_pages(kctx, reg);

	if (ret)
		goto pin_pages_fail;

	ret = kbase_user_buf_dma_map_pages(kctx, reg);

	if (ret)
		goto dma_map_pages_fail;

	ret = kbase_user_buf_map(kctx, reg);

	if (!ret)
		reg->gpu_alloc->imported.user_buf.state = KBASE_USER_BUF_STATE_GPU_MAPPED;
	else
		goto user_buf_map_fail;

	return ret;

user_buf_map_fail:
	kbase_user_buf_dma_unmap_pages(kctx, reg);
dma_map_pages_fail:
	/* The user buffer could already have been previously pinned before
	 * entering this function, and hence there could potentially be CPU
	 * mappings of it.
	 */
	kbase_mem_shrink_cpu_mapping(kctx, reg, 0, reg->gpu_alloc->nents);
	kbase_user_buf_unpin_pages(reg->gpu_alloc);
pin_pages_fail:
	return ret;
}

void kbase_user_buf_from_pinned_to_empty(struct kbase_context *kctx, struct kbase_va_region *reg)
{
	dev_dbg(kctx->kbdev->dev, "%s %pK in kctx %pK\n", __func__, (void *)reg, (void *)kctx);
	if (WARN_ON(reg->gpu_alloc->imported.user_buf.state != KBASE_USER_BUF_STATE_PINNED))
		return;
	kbase_user_buf_unpin_pages(reg->gpu_alloc);
	reg->gpu_alloc->imported.user_buf.state = KBASE_USER_BUF_STATE_EMPTY;
}

int kbase_user_buf_from_pinned_to_gpu_mapped(struct kbase_context *kctx,
					     struct kbase_va_region *reg)
{
	int ret;

	dev_dbg(kctx->kbdev->dev, "%s %pK in kctx %pK\n", __func__, (void *)reg, (void *)kctx);
	lockdep_assert_held(&kctx->reg_lock);

	if (reg->gpu_alloc->imported.user_buf.state != KBASE_USER_BUF_STATE_PINNED)
		return -EINVAL;

	ret = kbase_user_buf_dma_map_pages(kctx, reg);

	if (ret)
		goto dma_map_pages_fail;

	ret = kbase_user_buf_map(kctx, reg);

	if (!ret)
		reg->gpu_alloc->imported.user_buf.state = KBASE_USER_BUF_STATE_GPU_MAPPED;
	else
		goto user_buf_map_fail;

	return ret;

user_buf_map_fail:
	kbase_user_buf_dma_unmap_pages(kctx, reg);
dma_map_pages_fail:
	return ret;
}

void kbase_user_buf_from_dma_mapped_to_pinned(struct kbase_context *kctx,
					      struct kbase_va_region *reg)
{
	dev_dbg(kctx->kbdev->dev, "%s %pK in kctx %pK\n", __func__, (void *)reg, (void *)kctx);
	if (WARN_ON(reg->gpu_alloc->imported.user_buf.state != KBASE_USER_BUF_STATE_DMA_MAPPED))
		return;
#if !MALI_USE_CSF
	kbase_mem_shrink_cpu_mapping(kctx, reg, 0, reg->gpu_alloc->nents);
#endif
	kbase_user_buf_dma_unmap_pages(kctx, reg);

	reg->gpu_alloc->imported.user_buf.state = KBASE_USER_BUF_STATE_PINNED;
}

void kbase_user_buf_from_dma_mapped_to_empty(struct kbase_context *kctx,
					     struct kbase_va_region *reg)
{
	dev_dbg(kctx->kbdev->dev, "%s %pK in kctx %pK\n", __func__, (void *)reg, (void *)kctx);
	if (WARN_ON(reg->gpu_alloc->imported.user_buf.state != KBASE_USER_BUF_STATE_DMA_MAPPED))
		return;
#if !MALI_USE_CSF
	kbase_mem_shrink_cpu_mapping(kctx, reg, 0, reg->gpu_alloc->nents);
#endif
	kbase_user_buf_dma_unmap_pages(kctx, reg);

	/* Termination code path: fall through to next state transition. */
	reg->gpu_alloc->imported.user_buf.state = KBASE_USER_BUF_STATE_PINNED;
	kbase_user_buf_from_pinned_to_empty(kctx, reg);
}

int kbase_user_buf_from_dma_mapped_to_gpu_mapped(struct kbase_context *kctx,
						 struct kbase_va_region *reg)
{
	int ret;

	dev_dbg(kctx->kbdev->dev, "%s %pK in kctx %pK\n", __func__, (void *)reg, (void *)kctx);

	if (reg->gpu_alloc->imported.user_buf.state != KBASE_USER_BUF_STATE_DMA_MAPPED)
		return -EINVAL;

	ret = kbase_user_buf_map(kctx, reg);

	if (!ret)
		reg->gpu_alloc->imported.user_buf.state = KBASE_USER_BUF_STATE_GPU_MAPPED;

	return ret;
}

void kbase_user_buf_from_gpu_mapped_to_pinned(struct kbase_context *kctx,
					      struct kbase_va_region *reg)
{
	dev_dbg(kctx->kbdev->dev, "%s %pK in kctx %pK\n", __func__, (void *)reg, (void *)kctx);
	if (WARN_ON(reg->gpu_alloc->imported.user_buf.state != KBASE_USER_BUF_STATE_GPU_MAPPED))
		return;
	kbase_user_buf_unmap(kctx, reg);
	kbase_user_buf_dma_unmap_pages(kctx, reg);
	reg->gpu_alloc->imported.user_buf.state = KBASE_USER_BUF_STATE_PINNED;
}

void kbase_user_buf_from_gpu_mapped_to_empty(struct kbase_context *kctx,
					     struct kbase_va_region *reg)
{
	dev_dbg(kctx->kbdev->dev, "%s %pK in kctx %pK\n", __func__, (void *)reg, (void *)kctx);
	kbase_user_buf_unmap(kctx, reg);

	/* Termination code path: fall through to next state transition. */
	reg->gpu_alloc->imported.user_buf.state = KBASE_USER_BUF_STATE_DMA_MAPPED;
	kbase_user_buf_from_dma_mapped_to_empty(kctx, reg);
}<|MERGE_RESOLUTION|>--- conflicted
+++ resolved
@@ -2762,17 +2762,10 @@
 		kbase_mem_pool_lock(pool);
 	}
 
-<<<<<<< HEAD
 	if (reg->gpu_alloc->nents > info->commit_pages) {
 		kbase_mem_pool_unlock(pool);
 		spin_unlock(&kctx->mem_partials_lock);
-		dev_warn(
-=======
-	if (reg->gpu_alloc->nents >= info->commit_pages) {
-		kbase_mem_pool_unlock(pool);
-		spin_unlock(&kctx->mem_partials_lock);
 		dev_info(
->>>>>>> cfb55729
 			kctx->kbdev->dev,
 			"JIT alloc grown beyond the required number of initially required pages, this grow no longer needed.");
 		goto done;
@@ -2780,13 +2773,8 @@
 
 	old_size = reg->gpu_alloc->nents;
 	delta = info->commit_pages - old_size;
-<<<<<<< HEAD
 	gpu_pages =
 		kbase_alloc_phy_pages_helper_locked(reg->gpu_alloc, pool, delta, &prealloc_sas[0]);
-=======
-	gpu_pages = kbase_alloc_phy_pages_helper_locked(reg->gpu_alloc, pool,
-			delta, &prealloc_sas[0]);
->>>>>>> cfb55729
 	if (!gpu_pages) {
 		kbase_mem_pool_unlock(pool);
 		spin_unlock(&kctx->mem_partials_lock);
