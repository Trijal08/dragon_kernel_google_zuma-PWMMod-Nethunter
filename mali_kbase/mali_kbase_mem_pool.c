// SPDX-License-Identifier: GPL-2.0 WITH Linux-syscall-note
/*
 *
 * (C) COPYRIGHT 2015-2023 ARM Limited. All rights reserved.
 *
 * This program is free software and is provided to you under the terms of the
 * GNU General Public License version 2 as published by the Free Software
 * Foundation, and any use by you of this program is subject to the terms
 * of such GNU license.
 *
 * This program is distributed in the hope that it will be useful,
 * but WITHOUT ANY WARRANTY; without even the implied warranty of
 * MERCHANTABILITY or FITNESS FOR A PARTICULAR PURPOSE. See the
 * GNU General Public License for more details.
 *
 * You should have received a copy of the GNU General Public License
 * along with this program; if not, you can access it online at
 * http://www.gnu.org/licenses/gpl-2.0.html.
 *
 */

#include <mali_kbase.h>
#include <linux/mm.h>
#include <linux/migrate.h>
#include <linux/dma-mapping.h>
#include <linux/highmem.h>
#include <linux/spinlock.h>
#include <linux/shrinker.h>
#include <linux/atomic.h>
#include <linux/version.h>
#if KERNEL_VERSION(4, 11, 0) <= LINUX_VERSION_CODE
#include <linux/sched/signal.h>
#else
#include <linux/signal.h>
#endif

#define pool_dbg(pool, format, ...) \
	dev_dbg(pool->kbdev->dev, "%s-pool [%zu/%zu]: " format,	\
		(pool->next_pool) ? "kctx" : "kbdev",	\
		kbase_mem_pool_size(pool),	\
		kbase_mem_pool_max_size(pool),	\
		##__VA_ARGS__)

#define NOT_DIRTY false
#define NOT_RECLAIMED false

static bool mali_kbase_mem_pool_order_pages_enabled = false;
static void kbase_mem_pool_ordered_add_locked(struct kbase_mem_pool *pool,
		struct page *p);
static struct page *kbase_mem_pool_ordered_spill(
		struct kbase_mem_pool *next_pool, struct page *p);
static void kbase_mem_pool_ordered_free(struct kbase_mem_pool *pool, struct page *p,
		bool dirty);
static void kbase_mem_pool_ordered_free_locked(struct kbase_mem_pool *pool, struct page *p,
		bool dirty);
static void kbase_mem_pool_ordered_free_pages(struct kbase_mem_pool *pool,
		size_t nr_pages, struct tagged_addr *pages, bool dirty,
		bool reclaimed);
static void kbase_mem_pool_ordered_free_pages_locked(
		struct kbase_mem_pool *pool, size_t nr_pages,
		struct tagged_addr *pages, bool dirty, bool reclaimed);
static struct page *kbase_mem_pool_ordered_add_spill(
		struct kbase_mem_pool *pool, struct page *p);
static struct page *kbase_mem_pool_ordered_add_spill_locked(
		struct kbase_mem_pool *pool, struct page *p);
static void kbase_mem_pool_ordered_add_list_spill(struct kbase_mem_pool *pool,
		struct list_head *page_list, struct list_head *spillover_list);
static void kbase_mem_pool_ordered_add_list_spill_locked(
		struct kbase_mem_pool *pool, struct list_head *page_list,
		struct list_head *spillover_list);
static void kbase_mem_pool_ordered_add_array_spill(struct kbase_mem_pool *pool,
		size_t nr_pages, struct tagged_addr *pages,
		struct list_head *spillover_list, bool zero, bool sync);
static void kbase_mem_pool_ordered_add_array_spill_locked(
		struct kbase_mem_pool *pool, size_t nr_pages,
		struct tagged_addr *pages, struct list_head *spillover_list,
		bool zero, bool sync);

/**
 * can_alloc_page() - Check if the current thread can allocate a physical page
 *
 * @pool:                Pointer to the memory pool.
 * @page_owner:          Pointer to the task/process that created the Kbase context
 *                       for which a page needs to be allocated. It can be NULL if
 *                       the page won't be associated with Kbase context.
 *
 * This function checks if the current thread can make a request to kernel to
 * allocate a physical page. If the process that created the context is exiting or
 * is being killed, then there is no point in doing a page allocation.
 *
 * The check done by the function is particularly helpful when the system is running
 * low on memory. When a page is allocated from the context of a kernel thread, OoM
 * killer doesn't consider the kernel thread for killing and kernel keeps retrying
 * to allocate the page as long as the OoM killer is able to kill processes.
 * The check allows to quickly exit the page allocation loop once OoM
 * killer has initiated the killing of @page_owner, thereby unblocking the context
 * termination for @page_owner and freeing of GPU memory allocated by it. This helps
 * in preventing the kernel panic and also limits the number of innocent processes
 * that get killed.
 *
 * Return: true if the page can be allocated otherwise false.
 */
static inline bool can_alloc_page(struct kbase_mem_pool *pool, struct task_struct *page_owner)
{
	if (page_owner && ((page_owner->flags & PF_EXITING) || fatal_signal_pending(page_owner))) {
		dev_info(pool->kbdev->dev, "%s : Process %s/%d exiting", __func__, page_owner->comm,
			 task_pid_nr(page_owner));
		return false;
	}

	return true;
}

static size_t kbase_mem_pool_capacity(struct kbase_mem_pool *pool)
{
	ssize_t max_size = kbase_mem_pool_max_size(pool);
	ssize_t cur_size = kbase_mem_pool_size(pool);

	return max(max_size - cur_size, (ssize_t)0);
}

static bool kbase_mem_pool_is_full(struct kbase_mem_pool *pool)
{
	return kbase_mem_pool_size(pool) >= kbase_mem_pool_max_size(pool);
}

static bool kbase_mem_pool_is_empty(struct kbase_mem_pool *pool)
{
	return kbase_mem_pool_size(pool) == 0;
}

static bool set_pool_new_page_metadata(struct kbase_mem_pool *pool, struct page *p,
				       struct list_head *page_list, size_t *list_size)
{
	struct kbase_page_metadata *page_md = kbase_page_private(p);
	bool not_movable = false;

	lockdep_assert_held(&pool->pool_lock);

	/* Free the page instead of adding it to the pool if it's not movable.
	 * Only update page status and add the page to the memory pool if
	 * it is not isolated.
	 */
	spin_lock(&page_md->migrate_lock);
	if (PAGE_STATUS_GET(page_md->status) == (u8)NOT_MOVABLE) {
		not_movable = true;
	} else if (!WARN_ON_ONCE(IS_PAGE_ISOLATED(page_md->status))) {
		page_md->status = PAGE_STATUS_SET(page_md->status, (u8)MEM_POOL);
		page_md->data.mem_pool.pool = pool;
		page_md->data.mem_pool.kbdev = pool->kbdev;
		list_add(&p->lru, page_list);
		(*list_size)++;
	}
	spin_unlock(&page_md->migrate_lock);

	if (not_movable) {
		kbase_free_page_later(pool->kbdev, p);
		pool_dbg(pool, "skipping a not movable page\n");
	}

	return not_movable;
}

static void kbase_mem_pool_add_locked(struct kbase_mem_pool *pool,
		struct page *p)
{
	bool queue_work_to_free = false;

	if (mali_kbase_mem_pool_order_pages_enabled) {
		kbase_mem_pool_ordered_add_locked(pool, p);
		return;
	}

	lockdep_assert_held(&pool->pool_lock);

	if (!pool->order && kbase_page_migration_enabled) {
		if (set_pool_new_page_metadata(pool, p, &pool->page_list, &pool->cur_size))
			queue_work_to_free = true;
	} else {
		list_add(&p->lru, &pool->page_list);
		pool->cur_size++;
	}

	if (queue_work_to_free) {
		struct kbase_mem_migrate *mem_migrate = &pool->kbdev->mem_migrate;

		queue_work(mem_migrate->free_pages_workq, &mem_migrate->free_pages_work);
	}

	pool_dbg(pool, "added page\n");
}

static void kbase_mem_pool_add(struct kbase_mem_pool *pool, struct page *p)
{
	kbase_mem_pool_lock(pool);
	kbase_mem_pool_add_locked(pool, p);
	kbase_mem_pool_unlock(pool);
}

static void kbase_mem_pool_add_list_locked(struct kbase_mem_pool *pool,
		struct list_head *page_list, size_t nr_pages)
{
	bool queue_work_to_free = false;

	lockdep_assert_held(&pool->pool_lock);

	if (!pool->order && kbase_page_migration_enabled) {
		struct page *p, *tmp;

		list_for_each_entry_safe(p, tmp, page_list, lru) {
			list_del_init(&p->lru);
			if (set_pool_new_page_metadata(pool, p, &pool->page_list, &pool->cur_size))
				queue_work_to_free = true;
		}
	} else {
		list_splice(page_list, &pool->page_list);
		pool->cur_size += nr_pages;
	}

	if (queue_work_to_free) {
		struct kbase_mem_migrate *mem_migrate = &pool->kbdev->mem_migrate;

		queue_work(mem_migrate->free_pages_workq, &mem_migrate->free_pages_work);
	}

	pool_dbg(pool, "added %zu pages\n", nr_pages);
}

static void kbase_mem_pool_add_list(struct kbase_mem_pool *pool,
		struct list_head *page_list, size_t nr_pages)
{
	kbase_mem_pool_lock(pool);
	kbase_mem_pool_add_list_locked(pool, page_list, nr_pages);
	kbase_mem_pool_unlock(pool);
}

static struct page *kbase_mem_pool_remove_locked(struct kbase_mem_pool *pool,
						 enum kbase_page_status status)
{
	struct page *p;

	lockdep_assert_held(&pool->pool_lock);

	if (kbase_mem_pool_is_empty(pool))
		return NULL;

	p = list_first_entry(&pool->page_list, struct page, lru);

	if (!pool->order && kbase_page_migration_enabled) {
		struct kbase_page_metadata *page_md = kbase_page_private(p);

		spin_lock(&page_md->migrate_lock);
		WARN_ON(PAGE_STATUS_GET(page_md->status) != (u8)MEM_POOL);
		page_md->status = PAGE_STATUS_SET(page_md->status, (u8)status);
		spin_unlock(&page_md->migrate_lock);
	}

	list_del_init(&p->lru);
	pool->cur_size--;

	pool_dbg(pool, "removed page\n");

	return p;
}

static struct page *kbase_mem_pool_remove(struct kbase_mem_pool *pool,
					  enum kbase_page_status status)
{
	struct page *p;

	kbase_mem_pool_lock(pool);
	p = kbase_mem_pool_remove_locked(pool, status);
	kbase_mem_pool_unlock(pool);

	return p;
}

static void kbase_mem_pool_sync_page(struct kbase_mem_pool *pool,
		struct page *p)
{
	struct device *dev = pool->kbdev->dev;
	dma_addr_t dma_addr = pool->order ? kbase_dma_addr_as_priv(p) : kbase_dma_addr(p);

	dma_sync_single_for_device(dev, dma_addr, (PAGE_SIZE << pool->order), DMA_BIDIRECTIONAL);
}

static void kbase_mem_pool_zero_page(struct kbase_mem_pool *pool,
		struct page *p)
{
	int i;

	for (i = 0; i < (1U << pool->order); i++)
		clear_highpage(p+i);

	kbase_mem_pool_sync_page(pool, p);
}

static void kbase_mem_pool_spill(struct kbase_mem_pool *next_pool,
		struct page *p)
{
	if (mali_kbase_mem_pool_order_pages_enabled) {
		kbase_mem_pool_ordered_spill(next_pool, p);
		return;
	}

	/* Zero page before spilling */
	kbase_mem_pool_zero_page(next_pool, p);

	kbase_mem_pool_add(next_pool, p);
}

struct page *kbase_mem_alloc_page(struct kbase_mem_pool *pool)
{
	struct page *p;
	gfp_t gfp = __GFP_ZERO;
	struct kbase_device *const kbdev = pool->kbdev;
	struct device *const dev = kbdev->dev;
	dma_addr_t dma_addr;
	int i;

	/* don't warn on higher order failures */
	if (pool->order)
		gfp |= GFP_HIGHUSER | __GFP_NOWARN;
	else
		gfp |= kbase_page_migration_enabled ? GFP_HIGHUSER_MOVABLE : GFP_HIGHUSER;

	p = kbdev->mgm_dev->ops.mgm_alloc_page(kbdev->mgm_dev,
		pool->group_id, gfp, pool->order);
	if (!p)
		return NULL;

	dma_addr = dma_map_page(dev, p, 0, (PAGE_SIZE << pool->order),
				DMA_BIDIRECTIONAL);

	if (dma_mapping_error(dev, dma_addr)) {
		kbdev->mgm_dev->ops.mgm_free_page(kbdev->mgm_dev,
			pool->group_id, p, pool->order);
		return NULL;
	}

	/* Setup page metadata for 4KB pages when page migration is enabled */
	if (!pool->order && kbase_page_migration_enabled) {
		INIT_LIST_HEAD(&p->lru);
		if (!kbase_alloc_page_metadata(kbdev, p, dma_addr, pool->group_id)) {
			dma_unmap_page(dev, dma_addr, PAGE_SIZE, DMA_BIDIRECTIONAL);
			kbdev->mgm_dev->ops.mgm_free_page(kbdev->mgm_dev, pool->group_id, p,
							  pool->order);
			return NULL;
		}
	} else {
		WARN_ON(dma_addr != page_to_phys(p));
		for (i = 0; i < (1u << pool->order); i++)
			kbase_set_dma_addr_as_priv(p + i, dma_addr + PAGE_SIZE * i);
	}

	return p;
}

static void enqueue_free_pool_pages_work(struct kbase_mem_pool *pool)
{
	struct kbase_mem_migrate *mem_migrate = &pool->kbdev->mem_migrate;

	if (!pool->order && kbase_page_migration_enabled)
		queue_work(mem_migrate->free_pages_workq, &mem_migrate->free_pages_work);
}

void kbase_mem_pool_free_page(struct kbase_mem_pool *pool, struct page *p)
{
	struct kbase_device *kbdev;

	if (WARN_ON(!pool))
		return;
	if (WARN_ON(!p))
		return;

	kbdev = pool->kbdev;

	if (!pool->order && kbase_page_migration_enabled) {
		kbase_free_page_later(kbdev, p);
		pool_dbg(pool, "page to be freed to kernel later\n");
	} else {
		int i;
		dma_addr_t dma_addr = kbase_dma_addr_as_priv(p);

		for (i = 0; i < (1u << pool->order); i++)
			kbase_clear_dma_addr_as_priv(p + i);

		dma_unmap_page(kbdev->dev, dma_addr, (PAGE_SIZE << pool->order), DMA_BIDIRECTIONAL);

		kbdev->mgm_dev->ops.mgm_free_page(kbdev->mgm_dev, pool->group_id, p, pool->order);

		pool_dbg(pool, "freed page to kernel\n");
	}
}

static size_t kbase_mem_pool_shrink_locked(struct kbase_mem_pool *pool,
		size_t nr_to_shrink)
{
	struct page *p;
	size_t i;

	lockdep_assert_held(&pool->pool_lock);

	for (i = 0; i < nr_to_shrink && !kbase_mem_pool_is_empty(pool); i++) {
		p = kbase_mem_pool_remove_locked(pool, FREE_IN_PROGRESS);
		kbase_mem_pool_free_page(pool, p);
	}

	/* Freeing of pages will be deferred when page migration is enabled. */
	enqueue_free_pool_pages_work(pool);

	return i;
}

static size_t kbase_mem_pool_shrink(struct kbase_mem_pool *pool,
		size_t nr_to_shrink)
{
	size_t nr_freed;

	kbase_mem_pool_lock(pool);
	nr_freed = kbase_mem_pool_shrink_locked(pool, nr_to_shrink);
	kbase_mem_pool_unlock(pool);

	return nr_freed;
}

int kbase_mem_pool_grow(struct kbase_mem_pool *pool, size_t nr_to_grow,
			struct task_struct *page_owner)
{
	struct page *p;
	size_t i;

	kbase_mem_pool_lock(pool);

	pool->dont_reclaim = true;
	for (i = 0; i < nr_to_grow; i++) {
		if (pool->dying) {
			pool->dont_reclaim = false;
			kbase_mem_pool_shrink_locked(pool, nr_to_grow);
			kbase_mem_pool_unlock(pool);

			return -ENOMEM;
		}
		kbase_mem_pool_unlock(pool);

		if (unlikely(!can_alloc_page(pool, page_owner)))
			return -ENOMEM;

		p = kbase_mem_alloc_page(pool);
		if (!p) {
			kbase_mem_pool_lock(pool);
			pool->dont_reclaim = false;
			kbase_mem_pool_unlock(pool);

			return -ENOMEM;
		}

		kbase_mem_pool_lock(pool);
		kbase_mem_pool_add_locked(pool, p);
	}
	pool->dont_reclaim = false;
	kbase_mem_pool_unlock(pool);

	return 0;
}
KBASE_EXPORT_TEST_API(kbase_mem_pool_grow);

void kbase_mem_pool_trim(struct kbase_mem_pool *pool, size_t new_size)
{
	size_t cur_size;
	int err = 0;

	cur_size = kbase_mem_pool_size(pool);

	if (new_size > pool->max_size)
		new_size = pool->max_size;

	if (new_size < cur_size)
		kbase_mem_pool_shrink(pool, cur_size - new_size);
	else if (new_size > cur_size)
		err = kbase_mem_pool_grow(pool, new_size - cur_size, NULL);

	if (err) {
		size_t grown_size = kbase_mem_pool_size(pool);

		dev_warn(pool->kbdev->dev,
			 "Mem pool not grown to the required size of %zu bytes, grown for additional %zu bytes instead!\n",
			 (new_size - cur_size), (grown_size - cur_size));
	}
}

void kbase_mem_pool_set_max_size(struct kbase_mem_pool *pool, size_t max_size)
{
	size_t cur_size;
	size_t nr_to_shrink;

	kbase_mem_pool_lock(pool);

	pool->max_size = max_size;

	cur_size = kbase_mem_pool_size(pool);
	if (max_size < cur_size) {
		nr_to_shrink = cur_size - max_size;
		kbase_mem_pool_shrink_locked(pool, nr_to_shrink);
	}

	kbase_mem_pool_unlock(pool);
}
KBASE_EXPORT_TEST_API(kbase_mem_pool_set_max_size);

static unsigned long kbase_mem_pool_reclaim_count_objects(struct shrinker *s,
		struct shrink_control *sc)
{
	struct kbase_mem_pool *pool;
	size_t pool_size;

	pool = container_of(s, struct kbase_mem_pool, reclaim);

	kbase_mem_pool_lock(pool);
	if (pool->dont_reclaim && !pool->dying) {
		kbase_mem_pool_unlock(pool);
		/* Tell shrinker to skip reclaim
		 * even though freeable pages are available
		 */
		return 0;
	}
	pool_size = kbase_mem_pool_size(pool);
	kbase_mem_pool_unlock(pool);

	return pool_size;
}

static unsigned long kbase_mem_pool_reclaim_scan_objects(struct shrinker *s,
		struct shrink_control *sc)
{
	struct kbase_mem_pool *pool;
	unsigned long freed;

	pool = container_of(s, struct kbase_mem_pool, reclaim);

	kbase_mem_pool_lock(pool);
	if (pool->dont_reclaim && !pool->dying) {
		kbase_mem_pool_unlock(pool);
		/* Tell shrinker that reclaim can't be made and
		 * do not attempt again for this reclaim context.
		 */
		return SHRINK_STOP;
	}

	pool_dbg(pool, "reclaim scan %ld:\n", sc->nr_to_scan);

	freed = kbase_mem_pool_shrink_locked(pool, sc->nr_to_scan);

	kbase_mem_pool_unlock(pool);

	pool_dbg(pool, "reclaim freed %ld pages\n", freed);

	return freed;
}

int kbase_mem_pool_init(struct kbase_mem_pool *pool, const struct kbase_mem_pool_config *config,
			unsigned int order, int group_id, struct kbase_device *kbdev,
			struct kbase_mem_pool *next_pool)
{
	if (WARN_ON(group_id < 0) ||
		WARN_ON(group_id >= MEMORY_GROUP_MANAGER_NR_GROUPS)) {
		return -EINVAL;
	}

	pool->cur_size = 0;
	pool->max_size = kbase_mem_pool_config_get_max_size(config);
	pool->order = order;
	pool->group_id = group_id;
	pool->kbdev = kbdev;
	pool->next_pool = next_pool;
	pool->dying = false;
	atomic_set(&pool->isolation_in_progress_cnt, 0);

	spin_lock_init(&pool->pool_lock);
	INIT_LIST_HEAD(&pool->page_list);

	pool->reclaim.count_objects = kbase_mem_pool_reclaim_count_objects;
	pool->reclaim.scan_objects = kbase_mem_pool_reclaim_scan_objects;
	pool->reclaim.seeks = DEFAULT_SEEKS;
	/* Kernel versions prior to 3.1 :
	 * struct shrinker does not define batch
	 */
	pool->reclaim.batch = 0;
<<<<<<< HEAD
	register_shrinker(&pool->reclaim, "mali-mempool");
=======
#if KERNEL_VERSION(6, 0, 0) > LINUX_VERSION_CODE
	register_shrinker(&pool->reclaim);
#else
	register_shrinker(&pool->reclaim, "mali-mem-pool");
#endif
>>>>>>> 850de7f6

	pool_dbg(pool, "initialized\n");

	return 0;
}
KBASE_EXPORT_TEST_API(kbase_mem_pool_init);

void kbase_mem_pool_mark_dying(struct kbase_mem_pool *pool)
{
	kbase_mem_pool_lock(pool);
	pool->dying = true;
	kbase_mem_pool_unlock(pool);
}

void kbase_mem_pool_term(struct kbase_mem_pool *pool)
{
	struct kbase_mem_pool *next_pool = pool->next_pool;
	struct page *p, *tmp;
	size_t nr_to_spill = 0;
	LIST_HEAD(spill_list);
	LIST_HEAD(free_list);
	int i;

	pool_dbg(pool, "terminate()\n");

	unregister_shrinker(&pool->reclaim);

	kbase_mem_pool_lock(pool);
	pool->max_size = 0;

	if (next_pool && !kbase_mem_pool_is_full(next_pool)) {
		/* Spill to next pool (may overspill) */
		nr_to_spill = kbase_mem_pool_capacity(next_pool);
		nr_to_spill = min(kbase_mem_pool_size(pool), nr_to_spill);

		/* Zero pages first without holding the next_pool lock */
		for (i = 0; i < nr_to_spill; i++) {
			p = kbase_mem_pool_remove_locked(pool, SPILL_IN_PROGRESS);
			if (p)
				list_add(&p->lru, &spill_list);
		}
	}

	while (!kbase_mem_pool_is_empty(pool)) {
		/* Free remaining pages to kernel */
		p = kbase_mem_pool_remove_locked(pool, FREE_IN_PROGRESS);
		if (p)
			list_add(&p->lru, &free_list);
	}

	kbase_mem_pool_unlock(pool);

	if (mali_kbase_mem_pool_order_pages_enabled) {
		if (next_pool && (!list_empty(&spill_list) ||
				!list_empty(&free_list))) {
			list_splice_init(&free_list, &spill_list);
			list_for_each_entry(p, &spill_list, lru)
				kbase_mem_pool_zero_page(pool, p);
			kbase_mem_pool_ordered_add_list_spill(
					next_pool, &spill_list, &free_list);
		}
	} else {
		if (next_pool && nr_to_spill) {
			list_for_each_entry(p, &spill_list, lru)
				kbase_mem_pool_zero_page(pool, p);

			/* Add new page list to next_pool */
			kbase_mem_pool_add_list(next_pool, &spill_list,
					nr_to_spill);

			pool_dbg(pool, "terminate() spilled %zu pages\n",
					nr_to_spill);
		}
	}

	list_for_each_entry_safe(p, tmp, &free_list, lru) {
		list_del_init(&p->lru);
		kbase_mem_pool_free_page(pool, p);
	}

	/* Freeing of pages will be deferred when page migration is enabled. */
	enqueue_free_pool_pages_work(pool);

	/* Before returning wait to make sure there are no pages undergoing page isolation
	 * which will require reference to this pool.
	 */
	while (atomic_read(&pool->isolation_in_progress_cnt))
		cpu_relax();

	pool_dbg(pool, "terminated\n");
}
KBASE_EXPORT_TEST_API(kbase_mem_pool_term);

struct page *kbase_mem_pool_alloc(struct kbase_mem_pool *pool)
{
	struct page *p;

	do {
		pool_dbg(pool, "alloc()\n");
		p = kbase_mem_pool_remove(pool, ALLOCATE_IN_PROGRESS);

		if (p)
			return p;

		pool = pool->next_pool;
	} while (pool);

	return NULL;
}

struct page *kbase_mem_pool_alloc_locked(struct kbase_mem_pool *pool)
{
	lockdep_assert_held(&pool->pool_lock);

	pool_dbg(pool, "alloc_locked()\n");
	return kbase_mem_pool_remove_locked(pool, ALLOCATE_IN_PROGRESS);
}

void kbase_mem_pool_free(struct kbase_mem_pool *pool, struct page *p,
		bool dirty)
{
	struct kbase_mem_pool *next_pool = pool->next_pool;

	if (mali_kbase_mem_pool_order_pages_enabled) {
		kbase_mem_pool_ordered_free(pool, p, dirty);
		return;
	}

	pool_dbg(pool, "free()\n");

	if (!kbase_mem_pool_is_full(pool)) {
		/* Add to our own pool */
		if (dirty)
			kbase_mem_pool_sync_page(pool, p);

		kbase_mem_pool_add(pool, p);
	} else if (next_pool && !kbase_mem_pool_is_full(next_pool)) {
		/* Spill to next pool */
		kbase_mem_pool_spill(next_pool, p);
	} else {
		/* Free page */
		kbase_mem_pool_free_page(pool, p);
		/* Freeing of pages will be deferred when page migration is enabled. */
		enqueue_free_pool_pages_work(pool);
	}
}

void kbase_mem_pool_free_locked(struct kbase_mem_pool *pool, struct page *p,
		bool dirty)
{
	if (mali_kbase_mem_pool_order_pages_enabled) {
		kbase_mem_pool_ordered_free_locked(pool, p, dirty);
		return;
	}

	pool_dbg(pool, "free_locked()\n");

	lockdep_assert_held(&pool->pool_lock);

	if (!kbase_mem_pool_is_full(pool)) {
		/* Add to our own pool */
		if (dirty)
			kbase_mem_pool_sync_page(pool, p);

		kbase_mem_pool_add_locked(pool, p);
	} else {
		/* Free page */
		kbase_mem_pool_free_page(pool, p);
		/* Freeing of pages will be deferred when page migration is enabled. */
		enqueue_free_pool_pages_work(pool);
	}
}

int kbase_mem_pool_alloc_pages(struct kbase_mem_pool *pool, size_t nr_4k_pages,
			       struct tagged_addr *pages, bool partial_allowed,
			       struct task_struct *page_owner)
{
	struct page *p;
	size_t nr_from_pool;
	size_t i = 0;
	int err = -ENOMEM;
	size_t nr_pages_internal;

	nr_pages_internal = nr_4k_pages / (1u << (pool->order));

	if (nr_pages_internal * (1u << pool->order) != nr_4k_pages)
		return -EINVAL;

	pool_dbg(pool, "alloc_pages(4k=%zu):\n", nr_4k_pages);
	pool_dbg(pool, "alloc_pages(internal=%zu):\n", nr_pages_internal);

	/* Get pages from this pool */
	kbase_mem_pool_lock(pool);
	nr_from_pool = min(nr_pages_internal, kbase_mem_pool_size(pool));

	while (nr_from_pool--) {
		int j;

		p = kbase_mem_pool_remove_locked(pool, ALLOCATE_IN_PROGRESS);

		if (pool->order) {
			pages[i++] = as_tagged_tag(page_to_phys(p),
						   HUGE_HEAD | HUGE_PAGE);
			for (j = 1; j < (1u << pool->order); j++)
				pages[i++] = as_tagged_tag(page_to_phys(p) +
							   PAGE_SIZE * j,
							   HUGE_PAGE);
		} else {
			pages[i++] = as_tagged(page_to_phys(p));
		}
	}
	kbase_mem_pool_unlock(pool);

	if (i != nr_4k_pages && pool->next_pool) {
		/* Allocate via next pool */
		err = kbase_mem_pool_alloc_pages(pool->next_pool, nr_4k_pages - i, pages + i,
						 partial_allowed, page_owner);

		if (err < 0)
			goto err_rollback;

		i += err;
	} else {
		/* Get any remaining pages from kernel */
		while (i != nr_4k_pages) {
			if (unlikely(!can_alloc_page(pool, page_owner)))
				goto err_rollback;

			p = kbase_mem_alloc_page(pool);
			if (!p) {
				if (partial_allowed)
					goto done;
				else
					goto err_rollback;
			}

			if (pool->order) {
				int j;

				pages[i++] = as_tagged_tag(page_to_phys(p),
							   HUGE_PAGE |
							   HUGE_HEAD);
				for (j = 1; j < (1u << pool->order); j++) {
					phys_addr_t phys;

					phys = page_to_phys(p) + PAGE_SIZE * j;
					pages[i++] = as_tagged_tag(phys,
								   HUGE_PAGE);
				}
			} else {
				pages[i++] = as_tagged(page_to_phys(p));
			}
		}
	}

done:
	pool_dbg(pool, "alloc_pages(%zu) done\n", i);
	return i;

err_rollback:
	kbase_mem_pool_free_pages(pool, i, pages, NOT_DIRTY, NOT_RECLAIMED);
	dev_warn(pool->kbdev->dev,
			"Failed allocation request for remaining %zu pages after obtaining %zu pages already.\n",
			nr_4k_pages, i);
	return err;
}

int kbase_mem_pool_alloc_pages_locked(struct kbase_mem_pool *pool,
		size_t nr_4k_pages, struct tagged_addr *pages)
{
	struct page *p;
	size_t i;
	size_t nr_pages_internal;

	lockdep_assert_held(&pool->pool_lock);

	nr_pages_internal = nr_4k_pages / (1u << (pool->order));

	if (nr_pages_internal * (1u << pool->order) != nr_4k_pages)
		return -EINVAL;

	pool_dbg(pool, "alloc_pages_locked(4k=%zu):\n", nr_4k_pages);
	pool_dbg(pool, "alloc_pages_locked(internal=%zu):\n",
			nr_pages_internal);

	if (kbase_mem_pool_size(pool) < nr_pages_internal) {
		pool_dbg(pool, "Failed alloc\n");
		return -ENOMEM;
	}

	for (i = 0; i < nr_pages_internal; i++) {
		int j;

		p = kbase_mem_pool_remove_locked(pool, ALLOCATE_IN_PROGRESS);
		if (pool->order) {
			*pages++ = as_tagged_tag(page_to_phys(p),
						   HUGE_HEAD | HUGE_PAGE);
			for (j = 1; j < (1u << pool->order); j++) {
				*pages++ = as_tagged_tag(page_to_phys(p) +
							   PAGE_SIZE * j,
							   HUGE_PAGE);
			}
		} else {
			*pages++ = as_tagged(page_to_phys(p));
		}
	}

	return nr_4k_pages;
}

static void kbase_mem_pool_add_array(struct kbase_mem_pool *pool,
				     size_t nr_pages, struct tagged_addr *pages,
				     bool zero, bool sync)
{
	struct page *p;
	size_t nr_to_pool = 0;
	LIST_HEAD(new_page_list);
	size_t i;

	if (!nr_pages)
		return;

	pool_dbg(pool, "add_array(%zu, zero=%d, sync=%d):\n",
			nr_pages, zero, sync);

	/* Zero/sync pages first without holding the pool lock */
	for (i = 0; i < nr_pages; i++) {
		if (unlikely(!as_phys_addr_t(pages[i])))
			continue;

		if (is_huge_head(pages[i]) || !is_huge(pages[i])) {
			p = as_page(pages[i]);
			if (zero)
				kbase_mem_pool_zero_page(pool, p);
			else if (sync)
				kbase_mem_pool_sync_page(pool, p);

			list_add(&p->lru, &new_page_list);
			nr_to_pool++;
		}
		pages[i] = as_tagged(0);
	}

	/* Add new page list to pool */
	kbase_mem_pool_add_list(pool, &new_page_list, nr_to_pool);

	pool_dbg(pool, "add_array(%zu) added %zu pages\n",
			nr_pages, nr_to_pool);
}

static void kbase_mem_pool_add_array_locked(struct kbase_mem_pool *pool,
		size_t nr_pages, struct tagged_addr *pages,
		bool zero, bool sync)
{
	struct page *p;
	size_t nr_to_pool = 0;
	LIST_HEAD(new_page_list);
	size_t i;

	lockdep_assert_held(&pool->pool_lock);

	if (!nr_pages)
		return;

	pool_dbg(pool, "add_array_locked(%zu, zero=%d, sync=%d):\n",
			nr_pages, zero, sync);

	/* Zero/sync pages first */
	for (i = 0; i < nr_pages; i++) {
		if (unlikely(!as_phys_addr_t(pages[i])))
			continue;

		if (is_huge_head(pages[i]) || !is_huge(pages[i])) {
			p = as_page(pages[i]);
			if (zero)
				kbase_mem_pool_zero_page(pool, p);
			else if (sync)
				kbase_mem_pool_sync_page(pool, p);

			list_add(&p->lru, &new_page_list);
			nr_to_pool++;
		}
		pages[i] = as_tagged(0);
	}

	/* Add new page list to pool */
	kbase_mem_pool_add_list_locked(pool, &new_page_list, nr_to_pool);

	pool_dbg(pool, "add_array_locked(%zu) added %zu pages\n",
			nr_pages, nr_to_pool);
}

void kbase_mem_pool_free_pages(struct kbase_mem_pool *pool, size_t nr_pages,
		struct tagged_addr *pages, bool dirty, bool reclaimed)
{
	struct kbase_mem_pool *next_pool = pool->next_pool;
	struct page *p;
	size_t nr_to_pool;
	LIST_HEAD(to_pool_list);
	size_t i = 0;
	bool pages_released = false;

	if (mali_kbase_mem_pool_order_pages_enabled) {
		kbase_mem_pool_ordered_free_pages(pool, nr_pages, pages, dirty,
				reclaimed);
		return;
	}

	pool_dbg(pool, "free_pages(%zu):\n", nr_pages);

	if (!reclaimed) {
		/* Add to this pool */
		nr_to_pool = kbase_mem_pool_capacity(pool);
		nr_to_pool = min(nr_pages, nr_to_pool);

		kbase_mem_pool_add_array(pool, nr_to_pool, pages, false, dirty);

		i += nr_to_pool;

		if (i != nr_pages && next_pool) {
			/* Spill to next pool (may overspill) */
			nr_to_pool = kbase_mem_pool_capacity(next_pool);
			nr_to_pool = min(nr_pages - i, nr_to_pool);

			kbase_mem_pool_add_array(next_pool, nr_to_pool,
					pages + i, true, dirty);
			i += nr_to_pool;
		}
	}

	/* Free any remaining pages to kernel */
	for (; i < nr_pages; i++) {
		if (unlikely(!as_phys_addr_t(pages[i])))
			continue;

		if (is_huge(pages[i]) && !is_huge_head(pages[i])) {
			pages[i] = as_tagged(0);
			continue;
		}
		p = as_page(pages[i]);

		kbase_mem_pool_free_page(pool, p);
		pages[i] = as_tagged(0);
		pages_released = true;
	}

	/* Freeing of pages will be deferred when page migration is enabled. */
	if (pages_released)
		enqueue_free_pool_pages_work(pool);

	pool_dbg(pool, "free_pages(%zu) done\n", nr_pages);
}


void kbase_mem_pool_free_pages_locked(struct kbase_mem_pool *pool,
		size_t nr_pages, struct tagged_addr *pages, bool dirty,
		bool reclaimed)
{
	struct page *p;
	size_t nr_to_pool;
	LIST_HEAD(to_pool_list);
	size_t i = 0;
	bool pages_released = false;

	if (mali_kbase_mem_pool_order_pages_enabled) {
		kbase_mem_pool_ordered_free_pages_locked(pool, nr_pages, pages,
				dirty, reclaimed);
		return;
	}

	lockdep_assert_held(&pool->pool_lock);

	pool_dbg(pool, "free_pages_locked(%zu):\n", nr_pages);

	if (!reclaimed) {
		/* Add to this pool */
		nr_to_pool = kbase_mem_pool_capacity(pool);
		nr_to_pool = min(nr_pages, nr_to_pool);

		kbase_mem_pool_add_array_locked(pool, nr_to_pool, pages, false,
						dirty);

		i += nr_to_pool;
	}

	/* Free any remaining pages to kernel */
	for (; i < nr_pages; i++) {
		if (unlikely(!as_phys_addr_t(pages[i])))
			continue;

		if (is_huge(pages[i]) && !is_huge_head(pages[i])) {
			pages[i] = as_tagged(0);
			continue;
		}

		p = as_page(pages[i]);

		kbase_mem_pool_free_page(pool, p);
		pages[i] = as_tagged(0);
		pages_released = true;
	}

	/* Freeing of pages will be deferred when page migration is enabled. */
	if (pages_released)
		enqueue_free_pool_pages_work(pool);

	pool_dbg(pool, "free_pages_locked(%zu) done\n", nr_pages);
}

static void kbase_mem_pool_ordered_add_locked(struct kbase_mem_pool *pool,
		struct page *p)
{
	struct page* page_in_list;
	phys_addr_t page_phys_addr;
	bool added = false;

	lockdep_assert_held(&pool->pool_lock);

	page_phys_addr = page_to_phys(p);
	list_for_each_entry(page_in_list, &pool->page_list, lru) {
		if (page_phys_addr < page_to_phys(page_in_list)) {
			list_add_tail(&p->lru, &page_in_list->lru);
			added = true;
			break;
		}
	}
	if (!added) {
		list_add_tail(&p->lru, &pool->page_list);
	}
	pool->cur_size++;

	pool_dbg(pool, "added page\n");
}

static struct page *kbase_mem_pool_ordered_spill(
		struct kbase_mem_pool *next_pool, struct page *p)
{
	/* Zero page before spilling */
	kbase_mem_pool_zero_page(next_pool, p);

	return kbase_mem_pool_ordered_add_spill(next_pool, p);
}

static void kbase_mem_pool_ordered_free(struct kbase_mem_pool *pool,
		struct page *p, bool dirty)
{
	struct kbase_mem_pool *next_pool = pool->next_pool;
	struct page *spilled_page;

	pool_dbg(pool, "free()\n");

	/* Add to our own pool */
	if (dirty)
		kbase_mem_pool_sync_page(pool, p);
	spilled_page = kbase_mem_pool_ordered_add_spill(pool, p);

	if (next_pool && spilled_page) {
		/* Spill to next pool */
		spilled_page = kbase_mem_pool_ordered_spill(next_pool,
				spilled_page);
	}

	if (spilled_page) {
		/* Free page */
		kbase_mem_pool_free_page(pool, spilled_page);
	}
}

static void kbase_mem_pool_ordered_free_locked(struct kbase_mem_pool *pool,
		struct page *p, bool dirty)
{
	struct page *spilled_page;

	pool_dbg(pool, "free_locked()\n");

	lockdep_assert_held(&pool->pool_lock);

	/* Add to our own pool */
	if (dirty)
		kbase_mem_pool_sync_page(pool, p);
	spilled_page = kbase_mem_pool_ordered_add_spill_locked(pool, p);

	if (spilled_page) {
		/* Free page */
		kbase_mem_pool_free_page(pool, spilled_page);
	}
}

static void kbase_mem_pool_ordered_free_pages(struct kbase_mem_pool *pool,
		size_t nr_pages, struct tagged_addr *pages, bool dirty,
		bool reclaimed)
{
	struct kbase_mem_pool *next_pool = pool->next_pool;
	struct page *p;
	struct page *tmp;
	LIST_HEAD(to_pool_list);
	LIST_HEAD(spillover_list);

	pool_dbg(pool, "free_pages(%zu):\n", nr_pages);

	if (!reclaimed) {
		/* Add to this pool, spilling over to any next pool */
		if (next_pool) {
			kbase_mem_pool_ordered_add_array_spill(pool, nr_pages,
					pages, &spillover_list, false, dirty);
			kbase_mem_pool_ordered_add_list_spill(next_pool,
					&spillover_list, &to_pool_list);
		} else {
			kbase_mem_pool_ordered_add_array_spill(pool, nr_pages,
					pages, &to_pool_list, false, dirty);
		}
	}

	/* Free any remaining pages to kernel */
	list_for_each_entry_safe(p, tmp, &to_pool_list, lru) {
		list_del_init(&p->lru);
		kbase_mem_pool_free_page(pool, p);
	}

	pool_dbg(pool, "free_pages(%zu) done\n", nr_pages);
}

static void kbase_mem_pool_ordered_free_pages_locked(
		struct kbase_mem_pool *pool, size_t nr_pages,
		struct tagged_addr *pages, bool dirty, bool reclaimed)
{
	struct kbase_mem_pool *next_pool = pool->next_pool;
	struct page *p;
	struct page *tmp;
	LIST_HEAD(to_pool_list);
	LIST_HEAD(spillover_list);

	lockdep_assert_held(&pool->pool_lock);

	pool_dbg(pool, "free_pages_locked(%zu):\n", nr_pages);

	if (!reclaimed) {
		/* Add to this pool, spilling over to any next pool */
		if (next_pool) {
			kbase_mem_pool_ordered_add_array_spill_locked(pool,
					nr_pages, pages, &spillover_list, false,
					dirty);
			kbase_mem_pool_ordered_add_list_spill_locked(next_pool,
					&spillover_list, &to_pool_list);
		} else {
			kbase_mem_pool_ordered_add_array_spill_locked(pool,
					nr_pages, pages, &to_pool_list, false,
					dirty);
		}
	}

	/* Free any remaining pages to kernel */
	list_for_each_entry_safe(p, tmp, &to_pool_list, lru) {
		list_del_init(&p->lru);
		kbase_mem_pool_free_page(pool, p);
	}

	pool_dbg(pool, "free_pages_locked(%zu) done\n", nr_pages);
}

static struct page *kbase_mem_pool_ordered_add_spill(
		struct kbase_mem_pool *pool, struct page *p)
{
	struct page *spilled_page;

	kbase_mem_pool_lock(pool);
	spilled_page = kbase_mem_pool_ordered_add_spill_locked(pool, p);
	kbase_mem_pool_unlock(pool);

	return spilled_page;
}

static struct page *kbase_mem_pool_ordered_add_spill_locked(
		struct kbase_mem_pool *pool, struct page *p)
{
	struct page* spilled_page = NULL;

	lockdep_assert_held(&pool->pool_lock);

	kbase_mem_pool_add_locked(pool, p);

	if (pool->cur_size > kbase_mem_pool_max_size(pool)) {
		spilled_page = list_last_entry(
				&pool->page_list, struct page, lru);
		list_del_init(&spilled_page->lru);
		pool->cur_size--;
	}

	return spilled_page;
}

static void kbase_mem_pool_ordered_add_list_spill(struct kbase_mem_pool *pool,
		struct list_head *page_list, struct list_head *spillover_list)
{
	kbase_mem_pool_lock(pool);
	kbase_mem_pool_ordered_add_list_spill_locked(
			pool, page_list, spillover_list);
	kbase_mem_pool_unlock(pool);
}

static void kbase_mem_pool_ordered_add_list_spill_locked(
		struct kbase_mem_pool *pool, struct list_head *page_list,
		struct list_head *spillover_list)
{
	struct page* page;
	struct page* spilled_page;
	struct page* tmp;

	lockdep_assert_held(&pool->pool_lock);

	list_for_each_entry_safe(page, tmp, page_list, lru) {
		list_del_init(&page->lru);
		spilled_page = kbase_mem_pool_ordered_add_spill_locked(
				pool, page);
		if (spilled_page) {
			list_add(&spilled_page->lru, spillover_list);
		}
	}
}

static void kbase_mem_pool_ordered_add_array_spill(
		struct kbase_mem_pool *pool, size_t nr_pages,
		struct tagged_addr *pages, struct list_head *spillover_list,
		bool zero, bool sync)
{
	struct page *p;
	size_t nr_to_pool = 0;
	LIST_HEAD(new_page_list);
	size_t i;

	if (!nr_pages)
		return;

	pool_dbg(pool, "add_array(%zu, zero=%d, sync=%d):\n",
			nr_pages, zero, sync);

	/* Zero/sync pages first without holding the pool lock */
	for (i = 0; i < nr_pages; i++) {
		if (unlikely(!as_phys_addr_t(pages[i])))
			continue;

		if (is_huge_head(pages[i]) || !is_huge(pages[i])) {
			p = as_page(pages[i]);
			if (zero)
				kbase_mem_pool_zero_page(pool, p);
			else if (sync)
				kbase_mem_pool_sync_page(pool, p);

			list_add(&p->lru, &new_page_list);
			nr_to_pool++;
		}
		pages[i] = as_tagged(0);
	}

	/* Add new page list to pool */
	kbase_mem_pool_ordered_add_list_spill(
			pool, &new_page_list, spillover_list);

	pool_dbg(pool, "add_array(%zu) added %zu pages\n",
			nr_pages, nr_to_pool);
}

static void kbase_mem_pool_ordered_add_array_spill_locked(
		struct kbase_mem_pool *pool,
		size_t nr_pages, struct tagged_addr *pages,
		struct list_head *spillover_list,
		bool zero, bool sync)
{
	struct page *p;
	size_t nr_to_pool = 0;
	LIST_HEAD(new_page_list);
	size_t i;

	lockdep_assert_held(&pool->pool_lock);

	if (!nr_pages)
		return;

	pool_dbg(pool, "add_array(%zu, zero=%d, sync=%d):\n",
			nr_pages, zero, sync);

	/* Zero/sync pages first without holding the pool lock */
	for (i = 0; i < nr_pages; i++) {
		if (unlikely(!as_phys_addr_t(pages[i])))
			continue;

		if (is_huge_head(pages[i]) || !is_huge(pages[i])) {
			p = as_page(pages[i]);
			if (zero)
				kbase_mem_pool_zero_page(pool, p);
			else if (sync)
				kbase_mem_pool_sync_page(pool, p);

			list_add(&p->lru, &new_page_list);
			nr_to_pool++;
		}
		pages[i] = as_tagged(0);
	}

	/* Add new page list to pool */
	kbase_mem_pool_ordered_add_list_spill_locked(pool, &new_page_list,
			spillover_list);

	pool_dbg(pool, "add_array(%zu) added %zu pages\n",
			nr_pages, nr_to_pool);
}<|MERGE_RESOLUTION|>--- conflicted
+++ resolved
@@ -586,15 +586,11 @@
 	 * struct shrinker does not define batch
 	 */
 	pool->reclaim.batch = 0;
-<<<<<<< HEAD
-	register_shrinker(&pool->reclaim, "mali-mempool");
-=======
 #if KERNEL_VERSION(6, 0, 0) > LINUX_VERSION_CODE
 	register_shrinker(&pool->reclaim);
 #else
 	register_shrinker(&pool->reclaim, "mali-mem-pool");
 #endif
->>>>>>> 850de7f6
 
 	pool_dbg(pool, "initialized\n");
 
