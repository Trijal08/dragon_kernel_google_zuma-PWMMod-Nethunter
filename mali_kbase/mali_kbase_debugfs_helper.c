--- conflicted
+++ resolved
@@ -93,11 +93,7 @@
 	int err = 0;
 	char *ptr = buf;
 
-<<<<<<< HEAD
-	while(*ptr) {
-=======
 	while (*ptr) {
->>>>>>> c845dfc7
 		unsigned long test_number;
 		size_t len;
 
