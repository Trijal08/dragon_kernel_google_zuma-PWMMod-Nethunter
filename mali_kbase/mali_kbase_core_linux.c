--- conflicted
+++ resolved
@@ -3592,15 +3592,8 @@
 		  .name = "Mali-G510" },
 		{ .id = GPU_ID2_PRODUCT_TVAX >> KBASE_GPU_ID_VERSION_PRODUCT_ID_SHIFT,
 		  .name = "Mali-G310" },
-<<<<<<< HEAD
-		{ .id = GPU_ID2_PRODUCT_TTIX >> KBASE_GPU_ID_VERSION_PRODUCT_ID_SHIFT,
-		  .name = "Mali-TTIX" },
-		{ .id = GPU_ID2_PRODUCT_LTIX >> KBASE_GPU_ID_VERSION_PRODUCT_ID_SHIFT,
-		  .name = "Mali-LTIX" },
-=======
 		{ .id = GPU_ID2_PRODUCT_LTIX >> KBASE_GPU_ID_VERSION_PRODUCT_ID_SHIFT,
 		  .name = "Mali-G620" },
->>>>>>> 16988dee
 	};
 	const char *product_name = "(Unknown Mali GPU)";
 	struct kbase_device *kbdev;
@@ -4942,9 +4935,9 @@
 	unsigned int i;
 #if defined(CONFIG_REGULATOR)
 	static const char * const regulator_names[] = {
-		"mali", "shadercores", NULL
+		"mali", "shadercores"
 	};
-	BUILD_BUG_ON(ARRAY_SIZE(regulator_names) - 1 < BASE_MAX_NR_CLOCKS_REGULATORS);
+	BUILD_BUG_ON(ARRAY_SIZE(regulator_names) < BASE_MAX_NR_CLOCKS_REGULATORS);
 #endif /* CONFIG_REGULATOR */
 
 	if (!kbdev)
@@ -5323,7 +5316,6 @@
 		dev_err(kbdev->dev, "Unable to create mem_pool_max_size debugfs entry\n");
 		return dentry;
 	}
-<<<<<<< HEAD
 
 	dentry = debugfs_create_file("lp_mem_pool_max_size", mode, debugfs_ctx_defaults_directory,
 				   &kbdev->mem_pool_defaults.large,
@@ -5331,15 +5323,6 @@
 	if (IS_ERR_OR_NULL(dentry))
 		dev_err(kbdev->dev, "Unable to create lp_mem_pool_max_size debugfs entry\n");
 
-=======
-
-	dentry = debugfs_create_file("lp_mem_pool_max_size", mode, debugfs_ctx_defaults_directory,
-				   &kbdev->mem_pool_defaults.large,
-				   &kbase_device_debugfs_mem_pool_max_size_fops);
-	if (IS_ERR_OR_NULL(dentry))
-		dev_err(kbdev->dev, "Unable to create lp_mem_pool_max_size debugfs entry\n");
-
->>>>>>> 16988dee
 	return dentry;
 }
 
