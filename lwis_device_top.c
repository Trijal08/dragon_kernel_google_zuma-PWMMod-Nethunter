/*
 * Google LWIS Top Level Device Driver
 *
 * Copyright (c) 2018 Google, LLC
 *
 * This program is free software; you can redistribute it and/or modify
 * it under the terms of the GNU General Public License version 2 as
 * published by the Free Software Foundation.
 */

#define pr_fmt(fmt) KBUILD_MODNAME "-top-dev: " fmt

#include "lwis_device_top.h"

#include <linux/device.h>
#include <linux/init.h>
#include <linux/kernel.h>
#include <linux/kthread.h>
#include <linux/module.h>
#include <linux/platform_device.h>
#include <linux/slab.h>
#include <linux/workqueue.h>

#include "lwis_device.h"
#include "lwis_event.h"
#include "lwis_util.h"

#include "lwis_device.h"
#include "lwis_event.h"
#include "lwis_init.h"
#include "lwis_util.h"

#ifdef CONFIG_OF
#include "lwis_dt.h"
#endif

#define LWIS_DRIVER_NAME "lwis-top"
#define LWIS_SUBSCRIBER_THREAD_NAME "lwis_s_top"
/*
 * RT priority needed because events need to be transferred to
 * another device in low latency.
*/
#define SUBSCRIBE_THREAD_PRIORITY 99

static int lwis_top_register_io(struct lwis_device *lwis_dev, struct lwis_io_entry *entry,
				int access_size);
static int lwis_top_close(struct lwis_device *lwis_dev);
static struct lwis_device_subclass_operations top_vops = {
	.register_io = lwis_top_register_io,
	.register_io_barrier = NULL,
	.device_enable = NULL,
	.device_disable = NULL,
	.event_enable = NULL,
	.event_flags_updated = NULL,
	.close = lwis_top_close,
};

static int lwis_top_event_subscribe(struct lwis_device *lwis_dev, int64_t trigger_event_id,
				    int trigger_device_id, int subscriber_device_id);
static int lwis_top_event_unsubscribe(struct lwis_device *lwis_dev, int64_t trigger_event_id,
				      int subscriber_device_id);
static void lwis_top_event_notify(struct lwis_device *lwis_dev, int64_t trigger_event_id,
				  int64_t trigger_event_count, int64_t trigger_event_timestamp);
static void lwis_top_event_subscribe_release(struct lwis_device *lwis_dev);
static struct lwis_event_subscribe_operations top_subscribe_ops = {
	.subscribe_event = lwis_top_event_subscribe,
	.unsubscribe_event = lwis_top_event_unsubscribe,
	.notify_event_subscriber = lwis_top_event_notify,
	.release = lwis_top_event_subscribe_release,
};

struct lwis_event_subscribe_info {
	/* Subscribed Event ID */
	int64_t event_id;
	/* LWIS device who subscribed an event */
	struct lwis_device *subscriber_dev;
	/* LWIS device who will trigger an event */
	struct lwis_device *trigger_dev;
	/* Node in the lwis_top_device->event_subscribers list */
	struct list_head list_node;
	/* List of event subscriber info */
	struct lwis_event_subscriber_list *event_subscriber_list;
};

struct lwis_event_subscriber_list {
	int64_t trigger_event_id;
	struct list_head list;
	struct hlist_node node;
};

struct lwis_trigger_event_info {
	/* Store emitted event id from trigger device */
	int64_t trigger_event_id;
	/* Store emitted event count from trigger device */
	int64_t trigger_event_count;
	/* Store emitted event timestamp from trigger device */
	int64_t trigger_event_timestamp;
	/* node of list head */
	struct list_head node;
};

static struct lwis_event_subscriber_list *event_subscriber_list_find(struct lwis_device *lwis_dev,
								     int64_t trigger_event_id)
{
	struct lwis_top_device *lwis_top_dev =
		container_of(lwis_dev, struct lwis_top_device, base_dev);

	struct lwis_event_subscriber_list *list;
	hash_for_each_possible (lwis_top_dev->event_subscribers, list, node, trigger_event_id) {
		if (list->trigger_event_id == trigger_event_id) {
			return list;
		}
	}
	return NULL;
}

static struct lwis_event_subscriber_list *event_subscriber_list_create(struct lwis_device *lwis_dev,
								       int64_t trigger_event_id)
{
	struct lwis_top_device *lwis_top_dev =
		container_of(lwis_dev, struct lwis_top_device, base_dev);
	struct lwis_event_subscriber_list *event_subscriber_list =
		kmalloc(sizeof(struct lwis_event_subscriber_list), GFP_ATOMIC);
	if (!event_subscriber_list) {
		return NULL;
	}
	event_subscriber_list->trigger_event_id = trigger_event_id;
	INIT_LIST_HEAD(&event_subscriber_list->list);
	hash_add(lwis_top_dev->event_subscribers, &event_subscriber_list->node, trigger_event_id);
	return event_subscriber_list;
}

static struct lwis_event_subscriber_list *
event_subscriber_list_find_or_create(struct lwis_device *lwis_dev, int64_t trigger_event_id)
{
	struct lwis_event_subscriber_list *list =
		event_subscriber_list_find(lwis_dev, trigger_event_id);
	return (list == NULL) ? event_subscriber_list_create(lwis_dev, trigger_event_id) : list;
}

static void subscribe_work_func(struct kthread_work *work)
{
	struct lwis_top_device *lwis_top_dev =
		container_of(work, struct lwis_top_device, subscribe_work);
	struct lwis_trigger_event_info *trigger_event;
	struct lwis_event_subscribe_info *subscribe_info;
	struct list_head *it_sub, *it_sub_tmp;
	struct lwis_event_subscriber_list *event_subscriber_list;
	struct list_head *it_event_subscriber, *it_event_subscriber_tmp;
	unsigned long flags;

	spin_lock_irqsave(&lwis_top_dev->base_dev.lock, flags);
	list_for_each_safe (it_sub, it_sub_tmp, &lwis_top_dev->emitted_event_list_work) {
		trigger_event = list_entry(it_sub, struct lwis_trigger_event_info, node);
		list_del(&trigger_event->node);
		event_subscriber_list = event_subscriber_list_find(&lwis_top_dev->base_dev,
								   trigger_event->trigger_event_id);
		if (!event_subscriber_list || list_empty(&event_subscriber_list->list)) {
			dev_err(lwis_top_dev->base_dev.dev,
				"Failed to find event subscriber list for %llx\n",
				trigger_event->trigger_event_id);
			kfree(trigger_event);
			continue;
		}
		list_for_each_safe (it_event_subscriber, it_event_subscriber_tmp,
				    &event_subscriber_list->list) {
			subscribe_info = list_entry(it_event_subscriber,
						    struct lwis_event_subscribe_info, list_node);
			/* Notify subscriber an event is happening */
			lwis_device_external_event_emit(subscribe_info->subscriber_dev,
							trigger_event->trigger_event_id,
							trigger_event->trigger_event_count,
							trigger_event->trigger_event_timestamp);
		}
		kfree(trigger_event);
	}
	spin_unlock_irqrestore(&lwis_top_dev->base_dev.lock, flags);
}

static void lwis_top_event_notify(struct lwis_device *lwis_dev, int64_t trigger_event_id,
				  int64_t trigger_event_count, int64_t trigger_event_timestamp)
{
	struct lwis_top_device *lwis_top_dev =
		container_of(lwis_dev, struct lwis_top_device, base_dev);
	unsigned long flags;

	struct lwis_trigger_event_info *trigger_event =
		kmalloc(sizeof(struct lwis_trigger_event_info), GFP_ATOMIC);
	if (trigger_event == NULL) {
		return;
	}

	INIT_LIST_HEAD(&trigger_event->node);
	trigger_event->trigger_event_id = trigger_event_id;
	trigger_event->trigger_event_count = trigger_event_count;
	trigger_event->trigger_event_timestamp = trigger_event_timestamp;
	spin_lock_irqsave(&lwis_top_dev->base_dev.lock, flags);
	list_add_tail(&trigger_event->node, &lwis_top_dev->emitted_event_list_work);
	spin_unlock_irqrestore(&lwis_top_dev->base_dev.lock, flags);
	/* Schedule deferred subscribed events */
	kthread_queue_work(&lwis_top_dev->subscribe_worker, &lwis_top_dev->subscribe_work);
}

static int lwis_top_event_subscribe(struct lwis_device *lwis_dev, int64_t trigger_event_id,
				    int trigger_device_id, int subscriber_device_id)
{
	struct lwis_top_device *lwis_top_dev =
		container_of(lwis_dev, struct lwis_top_device, base_dev);
	struct lwis_device *lwis_trigger_dev = lwis_find_dev_by_id(trigger_device_id);
	struct lwis_device *lwis_subscriber_dev = lwis_find_dev_by_id(subscriber_device_id);
	struct lwis_event_subscribe_info *old_subscription;
	struct lwis_event_subscribe_info *new_subscription;
	struct lwis_event_subscriber_list *event_subscriber_list;
	struct list_head *it_event_subscriber;
	unsigned long flags;
	int ret = 0;
	bool has_subscriber = true;

	if (lwis_trigger_dev == NULL || lwis_subscriber_dev == NULL) {
		dev_err(lwis_top_dev->base_dev.dev, "LWIS trigger/subscriber device not found");
		return -EINVAL;
	}

	spin_lock_irqsave(&lwis_top_dev->base_dev.lock, flags);
	event_subscriber_list = event_subscriber_list_find_or_create(lwis_dev, trigger_event_id);
	if (!event_subscriber_list) {
		spin_unlock_irqrestore(&lwis_top_dev->base_dev.lock, flags);
		dev_err(lwis_dev->dev, "Can't find/create event subscriber list\n");
		return -EINVAL;
	}

	list_for_each (it_event_subscriber, &event_subscriber_list->list) {
		old_subscription = list_entry(it_event_subscriber, struct lwis_event_subscribe_info,
					      list_node);
		/* Event already registered for this device */
		if (old_subscription->subscriber_dev->id == subscriber_device_id) {
			spin_unlock_irqrestore(&lwis_top_dev->base_dev.lock, flags);
			dev_info(
				lwis_dev->dev,
				"Already subscribed event: %llx, trigger device: %s, subscriber device: %s\n",
				trigger_event_id, old_subscription->trigger_dev->name,
				old_subscription->subscriber_dev->name);
			return 0;
		}
	}
	spin_unlock_irqrestore(&lwis_top_dev->base_dev.lock, flags);

	/* If the subscription does not exist in hash table, create one */
	new_subscription = kmalloc(sizeof(struct lwis_event_subscribe_info), GFP_KERNEL);
	if (!new_subscription) {
		return -ENOMEM;
	}
	INIT_LIST_HEAD(&new_subscription->list_node);
	new_subscription->event_id = trigger_event_id;
	new_subscription->subscriber_dev = lwis_subscriber_dev;
	new_subscription->trigger_dev = lwis_trigger_dev;
	spin_lock_irqsave(&lwis_top_dev->base_dev.lock, flags);
	list_add_tail(&new_subscription->list_node, &event_subscriber_list->list);
	new_subscription->event_subscriber_list = event_subscriber_list;
	spin_unlock_irqrestore(&lwis_top_dev->base_dev.lock, flags);
	dev_info(lwis_dev->dev, "Subscribe event: %llx, trigger device: %s, subscriber device: %s",
		 trigger_event_id, lwis_trigger_dev->name, lwis_subscriber_dev->name);

	ret = lwis_device_event_update_subscriber(lwis_trigger_dev, trigger_event_id,
						  has_subscriber);
	if (ret < 0) {
		dev_err(lwis_top_dev->base_dev.dev, "Failed to subcribe event : %llx\n",
			trigger_event_id);
	}
	return ret;
}

static int lwis_top_event_unsubscribe(struct lwis_device *lwis_dev, int64_t trigger_event_id,
				      int subscriber_device_id)
{
	struct lwis_top_device *lwis_top_dev =
		container_of(lwis_dev, struct lwis_top_device, base_dev);
	struct lwis_device *trigger_dev = NULL;
	struct lwis_event_subscribe_info *subscribe_info = NULL;
	struct lwis_event_subscriber_list *event_subscriber_list;
	struct list_head *it_event_subscriber, *it_event_subscriber_tmp;
	struct lwis_trigger_event_info *pending_event, *n;
	unsigned long flags;
	bool has_subscriber = false;

	spin_lock_irqsave(&lwis_top_dev->base_dev.lock, flags);
	event_subscriber_list = event_subscriber_list_find(lwis_dev, trigger_event_id);
	if (!event_subscriber_list || list_empty(&event_subscriber_list->list)) {
		spin_unlock_irqrestore(&lwis_top_dev->base_dev.lock, flags);
		dev_err(lwis_top_dev->base_dev.dev,
			"Failed to find event subscriber list for %llx\n", trigger_event_id);
		return -EINVAL;
	}

	list_for_each_safe (it_event_subscriber, it_event_subscriber_tmp,
			    &event_subscriber_list->list) {
		subscribe_info = list_entry(it_event_subscriber, struct lwis_event_subscribe_info,
					    list_node);
		if (subscribe_info->subscriber_dev->id == subscriber_device_id) {
			dev_info(
				lwis_dev->dev,
				"Unsubscribe event: %llx, trigger device: %s, subscriber device: %s\n",
				trigger_event_id, subscribe_info->trigger_dev->name,
				subscribe_info->subscriber_dev->name);
			trigger_dev = subscribe_info->trigger_dev;
			list_del(&subscribe_info->list_node);
			if (list_empty(&subscribe_info->event_subscriber_list->list)) {
				/* Clear pending events */
				list_for_each_entry_safe (pending_event, n,
							  &lwis_top_dev->emitted_event_list_work,
							  node) {
					if (pending_event->trigger_event_id == trigger_event_id) {
						list_del(&pending_event->node);
						kfree(pending_event);
					}
				}
				hash_del(&subscribe_info->event_subscriber_list->node);
				kfree(subscribe_info->event_subscriber_list);
				kfree(subscribe_info);
				spin_unlock_irqrestore(&lwis_top_dev->base_dev.lock, flags);
				lwis_device_event_update_subscriber(trigger_dev, trigger_event_id,
								    has_subscriber);
				return 0;
			}
			kfree(subscribe_info);
		}
	}
	spin_unlock_irqrestore(&lwis_top_dev->base_dev.lock, flags);
	return 0;
}

static void top_event_subscribe_init(struct lwis_top_device *lwis_top_dev)
{
	hash_init(lwis_top_dev->event_subscribers);
	INIT_LIST_HEAD(&lwis_top_dev->emitted_event_list_work);
	kthread_init_work(&lwis_top_dev->subscribe_work, subscribe_work_func);
}

static void top_event_subscribe_clear(struct lwis_top_device *lwis_top_dev)
{
	struct lwis_event_subscriber_list *event_subscriber_list;
	struct list_head *it_event_subscriber, *it_event_subscriber_tmp;
	struct lwis_event_subscribe_info *subscribe_info;
	struct hlist_node *tmp;
	struct lwis_trigger_event_info *pending_event, *n;
	int i;
	unsigned long flags;

	spin_lock_irqsave(&lwis_top_dev->base_dev.lock, flags);
	/* Clean up subscription table */
	hash_for_each_safe (lwis_top_dev->event_subscribers, i, tmp, event_subscriber_list, node) {
		list_for_each_safe (it_event_subscriber, it_event_subscriber_tmp,
				    &event_subscriber_list->list) {
			subscribe_info = list_entry(it_event_subscriber,
						    struct lwis_event_subscribe_info, list_node);
			/* Delete the node from the hash table */
			list_del(&subscribe_info->list_node);
			if (list_empty(&subscribe_info->event_subscriber_list->list)) {
				hash_del(&subscribe_info->event_subscriber_list->node);
				kfree(subscribe_info->event_subscriber_list);
			}
			kfree(subscribe_info);
		}
	}

	/* Clean up emitted event list */
	list_for_each_entry_safe (pending_event, n, &lwis_top_dev->emitted_event_list_work, node) {
		list_del(&pending_event->node);
		kfree(pending_event);
	}
	spin_unlock_irqrestore(&lwis_top_dev->base_dev.lock, flags);

	if (lwis_top_dev->subscribe_worker_thread) {
		kthread_flush_worker(&lwis_top_dev->subscribe_worker);
	}
}

static void lwis_top_event_subscribe_release(struct lwis_device *lwis_dev)
{
	struct lwis_top_device *lwis_top_dev =
		container_of(lwis_dev, struct lwis_top_device, base_dev);
	/* Clean up subscription work */
	top_event_subscribe_clear(lwis_top_dev);
}

static int lwis_top_register_io(struct lwis_device *lwis_dev, struct lwis_io_entry *entry,
				int access_size)
{
	struct lwis_top_device *top_dev = container_of(lwis_dev, struct lwis_top_device, base_dev);
	struct lwis_io_entry_rw_batch *rw_batch;
	int i;
	uint64_t reg_value;

	if (!entry) {
		dev_err(top_dev->base_dev.dev, "IO entry is NULL.\n");
		return -EINVAL;
	}
	lwis_save_register_io_info(lwis_dev, entry, access_size);

	if (entry->type == LWIS_IO_ENTRY_READ) {
		if (entry->rw.offset >= SCRATCH_MEMORY_SIZE) {
			dev_err(top_dev->base_dev.dev, "Offset (%llu) must be < %d\n",
				entry->rw.offset, SCRATCH_MEMORY_SIZE);
			return -EINVAL;
		}
		entry->rw.val = top_dev->scratch_mem[entry->rw.offset];
	} else if (entry->type == LWIS_IO_ENTRY_READ_BATCH) {
		rw_batch = &entry->rw_batch;
		if (rw_batch->offset > SCRATCH_MEMORY_SIZE ||
		    SCRATCH_MEMORY_SIZE - rw_batch->offset < rw_batch->size_in_bytes) {
			dev_err(top_dev->base_dev.dev,
				"Read range[offset(%llu) + size_in_bytes(%zu)] exceeds scratch memory (%d)\n",
				rw_batch->offset, rw_batch->size_in_bytes, SCRATCH_MEMORY_SIZE);
			return -EINVAL;
		}
		for (i = 0; i < rw_batch->size_in_bytes; ++i) {
			rw_batch->buf[i] = top_dev->scratch_mem[rw_batch->offset + i];
		}
	} else if (entry->type == LWIS_IO_ENTRY_WRITE) {
		if (entry->rw.offset >= SCRATCH_MEMORY_SIZE) {
			dev_err(top_dev->base_dev.dev, "Offset (%llu) must be < %d\n",
				entry->rw.offset, SCRATCH_MEMORY_SIZE);
			return -EINVAL;
		}
		top_dev->scratch_mem[entry->rw.offset] = entry->rw.val;
	} else if (entry->type == LWIS_IO_ENTRY_WRITE_BATCH) {
		rw_batch = &entry->rw_batch;
		if (rw_batch->offset > SCRATCH_MEMORY_SIZE ||
		    SCRATCH_MEMORY_SIZE - rw_batch->offset < rw_batch->size_in_bytes) {
			dev_err(top_dev->base_dev.dev,
				"Write range[offset(%llu) + size_in_bytes(%zu)] exceeds scratch memory (%d)\n",
				rw_batch->offset, rw_batch->size_in_bytes, SCRATCH_MEMORY_SIZE);
			return -EINVAL;
		}
		for (i = 0; i < rw_batch->size_in_bytes; ++i) {
			top_dev->scratch_mem[rw_batch->offset + i] = rw_batch->buf[i];
		}
	} else if (entry->type == LWIS_IO_ENTRY_MODIFY) {
		if (entry->mod.offset >= SCRATCH_MEMORY_SIZE) {
			dev_err(top_dev->base_dev.dev, "Offset (%llu) must be < %d\n",
				entry->mod.offset, SCRATCH_MEMORY_SIZE);
			return -EINVAL;
		}
		reg_value = top_dev->scratch_mem[entry->mod.offset];
		reg_value &= ~entry->mod.val_mask;
		reg_value |= entry->mod.val_mask & entry->mod.val;
		top_dev->scratch_mem[entry->rw.offset] = reg_value;
	} else {
		dev_err(top_dev->base_dev.dev, "Invalid IO entry type: %d\n", entry->type);
		return -EINVAL;
	}

	return 0;
}

static int lwis_top_close(struct lwis_device *lwis_dev)
{
	struct lwis_top_device *lwis_top_dev =
		container_of(lwis_dev, struct lwis_top_device, base_dev);
	top_event_subscribe_clear(lwis_top_dev);
	return 0;
}

static int top_device_setup(struct lwis_top_device *top_dev)
{
	int ret = 0;

#ifdef CONFIG_OF
	/* Parse device tree for device configurations */
	ret = lwis_top_device_parse_dt(top_dev);
	if (ret) {
		dev_err(top_dev->base_dev.dev, "Failed to parse device tree\n");
	}
#else
	/* Non-device-tree init: Save for future implementation */
	ret = -ENOSYS;
#endif

	return ret;
}

static int lwis_top_device_probe(struct platform_device *plat_dev)
{
	int ret = 0;
	struct lwis_top_device *top_dev;
	struct device *dev = &plat_dev->dev;

	/* Allocate top device specific data construct */
	top_dev = devm_kzalloc(dev, sizeof(struct lwis_top_device), GFP_KERNEL);
	if (!top_dev) {
<<<<<<< HEAD
=======
		dev_err(dev, "Failed to allocate top device structure\n");
>>>>>>> a495d9d0
		return -ENOMEM;
	}

	top_dev->base_dev.type = DEVICE_TYPE_TOP;
	top_dev->base_dev.vops = top_vops;
	top_dev->subscribe_ops = top_subscribe_ops;
	top_dev->base_dev.plat_dev = plat_dev;
	top_dev->base_dev.k_dev = &plat_dev->dev;
<<<<<<< HEAD
	top_dev->transaction_worker_active = false;
=======
>>>>>>> a495d9d0

	/* Call the base device probe function */
	ret = lwis_base_probe(&top_dev->base_dev);
	if (ret) {
		dev_err(dev, "Error in lwis base probe\n");
		return ret;
	}
	platform_set_drvdata(plat_dev, &top_dev->base_dev);

	/* Call top device specific setup function */
	ret = top_device_setup(top_dev);
	if (ret) {
		dev_err(top_dev->base_dev.dev, "Error in top device initialization\n");
		lwis_base_unprobe(&top_dev->base_dev);
		return ret;
	}

	top_event_subscribe_init(top_dev);
<<<<<<< HEAD
=======

	kthread_init_worker(&top_dev->subscribe_worker);
	top_dev->subscribe_worker_thread = kthread_run(
		kthread_worker_fn, &top_dev->subscribe_worker, LWIS_SUBSCRIBER_THREAD_NAME);
	if (IS_ERR_OR_NULL(top_dev->subscribe_worker_thread)) {
		dev_err(top_dev->base_dev.dev, "subscribe kthread_run failed\n");
		return ret;
	}

	ret = lwis_set_kthread_priority(&top_dev->base_dev, top_dev->subscribe_worker_thread,
					SUBSCRIBE_THREAD_PRIORITY);
	if (ret) {
		dev_err(top_dev->base_dev.dev,
			"Failed to set LWIS top subscription kthread priority (%d)", ret);
		lwis_base_unprobe(&top_dev->base_dev);
		return ret;
	}
>>>>>>> a495d9d0

	kthread_init_worker(&top_dev->subscribe_worker);
	top_dev->subscribe_worker_thread = kthread_run(
		kthread_worker_fn, &top_dev->subscribe_worker, LWIS_SUBSCRIBER_THREAD_NAME);
	if (IS_ERR_OR_NULL(top_dev->subscribe_worker_thread)) {
		dev_err(top_dev->base_dev.dev, "subscribe kthread_run failed\n");
		return ret;
	}

	ret = lwis_set_kthread_priority(&top_dev->base_dev, top_dev->subscribe_worker_thread,
					SUBSCRIBE_THREAD_PRIORITY);
	if (ret) {
		dev_err(top_dev->base_dev.dev,
			"Failed to set LWIS top subscription kthread priority (%d)", ret);
		lwis_base_unprobe(&top_dev->base_dev);
		return ret;
	}

	dev_info(top_dev->base_dev.dev, "Top Device Probe: Success\n");
<<<<<<< HEAD

	return 0;
}

void lwis_start_top_device_worker(struct lwis_client *client)
{
	int ret;
	struct lwis_device *lwis_dev = client->lwis_dev;
	struct lwis_top_device *top_dev = container_of(lwis_dev, struct lwis_top_device, base_dev);
	if (!top_dev->transaction_worker_active) {
		dev_info(top_dev->base_dev.dev, "Starting top device worker");
		/* Create associated kworker threads */
		ret = lwis_create_kthread_workers(&top_dev->base_dev);
		if (ret) {
			dev_err(top_dev->base_dev.dev, "Failed to create lwis_top_kthread");
			return;
		}
		top_dev->transaction_worker_active = true;
	}
}

void lwis_stop_top_device_worker(struct lwis_client *client)
{
	struct lwis_device *lwis_dev = client->lwis_dev;
	struct lwis_top_device *top_dev = container_of(lwis_dev, struct lwis_top_device, base_dev);
	if (top_dev->transaction_worker_active) {
		dev_info(top_dev->base_dev.dev, "Stopping top device worker");
		kthread_stop(client->lwis_dev->transaction_worker_thread);
		top_dev->transaction_worker_active = false;
	}
=======

	return 0;
>>>>>>> a495d9d0
}

#ifdef CONFIG_OF
static const struct of_device_id lwis_id_match[] = {
	{ .compatible = LWIS_TOP_DEVICE_COMPAT },
	{},
};
// MODULE_DEVICE_TABLE(of, lwis_id_match);

static struct platform_driver lwis_driver = {
	.probe = lwis_top_device_probe,
	.driver = {
		.name = LWIS_DRIVER_NAME,
		.owner = THIS_MODULE,
		.of_match_table = lwis_id_match,
	},
};

#else /* CONFIG_OF not defined */
static struct platform_device_id lwis_driver_id[] = {
	{
		.name = LWIS_DRIVER_NAME,
		.driver_data = 0,
	},
	{},
};
MODULE_DEVICE_TABLE(platform, lwis_driver_id);

static struct platform_driver lwis_driver = { .probe = lwis_top_device_probe,
					      .id_table = lwis_driver_id,
					      .driver = {
						      .name = LWIS_DRIVER_NAME,
						      .owner = THIS_MODULE,
					      } };
#endif /* CONFIG_OF */

/*
 *  lwis_top_device_init: Init function that will be called by the kernel
 *  initialization routines.
 */
int __init lwis_top_device_init(void)
{
	int ret = 0;

	pr_info("Top device initialization\n");

	ret = platform_driver_register(&lwis_driver);
	if (ret) {
		pr_err("platform_driver_register failed: %d\n", ret);
	}

	return ret;
}

int lwis_top_device_deinit(void)
{
	platform_driver_unregister(&lwis_driver);
	return 0;
}<|MERGE_RESOLUTION|>--- conflicted
+++ resolved
@@ -27,7 +27,6 @@
 
 #include "lwis_device.h"
 #include "lwis_event.h"
-#include "lwis_init.h"
 #include "lwis_util.h"
 
 #ifdef CONFIG_OF
@@ -488,10 +487,6 @@
 	/* Allocate top device specific data construct */
 	top_dev = devm_kzalloc(dev, sizeof(struct lwis_top_device), GFP_KERNEL);
 	if (!top_dev) {
-<<<<<<< HEAD
-=======
-		dev_err(dev, "Failed to allocate top device structure\n");
->>>>>>> a495d9d0
 		return -ENOMEM;
 	}
 
@@ -500,10 +495,7 @@
 	top_dev->subscribe_ops = top_subscribe_ops;
 	top_dev->base_dev.plat_dev = plat_dev;
 	top_dev->base_dev.k_dev = &plat_dev->dev;
-<<<<<<< HEAD
 	top_dev->transaction_worker_active = false;
-=======
->>>>>>> a495d9d0
 
 	/* Call the base device probe function */
 	ret = lwis_base_probe(&top_dev->base_dev);
@@ -522,8 +514,6 @@
 	}
 
 	top_event_subscribe_init(top_dev);
-<<<<<<< HEAD
-=======
 
 	kthread_init_worker(&top_dev->subscribe_worker);
 	top_dev->subscribe_worker_thread = kthread_run(
@@ -541,27 +531,8 @@
 		lwis_base_unprobe(&top_dev->base_dev);
 		return ret;
 	}
->>>>>>> a495d9d0
-
-	kthread_init_worker(&top_dev->subscribe_worker);
-	top_dev->subscribe_worker_thread = kthread_run(
-		kthread_worker_fn, &top_dev->subscribe_worker, LWIS_SUBSCRIBER_THREAD_NAME);
-	if (IS_ERR_OR_NULL(top_dev->subscribe_worker_thread)) {
-		dev_err(top_dev->base_dev.dev, "subscribe kthread_run failed\n");
-		return ret;
-	}
-
-	ret = lwis_set_kthread_priority(&top_dev->base_dev, top_dev->subscribe_worker_thread,
-					SUBSCRIBE_THREAD_PRIORITY);
-	if (ret) {
-		dev_err(top_dev->base_dev.dev,
-			"Failed to set LWIS top subscription kthread priority (%d)", ret);
-		lwis_base_unprobe(&top_dev->base_dev);
-		return ret;
-	}
 
 	dev_info(top_dev->base_dev.dev, "Top Device Probe: Success\n");
-<<<<<<< HEAD
 
 	return 0;
 }
@@ -592,10 +563,6 @@
 		kthread_stop(client->lwis_dev->transaction_worker_thread);
 		top_dev->transaction_worker_active = false;
 	}
-=======
-
-	return 0;
->>>>>>> a495d9d0
 }
 
 #ifdef CONFIG_OF
