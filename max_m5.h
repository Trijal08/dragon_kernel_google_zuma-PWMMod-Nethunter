/* SPDX-License-Identifier: GPL-2.0 */
/*
 * Copyright 2019 Google, LLC
 *
 * This program is free software; you can redistribute it and/or modify
 * it under the terms of the GNU General Public License as published by
 * the Free Software Foundation; either version 2 of the License, or
 * (at your option) any later version.
 *
 * This program is distributed in the hope that it will be useful,
 * but WITHOUT ANY WARRANTY; without even the implied warranty of
 * MERCHANTABILITY or FITNESS FOR A PARTICULAR PURPOSE.  See the
 * GNU General Public License for more details.
 */

#ifndef MAX_M5_H_
#define MAX_M5_H_

#include "max1720x_battery.h"
#include "max_m5_reg.h"

#define MAX_M5_I2C_ADDR 0x6C


/* change to 1 or 0 to load FG model with default parameters on startup */
#define MAX_M5_LOAD_MODEL_DISABLED	-1
#define MAX_M5_LOAD_MODEL_IDLE		0
#define MAX_M5_LOAD_MODEL_REQUEST	5

#define MAX_M5_FG_MODEL_START		0x80
#define MAX_M5_FG_MODEL_SIZE		48

#define MAX_M5_UNLOCK_EXTRA_CONFIG	0x60
#define MAX_M5_UNLOCK_EXTRA_CONFIG_UNLOCK_CODE	0x80
#define MAX_M5_UNLOCK_EXTRA_CONFIG_LOCK_CODE	0x00

#define MAX_M5_UNLOCK_MODEL_ACCESS	0x62
#define MAX_M5_MODEL_ACCESS_UNLOCK_CODE	0xc459
#define MAX_M5_MODEL_ACCESS_LOCK_CODE	0x0000
#define MAX_M5_MODEL_ACCESS_LOCK_OK	0xFFFF

#define MAX_M5_TCURVE	0xB9
#define MAX_M5_VFSOC	0xFF

#define MAX_M5_COMMAND	0x60
#define MAX_M5_COMMAND_HARDWARE_RESET 0x000F

/* model version */
#define MAX_M5_INVALID_VERSION	-1

#define MAX_M5_RECAL_MAX_ROUNDS	3


/** ------------------------------------------------------------------------ */

/*
 * Custom parameters are updated while the device is runnig.
 * NOTE: a subset (model_state_save) is saved to permanent storage every "n"
 * cycles and restored when the model is reloaded (usually on POR).
 * TODO: handle switching between RC1 and RC2 model types.
 */
struct max_m5_custom_parameters {
	u16 iavg_empty; /* WV */
	u16 relaxcfg;
	u16 learncfg;
	u16 config;
	u16 config2;
	u16 fullsocthr;
	u16 fullcaprep; /* WV */
	u16 designcap;
	u16 dpacc;	/* WV */
	u16 dqacc;	/* WV */
	u16 fullcapnom;	/* WV */
	u16 v_empty;
	u16 qresidual00;	/* WV */
	u16 qresidual10;	/* WV */
	u16 qresidual20;	/* WV */
	u16 qresidual30;	/* WV */
	u16 rcomp0;	/* WV */
	u16 tempco;	/* WV */
	u16 ichgterm;
	u16 tgain;
	u16 toff;
	u16 tcurve; 	/* write to 0x00B9 */
	u16 misccfg;	/* 0x9d0 for internal current sense, 0x8d0 external */

	u16 atrate;
	u16 convgcfg;
	u16 filtercfg; 	/* write to 0x0029 */
	u16 taskperiod;
	u16 cgain;
} __attribute__((packed));

/* this is what is saved and restored to/from GMSR */
struct model_state_save {
	u16 rcomp0;
	u16 tempco;
	u16 fullcaprep;
	u16 cycles;
	u16 fullcapnom;
	u16 qresidual00;
	u16 qresidual10;
	u16 qresidual20;
	u16 qresidual30;
	u16 cv_mixcap;
	u16 halftime;
	u8 crc;
} __attribute__((packed));

struct max_m5_recalibration_data {
	int state;
	int rounds;
	int base_cycle_reg;
	u16 target_cap;
	struct mutex lock;
};

struct max_m5_data {
	struct device *dev;
	struct maxfg_regmap *regmap;
	int cap_lsb;	/* b/177099997 */

	/* initial parameters are in device tree they are also learned */
	struct max_m5_custom_parameters parameters;
	u16 cycles;
	u16 cv_mixcap;
	u16 halftime;

	int custom_model_size;
	u16 *custom_model;
	u32 model_version;
	bool force_reset_model_data;

	/* to/from GMSR */
	struct model_state_save model_save;

	/* recalibration */
	struct max_m5_recalibration_data recal;
};

enum max_m5_re_cal_state {
	RE_CAL_STATE_IDLE = 0,
	RE_CAL_STATE_FG_RESET = 1,
	RE_CAL_STATE_LEARNING = 2,
};

enum max_m5_re_cal_algo {
	RE_CAL_ALGO_0 = 0,
	RE_CAL_ALGO_1 = 1,
};

/** ------------------------------------------------------------------------ */

int max_m5_model_read_version(const struct max_m5_data *m5_data);
int max_m5_model_get_cap_lsb(const struct max_m5_data *m5_data);
int max_m5_reset_state_data(struct max_m5_data *m5_data);
int max_m5_needs_reset_model_data(const struct max_m5_data *m5_data);
int max_m5_recal_state(const struct max_m5_data *m5_data);
int max_m5_recal_cycle(const struct max_m5_data *m5_data);
int max_m5_recalibration(struct max_m5_data *m5_data, int algo, u16 cap);
int max_m5_check_recal_state(struct max_m5_data *m5_data, int algo, u16 eeprom_cycle);
int m5_init_custom_parameters(struct device *dev, struct max_m5_data *m5_data,
			      struct device_node *node);

/*
 * max_m5 might use the low 8 bits of devname to keep the model version number
 * - 0 not M5, !=0 M5
 */
static inline int max_m5_check_devname(u16 devname)
{
	const u16 radix = devname >> 8;

	return radix == 0x62 || radix == 0x63;
}

/* b/177099997, handle TaskConfig = 351 */
static inline int max_m5_cap_lsb(const struct max_m5_data *m5_data)
{
	return m5_data ? (1 << m5_data->cap_lsb) : 1;
}

static inline int max_m5_fg_model_version(const struct max_m5_data *m5_data)
{
	return m5_data ? m5_data->model_version : MAX_M5_INVALID_VERSION;
}

/*
 * 0 reload, != 0 no reload
 * always reload when the model version is not specified
 */
static inline int max_m5_fg_model_check_version(const struct max_m5_data *m5_data)
{
	if (!m5_data)
		return 1;
	if (m5_data->model_version == MAX_M5_INVALID_VERSION)
		return 0;

	return max_m5_model_read_version(m5_data) == m5_data->model_version;
}

/** ------------------------------------------------------------------------ */

int max_m5_regmap_init(struct maxfg_regmap *regmap,
		       struct i2c_client *primary);

void *max_m5_init_data(struct device *dev, struct device_node *batt_node,
<<<<<<< HEAD
		       struct maxfg_regmap *regmap);
void max_m5_free_data(void *data);
=======
		       struct max17x0x_regmap *regmap);
void max_m5_free_data(struct max_m5_data *m5_data);
>>>>>>> 0d3d4322

int max_m5_load_state_data(struct max_m5_data *m5_data);
int max_m5_save_state_data(struct max_m5_data *m5_data);

/* read state from the gauge */
int max_m5_model_read_state(struct max_m5_data *m5_data);
int max_m5_model_check_state(struct max_m5_data *m5_data);

/* load model to gauge */
int max_m5_load_gauge_model(struct max_m5_data *m5_data);

int max_m5_fixup_outliers(struct max1720x_drift_data *ddata,
			  struct max_m5_data *m5_data);

ssize_t max_m5_model_state_cstr(char *buf, int max,
				struct max_m5_data *m5_data);
int max_m5_model_state_sscan(struct max_m5_data *m5_data, const char *buf,
			     int max);
int max_m5_fg_model_sscan(struct max_m5_data *m5_data, const char *buf,
			  int max);
int max_m5_fg_model_cstr(char *buf, int max, const struct max_m5_data *m5_data);

/* read saved value */
ssize_t max_m5_gmsr_state_cstr(char *buf, int max);

/** ------------------------------------------------------------------------ */

/*
 *
 */
#if IS_ENABLED(CONFIG_MAX_M5)

extern int max_m5_read_actual_input_current_ua(struct i2c_client *client,
					       int *iic);
extern int max_m5_read_vbypass(struct i2c_client *client,
					       int *volt);

extern int max_m5_reg_read(struct i2c_client *client, unsigned int reg,
		    unsigned int *val);
extern int max_m5_reg_write(struct i2c_client *client, unsigned int reg,
		     unsigned int val);
#else
static inline int
max_m5_read_actual_input_current_ua(struct i2c_client *client, int *iic)
{
	return -ENODEV;
}

static inline int
max_m5_read_vbypass(struct i2c_client *client, int *volt)
{
	return -ENODEV;
}

static inline int
max_m5_reg_read(struct i2c_client *client, unsigned int reg, unsigned int *val)
{
	return -ENODEV;
}

static inline int max_m5_reg_write(struct i2c_client *client, unsigned int reg,
				   unsigned int val)
{
	return -ENODEV;
}


#endif



/* reach back into max1720x battery */
void *max1720x_get_model_data(struct i2c_client *client);


#endif<|MERGE_RESOLUTION|>--- conflicted
+++ resolved
@@ -204,13 +204,8 @@
 		       struct i2c_client *primary);
 
 void *max_m5_init_data(struct device *dev, struct device_node *batt_node,
-<<<<<<< HEAD
 		       struct maxfg_regmap *regmap);
-void max_m5_free_data(void *data);
-=======
-		       struct max17x0x_regmap *regmap);
 void max_m5_free_data(struct max_m5_data *m5_data);
->>>>>>> 0d3d4322
 
 int max_m5_load_state_data(struct max_m5_data *m5_data);
 int max_m5_save_state_data(struct max_m5_data *m5_data);
