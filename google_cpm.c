/* SPDX-License-Identifier: GPL-2.0 */
/*
 * Copyright 2020-2022 Google LLC
 *
 * This program is free software; you can redistribute it and/or modify
 * it under the terms of the GNU General Public License as published by
 * the Free Software Foundation; either version 2 of the License, or
 * (at your option) any later version.
 *
 * This program is distributed in the hope that it will be useful,
 * but WITHOUT ANY WARRANTY; without even the implied warranty of
 * MERCHANTABILITY or FITNESS FOR A PARTICULAR PURPOSE.  See the
 * GNU General Public License for more details.
 */

#define pr_fmt(fmt) KBUILD_MODNAME ": " fmt

#ifdef CONFIG_PM_SLEEP
#define SUPPORT_PM_SLEEP 1
#endif

#include <linux/kernel.h>
#include <linux/printk.h>
#include <linux/module.h>
#include <linux/of.h>
#include <linux/of_gpio.h>
#include <linux/gpio.h>
#include <linux/pm_runtime.h>
#include <linux/platform_device.h>
#include <linux/thermal.h>
#include <linux/slab.h>
#include <misc/gvotable.h>
#include "gbms_power_supply.h"
#include "google_bms.h"
#include "google_dc_pps.h"
#include "google_psy.h"

#include <linux/debugfs.h>

#define get_boot_sec() div_u64(ktime_to_ns(ktime_get_boottime()), NSEC_PER_SEC)


/* Non DC Charger is the default */
#define GCPM_DEFAULT_CHARGER	0
/* TODO: handle capabilities based on index number */
#define GCPM_INDEX_DC_DISABLE	-1
#define GCPM_INDEX_DC_ENABLE	1
#define GCPM_MAX_CHARGERS	4

/* tier based, disabled now */
#define GCPM_DEFAULT_DC_LIMIT_DEMAND	0
/* thermal will change this */
#define GCPM_DEFAULT_DC_LIMIT_CC_MIN		1000000
#define GCPM_DEFAULT_DC_LIMIT_CC_MIN_WLC	2000000

/* voltage based */
#define GCPM_DEFAULT_DC_LIMIT_VBATT_MIN		3600000
#define GCPM_DEFAULT_DC_LIMIT_DELTA_LOW		200000

/* demand based limits */
#define GCPM_DEFAULT_DC_LIMIT_VBATT_MAX		4450000
#define GCPM_DEFAULT_DC_LIMIT_DELTA_HIGH	200000

/* SOC debounce */
#define GCPM_DEFAULT_DC_LIMIT_SOC_HIGH		100

/* behavior in taper */
#define GCPM_TAPER_STEP_FV_MARGIN	0
#define GCPM_TAPER_STEP_CC_STEP		0
#define GCPM_TAPER_STEP_COUNT		0
#define GCPM_TAPER_STEP_GRACE		1
#define GCPM_TAPER_STEP_VOLTAGE		0
#define GCPM_TAPER_STEP_CURRENT		0
/* enough time for the charger to settle to a new limit */
#define GCPM_TAPER_STEP_INTERVAL_S	120

/* TODO: move to configuration */
#define DC_TA_VMAX_MV		9800000
/* TODO: move to configuration */
#define DC_TA_VMIN_MV		8000000
/* TODO: move to configuration */
#define DC_VBATT_HEADROOM_MV	500000

enum gcpm_dc_state_t {
	DC_DISABLED = -1,
	DC_IDLE = 0,
	DC_ENABLE,
	DC_RUNNING,
	DC_ENABLE_PASSTHROUGH,
	DC_PASSTHROUGH,
};

/* DC_ERROR_RETRY_MS <= DC_RUN_DELAY_MS */
#define DC_ENABLE_DELAY_MS	500
#define DC_RUN_DELAY_MS		9000
#define DC_ERROR_RETRY_MS	PPS_ERROR_RETRY_MS

#define PPS_PROG_TIMEOUT_S	10
#define PPS_PROG_RETRY_MS	2000
#define PPS_ACTIVE_RETRY_MS	1500
#define PPS_ACTIVE_USB_TIMEOUT_S	25
#define PPS_ACTIVE_WLC_TIMEOUT_S	500
#define PPS_READY_DELTA_TIMEOUT_S	10

#define PPS_ERROR_RETRY_MS	1000

enum {
	PPS_INDEX_NOT_SUPP = -1,
	PPS_INDEX_TCPM = 1,
	PPS_INDEX_WLC = 2,
	PPS_INDEX_MAX = 2,
};

#define MDIS_OF_CDEV_NAME "google,mdis_charger"
#define MDIS_CDEV_NAME "chg_mdis"
#define MDIS_IN_MAX	4
#define MDIS_OUT_MAX	GCPM_MAX_CHARGERS

struct mdis_thermal_device
{
	struct gcpm_drv *gcpm;
	struct mutex tdev_lock;

	struct thermal_cooling_device *tcd;
	u32 *thermal_mitigation;
	int thermal_levels;
	int current_level;
};

struct gcpm_drv  {
	struct device *device;
	struct power_supply *psy;
	struct delayed_work init_work;

	/* charge limit for wireless DC (legacy) */
	struct gvotable_election *dc_fcc_votable;

	bool cp_fcc_hold;	/* debounces CP */
	int cp_fcc_hold_limit;	/* limit to re-enter CP */

	/* MDIS: wired and wireless via main charger */
	struct gvotable_election *fcc_votable;
	struct gvotable_election *dc_icl_votable;
	struct gvotable_election *tx_icl_votable;
	/* MDIS: wired and wireless via DC charger */
	struct gvotable_election *cp_votable;
	/* MDIS: configuration */
	struct power_supply *mdis_in[MDIS_IN_MAX];
	int mdis_in_count;
	struct power_supply *mdis_out[MDIS_OUT_MAX];
	int mdis_out_count;
	u32 *mdis_out_limits[MDIS_OUT_MAX];
	u32 mdis_out_sel[MDIS_OUT_MAX];
	/* MDIS: device and current budget */
	struct mdis_thermal_device thermal_device;
	struct gvotable_election *mdis_votable;

	/* CSI */
	struct gvotable_election *csi_status_votable;

	/* combine PPS, route to the active PPS source */
	struct power_supply *pps_psy;

	/* basically the same as mdis_out */
	int chg_psy_retries;
	struct power_supply *chg_psy_avail[GCPM_MAX_CHARGERS];
	const char *chg_psy_names[GCPM_MAX_CHARGERS];
	struct mutex chg_psy_lock;
	int chg_psy_active;
	int chg_psy_count;

	/* force a charger, this might have side effects */
	int force_active;

	struct logbuffer *log;

	/* TCPM state for wired PPS charging */
	const char *tcpm_psy_name;
	struct power_supply *tcpm_psy;
	struct pd_pps_data tcpm_pps_data;
	int log_psy_ratelimit;
	u32 tcpm_phandle;

	/* TCPM state for wireless PPS charging */
	const char *wlc_dc_name;
	struct power_supply *wlc_dc_psy;
	struct pd_pps_data wlc_pps_data;
	u32 wlc_phandle;

	struct delayed_work select_work;

	/* set to force PPS negotiation */
	bool force_pps;
	/* pps state and detect */
	struct delayed_work pps_work;
	/* request of output ua, */
	int out_ua;
	int out_uv;

	int dcen_gpio;
	u32 dcen_gpio_default;

	/* >0 when enabled, pps charger to use */
	int pps_index;
	/* >0 when enabled, dc_charger */
	int dc_index;
	/* dc_charging state */
	int dc_state;

	ktime_t dc_start_time;

	/* Disable DC control */
	int dc_ctl;

	/* force check of the DC limit again (debug) */
	bool new_dc_limit;

	/* taper off of current at tier, voltage */
	u32 taper_step_interval;	/* countdown interval in seconds */
	u32 taper_step_voltage;		/* voltage before countdown */
	u32 taper_step_current;		/* current before countdown */
	u32 taper_step_grace;		/* steps from voltage before countdown */
	u32 taper_step_count;		/* countdown steps before dc_done */
	u32 taper_step_fv_margin;		/* countdown steps before dc_done */
	u32 taper_step_cc_step;		/* countdown steps before dc_done */
	int taper_step;			/* actual countdown */

	/* policy: soc% based limits for DC charging */
	u32 dc_limit_soc_high;		/* DC will not start over high */
	/* policy: power demand limit for DC charging */
	u32 dc_limit_vbatt_low;		/* DC will not stop until low */
	u32 dc_limit_vbatt_min;		/* DC will start at min */
	u32 dc_limit_vbatt_high;	/* DC will not start over high */
	u32 dc_limit_vbatt_max;		/* DC stop at max */
	u32 dc_limit_demand;

	/* TODO: keep TCPM/DC state in a structure add there */
	u32 dc_limit_cc_min;		/* PPS_DC stop if CC_MAX is under this */
	u32 dc_limit_cc_min_wlc;	/* WLC_DC stop if CC_MAX is under this */

	/* cc_max and fv_uv are the demand from google_charger */
	int cc_max;
	int fv_uv;

	bool dc_init_complete;
	bool init_complete;
	bool resume_complete;
	struct notifier_block chg_nb;

	/* tie up to charger mode */
	struct gvotable_election *gbms_mode;

	/* debug fs */
	struct dentry *debug_entry;
};

#define gcpm_psy_name(psy) \
	((psy) && (psy)->desc && (psy)->desc->name ? (psy)->desc->name : "???")

/* TODO: rename to "can_dc" and handle capabilities based on index number */
#define gcpm_is_dc(gcpm, index) \
	((index) >= GCPM_INDEX_DC_ENABLE)

/* Logging ----------------------------------------------------------------- */

int debug_printk_prlog = LOGLEVEL_INFO;

/* ------------------------------------------------------------------------- */

static struct gvotable_election *gcpm_get_cp_votable(struct gcpm_drv *gcpm)
{
	if (!gcpm->cp_votable) {
		struct gvotable_election *v;

		v = gvotable_election_get_handle("GCPM_FCC");
		if (!IS_ERR_OR_NULL(v))
			gcpm->cp_votable = v;
	}

	return gcpm->cp_votable;
}

static struct gvotable_election *gcpm_get_dc_icl_votable(struct gcpm_drv *gcpm)
{
	if (!gcpm->dc_icl_votable) {
		struct gvotable_election *v;

		v = gvotable_election_get_handle("DC_ICL");
		if (!IS_ERR_OR_NULL(v))
			gcpm->dc_icl_votable = v;
	}

	return gcpm->dc_icl_votable;
}

static struct gvotable_election *gcpm_get_fcc_votable(struct gcpm_drv *gcpm)
{
	if (!gcpm->fcc_votable) {
		struct gvotable_election *v;

		v = gvotable_election_get_handle("MSC_FCC");
		if (!IS_ERR_OR_NULL(v))
			gcpm->fcc_votable = v;
	}

	return gcpm->fcc_votable;
}

/* will kick gcpm_fcc_callback(), needs mutex_unlock(&gcpm->chg_psy_lock); */
static int gcpm_update_gcpm_fcc(struct gcpm_drv *gcpm, const char *reason,
				int limit, bool enable)
{
	struct gvotable_election *el;
	int ret = -ENODEV;

	el = gcpm_get_cp_votable(gcpm);
	if (el)
		ret = gvotable_cast_int_vote(el, reason, limit, enable);

	return ret;
}

/* current limit for DC charging */
static int gcpm_get_gcpm_fcc(struct gcpm_drv *gcpm)
{
	struct gvotable_election *el;
	int dc_iin = -1;

	el = gcpm_get_cp_votable(gcpm);
	if (el)
		dc_iin = gvotable_get_current_int_vote(el);
	if (dc_iin < 0)
		dc_iin = gcpm->cc_max;

	return dc_iin;
}

/* ------------------------------------------------------------------------- */

static struct power_supply *gcpm_chg_get_charger(const struct gcpm_drv *gcpm, int index)
{
	return (index < 0 || index >= gcpm->chg_psy_count) ? NULL : gcpm->chg_psy_avail[index];
}

static struct power_supply *gcpm_chg_get_default(const struct gcpm_drv *gcpm)
{
	return gcpm_chg_get_charger(gcpm, GCPM_DEFAULT_CHARGER);
}

/* TODO: place a lock around the operation? */
static struct power_supply *gcpm_chg_get_active(const struct gcpm_drv *gcpm)
{
	return gcpm_chg_get_charger(gcpm, gcpm->chg_psy_active);
}

static bool gcpm_chg_is_cp_active(const struct gcpm_drv *gcpm)
{
	return gcpm_is_dc(gcpm, gcpm->chg_psy_active);
}

/* !=NULL if the adapter is not CP */
static struct power_supply *gcpm_chg_get_active_cp(const struct gcpm_drv *gcpm)
{
	struct power_supply *psy = NULL;

	if (gcpm_chg_is_cp_active(gcpm))
		psy = gcpm_chg_get_charger(gcpm, gcpm->chg_psy_active);

	return psy;
}


static int gcpm_chg_ping(struct gcpm_drv *gcpm, int index, bool online)
{
	struct power_supply *chg_psy;
	int ret;

	chg_psy = gcpm->chg_psy_avail[index];
	if (!chg_psy)
		return 0;

	ret = GPSY_SET_PROP(chg_psy, POWER_SUPPLY_PROP_ONLINE, 0);
	if (ret < 0)
		pr_debug("adapter %d cannot ping (%d)", index, ret);

	return 0;
}

/* use the charger one when avalaible or fallback to the generated one */
static uint64_t gcpm_get_charger_state(const struct gcpm_drv *gcpm,
				       struct power_supply *chg_psy)
{
	union gbms_charger_state chg_state;
	int rc;

	rc = gbms_read_charger_state(&chg_state, chg_psy);
	if (rc < 0)
		return 0;

	return chg_state.v;
}

/*
 * chg_psy_active==-1 if index was active
 * NOTE: GBMS_PROP_CHARGING_ENABLED will be pinged later on
 */
static int gcpm_chg_offline(struct gcpm_drv *gcpm, int index)
{
	const int active_index = gcpm->chg_psy_active;
	struct power_supply *chg_psy;
	int ret;

	chg_psy = gcpm_chg_get_charger(gcpm, index);
	if (!chg_psy)
		return 0;

	/* OFFLINE should stop charging */
	ret = GPSY_SET_PROP(chg_psy, GBMS_PROP_CHARGING_ENABLED, 0);
	if (ret == 0)
		ret = GPSY_SET_PROP(chg_psy, POWER_SUPPLY_PROP_ONLINE, 0);
	if (ret == 0 && gcpm->chg_psy_active == index)
		gcpm->chg_psy_active = -1;

	pr_info("%s: %s active=%d->%d offline_ok=%d\n", __func__,
		 pps_name(chg_psy), active_index, gcpm->chg_psy_active, ret == 0);

	return ret;
}

/* preset charging parameters */
static int gcpm_chg_preset(struct power_supply *chg_psy, int fv_uv, int cc_max)
{
	const char *name = gcpm_psy_name(chg_psy);
	int ret;

	pr_debug("%s: %s fv_uv=%d cc_max=%d\n", __func__, name, fv_uv, cc_max);

	ret = GPSY_SET_PROP(chg_psy, POWER_SUPPLY_PROP_CONSTANT_CHARGE_VOLTAGE_MAX,
			    fv_uv);
	if (ret < 0) {
		pr_err("%s: %s no fv_uv (%d)\n", __func__, name, ret);
		return ret;
	}

	ret = GPSY_SET_PROP(chg_psy, POWER_SUPPLY_PROP_CONSTANT_CHARGE_CURRENT_MAX,
			    cc_max);
	if (ret < 0)
		pr_err("%s: %s no cc_max (%d)\n", __func__, name, ret);

	return ret;
}

/* setting online might start charging (if ENABLE is set) */
static int gcpm_chg_online(struct power_supply *chg_psy, int fv_uv, int cc_max)
{
	const char *name = gcpm_psy_name(chg_psy);
	bool preset_ok = true;
	int ret;

	if (!chg_psy) {
		pr_err("%s: invalid charger\n", __func__);
		return -EINVAL;
	}

	/* preset the new charger */
	ret = gcpm_chg_preset(chg_psy, fv_uv, cc_max);
	if (ret < 0)
		preset_ok = false;

	/* online (but so we can enable it) */
	ret = GPSY_SET_PROP(chg_psy, POWER_SUPPLY_PROP_ONLINE, 1);
	if (ret < 0) {
		pr_debug("%s: %s online failed (%d)\n", __func__, name, ret);
		return ret;
	}

	/* retry preset if failed */
	if (!preset_ok)
		ret = gcpm_chg_preset(chg_psy, fv_uv, cc_max);
	if (ret < 0) {
		int rc;

		pr_err("%s: %s preset failed (%d)\n", __func__, name, ret);

		rc = GPSY_SET_PROP(chg_psy, POWER_SUPPLY_PROP_ONLINE, 0);
		if (rc < 0)
			pr_err("%s: %s offline failed (%d)\n", __func__, name, rc);
	}

	return ret;
}

/*
 * gcpm->chg_psy_active == gcpm->dc_index on success.
 * NOTE: call with a lock around gcpm->chg_psy_lock
 */
static int gcpm_chg_start(struct gcpm_drv *gcpm, int index, int fv_uv, int cc_max)
{
	const int active_index = gcpm->chg_psy_active;
	struct power_supply *chg_psy;
	int ret = -EINVAL;

	if (index == active_index)
		return 0;

	if (active_index != -1)
		pr_err("%s: %d->%d not idle\n", __func__, active_index, index);

	/* validate the index before switch */
	chg_psy = gcpm_chg_get_charger(gcpm, index);
	if (chg_psy)
		ret = gcpm_chg_online(chg_psy, fv_uv, cc_max);
	if (ret < 0) {
		/* TODO: force active_index if != -1 */
		pr_debug("%s: index=%d not online (%d)\n",
			 __func__, index, ret);
		return ret;
	}

	pr_debug("%s: active=%d->%d\n", __func__, active_index, index);

	gcpm->chg_psy_active = index;
	return ret;
}

/*
 * Enable DirectCharge mode, PPS and DC charger must be already initialized
 * NOTE: disable might restart the default charger with stale settings
 */
static int gcpm_dc_enable(struct gcpm_drv *gcpm, bool enabled)
{
	if (gcpm->dcen_gpio >= 0 && !gcpm->dcen_gpio_default)
		gpio_set_value(gcpm->dcen_gpio, enabled);

	if (!gcpm->gbms_mode) {
		struct gvotable_election *v;

		v = gvotable_election_get_handle(GBMS_MODE_VOTABLE);
		if (IS_ERR_OR_NULL(v))
			return -ENODEV;
		gcpm->gbms_mode = v;
	}

	return gvotable_cast_long_vote(gcpm->gbms_mode, "GCPM",
				       GBMS_CHGR_MODE_CHGR_DC, enabled);
}

/*
 * disable DC and switch back to the default charger. Final DC statate is
 * DC_IDLE (i.e. this can be used to reset dc_state from DC_DISABLED).
 * NOTE: call with a lock around gcpm->chg_psy_lock
 * NOTE: I could pass in and return dc_state instead of changing gcpm
 * must  hold a lock on mutex_lock(&gcpm->chg_psy_lock);
 */
static int gcpm_dc_stop(struct gcpm_drv *gcpm, int index)
{
	int dc_state = gcpm->dc_state;
	int ret = 0;

	if (!gcpm_is_dc(gcpm, index))
		dc_state = DC_ENABLE_PASSTHROUGH;

	switch (dc_state) {
	case DC_RUNNING:
	case DC_PASSTHROUGH:
		ret = gcpm_chg_offline(gcpm, index);
		if (ret < 0)
			pr_warn("DC_PPS: Cannot offline DC index=%d (%d)",
				index, ret);
		else
			gcpm->dc_state = DC_ENABLE;
		/* Fall Through */
	case DC_ENABLE:
	case DC_ENABLE_PASSTHROUGH:
		ret = gcpm_dc_enable(gcpm, false);
		if (ret < 0) {
			pr_err("DC_PPS: Cannot disable DC (%d)", ret);
			break;
		}
		/* Fall Through */
	default:
		gcpm->dc_state = DC_DISABLED;
		break;
	}

	return ret;
}

/*
 * route the dc_limit to MSC_FCC for wireless charing.
 * @return <0 on error, 0 on limit not applied, 1 on limit applied (and positive)
 * call holding a lock on mutex_lock(&gcpm->chg_psy_lock);
 */
static int gcpm_dc_fcc_update(struct gcpm_drv *gcpm, int value)
{
	struct gvotable_election *msc_fcc;
	int limit = value;
	int ret = -ENODEV;

	msc_fcc = gcpm_get_fcc_votable(gcpm);
	if (!msc_fcc)
		goto error_exit;

	/* apply/enable DC_FCC only when a WLC_DC source is selected */
	if (gcpm->pps_index != PPS_INDEX_WLC || limit < 0)
		limit = -1;

	/*
	 * The thermal voter for FCC wired must be disabled to allow higher
	 * charger rates for DC_FCC than for the wired case.
	 */
	ret = gvotable_cast_int_vote(msc_fcc, "DC_FCC", limit, limit >= 0);
	if (ret < 0)
		pr_err("%s: vote %d on MSC_FCC failed (%d)\n",  __func__,
		       limit, ret);
	else
		ret = limit >= 0;

error_exit:
	dev_dbg(gcpm->device, "%s: DC_FCC->MSC_FCC pps_index=%d value=%d limit=%d applied=%d\n",
		__func__, gcpm->pps_index, value, limit, ret);

	return ret;
}

/*
 * route the dc_limit to MSC_FCC for wireless charging and adjust the MDIS
 * limits when switching between CP and non CP charging.
 * NOTE: when in MDIS is at level = 0 the cooling zone disable the MDIS votes
 * on MSC_FCC, DC_ICL and GCPM_FCC.
 * NOTE: called with negative cp_limit when switching from WLC_CP to WLC and
 * with the HOLD limit when re-starting PPS_DC and WLC_DC.
 * @return <0 on error, 0 on limit not applied, 1 on limit applied and positive
 * call holding a lock on mutex_lock(&gcpm->chg_psy_lock);
 */
static int gcpm_update_votes(struct gcpm_drv *gcpm, int cp_limit)
{
	const bool enable = gcpm->thermal_device.current_level > 0;
	struct gvotable_election *el;
	int ret;

	pr_debug("%s: cp_limit=%d\n", __func__, cp_limit);

	/* update DC_FCC limit before disabling the others */
	if (cp_limit > 0)
		ret = gcpm_dc_fcc_update(gcpm, enable ? cp_limit : -1);

	/* vote on DC_ICL */
	el = gcpm_get_dc_icl_votable(gcpm);
	if (el)
		gvotable_recast_ballot(el, "MDIS", enable && cp_limit == 0);

	/* vote on MSC_FCC: applied only when CP is not enabled */
	el = gcpm_get_fcc_votable(gcpm);
	if (el)
		gvotable_recast_ballot(el, "MDIS", enable && cp_limit == 0);

	/* vote on GCPM_FCC: valid only on cp */
	el = gcpm_get_cp_votable(gcpm);
	if (el)
		gvotable_recast_ballot(el, "MDIS", enable && cp_limit);

	/* update DC_FCC limit after enabling the others */
	if (cp_limit <= 0)
		ret = gcpm_dc_fcc_update(gcpm, enable ? cp_limit : -1);

	return ret;
}


/* NOTE: call with a lock around gcpm->chg_psy_lock */
static int gcpm_dc_start(struct gcpm_drv *gcpm, int index)
{
	const int dc_iin = gcpm_get_gcpm_fcc(gcpm);
	struct power_supply *dc_psy;
	int ret;

	pr_info("PPS_DC: index=%d dc_iin=%d hold=%d\n",
		index, dc_iin, gcpm->cp_fcc_hold_limit);

	/* ENABLE will be called by the dc_pps workloop */
	ret = gcpm_chg_start(gcpm, index, gcpm->fv_uv, dc_iin);
	if (ret < 0) {
		pr_err("PPS_DC: index=%d not started (%d)\n", index, ret);
		return ret;
	}

	/*
	 * Restoring the DC_FCC limit might change charging current and cause
	 * demand to fall under dc_limit_demand. The possible resulting loop
	 * (enable/disable) is solved in gcpm_chg_select_work().
	 * NOTE: ->cp_fcc_hold_limit cannot be 0
	 */
	ret = gcpm_update_votes(gcpm, gcpm->cp_fcc_hold_limit);
	if (ret < 0)
		pr_debug("PPS_DC: start cannot update votes (%d)\n", ret);

	/* this is the CP */
	dc_psy = gcpm_chg_get_active_cp(gcpm);
	if (!dc_psy) {
		pr_err("PPS_DC: gcpm->dc_state == DC_READY, no adapter\n");
		return -ENODEV;
	}

	/* set IIN_CFG (might not need) */
	ret = GPSY_SET_PROP(dc_psy, POWER_SUPPLY_PROP_CURRENT_MAX,
			    gcpm->out_ua);
	if (ret < 0) {
		pr_err("PPS_DC: no IIN (%d)\n", ret);
		return ret;
	}

	/* vote on MODE */
	ret = gcpm_dc_enable(gcpm, true);
	if (ret < 0) {
		pr_err("PPS_DC: dc_ready failed=%d\n", ret);
		return ret;
	}

	pr_debug("PPS_DC: dc_ready ok state=%d fv_uv=%d cc_max=%d, out_ua=%d\n",
		gcpm->dc_state, gcpm->fv_uv, gcpm->cc_max, gcpm->out_ua);

	return 0;
}

/*
 * Select the DC charger using the thermal policy.
 * DC charging is enabled when demand is over dc_limit (default 0) and
 * vbatt > vbatt_min (default or device tree). DC is not disabled when
 * vbatt is over vbat low.
 * DC is stopped when vbatt is over vbatt_max (default or DT) and not started
 * when vbatt is over vbatt_high (some default 200mV under vbatt_max).
 * NOTE: program target before enabling chaging.
 */
enum gcpm_dc_ctl_t {
	GCPM_DC_CTL_DEFAULT = 0,
	GCPM_DC_CTL_DISABLE_WIRED,
	GCPM_DC_CTL_DISABLE_WIRELESS,
	GCPM_DC_CTL_DISABLE_BOTH,
};

/*
 * the current source as index in mdis_in[].
 * < 0 error, the index in mdis_in[] if the source is in PPS mode
 */
static int gcpm_mdis_match_cp_source(struct gcpm_drv *gcpm, int *online)
{
	union power_supply_propval pval;
	int i, ret;

	for (i = 0; i < MDIS_IN_MAX; i++) {
		if (!gcpm->mdis_in[i])
			continue;

		ret = power_supply_get_property(gcpm->mdis_in[i],
						POWER_SUPPLY_PROP_ONLINE,
						&pval);
		if (ret || !pval.intval)
			continue;

		*online = pval.intval;
		return i;
	}

	return -EINVAL;
}

static int gcpm_mdis_in_is_wireless(struct gcpm_drv *gcpm, int index)
{
	return index == 1; /* TODO: query at startup using type==WIRELESS */
}

/* return the PPS_CP or the WLC_CP limit */
static int gcpm_chg_select_check_cp_limit(struct gcpm_drv *gcpm)
{
	int online, cp_min = -1, in_idx;

	in_idx = gcpm_mdis_match_cp_source(gcpm, &online);
	if (in_idx < 0 || gcpm_mdis_in_is_wireless(gcpm, in_idx)) {
		if (gcpm->dc_limit_cc_min_wlc >= 0)
			cp_min = gcpm->dc_limit_cc_min_wlc;
	} else if (gcpm->dc_limit_cc_min >= 0) {
		cp_min = gcpm->dc_limit_cc_min;
	}

	/* wlc might use a different (higher) CP limit than wired */
	dev_dbg(gcpm->device, "%s: in_idx=%d cp_min=%d\n", __func__, in_idx, cp_min);
	return cp_min;
}

/* call holding mutex_lock(&gcpm->chg_psy_lock) */
static int gcpm_chg_select_by_demand(struct gcpm_drv *gcpm)
{
	int cc_max = gcpm->cc_max; /* from google_charger */
	int index = GCPM_DEFAULT_CHARGER;
	int batt_demand = -1;
	int cp_min;

	/*
	 * ->cc_max is lowered from the main-charger thermal limit and might
	 * prevent this code from selecting the CP charger again when thermals
	 * caused this code to switch from CP to the main charger.
	 *
	 * NOTE: Need to check the value directly because source selection is
	 * done holding a lock on &gcpm->chg_psy_lock (cc_max will become the
	 * same as gcpm->cp_fcc_hold_limit on exit).
	 */
	if (gcpm->cp_fcc_hold && gcpm->cp_fcc_hold_limit >= 0) {
		/*
		 * ->cp_fcc_hold is set when a thermal limit caused the switch
		 * from CP to main-charger. In this case ->cp_fcc_hold_limit
		 * keeps the current (alternate) CP limit that should be used
		 * to determine whether to go back to the Charge Pump.
		 * NOTE: ->cp_fcc_hold_limit is changed when the DC_FCC changes
		 * (wireless CP) AND when MDIS changes but is not changed when
		 * the MSC_FCC limit changes. This means that without MDIS
		 * CP will restart on PD wired only when the actual charging
		 * current exceeds the cp_min limit.
		 */
		dev_dbg(gcpm->device, "%s: change due to hold cc_max=%d->%d\n",
			__func__, cc_max, gcpm->cp_fcc_hold_limit);
		cc_max = gcpm->cp_fcc_hold_limit;
	}

	/* keeps on default charger until we have valid charging parameters */
	if (cc_max <= 0 || gcpm->fv_uv <= 0)
		goto exit_done; /* index == GCPM_DEFAULT_CHARGER; */

	/*
	 * power demand comes from charging tier or thermal limit: leave
	 * dc_limit_demand to 0 to switch only on cp_min.
	 * TODO: handle capabilities based on index number
	 */
	batt_demand = (cc_max / 1000) * (gcpm->fv_uv / 1000);
	if (batt_demand > gcpm->dc_limit_demand)
		index = GCPM_INDEX_DC_ENABLE;

	dev_dbg(gcpm->device, "%s: index=%d cc_max=%d gcpm->fv_uv=%d demand=%d, dc_limit=%d\n",
		__func__, index, cc_max / 1000, gcpm->fv_uv / 1000,
		batt_demand, gcpm->dc_limit_demand);

	/*
	 * the limit for DC depends on the source that is active with the
	 * complication that using the DC_ICL disables the THERMAL limit
	 * on MSC_FCC and will cause an immediate reselection of CP.
	 * The code settig ->hold and ->cp_fcc_hold_limit needs to make sure
	 * that the limit is appropriate.
	 */
	cp_min = gcpm_chg_select_check_cp_limit(gcpm);
	if (cp_min == -1 || cc_max <= cp_min) {
		const bool cp_active = gcpm_chg_is_cp_active(gcpm);

		/* current demand less than min demand for CP */
		dev_dbg(gcpm->device,
			"%s: cc_max=%d under cp_min=%d, ->hold=%d->%d index:%d->%d\n",
			__func__, cc_max, cp_min, gcpm->cp_fcc_hold,
			gcpm->cp_fcc_hold ? gcpm->cp_fcc_hold : cp_active,
			index, GCPM_DEFAULT_CHARGER);

		/*
		 * Switch to the default charger and hold it.
		 * NOTE: ->cp_fcc_hold is reset in gcpm_dc_fcc_callback()
		 * and when the MDIS thermal limit changes. This piece is
		 * only for legacy dc_fcc since the mdis code handle this.
		 */
		if (!gcpm->cp_fcc_hold)
			gcpm->cp_fcc_hold = cp_active;

		index = GCPM_DEFAULT_CHARGER;
	}

exit_done:
	dev_dbg(gcpm->device,
		"by_d: index:%d->%d demand=%d,limit=%d cc_max=%d,cp_min=%d, hold=%d",
		gcpm->dc_index, index, batt_demand, gcpm->dc_limit_demand,
		cc_max, cp_min, gcpm->cp_fcc_hold);
	return index;
}

/*
 * called only before enabling DC to debounce HIGH SOC.
 * call holding mutex_lock(&gcpm->chg_psy_lock)
 */
static int gcpm_chg_select_by_soc(struct power_supply *psy,
				  const struct gcpm_drv *gcpm)
{
	union power_supply_propval pval = { };
	int index = gcpm->dc_index; /* debounce it */
	int ret;

	ret = power_supply_get_property(psy, POWER_SUPPLY_PROP_CAPACITY, &pval);
	if (ret < 0 || pval.intval < gcpm->dc_limit_soc_high)
		index = GCPM_INDEX_DC_ENABLE;

	pr_debug("%s: index=%d->%d ret=%d soc=%d limit=%d\n", __func__,
		 gcpm->dc_index, index, ret, pval.intval,
		 gcpm->dc_limit_soc_high);

	if (index != gcpm->dc_index)
		logbuffer_log(gcpm->log, "by_s: index=%d->%d soc=%d soc_high=%d",
			      gcpm->dc_index, index, pval.intval,
			      gcpm->dc_limit_soc_high);

	return index;
}

/* call holding mutex_lock(&gcpm->chg_psy_lock) */
static int gcpm_chg_select_by_voltage(struct power_supply *psy,
				      const struct gcpm_drv *gcpm)
{
	const int vbatt_min = gcpm->dc_limit_vbatt_min;
	const int vbatt_max = gcpm->dc_limit_vbatt_max;
	const int vbatt_high = gcpm->dc_limit_vbatt_high;
	const int vbatt_low = gcpm->dc_limit_vbatt_low;
	int index = GCPM_DEFAULT_CHARGER;
	int vbatt = -1;

	if (!vbatt_min && !vbatt_max)
		return GCPM_INDEX_DC_ENABLE;

	vbatt = GPSY_GET_PROP(psy, POWER_SUPPLY_PROP_VOLTAGE_NOW);
	if (vbatt < 0) {
		pr_err("CHG_CHK cannot read vbatt %d\n", vbatt);
		goto exit_done; /* index == GCPM_DEFAULT_CHARGER; */
	}

	/* vbatt_max is the hard limit */
	if (vbatt_max && vbatt > vbatt_max)
		goto exit_done; /* index == GCPM_DEFAULT_CHARGER; */

	/*
	 * Need to keep checking the voltage when vbatt is under low
	 * to make sure that DC starts at vbatt_min. Also keeps the
	 * same ->dc_index to avoid instability but keep checking
	 * demand.
	 */
	if (vbatt_low && vbatt < vbatt_low) {
		index = gcpm->dc_index == GCPM_DEFAULT_CHARGER ?
			-EAGAIN : gcpm->dc_index; /* debounce */
	} else if (vbatt_min && vbatt < vbatt_min) {
		index = gcpm->dc_index == GCPM_DEFAULT_CHARGER ?
			-EAGAIN : gcpm->dc_index; /* debounce */
	} else if (vbatt_high && vbatt > vbatt_high) {
		index = gcpm->dc_index; /* debounce */
	} else {
		/* vbatt_min <= vbatt <= vbatt_high */
		index = GCPM_INDEX_DC_ENABLE;
	}

exit_done:

	pr_debug("%s: index=%d->%d vbatt=%d: low=%d min=%d high=%d max=%d\n",
		 __func__, gcpm->dc_index, index, vbatt, vbatt_low, vbatt_min,
		vbatt_high, vbatt_max);

	if (index != gcpm->dc_index)
		logbuffer_log(gcpm->log,
			"by_v: index=%d->%d vbatt=%d: low=%d min=%d high=%d max=%d\n",
			gcpm->dc_index, index, vbatt, vbatt_low, vbatt_min,
			vbatt_high, vbatt_max);

	return index;
}

/* call holding mutex_lock(&gcpm->chg_psy_lock) */
static int gcpm_chg_select(struct gcpm_drv *gcpm)
{
	int index = GCPM_DEFAULT_CHARGER;

	if (!gcpm->dc_init_complete)
		goto exit_done; /* index == GCPM_DEFAULT_CHARGER; */

	/* overrides cp_fcc_hold, might trigger taper_control */
	if (gcpm->force_active >= 0)
		return gcpm->force_active;

	/* kill switch */
	if (gcpm->dc_ctl == GCPM_DC_CTL_DISABLE_BOTH)
		goto exit_done; /* index == GCPM_DEFAULT_CHARGER; */

	/*
	 * check demand first to react to thermal engine, then voltage to
	 * make sure that we are over min and that we don't start over high
	 * and we stop at max, finally use SOC to not restart if over a
	 * SOC%
	 */
	index = gcpm_chg_select_by_demand(gcpm);
	if (index == GCPM_INDEX_DC_ENABLE) {
		struct power_supply *chg_psy;

		/* checking the current charger, should check battery? */
		chg_psy = gcpm_chg_get_default(gcpm);
		if (chg_psy) {
			index = gcpm_chg_select_by_voltage(chg_psy, gcpm);
			if (index == GCPM_INDEX_DC_ENABLE)
				index = gcpm_chg_select_by_soc(chg_psy, gcpm);
		}
	}

exit_done:

	/* consistency check */
	if (index >= gcpm->chg_psy_count) {
		pr_err("CHG_CHK index=%d out of bounds %d\n", index,
		       gcpm->chg_psy_count);
		index = GCPM_DEFAULT_CHARGER;
	}

	return index;
}

static bool gcpm_chg_dc_check_source(const struct gcpm_drv *gcpm, int index)
{
	/* Will run detection only the first time */
	if (gcpm->tcpm_pps_data.stage == PPS_NOTSUPP &&
	    gcpm->wlc_pps_data.stage == PPS_NOTSUPP )
		return false;

	return gcpm_is_dc(gcpm, index);
}

/* reset gcpm pps state */
static void gcpm_pps_online(struct gcpm_drv *gcpm)
{
	/* reset setpoint */
	gcpm->out_ua = -1;
	gcpm->out_uv = -1;

	/* reset detection */
	if (gcpm->tcpm_pps_data.pps_psy) {
		pps_init_state(&gcpm->tcpm_pps_data);
		if (gcpm->dc_ctl & GCPM_DC_CTL_DISABLE_WIRED)
			gcpm->tcpm_pps_data.stage = PPS_NOTSUPP;
	}
	if (gcpm->wlc_pps_data.pps_psy) {
		pps_init_state(&gcpm->wlc_pps_data);
		if (gcpm->dc_ctl & GCPM_DC_CTL_DISABLE_WIRELESS)
			gcpm->wlc_pps_data.stage = PPS_NOTSUPP;
	}
	gcpm->pps_index = 0;
}

static struct pd_pps_data *gcpm_pps_data(struct gcpm_drv *gcpm)
{
	struct pd_pps_data *pps_data = NULL;

	if (gcpm->pps_index == PPS_INDEX_TCPM)
		pps_data = &gcpm->tcpm_pps_data;
	else if (gcpm->pps_index == PPS_INDEX_WLC)
		pps_data = &gcpm->wlc_pps_data;

	return pps_data;
}

/* Wait for a source to become ready for the handoff */
static int gcpm_pps_wait_for_ready(struct gcpm_drv *gcpm)
{
	struct pd_pps_data *pps_data = gcpm_pps_data(gcpm);
	int pps_ui, vout = -1, iout = -1;
	bool pwr_ok = false;

	if (!pps_data)
		return -ENODEV;

	/* determine the limit/levels if needed */
	if (gcpm->pps_index == PPS_INDEX_WLC) {
		struct power_supply *chg_psy = gcpm_chg_get_active(gcpm);
		int vbatt = -1;

		if (chg_psy)
			vbatt = GPSY_GET_PROP(chg_psy, POWER_SUPPLY_PROP_VOLTAGE_NOW);
		if (vbatt > 0)
			vout = vbatt * 4;
	} else {
		pwr_ok = true;
	}

	/* always need to ping */
	pps_ui = pps_update_adapter(pps_data, vout, iout, pps_data->pps_psy);
	if (pps_ui < 0) {
		pr_err("PPS_Work: pps update, dc_state=%d (%d)\n",
			gcpm->dc_state, pps_ui);
		return pps_ui;
	}

	/* wait until adapter is at or over request */
	pwr_ok |= (vout <=0 || pps_data->out_uv >= vout) &&
		  (iout <=0 || pps_data->op_ua >= iout );

	pr_info("PPS_Work: pwr_ok=%d pps_ui=%d vout=%d out_uv=%d iout=%d op_ua=%d\n",
		pwr_ok, pps_ui, vout, pps_data->out_uv, iout, pps_data->op_ua);

	return pwr_ok ? pps_ui : -EAGAIN;
}

/* return true when  pd_online=PROG_ONLINE and stage=ACTIVE */
static int gcpm_pps_check_active(struct pd_pps_data *pps_data)
{
	int pps_ui;

	/* not supported for this stage */
	if (pps_data->stage == PPS_NOTSUPP)
		return 0;

	/* <0 for error, 0 for done, or the next polling interval */
	pps_ui = pps_work(pps_data, pps_data->pps_psy);
	if (pps_data->pd_online < PPS_PSY_PROG_ONLINE)
		pr_debug("PPS_Work: TCPM Wait %s pps_ui=%d online=%d, stage=%d\n",
			pps_name(pps_data->pps_psy), pps_ui, pps_data->pd_online,
			pps_data->stage);

	return pps_ui >= 0 && pps_data->stage == PPS_ACTIVE;
}

/*
 * Debounce online, enable PROG on each of the sources (ping) source that
 * transition to PPS_ACTIVE and set the pps_index.
 *
 * ->stage ==
 *	DISABLED => NONE -> AVAILABLE -> ACTIVE -> DISABLED
 *		 -> DISABLED
 *		 -> NOTSUPP
 *
 * return -EAGAIN if none of the sources is online, -ENODEV none of the sources
 * supports PPS, 0 if one of the sources is ONLINE an
 */
static int gcpm_pps_work(struct gcpm_drv *gcpm)
{
	int rc, ret = 0, online = 0, pps_index = 0;

	/*
	 * rc>0 when source has .pd_online==PROG_ONLINE and .stage==ACTIVE
	 * ,stage is active when the source has provided the source caps.
	 */
	rc =  gcpm_pps_check_active(&gcpm->tcpm_pps_data);
	if (rc <= 0) {
		rc =  gcpm_pps_check_active(&gcpm->wlc_pps_data);
		if (rc > 0)
			pps_index = PPS_INDEX_WLC;
		else
			online |= gcpm->wlc_pps_data.pd_online != 0;

		online |= gcpm->tcpm_pps_data.pd_online != 0;
	} else {
		pps_index = PPS_INDEX_TCPM;
	}

	if (gcpm->pps_index != pps_index)
		logbuffer_log(gcpm->log, "PPS_Work: pps_index %d->%d\n",
			      gcpm->pps_index, pps_index);

	/* handles PPS source offline or NOT active anymore */
	if (pps_index == 0 && gcpm->pps_index)
		ret = -ENODEV;
	else if (pps_index == 0 && !online)
		ret = -EAGAIN;

	pr_debug("PPS_Work: tcpm[online=%d, stage=%d] wlc[online=%d, stage=%d] ol=%d ret=%d pps_index=%d->%d\n",
		gcpm->tcpm_pps_data.pd_online, gcpm->tcpm_pps_data.stage,
		gcpm->wlc_pps_data.pd_online, gcpm->wlc_pps_data.stage,
		online, ret, gcpm->pps_index, pps_index);

	gcpm->pps_index = pps_index;
	return ret;
}

static int gcpm_pps_timeout(struct gcpm_drv *gcpm)
{
	struct pd_pps_data *wlc_pps_data = &gcpm->wlc_pps_data;

	return (wlc_pps_data->stage != PPS_NOTSUPP && wlc_pps_data->pd_online)
		? PPS_ACTIVE_WLC_TIMEOUT_S : PPS_ACTIVE_USB_TIMEOUT_S;
}

static int gcpm_pps_offline(struct gcpm_drv *gcpm)
{
	int ret;

	/* TODO: migh be a no-op when pps_index == 0 */

	if (gcpm->tcpm_pps_data.pps_psy) {
		ret = pps_prog_offline(&gcpm->tcpm_pps_data,
				       gcpm->tcpm_pps_data.pps_psy);
		if (ret < 0)
			pr_err("PPS_DC: fail tcpm offline (%d)\n", ret);
	}

	if (gcpm->wlc_pps_data.pps_psy) {
		ret = pps_prog_offline(&gcpm->wlc_pps_data,
				       gcpm->wlc_pps_data.pps_psy);
		if (ret < 0)
			pr_err("PPS_DC: fail wlc offline (%d)\n", ret);
	}

	gcpm->pps_index = 0;
	return 0;
}

/* <=0 to disable, > 0 to enable "n" counts */
static bool gcpm_taper_ctl(struct gcpm_drv *gcpm, int count)
{
	bool changed = false;

	if (count <= 0) {
		changed = gcpm->taper_step != 0;
		gcpm->taper_step = 0;
	} else if (gcpm->taper_step == 0) {
		gcpm->taper_step = count;
		changed = true;
	}

	return changed;
}

/*
 * taper off charging current to ease the transition out of CP charging.
 * NOTE: this writes directly to the charging current.
 */
static bool gcpm_taper_step(const struct gcpm_drv *gcpm,
			   int dc_iin, int taper_step)
{
	const int delta = gcpm->taper_step_count - taper_step;
	int fv_uv = gcpm->fv_uv, cc_max = dc_iin;
	struct power_supply *dc_psy;

	if (taper_step <= 0)
		return true;
	/*
	 * TODO: on a race between TAPER and select, active might not
	 * be a DC source. Force done to prevent voltage spikes.
	 */
	dc_psy = gcpm_chg_get_active_cp(gcpm);
	if (!dc_psy)
		return true;

	/* Optional dc voltage limit */
	if (gcpm->taper_step_voltage) {
		int vbatt;

		vbatt = GPSY_GET_PROP(dc_psy, POWER_SUPPLY_PROP_VOLTAGE_NOW);
		if (vbatt < 0)
			pr_err("%s: cannot read voltage (%d)", __func__, vbatt);
		else if (vbatt < gcpm->taper_step_voltage)
			return false;
	}

	/* Optional dc current limit */
	if (gcpm->taper_step_current) {
		int ret, ibatt;

		/* TODO: use current average if available */
		ret = GPSY_GET_INT_PROP(dc_psy, POWER_SUPPLY_PROP_CURRENT_NOW,
					&ibatt);
		if (ret < 0)
			pr_err("%s: cannot read current (%d)", __func__, ret);
		else if (ibatt > gcpm->taper_step_current)
			return false;
	}

	/* delta < 0 during the grace period, which will increase cc_max */
	fv_uv -= gcpm->taper_step_fv_margin;
	if (gcpm->taper_step_cc_step) {
		cc_max -= delta * gcpm->taper_step_cc_step;
		if (cc_max < dc_iin / 2)
			cc_max = dc_iin / 2;
	}

	/* increase of cc_max due to delta < 0 are ignored */
	if (cc_max < dc_iin) {
		int ret;

		/* failure to preset stop taper and revert to main */
		ret = gcpm_chg_preset(dc_psy, fv_uv, cc_max);
		pr_info("CHG_CHK: taper_step=%d fv_uv=%d->%d, dc_iin=%d->%d\n",
			 taper_step, gcpm->fv_uv, fv_uv, dc_iin, cc_max);
		if (ret < 0) {
			pr_err("CHG_CHK: taper_step=%d failed, revert (%d)\n",
			       taper_step, ret);
			return true;
		}

	} else {
		pr_debug("CHG_CHK: grace taper_step=%d fv_uv=%d, dc_iin=%d\n",
			 taper_step, gcpm->fv_uv, dc_iin);
	}

	logbuffer_log(gcpm->log, "taper_step=%d delta=%d fv_uv=%d->%d, dc_iin=%d->%d",
		      taper_step, delta, gcpm->fv_uv, fv_uv, dc_iin, cc_max);


	/* not done */
	return false;
}

/* needs mutex_lock(&gcpm->chg_psy_lock); */
static int gcpm_chg_select_logic(struct gcpm_drv *gcpm)
{
	int index, schedule_pps_interval = -1;
	bool dc_done = false, dc_ena;

	dev_dbg(gcpm->device, "%s: init_ok=%d dc_state=%d dc_index=%d\n", __func__,
		 gcpm->dc_init_complete, gcpm->dc_state, gcpm->dc_index);

	if (!gcpm->dc_init_complete)
		return -EAGAIN;

	index = gcpm_chg_select(gcpm);
	if (index < 0) {
		pr_debug("%s: index=%d dc_state=%d dc_index=%d\n",
			 __func__, index, gcpm->dc_state, gcpm->dc_index);
		return -EAGAIN;
	}

	/* will not try to enable if the source cannot do PPS */
	dc_ena = gcpm_chg_dc_check_source(gcpm, index);

	/*
	 * taper control reduces cc_max every gcpm->taper_step_interval seconds
	 * by a fixed amount for gcpm->taper_step_count seconds. fv_uv might
	 * also be lowered by a fixed amount.
	 */
	if (dc_ena && gcpm->taper_step > 0) {
		const int interval = msecs_to_jiffies(gcpm->taper_step_interval * 1000);
		int dc_iin = gcpm->cc_max;

		dc_done = gcpm_taper_step(gcpm, dc_iin, gcpm->taper_step - 1);
		if (!dc_done) {
			mod_delayed_work(system_wq, &gcpm->select_work, interval);
			gcpm->taper_step -= 1;
		}

		pr_debug("%s: taper_step=%d done=%d\n", __func__,
			 gcpm->taper_step, dc_done);
	} else if (gcpm->taper_step != 0) {
		const int vbatt_high = gcpm->dc_limit_vbatt_high;

		/* reset dc_state after taper step */
		gcpm_taper_ctl(gcpm, 0);
		if (gcpm->fv_uv < vbatt_high && gcpm->dc_state == DC_DISABLED)
			gcpm->dc_state = DC_IDLE;
	}

	pr_debug("%s: DC dc_ena=%d dc_state=%d dc_index=%d->%d taper_step=%d\n",
		 __func__, dc_ena, gcpm->dc_state, gcpm->dc_index, index,
		 gcpm->taper_step);

	/*
	 * NOTE: disabling DC might need to transition to charger mode 0
	 * same might apply when switching between WLC-DC and PPS-DC.
	 * Figure out a way to do this if needed.
	 */
	if (!dc_ena || dc_done) {

		if (gcpm->dc_state > DC_IDLE && gcpm->dc_index > 0) {
			pr_info("CHG_CHK: dc_ena=%d dc_done=%d stop PPS_Work for dc_index=%d\n",
				dc_ena, dc_done, gcpm->dc_index);

			/*
			 * dc_done will prevent DC to restart until disconnect
			 * or voltage goes over _high.
			 */
			gcpm->dc_index = dc_done ? GCPM_INDEX_DC_DISABLE :
					 GCPM_DEFAULT_CHARGER;
			gcpm_taper_ctl(gcpm, 0);
			schedule_pps_interval = 0;
		}
	} else if (gcpm->dc_state == DC_DISABLED) {
		/*
		 * dc is disabled when we are done OR when the source doesn't
		 * support PPS or failed the authentication.
		 */
		pr_debug("%s: PPS_Work disabled for the session\n", __func__);
	} else if (gcpm->dc_state == DC_IDLE) {
		const ktime_t dc_start_time = get_boot_sec();

		pr_info("CHG_CHK: start PPS_Work for dc_index=%d at %lld\n",
			 index, dc_start_time);

		/* reset pps state to re-enable detection */
		gcpm_pps_online(gcpm);

		/* TODO: DC_ENABLE or DC_PASSTHROUGH depending on index */
		gcpm->dc_state = DC_ENABLE_PASSTHROUGH;
		gcpm->dc_index = index;

		/* grace period of 500ms, PPS Work not called during grace */
		gcpm->dc_start_time = dc_start_time;
		schedule_pps_interval = DC_ENABLE_DELAY_MS;
	}

	if (schedule_pps_interval >= 0) {
		pr_debug("%s: DC schedule pps_work in %ds\n", __func__,
			 schedule_pps_interval / 1000);

		mod_delayed_work(system_wq, &gcpm->pps_work,
				 msecs_to_jiffies(schedule_pps_interval));
	}

	return 0;
}

/*
 * triggered on every FV_UV and in DC_PASSTHROUGH
 * will keep polling if in -EAGAIN
 */
static void gcpm_chg_select_work(struct work_struct *work)
{
	struct gcpm_drv *gcpm =
		container_of(work, struct gcpm_drv, select_work.work);
	int ret;

	mutex_lock(&gcpm->chg_psy_lock);

	pr_debug("%s: on=%d dc_state=%d dc_index=%d\n", __func__,
		 gcpm->dc_init_complete, gcpm->dc_state, gcpm->dc_index);

	ret = gcpm_chg_select_logic(gcpm);
	if (ret == -EAGAIN) {
		const int interval = 5; /* 5 seconds */

		mod_delayed_work(system_wq, &gcpm->select_work,
				 msecs_to_jiffies(interval * 1000));
	}

	mutex_unlock(&gcpm->chg_psy_lock);
}

static int gcpm_enable_default(struct gcpm_drv *gcpm)
{
	struct power_supply *chg_psy = gcpm_chg_get_default(gcpm);
	int ret;

	/* gcpm_chg_offline set GBMS_PROP_CHARGING_ENABLED = 0 */
	ret = GPSY_SET_PROP(chg_psy, GBMS_PROP_CHARGING_ENABLED, 1);
	if (ret < 0) {
		pr_debug("%s: failed 2 enable charging (%d)\n", __func__, ret);
		return ret;
	}

	/* (re) online and start the default charger */
	ret = gcpm_chg_start(gcpm, GCPM_DEFAULT_CHARGER, gcpm->fv_uv, gcpm->cc_max);
	if (ret < 0) {
		pr_debug("%s: failed 2 start (%d)\n", __func__, ret);
		return ret;
	}

	return 0;
}

/* online the default charger (do not change active, nor enable) */
static int gcpm_online_default(struct gcpm_drv *gcpm)
{
	return gcpm_chg_online(gcpm_chg_get_default(gcpm), gcpm->fv_uv, gcpm->cc_max);
}

/*
 * restart the default charger after DC or while trying to start it.
 * Can come here during DC_ENABLE_PASSTHROUGH, with PPS enabled and
 * after a failure to start DC or on a failure to disable the default
 * charger.
 *
 * NOTE: the caller needs to reset gcpm->dc_index
 */
static int gcpm_pps_wlc_dc_restart_default(struct gcpm_drv *gcpm)
{
	const int active_index = gcpm->chg_psy_active; /* will change */
	const int dc_state = gcpm->dc_state; /* will change */
	int pps_done, ret;

	/* DC_FCC limit might be enabled as soon as we enter WLC_DC */
	ret = gcpm_update_votes(gcpm, 0);
	if (ret < 0)
		pr_err("PPS_DC: wlc_dc_rd cannot update votes (%d)\n", ret);

	/* Clear taper count if not complete */
	gcpm_taper_ctl(gcpm, 0);

	/*
	 * in dc_state=DC_ENABLE_PASSTHROUGH it might  be able to take
	 * the current charger offline BUT might fail to start DC.
	 */
	if (dc_state <= DC_IDLE)
		return 0;

	/* online the default charger (do not change active, nor enable)
	 * TODO: possibly do nothing if the current charger is not DC.
	 */
	ret = gcpm_online_default(gcpm);
	if (ret < 0)
		pr_warn("%s: Cannot online default (%d)", __func__, ret);

	/*
	 * dc_state=DC_DISABLED, chg_psy_active==-1 a DC charger was active.
	 * in DC_ENABLE_PASSTHROUGH, gcpm_dc_stop() will vote on charger mode.
	 */
	ret = gcpm_dc_stop(gcpm, active_index);
	if (ret < 0) {
		pr_debug("%s: retry disable, dc_state=%d->%d (%d)\n",
			 __func__, dc_state, gcpm->dc_state, ret);
		return -EAGAIN;
	}

	/*
	 * Calling pps_offline is not really needed becasuse the adapter will
	 * revert to fixed once ping stops (pps state is re-initialized on
	 * DC start). I clear it to keep things neat and tidy.
	 *
	 * NOTE: Make sure that pps_prog_offline only changes from PROG to
	 * FIXED and not from OFFLINE to FIXED. Setting WLC from OFFLINE
	 * to FIXED (online) at the wrong time might interfere with
	 * the usecases that need to disable charging explicitly.
	 */
	pps_done = gcpm_pps_offline(gcpm);
	if (pps_done < 0)
		pr_debug("%s: fail 2 offline pps, dc_state=%d (%d)\n",
			__func__, gcpm->dc_state, pps_done);

	ret = gcpm_enable_default(gcpm);
	if (ret < 0) {
		pr_err("%s: fail 2 restart default, dc_state=%d pps_done=%d (%d)\n",
		       __func__, gcpm->dc_state, pps_done >= 0 ? : pps_done, ret);
		return -EAGAIN;
	}

	return 0;
}

/*
 * pps_data->stage:
 *  PPS_NONE -> PPS_AVAILABLE -> PPS_ACTIVE
 * 	     -> PPS_DISABLED  -> PPS_DISABLED
 * acquires mutex_lock(&gcpm->chg_psy_lock);
 */
static void gcpm_pps_wlc_dc_work(struct work_struct *work)
{
	struct gcpm_drv *gcpm =
		container_of(work, struct gcpm_drv, pps_work.work);
	struct pd_pps_data *pps_data;
	int ret, pps_ui = -ENODEV;
	ktime_t elap;

	/* spurious during init */
	mutex_lock(&gcpm->chg_psy_lock);

	elap = gcpm->dc_start_time <= 0 ? 0 : get_boot_sec() - gcpm->dc_start_time;

	pr_debug("%s: ok=%d dc_index=%d dc_state=%d dc_start_time=%lld\n",
		 __func__, gcpm->resume_complete && gcpm->init_complete,
		 gcpm->dc_index, gcpm->dc_state, gcpm->dc_start_time);

	if (!gcpm->resume_complete || !gcpm->init_complete) {
		/* TODO: should probably reschedule */
		goto pps_dc_done;
	}

	/* disconnect, gcpm_chg_check() and most errors reset ->dc_index */
	if (gcpm->dc_index <= 0) {
		const int active_index = gcpm->chg_psy_active; /* will change */
		const bool dc_disable = gcpm->dc_index == GCPM_INDEX_DC_DISABLE;

		pr_debug("%s: stop for gcpm->dc_index=%d\n", __func__, gcpm->dc_index);

		/* will leave gcpm->dc_state in DC_DISABLED */
		ret = gcpm_pps_wlc_dc_restart_default(gcpm);
		if (ret < 0) {
			pr_warn("PPS_Work: retry restart elap=%lld dc_state=%d %d->%d (%d)\n",
				elap, gcpm->dc_state, active_index,
				gcpm->chg_psy_active, ret);

			pps_ui = DC_ERROR_RETRY_MS;
			goto pps_dc_reschedule;
		}

		/* Re-enable DC if just switching to the default charger */
		if (!dc_disable)
			gcpm->dc_state = DC_IDLE;

		gcpm->dc_start_time = 0;

		gbms_logbuffer_prlog(gcpm->log, LOGLEVEL_INFO, 0, debug_printk_prlog,
				     "PPS_Work: done%selap=%lld dc_state=%d %d->%d\n",
				     dc_disable ? "for the session " : " ",
				     elap, gcpm->dc_state, active_index,
				     gcpm->chg_psy_active);

		/* TODO: send a ps event? */
		goto pps_dc_done;
	}

	/* PPS was handed over to the DC driver, just monitor it... */
	if (gcpm->dc_state == DC_PASSTHROUGH) {
		struct power_supply *dc_psy;
		bool prog_online = false;
		int index;

		/* the dc driver needs to keep the source online */
		pps_data = gcpm_pps_data(gcpm);
		if (pps_data)
			prog_online = pps_check_prog_online(pps_data);
		if (!prog_online) {
			pr_err("PPS_Work: PPS offline, elap=%lld dc_index:%d->0\n",
			       elap, gcpm->dc_index);

			gcpm->dc_index = GCPM_DEFAULT_CHARGER;
			pps_ui = DC_ERROR_RETRY_MS;
			goto pps_dc_reschedule;
		}

		/* likely changed from debug, bail */
		dc_psy = gcpm_chg_get_active(gcpm);
		if (!dc_psy) {
			pr_err("PPS_Work: No adapter, elap=%lld in PASSTHROUGH\n",
			       elap);

			pps_ui = DC_ERROR_RETRY_MS;
			goto pps_dc_reschedule;
		}

		/* something is changed: kick the revert to default */
		index = gcpm_chg_select(gcpm);
		if (index != gcpm->dc_index)
			mod_delayed_work(system_wq, &gcpm->select_work, 0);

		/* ->pps_index valid: set/ping source to DC, ping watchdog */
		ret = GPSY_SET_PROP(dc_psy, GBMS_PROP_CHARGING_ENABLED,
				    gcpm->pps_index);
		if (ret == 0) {
			ret = gcpm_chg_ping(gcpm, GCPM_DEFAULT_CHARGER, 0);
			if (ret < 0)
				pr_err("PPS_Work: ping failed, elap=%lld with %d\n",
				       elap, ret);

			/* keep running to ping the adapters */
			pps_ui = DC_RUN_DELAY_MS;
		} else if (ret == -EBUSY || ret == -EAGAIN) {
			pps_ui = DC_ERROR_RETRY_MS;
		} else {
			pr_err("PPS_Work: ping DC failed, elap=%lld (%d)\n", elap, ret);

			ret = gcpm_chg_offline(gcpm, gcpm->dc_index);
			if (ret == 0)
				ret = gcpm_enable_default(gcpm);
			if (ret < 0) {
				pr_err("PPS_Work: cannot online default %d\n", ret);
				pps_ui = DC_ERROR_RETRY_MS;
			 } else {
				pr_err("PPS_Work: dc offline\n");
				pps_ui = 0;
			}
		}

		goto pps_dc_reschedule;
	}

	/*
	 * Wait until one of the sources becomes online AND switch to prog
	 * mode. gcpm_pps_work will return <0 when PPS is not supported from
	 * ANY source. Deadline to PPS_PROG_TIMEOUT_S.
	 */
	ret = gcpm_pps_work(gcpm);
	if (ret < 0) {
		if (elap < PPS_PROG_TIMEOUT_S) {
			pr_debug("PPS_Work: PROG elap=%lld ret=%d retry\n", elap, ret);

			/* retry for the session  */
			pps_ui = PPS_PROG_RETRY_MS;
			gcpm_pps_online(gcpm);
		} else {
			pr_err("PPS_Work: PROG timeout, elap=%lld dc_state=%d (%d)\n",
			       elap, gcpm->dc_state, ret);

			/* abort for the session  */
			gcpm->dc_index = GCPM_INDEX_DC_DISABLE;
			pps_ui = PPS_ERROR_RETRY_MS;
		}

		goto pps_dc_reschedule;
	}

	/*
	 * DC runs only when PPS is active (ie. online=PROG_ONLINE and
	 * ->stage=PPS_ACTIVE). Abort for the session if a source
	 * went PROG_ONLINE but is not active.
	 */
	pps_data = gcpm_pps_data(gcpm);
	if (!pps_data) {
		int timeout_s = gcpm_pps_timeout(gcpm);

		if (elap < timeout_s) {
			pr_debug("PPS_Work: ACTIVE elap=%lld ret=%d retry\n", elap, ret);

			/* WLC + Auth might require a very long time */
			pps_ui = PPS_ACTIVE_RETRY_MS;
		} else {
			pr_err("PPS_Work: ACTIVE timeout=%d, start=%lld elap=%lld dc_state=%d (%d)\n",
			       timeout_s, elap, gcpm->dc_start_time, gcpm->dc_state, ret);

			/* abort for the session (until disconnect) */
			gcpm->dc_index = GCPM_INDEX_DC_DISABLE;
			pps_ui = PPS_ERROR_RETRY_MS;
		}

		goto pps_dc_reschedule;
	}

	if (gcpm->dc_state == DC_ENABLE_PASSTHROUGH) {
		int timeout_s = gcpm_pps_timeout(gcpm) + PPS_READY_DELTA_TIMEOUT_S;
		int index;

		/* Also ping the source */
		pps_ui = gcpm_pps_wait_for_ready(gcpm);
		if (pps_ui < 0) {
			pr_info("PPS_Work: wait for source timeout=%d elap=%lld, dc_state=%d (%d)\n",
				timeout_s, elap, gcpm->dc_state, pps_ui);
			if (pps_ui != -EAGAIN)
				gcpm->dc_index = GCPM_DEFAULT_CHARGER;
			if (elap > timeout_s)
				gcpm->dc_index = GCPM_DEFAULT_CHARGER;

			/* error retry */
			pps_ui = PPS_ERROR_RETRY_MS;
			goto pps_dc_reschedule;
		}

		/*
		 * source selection might have changed demand and disabled DC
		 * (WLC_DC has a different mincurrent). Revert the input
		 * selection, retry when ->cp_fcc_hold_limit changes.
		 */
		index = gcpm_chg_select(gcpm);
		if (!gcpm_is_dc(gcpm, index)) {
			pr_info("PPS_Work: selection changed index=%d\n", index);

			gcpm->dc_index = GCPM_DEFAULT_CHARGER;
			pps_ui = PPS_ERROR_RETRY_MS;
			goto pps_dc_reschedule;
		}

		/*
		 * offine current adapter and start new. Charging is enabled
		 * in DC_PASSTHROUGH setting GBMS_PROP_CHARGING_ENABLED to
		 * the PPS source.
		 * TODO: preset the DC charger before handoff
		 * NOTE: There are a bunch of interesting recovery scenarios.
		 */
		ret = gcpm_chg_offline(gcpm, gcpm->chg_psy_active);
		if (ret == 0)
			ret = gcpm_dc_start(gcpm, gcpm->dc_index);
		if (ret == 0) {
			gcpm->dc_state = DC_PASSTHROUGH;
			pps_ui = DC_ENABLE_DELAY_MS;
		} else if (pps_ui > DC_ERROR_RETRY_MS) {
			pps_ui = DC_ERROR_RETRY_MS;
		}
	} else {
		struct power_supply *pps_psy = pps_data->pps_psy;

		/* steady on PPS, if DC state is DC_ENABLE or DC_RUNNING */
		pps_ui = pps_update_adapter(pps_data, -1, -1, pps_psy);

		pr_info("PPS_Work: STEADY pd_online=%d pps_ui=%d dc_ena=%d dc_state=%d\n",
			pps_data->pd_online, pps_ui, gcpm->dc_index,
			gcpm->dc_state);
		if (pps_ui < 0)
			pps_ui = PPS_ERROR_RETRY_MS;
	}

pps_dc_reschedule:
	if (pps_ui <= 0) {
		pr_debug("PPS_Work: pps_ui=%d dc_index=%d dc_state=%d",
			 pps_ui, gcpm->dc_index, gcpm->dc_state);
	} else {
		pr_debug("PPS_Work: reschedule in %d dc_index=%d dc_state=%d (%d:%d)",
			 pps_ui, gcpm->dc_index, gcpm->dc_state, gcpm->out_uv, gcpm->out_ua);

		schedule_delayed_work(&gcpm->pps_work, msecs_to_jiffies(pps_ui));
	}

pps_dc_done:
	mutex_unlock(&gcpm->chg_psy_lock);
}

/*
 * coming in though the old dc_fcc votable.
 *
 * TODO: reimplement in terms of MDIS level remapping the limit
 */
static int gcpm_dc_fcc_callback(struct gvotable_election *el,
				const char *reason,
				void *value)
{
	struct gcpm_drv *gcpm = gvotable_get_data(el);
	const int limit = (long)value;
	int changed = gcpm->cp_fcc_hold_limit != limit;
	int applied;

	mutex_lock(&gcpm->chg_psy_lock);

	/*
	 * ->cp_fcc_hold_limit is updated from MDIS and from the DC_FCC code.
	 *
	 * applied=1 here when the dc_limit has been applied to MSC_FCC and we
	 * need to re-run the selection. Here the limit is applied ONLY when
	 * using WLC_CP.
	 *
	 * NOTE: the thermal engine needs to vote on mdis_chg OR on dc_fcc,
	 * dc_icl and msc_fcc.
	 */
	applied = gcpm_dc_fcc_update(gcpm, limit);
	if (applied < 0)
		pr_err("%s: cannot enforce DC_FCC limit applied=%d\n",
			__func__, applied);
	else if (applied)
		gcpm->cp_fcc_hold_limit = limit;

	/*
	 * ->cp_fcc_hold will be set in gcpm_chg_select_by_demand() for WLC_DC
	 * sessions when cc_max has fallen under the limit for WLC_DC charging
	 * (->dc_limit_cc_min_wlc). The hold keeps the device charging with
	 * the default charger (ie. non CP ie WLC) until released.
	 *
	 * Clearing the ->cp_fcc_hold when the thermal limit changes and is
	 * NON zero allows gcpm_chg_select_by_demand() to re-evaluate
	 * returning to CP charging.
	 */
	if (limit != 0 && gcpm->cp_fcc_hold) {
		gcpm->cp_fcc_hold = false;
		changed += 1;
	}

	pr_debug("%s: CPM_THERM_DC_FCC limit=%d hold=%d applied=%d changed=%d\n",
		 __func__, limit, gcpm->cp_fcc_hold, applied, changed);

	/*
	 * ->cp_fcc_hold force the selection of GCPM_DEFAULT_CHARGER in
	 * gcpm_chg_select_by_demand().
	 */
	if (applied || changed)
		mod_delayed_work(system_wq, &gcpm->select_work,
				 msecs_to_jiffies(DC_ENABLE_DELAY_MS));

	mutex_unlock(&gcpm->chg_psy_lock);
	return 0;
}

/* --------------------------------------------------------------------- */


static int gcpm_psy_set_property(struct power_supply *psy,
				 enum power_supply_property psp,
				 const union power_supply_propval *pval)
{
	struct gcpm_drv *gcpm = power_supply_get_drvdata(psy);
	struct power_supply *chg_psy = NULL;
	bool ta_check = false;
	bool route = true;
	int ret = 0;

	pm_runtime_get_sync(gcpm->device);
	if (!gcpm->init_complete || !gcpm->resume_complete) {
		pm_runtime_put_sync(gcpm->device);
		return -EAGAIN;
	}
	pm_runtime_put_sync(gcpm->device);

	mutex_lock(&gcpm->chg_psy_lock);
	switch (psp) {
	/* do not route to the active charger */
	case GBMS_PROP_TAPER_CONTROL: {
		int count = 0;

		if (pval->intval != GBMS_TAPER_CONTROL_OFF)
			count = gcpm->taper_step_count + gcpm->taper_step_grace;

		/* ta_check is set when taper control changes value */
		ta_check = gcpm_taper_ctl(gcpm, count);
		route = false;
	} break;

	/* route to the active charger in most cases */
	case GBMS_PROP_CHARGE_DISABLE:

		/* google_charger send this on disconnect and input_suspend. */
		pr_info("%s: ChargeDisable value=%d dc_index=%d dc_state=%d\n",
			__func__, pval->intval, gcpm->dc_index, gcpm->dc_state);

		if (pval->intval) {
			/*
			 * more or less the same as gcpm_pps_wlc_dc_work() when
			 * dc_index <= 0. But the default charger must not be
			 * restarted in this case though.
			 * TODO: factor the code with gcpm_pps_wlc_dc_work().
			 */

			/*
			 * No op if the current source is not DC (uncluding
			 * stop while in DC_ENABLE_), ->dc_state
			 * will be DC_DISABLED if this was actually disabled.
			 */
			ret = gcpm_dc_stop(gcpm,  gcpm->chg_psy_active);
			if (ret == -EAGAIN) {
				pr_debug("%s: cannot disable, try again\n", __func__);
				mutex_unlock(&gcpm->chg_psy_lock);
				return -EAGAIN;
			}

			ret = gcpm_pps_offline(gcpm);
			if (ret < 0)
				pr_debug("%s: fail 2 offline pps, dc_state=%d (%d)\n",
					__func__, gcpm->dc_state, ret);

			/* reset to the default charger, and clear taper */
			gcpm->dc_index = GCPM_DEFAULT_CHARGER;
			gcpm_taper_ctl(gcpm, 0);

			/*
			 * no-op if dc was NOT running, set online the charger
			 * but do not start it otherwise.
			 */
			ret = gcpm_chg_start(gcpm, GCPM_DEFAULT_CHARGER,
					     gcpm->fv_uv, gcpm->cc_max);
			if (ret < 0)
				pr_err("%s: cannot start default (%d)\n",
				       __func__, ret);

			pr_info("%s: ChargeDisable value=%d dc_index=%d dc_state=%d\n",
				__func__, pval->intval, gcpm->dc_index, gcpm->dc_state);

			/*
			 * route = true so active will get the property.
			 * No need to re-check the TA selection on disable.
			 */
			ta_check = false;
		} else if (gcpm->dc_state <= DC_IDLE) {
			/*
			 * ->dc_state will be DC_DISABLED if DC was disabled
			 * via GBMS_PROP_CHARGE_DISABLE(1) of from other
			 * conditions such as taper control.
			 */
			if (gcpm->dc_state == DC_DISABLED)
				gcpm->dc_state = DC_IDLE;

			pr_info("%s: ChargeDisable value=%d dc_index=%d dc_state=%d\n",
				__func__, pval->intval, gcpm->dc_index, gcpm->dc_state);

			gcpm_pps_online(gcpm);
			ta_check = true;
		}

		break;
	case POWER_SUPPLY_PROP_ONLINE:
		pr_info("%s: ONLINE value=%d dc_index=%d dc_state=%d\n",
			__func__, pval->intval, gcpm->dc_index,
			gcpm->dc_state);
		ta_check = true;
		break;

	case POWER_SUPPLY_PROP_VOLTAGE_MAX:
		psp = POWER_SUPPLY_PROP_CONSTANT_CHARGE_VOLTAGE_MAX;
		/* compat, fall through */
	case POWER_SUPPLY_PROP_CONSTANT_CHARGE_VOLTAGE_MAX:
		ta_check = gcpm->fv_uv != pval->intval;
		gcpm->fv_uv = pval->intval;
		break;

	/*
	 * from google_charger (usually) with demand adjusted by classic
	 * thermal engine and/or special charging profiles.
	 * The MDIS vote on MSC_FCC is disabled by the thermal
	 *
	 * Used by the select logic to determine the best charging strategy and
	 * either routed to the main-charger directly or voted on GCPM_FCC.
	 */
	case POWER_SUPPLY_PROP_CONSTANT_CHARGE_CURRENT_MAX:
		route = !gcpm_chg_is_cp_active(gcpm);
		ta_check = gcpm->cc_max != pval->intval;
		pr_debug("%s: route=%d ta_check=%d cc_max=%d->%d dc_index=%d\n",
			 __func__, route, ta_check, gcpm->cc_max, pval->intval,
			 gcpm->dc_index);
		gcpm->cc_max = pval->intval;
		break;

	/* just route to the active charger */
	default:
		break;
	}

	/* used only for debug */
	if (gcpm->new_dc_limit) {
		gcpm->new_dc_limit = false;
		ta_check = true;
	}

	/*
	 * ta_check is set when the charging parameters change (cc_max, fv_uv)
	 * when changing the online state, in taper control and when charging
	 * is disabled. this code triggers the logic that selects DC charging
	 * or that causes charging to switch back the main charger.
	 */
	if (gcpm->dc_init_complete && ta_check) {
		const bool was_dc = gcpm_is_dc(gcpm, gcpm->dc_index);

		/*
		 * Synchronous! might kick off gcpm_pps_wlc_dc_work to negotiate
		 * DC charging. -EAGAIN will cause this code to be called again.
		 * NOTE: gcpm_chg_select_logic() might change gcpm->dc_index
		 */
		ret = gcpm_chg_select_logic(gcpm);
		if (ret == -EAGAIN) {
			const int interval = 5; /* seconds */

			/* let the setting go through but */
			mod_delayed_work(system_wq, &gcpm->select_work,
					msecs_to_jiffies(interval * 1000));
		}

		 /*
		  * Do not route while switching from DC to non DC because
		  * the DC charger might get the wrong limits.
		  * NOTE: gcpm_pps_wlc_dc_work() will configure the new charger
		  * on start (or on stop/timeout)
		  */
		if (was_dc && !gcpm_is_dc(gcpm, gcpm->dc_index))
			route = false;
	}

	/*  route to active charger only when needed */
	if (!route)
		goto done;

	chg_psy = gcpm_chg_get_active(gcpm);
	if (chg_psy) {
		/* replace the pval with dc_iin limit when DC is selected */
		ret = power_supply_set_property(chg_psy, psp, pval);
		if (ret < 0 && ret != -EAGAIN) {
			pr_err("cannot route prop=%d to %d:%s (%d)\n", psp,
				gcpm->chg_psy_active, gcpm_psy_name(chg_psy),
				ret);
		}
	} else {
		pr_err("invalid active charger = %d for prop=%d\n",
			gcpm->chg_psy_active, psp);
	}

done:
	/*
	 * route==false when using CP and when transitioning OUT of it.
	 * Will disable CC_MAX vote on GCPM_FCC when/if the limit is routed
	 * to the main-charger.
	 */
	if (psp == POWER_SUPPLY_PROP_CONSTANT_CHARGE_CURRENT_MAX)
		gcpm_update_gcpm_fcc(gcpm, "CC_MAX", gcpm->cc_max, !route);

	mutex_unlock(&gcpm->chg_psy_lock);

	/* the charger should not call into gcpm: this can change though */
	return ret;
}

static int gcpm_psy_get_property(struct power_supply *psy,
				 enum power_supply_property psp,
				 union power_supply_propval *pval)
{
	struct gcpm_drv *gcpm = power_supply_get_drvdata(psy);
	union gbms_charger_state chg_state;
	struct power_supply *chg_psy;
	bool route = false;
	int ret = 0;

	pm_runtime_get_sync(gcpm->device);
	if (!gcpm->init_complete || !gcpm->resume_complete) {
		pm_runtime_put_sync(gcpm->device);
		return -EAGAIN;
	}
	pm_runtime_put_sync(gcpm->device);

	mutex_lock(&gcpm->chg_psy_lock);
	chg_psy = gcpm_chg_get_active(gcpm);
	if (!chg_psy) {
		pr_err("invalid active charger = %d for prop=%d\n",
			gcpm->chg_psy_active, psp);
		mutex_unlock(&gcpm->chg_psy_lock);
		return -ENODEV;
	}

	switch (psp) {
	/* handle locally for now */
	case GBMS_PROP_CHARGE_CHARGER_STATE:
		chg_state.v = gcpm_get_charger_state(gcpm, chg_psy);
		gbms_propval_int64val(pval) = chg_state.v;
		break;

	/* route to the active charger */
	default:
		route = true;
		break;
	}

	if (route)
		ret = power_supply_get_property(chg_psy, psp, pval);

	mutex_unlock(&gcpm->chg_psy_lock);
	return ret;
}

static int gcpm_psy_is_writeable(struct power_supply *psy,
				 enum power_supply_property psp)
{
	switch (psp) {
	case POWER_SUPPLY_PROP_CONSTANT_CHARGE_CURRENT_MAX:
	case POWER_SUPPLY_PROP_VOLTAGE_MAX:
	case POWER_SUPPLY_PROP_CONSTANT_CHARGE_VOLTAGE_MAX:
	case POWER_SUPPLY_PROP_CURRENT_MAX:
	case GBMS_PROP_CHARGE_DISABLE:
	case GBMS_PROP_TAPER_CONTROL:
		return 1;
	default:
		break;
	}

	return 0;
}

/*
 * TODO: POWER_SUPPLY_PROP_RERUN_AICL, POWER_SUPPLY_PROP_TEMP
 */
static enum power_supply_property gcpm_psy_properties[] = {
	POWER_SUPPLY_PROP_ONLINE,
	POWER_SUPPLY_PROP_PRESENT,
	POWER_SUPPLY_PROP_CURRENT_NOW,
	/* pixel battery management subsystem */
	POWER_SUPPLY_PROP_CONSTANT_CHARGE_CURRENT_MAX,	/* cc_max */
	POWER_SUPPLY_PROP_CONSTANT_CHARGE_VOLTAGE_MAX,	/* fv_uv */
	POWER_SUPPLY_PROP_CHARGE_TYPE,
	POWER_SUPPLY_PROP_CURRENT_MAX,	/* input current limit */
	POWER_SUPPLY_PROP_VOLTAGE_MAX,	/* set float voltage, compat */
	POWER_SUPPLY_PROP_STATUS,
};

static struct power_supply_desc gcpm_psy_desc = {
	.name = "gcpm",
	.type = POWER_SUPPLY_TYPE_UNKNOWN,
	.get_property = gcpm_psy_get_property,
	.set_property = gcpm_psy_set_property,
	.property_is_writeable = gcpm_psy_is_writeable,
	.properties = gcpm_psy_properties,
	.num_properties = ARRAY_SIZE(gcpm_psy_properties),
};

#define gcpm_psy_changed_tickle_pps(gcpm) \
	((gcpm)->dc_state == DC_PASSTHROUGH || (gcpm)->dc_state == DC_RUNNING)

static int gcpm_psy_changed(struct notifier_block *nb, unsigned long action,
			    void *data)
{
	struct gcpm_drv *gcpm = container_of(nb, struct gcpm_drv, chg_nb);
	const int index = gcpm->chg_psy_active;
	struct power_supply *psy = data;
	bool tickle_pps_work = false;

	if (index == -1)
		return NOTIFY_OK;

	if ((action != PSY_EVENT_PROP_CHANGED) ||
	    (psy == NULL) || (psy->desc == NULL) || (psy->desc->name == NULL))
		return NOTIFY_OK;

	if (strcmp(psy->desc->name, gcpm->chg_psy_names[index]) == 0) {
		/* route upstream when the charger active and found */
		if (gcpm->chg_psy_avail[index])
			power_supply_changed(gcpm->psy);

		tickle_pps_work = gcpm_psy_changed_tickle_pps(gcpm);
	} else if (strcmp(psy->desc->name, gcpm->chg_psy_names[0]) == 0) {
		/* possibly JEITA or other violation, check PPS */
		tickle_pps_work = gcpm_psy_changed_tickle_pps(gcpm);
	} else if (gcpm->tcpm_psy_name &&
		   !strcmp(psy->desc->name, gcpm->tcpm_psy_name)) {

		/* from tcpm source (even if not selected) */
		tickle_pps_work = gcpm_psy_changed_tickle_pps(gcpm);
	} else if (gcpm->wlc_dc_name &&
	      !strcmp(psy->desc->name, gcpm->wlc_dc_name)) {

		/* from wc source (even if not selected) */
		tickle_pps_work = gcpm_psy_changed_tickle_pps(gcpm);
	}

	/* should tickle the PPS loop only when is running */
	if (tickle_pps_work)
		mod_delayed_work(system_wq, &gcpm->pps_work, 0);

	return NOTIFY_OK;
}

static ssize_t dc_limit_demand_show(struct device *dev,
				    struct device_attribute *attr,
				    char *buf)
{
	struct gcpm_drv *gcpm = dev_get_drvdata(dev);

	return scnprintf(buf, PAGE_SIZE, "%d\n", gcpm->dc_limit_demand);
}
static ssize_t dc_limit_demand_store(struct device *dev,
                                 struct device_attribute *attr,
                                 const char *buf, size_t count)
{
	struct gcpm_drv *gcpm = dev_get_drvdata(dev);
	int ret = 0;
	u32 val;

	ret = kstrtou32(buf, 0, &val);
	if (ret < 0)
		return ret;

	mutex_lock(&gcpm->chg_psy_lock);
	if (gcpm->dc_limit_demand != val) {
		gcpm->dc_limit_demand = val;
		gcpm->new_dc_limit = true;
	}

	mutex_unlock(&gcpm->chg_psy_lock);

	return count;
}
static DEVICE_ATTR_RW(dc_limit_demand);

static ssize_t dc_limit_vbatt_max_show(struct device *dev,
				       struct device_attribute *attr,
				       char *buf)
{
	struct gcpm_drv *gcpm = dev_get_drvdata(dev);

	return scnprintf(buf, PAGE_SIZE, "%d\n", gcpm->dc_limit_vbatt_max);
}
static ssize_t dc_limit_vbatt_max_store(struct device *dev,
					struct device_attribute *attr,
					const char *buf, size_t count)
{
	struct gcpm_drv *gcpm = dev_get_drvdata(dev);
	int ret = 0;
	u32 val;

	ret = kstrtou32(buf, 0, &val);
	if (ret < 0)
		return ret;

	gcpm->dc_limit_vbatt_max = val;

	return count;
}
static DEVICE_ATTR_RW(dc_limit_vbatt_max);

static ssize_t dc_limit_vbatt_min_show(struct device *dev,
				       struct device_attribute *attr,
				       char *buf)
{
	struct gcpm_drv *gcpm = dev_get_drvdata(dev);

	return scnprintf(buf, PAGE_SIZE, "%d\n", gcpm->dc_limit_vbatt_min);
}
static ssize_t dc_limit_vbatt_min_store(struct device *dev,
					struct device_attribute *attr,
					const char *buf, size_t count)
{
	struct gcpm_drv *gcpm = dev_get_drvdata(dev);
	int ret = 0;
	u32 val;

	ret = kstrtou32(buf, 0, &val);
	if (ret < 0)
		return ret;

	gcpm->dc_limit_vbatt_min = val;

	return count;
}
static DEVICE_ATTR_RW(dc_limit_vbatt_min);

static ssize_t dc_ctl_show(struct device *dev,
				struct device_attribute *attr,
				char *buf)
{
	struct gcpm_drv *gcpm = dev_get_drvdata(dev);

	return scnprintf(buf, PAGE_SIZE, "%d\n", gcpm->dc_ctl);
}

static ssize_t dc_ctl_store(struct device *dev,
				 struct device_attribute *attr,
				 const char *buf, size_t count)
{
	struct gcpm_drv *gcpm = dev_get_drvdata(dev);
	int ret = 0, val;

	ret = kstrtoint(buf, 0, &val);
	if (ret < 0)
		return ret;

	/*
	 * 0: enable both (Default)
	 * 1: disable wired-DC
	 * 2: disable wireless-DC
	 * 3: disable both
	 */
	switch (val) {
		case GCPM_DC_CTL_DEFAULT:
		case GCPM_DC_CTL_DISABLE_WIRED:
		case GCPM_DC_CTL_DISABLE_WIRELESS:
		case GCPM_DC_CTL_DISABLE_BOTH:
			gcpm->dc_ctl = val;
			break;
		default:
			return -EINVAL;
	};

	return count;
}
static DEVICE_ATTR_RW(dc_ctl);

/* ------------------------------------------------------------------------ */

static int gcpm_get_max_charge_cntl_limit(struct thermal_cooling_device *tcd,
					  unsigned long *lvl)
{
	struct mdis_thermal_device *tdev = tcd->devdata;

	*lvl = tdev->thermal_levels;
	return 0;
}

static int gcpm_get_cur_charge_cntl_limit(struct thermal_cooling_device *tcd,
					  unsigned long *lvl)
{
	struct mdis_thermal_device *tdev = tcd->devdata;

	*lvl = tdev->current_level;
	return 0;
}

static inline int mdis_cast_vote(struct gvotable_election *el, int vote, bool enabled)
{
	int ret = 0;

	if (enabled)
		ret = gvotable_cast_int_vote(el, "MDIS", vote, true);
	else if (vote >= 0)
		ret = gvotable_cast_int_vote(el, "MDIS", vote, false);
	else
		gvotable_recast_ballot(el, "MDIS", false);

	return ret;
}

static int mdis_set_wlc_online(struct gcpm_drv *gcpm)
{
	struct power_supply *wlc_psy = gcpm->wlc_pps_data.pps_psy;
	union power_supply_propval pval;
	int ret;

	if (!wlc_psy)
		return PPS_PSY_OFFLINE;

	ret = power_supply_get_property(wlc_psy, POWER_SUPPLY_PROP_ONLINE, &pval);
	if (ret < 0 || pval.intval == PPS_PSY_OFFLINE) {

		pval.intval = PPS_PSY_FIXED_ONLINE;
		ret = power_supply_set_property(wlc_psy, POWER_SUPPLY_PROP_ONLINE,
						&pval);
		if (ret < 0)
			return ret;
	}

	return pval.intval;
}

/*
 * A negative msc_fcc, dc_icl or cp_fcc disables the MDIS vote on the
 * corresponding source.
 * cp_fcc=0 re-enable the MDIS votes on MSC_FCC and DC_ICL and forces the
 * transition to MW charging when/if using the charge pump (in this case
 * charging will stop if MSC_FCC/DC_ICL are zero).
 *
 * needs mutex_unlock(&gcpm->chg_psy_lock);
 */
static int gcpm_mdis_update_limits(struct gcpm_drv *gcpm, int msc_fcc,
				   int dc_icl, int cp_fcc)
{
	struct gvotable_election *dc_icl_votable;
	struct gvotable_election *fcc_votable;
	struct gvotable_election *cp_votable;
	int ret;

	pr_info("MSC_MDIS msc_fcc=%d dc_icl=%d cp_fcc=%d\n",
		msc_fcc, dc_icl, cp_fcc);

	cp_votable = gcpm_get_cp_votable(gcpm);
	dc_icl_votable = gcpm_get_dc_icl_votable(gcpm);

	/*
	 * set (or reset) the MDIS limit for CP.
	 * The callback for GCPM_FCC needs to be locked.
	 */
	if (cp_fcc != 0 && cp_votable) {
		ret = mdis_cast_vote(cp_votable, cp_fcc, cp_fcc > 0);
		if (ret < 0)
			dev_err(gcpm->device, "MDIS: vote %d on CP failed (%d)\n",
				cp_fcc, ret);
	}

	/*
	 * set (or reset) the  MDIS limit for MSC_FCC.
	 * Turns off the main-charger from the charging loop in google_charger
	 * but will not be able to restart charging if/when the charging loop
	 * is not running (MSC_FCC might not have a callback that cause a
	 * respin of the usecase state machine)
	 * NOTE: this limit is enabled only when CP is not enabled
	 */
	fcc_votable = gcpm_get_fcc_votable(gcpm);
	if (fcc_votable) {
		ret = mdis_cast_vote(fcc_votable, msc_fcc, msc_fcc >= 0 && cp_fcc == 0);
		if (ret < 0)
			dev_err(gcpm->device, "MDIS: vote %d on MSC_FCC failed (%d)\n",
				msc_fcc, ret);
	}

	/*
	 * set (or reset) the  MDIS limit for DC_ICL.
	 * NOTE: Can vote on DC_ICL even when using CP.
	 */
	if (dc_icl != 0 && dc_icl_votable) {
		int wlc_state;

		/* need to set online WLC if not onlne */
		wlc_state = mdis_set_wlc_online(gcpm);
		if (wlc_state == PPS_PSY_OFFLINE)
			dev_err(gcpm->device, "MDIS: WLC offine\n");

		/* turning ON after critical level for WLC is complicated */
		ret = mdis_cast_vote(dc_icl_votable, dc_icl, dc_icl > 0);
		if (ret < 0)
			dev_err(gcpm->device, "MDIS: vote %d on DC_ICL failed (%d)\n",
				dc_icl, ret);
	}

	/* adjust limit for RTX */
	if (!gcpm->tx_icl_votable)
		gcpm->tx_icl_votable = gvotable_election_get_handle("TX_ICL");
	if (gcpm->tx_icl_votable)
		gvotable_cast_int_vote(gcpm->tx_icl_votable, "MDIS", 0, dc_icl == 0);

	/*
	 * turns off the CP and will revert to main.
	 * NOTE: The limit for main charger MSC_FCC is updated above.
	 */
	if (cp_fcc == 0 && cp_votable) {
		ret = mdis_cast_vote(cp_votable, 0, true);
		if (ret < 0)
			dev_err(gcpm->device, "MDIS: vote %d on CP failed (%d)\n",
				cp_fcc, ret);
	}

	/* turning off wireless charging equires disabling the wireless IC */
	if (dc_icl == 0 && dc_icl_votable) {
		ret = mdis_cast_vote(dc_icl_votable, 0, true);
		if (ret < 0)
			dev_err(gcpm->device, "vote %d on DC_ICL failed (%d)\n",
				dc_icl, ret);
	}

	/* one or more might fail, consider retries */
	return 0;
}


 /* max dissipation themal level: apply the limit  */
static int gcpm_set_mdis_charge_cntl_limit(struct thermal_cooling_device *tcd,
					   unsigned long lvl)
{
	struct mdis_thermal_device *tdev = tcd->devdata;
	struct gcpm_drv *gcpm = tdev->gcpm;
	int online = 0, budget = -1, in_idx = -1;
	int msc_fcc, dc_icl, cp_fcc, ret;

	if (tdev->thermal_levels <= 0 || lvl < 0 || lvl > tdev->thermal_levels)
		return -EINVAL;

	mutex_lock(&gcpm->chg_psy_lock);

	dev_dbg(gcpm->device, "MSC_THERM_MDIS lvl=%d->%d\n", tdev->current_level, (int)lvl);

	tdev->current_level = lvl;
	if (lvl == tdev->thermal_levels || tdev->thermal_mitigation[lvl] == 0) {
		budget = msc_fcc = dc_icl = cp_fcc = 0;
		gcpm->cp_fcc_hold_limit = gcpm_chg_select_check_cp_limit(gcpm);
		gcpm->cp_fcc_hold = true;
	} else if (tdev->current_level == 0) {
		budget = tdev->thermal_mitigation[0];
		msc_fcc = dc_icl = cp_fcc = -1;
		/* mdis callback will clear hold and re-evaluate PPS */
		gcpm->cp_fcc_hold_limit = -1;
	} else {
		int cp_min = -1;

		budget = tdev->thermal_mitigation[lvl];

		/* 0 always is the main-charger */
		dc_icl = gcpm->mdis_out_limits[0][lvl + tdev->thermal_levels];
		msc_fcc = gcpm->mdis_out_limits[0][lvl];

		/*
		 * cp_fcc limit is routed to DC when DC is selected or ignored.
		 * the code in gcpm_psy_set_property() uses cp_fcc and cc_max
		 * to determine when to swich source.
		 */
		in_idx = gcpm_mdis_match_cp_source(gcpm, &online);
<<<<<<< HEAD
		if (in_idx < 0) {
			/*
			 * this happens when none of the sources are online.
			 * and CAN happen when we resume after the thermal
			 * engine has shut this down. Forces cp_fcc to 0
			 * to apply dc_icl and msc_fcc.
			 */
			cp_fcc = 0;
		} else if (gcpm_mdis_in_is_wireless(gcpm, in_idx)) {
			/* WLC_CP use the charge pump with wireless charging */
			cp_fcc = gcpm->mdis_out_limits[1][lvl + tdev->thermal_levels];
=======
		if (in_idx < 0 || online != PPS_PSY_PROG_ONLINE) {
			/*
			 * this happens when none of the sources are online
			 * or when not using the CP. It CAN happen when we
			 * resume after the thermal engine has shut this down.
			 * Forces cp_fcc to 0 to apply dc_icl and msc_fcc.
			 */
			cp_fcc = 0;

			/* forces wlc-overrides-fcc when wireless charging */
			if (online && gcpm_mdis_in_is_wireless(gcpm, in_idx))
				msc_fcc = -1;
		} else if (gcpm_mdis_in_is_wireless(gcpm, in_idx)) {
			/* WLC_CP use the charge pump with wireless charging */
			cp_fcc = gcpm->mdis_out_limits[1][lvl + tdev->thermal_levels];

>>>>>>> cc17da12
			if (gcpm->dc_limit_cc_min_wlc >= 0)
				cp_min = gcpm->dc_limit_cc_min_wlc;
			else if (gcpm->dc_limit_cc_min >= 0)
				cp_min = gcpm->dc_limit_cc_min;

			/*
<<<<<<< HEAD
			* forces wlc-overrides-fcc when wireless charging
			* Reset only in PROG_ONLINE to allow transitioning
			* OUT of WLC_DC when the charging current falls
			* under the DC limit.
			*/
=======
			 * forces wlc-overrides-fcc when wireless charging
			 * Reset only in PROG_ONLINE to allow transitioning
			 * OUT of WLC_DC when the charging current falls
			 * under the DC limit.
			 */
>>>>>>> cc17da12
			msc_fcc = -1;
		} else {
			/* PPS_CP use the charge pump with TCPM */
			cp_fcc = gcpm->mdis_out_limits[1][lvl];
			if (gcpm->dc_limit_cc_min >= 0)
				cp_min = gcpm->dc_limit_cc_min;
		}

		/*
		 * validate the cp limit against cp_min and disable CP
		 * with hold if the new limit is under it.
		 * NOTE: there might be a corner case when the MSC_FCC or the
		 * DC_ICL limit doesn't change after re-enabling the vote.
		 */
		if (cp_min == -1) {
			pr_debug("MSC_MDIS cp_fcc_hold_limit:%d->-1 cp_fcc=%d cp_min=%d\n",
				gcpm->cp_fcc_hold_limit, cp_fcc, cp_min);
		} else if (cp_fcc > cp_min) {
			/* mdis callback will clear hold and re-evaluate PPS */
			gcpm->cp_fcc_hold_limit = -1;
			pr_debug("MSC_MDIS cp_fcc_hold_limit:%d->-1 cp_fcc=%d cp_min=%d\n",
				gcpm->cp_fcc_hold_limit, cp_fcc, cp_min);
		} else if (cp_fcc <= cp_min) {
			/*
			 * setting ->cp_fcc_hold_limit to 0 select the
			  main-charger in gcpm_chg_select_by_demand().
			 */
			gcpm->cp_fcc_hold_limit = gcpm_mdis_in_is_wireless(gcpm, in_idx) ?
						0 : cp_min;
			gcpm->cp_fcc_hold = true;

			pr_debug("MSC_MDIS cp_fcc:%d->0 hold_limit=%d cp_min=%d\n",
				cp_fcc, gcpm->cp_fcc_hold_limit, cp_min);
			cp_fcc = 0;
		}
	}

	dev_info(gcpm->device,
		"MSC_THERM_MDIS lvl=%lu in_idx=%d online=%d cp_fcc=%d hold=%d, hold_limit=%d\n",
		lvl, in_idx, online, cp_fcc, gcpm->cp_fcc_hold,
		gcpm->cp_fcc_hold_limit);

	/*
	 * this might be in the callback for mdis_votable
	 * . cp_fcc == 0 will apply msc_fcc, dc_icl and must cause the
	*    transition from CP to MW
	 * . cp_fcc < 0 it only removes the MDIS limit on CP charging
	 * . msc_fcc = -1 when charging from dc_icl (wlc-overrides-fcc)
	 */
	ret = gcpm_mdis_update_limits(gcpm, msc_fcc, dc_icl, cp_fcc);
	if (ret < 0)
		pr_err("%s: cannot update limits (%d)", __func__, ret);

	/*  fix the disable, run another charging loop */
	if (gcpm->mdis_votable) {
		ret = gvotable_cast_int_vote(gcpm->mdis_votable, "MDIS",
					     budget, budget >= 0);
		if (ret < 0)
			pr_err("%s: cannot update budget (%d)", __func__, ret);

	}

	mutex_unlock(&gcpm->chg_psy_lock);

	return 0;
}

#define to_cooling_device(_dev)	\
	container_of(_dev, struct thermal_cooling_device, device)

static ssize_t
state2power_table_show(struct device *dev, struct device_attribute *attr, char *buf)
{
	struct thermal_cooling_device *tdev = to_cooling_device(dev);
	struct mdis_thermal_device *mdev = tdev->devdata;
	ssize_t count = 0;
	int i;

	for (i = 0; i < mdev->thermal_levels; i++) {
		const int budgetMw = mdev->thermal_mitigation[i] / 1000;

		count += sysfs_emit_at(buf, count, "%u ", budgetMw);
	}

	/* b/231599097 add the implicit 0 at the end of the table */
	count += sysfs_emit_at(buf, count, "0\n");

	return count;
}

static DEVICE_ATTR_RO(state2power_table);

static ssize_t
mdis_out_table_show(struct device *dev, struct device_attribute *attr, char *buf)
{
	struct thermal_cooling_device *tdev = to_cooling_device(dev);
	struct mdis_thermal_device *mdev = tdev->devdata;
	struct gcpm_drv *gcpm = mdev->gcpm;
	const int entries = mdev->thermal_levels * gcpm->mdis_out_count;
	ssize_t count = 0;
	int i, j;

	for (i = 0; i < gcpm->mdis_out_count; i++) {

		count += sysfs_emit_at(buf, count, "%d:", i);

		for (j = 0; j < entries; j++) {
			const int limit = gcpm->mdis_out_limits[i][j];

			count += sysfs_emit_at(buf, count, "%u ", limit);
		}

		count += sysfs_emit_at(buf, count, "\n");
	}

	return count;
}

static DEVICE_ATTR_RO(mdis_out_table);

static const struct thermal_cooling_device_ops chg_mdis_tcd_ops = {
	.get_max_state = gcpm_get_max_charge_cntl_limit,
	.get_cur_state = gcpm_get_cur_charge_cntl_limit,
	.set_cur_state = gcpm_set_mdis_charge_cntl_limit,
};

#ifdef CONFIG_DEBUG_FS

#define DEBUG_ATTRIBUTE_WO(name) \
static const struct file_operations name ## _fops = {	\
	.open	= simple_open,			\
	.llseek	= no_llseek,			\
	.write	= name ## _store,			\
}

static ssize_t mdis_tm_store(struct file *filp, const char __user *user_buf,
			     size_t count, loff_t *ppos)
{
	struct gcpm_drv *gcpm = filp->private_data;
	const int thermal_levels = gcpm->thermal_device.thermal_levels;
	const int mem_size = count + 1;
	char *str, *tmp, *saved_ptr;
	unsigned long long value;
	int ret, i;

	tmp = kzalloc(mem_size, GFP_KERNEL);
	if (!tmp)
		return -ENOMEM;

	ret = simple_write_to_buffer(tmp, mem_size, ppos, user_buf, count);
	if (!ret)
		goto error_done;

	for (saved_ptr = tmp, i = 0; i < thermal_levels; i++) {
		str = strsep(&saved_ptr, " ");
		if (!str)
			goto error_done;

		ret = kstrtoull(str, 10, &value);
		if (ret < 0)
			goto error_done;

		gcpm->thermal_device.thermal_mitigation[i] = value * 1000;
	}

error_done:
	kfree(tmp);
	return count;
}

DEBUG_ATTRIBUTE_WO(mdis_tm);

static ssize_t mdis_out_store(struct file *filp, const char __user *user_buf,
			     size_t count, loff_t *ppos)
{
	struct gcpm_drv *gcpm = filp->private_data;
	const int levels = gcpm->thermal_device.thermal_levels;
	const int mem_size = count + 1;
	unsigned long long value, index;
	char *str, *tmp, *saved_ptr;
	int ret, i;

	tmp = kzalloc(mem_size, GFP_KERNEL);
	if (!tmp)
		return -ENOMEM;

	ret = simple_write_to_buffer(tmp, mem_size, ppos, user_buf, count);
	if (!ret)
		goto error_done;

	for (saved_ptr = tmp; true; ) {

		str = strsep(&saved_ptr, ":");
		if (!str)
			goto error_done;

		ret = kstrtoull(str, 10, &index);
		if (ret < 0)
			goto error_done;

		if (index < 0 || index >= levels)
			break;

		for (i = 0; i < levels * gcpm->mdis_out_count; i++) {
			str = strsep(&saved_ptr, " ");
			if (!str)
				goto error_done;

			ret = kstrtoull(str, 10, &value);
			if (ret < 0)
				goto error_done;

			gcpm->mdis_out_limits[index][i] = value;
		}
	}

error_done:
	kfree(tmp);
	return count;
}

DEBUG_ATTRIBUTE_WO(mdis_out);

#endif // CONFIG_DEBUG_FS

/* ------------------------------------------------------------------------- */

static int mdis_out_init_sel_online(u32 *out_sel, int len, const struct gcpm_drv *gcpm)
{
	static const char *name = "google,mdis-out-sel-online";
	struct device_node *node = gcpm->device->of_node;
	int ret, count, byte_len;

	if (!of_find_property(node, name, &byte_len))
		return -ENOENT;

	count = byte_len / sizeof(u32);
	if (count != len)
		return -ERANGE;

	ret = of_property_read_u32_array(node, name, out_sel, count);
	if (ret < 0)
		return -EINVAL;

	return count;
}

/* return the array and the len. Pass len = 0 to avoid check on length */
static u32* gcpm_init_limits(const char *name, int *len, struct device *dev)
{
	struct device_node *node = dev->of_node;
	int ret, byte_len;
	u32 *limits;

	if (!of_find_property(node, name, &byte_len))
		return ERR_PTR(-ENOENT);

	if (*len && (byte_len / sizeof(u32)) > *len)
		return ERR_PTR(-EINVAL);

	limits = devm_kzalloc(dev, byte_len, GFP_KERNEL);
	if (!limits)
		return ERR_PTR(-ENOMEM);

	ret = of_property_read_u32_array(node, name, limits, byte_len / sizeof(u32));
	if (ret < 0) {
		devm_kfree(dev, limits);
		return ERR_PTR(-ERANGE);
	}

	*len = byte_len / sizeof(u32);
	return limits;
}

/* ls /dev/thermal/cdev-by-name/ */
static int gcpm_tdev_init(struct mdis_thermal_device *tdev, const char *name,
			  struct gcpm_drv *gcpm)
{
	int levels = 0;
	u32 *limits;

	mutex_init(&tdev->tdev_lock);

	limits = gcpm_init_limits(name, &levels, gcpm->device);
	if (IS_ERR_OR_NULL(limits)) {
		dev_err(gcpm->device, "Cannot create thermal device %s (%d)\n",
			name, (int)PTR_ERR(limits));
		return PTR_ERR(limits);
	}

	tdev->thermal_levels = levels;
	tdev->thermal_mitigation = limits;
	tdev->gcpm = gcpm;
	return 0;
}

static void chg_mdis_tdev_free(struct mdis_thermal_device *tdev,
			       struct gcpm_drv *gcpm)
{
	devm_kfree(gcpm->device, tdev->thermal_mitigation);
	tdev->thermal_mitigation = NULL;
}

static int mdis_tdev_register(const char *of_name, const char *tcd_name,
			      struct mdis_thermal_device *ctdev,
			      const struct thermal_cooling_device_ops *ops)
{
	struct device_node *cooling_node = NULL;

	cooling_node = of_find_node_by_name(NULL, of_name);
	if (!cooling_node) {
		pr_err("No %s OF node for cooling device\n", of_name);
		return -EINVAL;
	}

	ctdev->tcd = thermal_of_cooling_device_register(cooling_node,
							tcd_name,
							ctdev,
							ops);
	if (IS_ERR_OR_NULL(ctdev->tcd)) {
		const long err = PTR_ERR(ctdev->tcd);

		pr_err("error registering %s cooling device (%ld)\n", tcd_name, err);
		return err;
	}

	return 0;
}

/*
 * pick the adapter with the highest current under the budget
 * needs mutex_lock(&gcpm->chg_psy_lock);
 */
static int gcpm_mdis_callback(struct gvotable_election *el, const char *reason,
			      void *value)
{
	struct gcpm_drv *gcpm = gvotable_get_data(el);
	struct mdis_thermal_device *tdev = &gcpm->thermal_device;
	const int budget = (long)value;
	bool trigger_select = budget != 0 && gcpm->cp_fcc_hold;

	pr_debug("MSC_MDIS callback lvl=%d budget=%d hold=%d cp_fcc_hold_limit=%d\n",
		 tdev->current_level, budget, gcpm->cp_fcc_hold,
		 gcpm->cp_fcc_hold_limit);

	/*
	 * the limit is cleared when charging current is greater that the limit.
	 * NOTE: Clearing the hold allows re-enabling PPS again.
	 */
	if (gcpm->cp_fcc_hold_limit == -1)
		gcpm->cp_fcc_hold = false;

	/*
	 * gcpm->cp_fcc_hold is set when charging switched to main from DC
	 * due to the charging current falling under cc_mi      n limit: clear the
	 * hold and give PPS a change if the limit is cleared.
	 * NOTE: need to
	 */
	if (trigger_select) {
		int ret;

		ret = gcpm_chg_select_logic(gcpm);
		if (ret == -EAGAIN) {
			const int interval = 5; /* seconds */

			/* let the setting go through but */
			mod_delayed_work(system_wq, &gcpm->select_work,
					 msecs_to_jiffies(interval * 1000));
		}
	}

	if (!gcpm->csi_status_votable) {
		gcpm->csi_status_votable = gvotable_election_get_handle(VOTABLE_CSI_STATUS);
		if (!gcpm->csi_status_votable)
			return 0;
	}

	/* this is a problem only when speed is affected */
	gvotable_cast_long_vote(gcpm->csi_status_votable, "CSI_STATUS_THERM_MDIS",
				CSI_STATUS_System_Thermals,
				tdev->current_level != 0);

	/* will trigger a power supply change now */
	power_supply_changed(gcpm->psy);
	return 0;
}

/*
 * Callback for GCPM_FCC votable which routes the CP limit to the DC charger.
 * The votable combines the CC_MAX limit from google_charger and the MDIS
 * limit from the dissipation based cooling zone.
 * NOTE: it might not benecessary if/when we route the MDIS vote to MSC_FCC
 * directly.
 * caller needs to hold	mutex_lock(&gcpm->chg_psy_lock);
 */
static int gcpm_fcc_callback(struct gvotable_election *el, const char *reason,
			     void *value)
{
	struct gcpm_drv *gcpm = gvotable_get_data(el);
	const int limit = GVOTABLE_PTR_TO_INT(value);
	struct power_supply *cp_psy;
	int cp_min, ret;

	/*
	 * the current limit is changed, validate it against the min
	 * NOTE: this is also used to trigger select_work when restarting
	 * charging when coming off thermal mitigation.
	 */
	cp_min = gcpm_chg_select_check_cp_limit(gcpm);
	if (cp_min != -1 && limit <= cp_min) {
		pr_debug("MSC_GCPM_FCC: limit=%d reason=%s cpmin=%d trigger select\n",
			 limit, reason, cp_min);
		mod_delayed_work(system_wq, &gcpm->select_work, 0);
		return 0;
	}

	/* route the vote to the CP when active */
	cp_psy = gcpm_chg_get_active_cp(gcpm);
	if (!cp_psy) {
		pr_debug("MSC_GCPM_FCC: not active limit=%d\n", limit);
		return 0;
	}

	ret = GPSY_SET_PROP(cp_psy, POWER_SUPPLY_PROP_CONSTANT_CHARGE_CURRENT_MAX,
			    limit);
	if (ret < 0)
		pr_err("MSC_GCPM_FCC: cannot apply cp_limit to cc_max=%d (%d)\n",
		       limit, ret);

	pr_debug("MSC_GCPM_FCC: applied new cp_limit=%d cp_min=%d ret=%d\n",
		 limit, cp_min, ret);

	return 0;
}

#define INIT_DELAY_MS 100
#define INIT_RETRY_DELAY_MS 1000
#define GCPM_TCPM_PSY_MAX 2

/* Dissipation Based Thermal Management */
static int gcpm_init_mdis(struct gcpm_drv *gcpm)
{
	struct mdis_thermal_device *tdev = &gcpm->thermal_device;
	int i, count, ret;

	ret = gcpm_tdev_init(tdev, "google,mdis-thermal-mitigation", gcpm);
	if (ret < 0 || !tdev->thermal_levels) {
		dev_err(gcpm->device, "No device (%d)\n", ret);
		return -ENODEV;
	}

	/*
	 * TODO: remove ->chg_psy_avail[] and ->chg_psy_count and rewrite to
	 * use ->mdis_out[].
	 * NOTE: gcpm_init_work() needs to read into ->mdis_out[].
	 */
	gcpm->mdis_out[0] = gcpm->chg_psy_avail[0];
	gcpm->mdis_out[1] = gcpm->chg_psy_avail[1];
	gcpm->mdis_out_count = gcpm->chg_psy_count;

	/* one for each out, call with #mdis out */
	count = mdis_out_init_sel_online(gcpm->mdis_out_sel, gcpm->chg_psy_count, gcpm);
	if (count < 0) {
		dev_err(gcpm->device, "mdis sel online (%d)\n", ret);
		return -ERANGE;
	}

	/* TODO: rewrite to parse handles in the device tree */
	gcpm->mdis_in[0] = gcpm->tcpm_psy;
	gcpm->mdis_in[1] = gcpm->wlc_dc_psy;
	gcpm->mdis_in_count = 2;

	/*
	 * max charging current for the each thermal level charger and
	 * mdis_out_sel mode.
	 */
	for (i = 0; i < gcpm->mdis_out_count; i++) {
		int len = tdev->thermal_levels * gcpm->mdis_out_count;
		char of_name[36];
		u32 *limits;

		scnprintf(of_name, sizeof(of_name), "google,mdis-out%d-limits", i);

		limits = gcpm_init_limits(of_name, &len, gcpm->device);
		if (IS_ERR_OR_NULL(limits))
			return PTR_ERR(limits);

		gcpm->mdis_out_limits[i] = limits;
	}

	/* mdis thermal engine uses this callback */
	gcpm->mdis_votable =
		gvotable_create_int_election(NULL, gvotable_comparator_int_min,
					     gcpm_mdis_callback, gcpm);
	if (IS_ERR_OR_NULL(gcpm->mdis_votable)) {
		ret = PTR_ERR(gcpm->mdis_votable);
		dev_err(gcpm->device, "no mdis votable (%d)\n", ret);
		return ret;
	}

	gvotable_set_default(gcpm->mdis_votable, (void *)-1);
	gvotable_set_vote2str(gcpm->mdis_votable, gvotable_v2s_int);
	gvotable_election_set_name(gcpm->mdis_votable, "CHG_MDIS");

	/* race with above */
	ret = mdis_tdev_register(MDIS_OF_CDEV_NAME, MDIS_CDEV_NAME,
				 tdev, &chg_mdis_tcd_ops);
	if (ret) {
		dev_err(gcpm->device,
			"Couldn't register %s rc=%d\n", MDIS_OF_CDEV_NAME, ret);

		// Free the limits too!
		chg_mdis_tdev_free(tdev, gcpm);
		return -EINVAL;
	}

	/* state and debug */
	ret = device_create_file(&tdev->tcd->device, &dev_attr_state2power_table);
	if (ret)
		dev_err(gcpm->device, "cound not create state table *(%d)\n", ret);

	ret = device_create_file(&tdev->tcd->device, &dev_attr_mdis_out_table);
	if (ret)
		dev_err(gcpm->device, "cound not create out table *(%d)\n", ret);

	if (!gcpm->debug_entry)
		return 0;

	debugfs_create_file("state2power_table", 0644,  gcpm->debug_entry,
			    gcpm, &mdis_tm_fops);
	debugfs_create_file("mdis_out_table", 0644,  gcpm->debug_entry,
			    gcpm, &mdis_out_fops);

	return 0;
}

/* this can run */
static void gcpm_init_work(struct work_struct *work)
{
	struct gcpm_drv *gcpm = container_of(work, struct gcpm_drv,
					     init_work.work);
	int i, found = 0, ret = 0;
	bool dc_not_done;

	/* might run along set_property() */
	mutex_lock(&gcpm->chg_psy_lock);

	/*
	 * could call pps_init() in probe() and use lazy init for ->tcpm_psy
	 * when the device an APDO in the sink capabilities.
	 */
	if (gcpm->tcpm_phandle && !gcpm->tcpm_psy) {
		struct power_supply *tcpm_psy;

		tcpm_psy = pps_get_tcpm_psy(gcpm->device->of_node,
					    GCPM_TCPM_PSY_MAX);
		if (!IS_ERR_OR_NULL(tcpm_psy)) {
			const char *name = tcpm_psy->desc->name;

			gcpm->tcpm_psy_name = name;
			gcpm->tcpm_psy = tcpm_psy;

			/* PPS charging: needs an APDO */
			ret = pps_init(&gcpm->tcpm_pps_data, gcpm->device,
				       gcpm->tcpm_psy);
			if (ret == 0 && gcpm->debug_entry)
				pps_init_fs(&gcpm->tcpm_pps_data, gcpm->debug_entry);
			if (ret < 0) {
				pr_err("PPS init failure for %s (%d)\n",
				       name, ret);
			} else {
				gcpm->tcpm_pps_data.port_data =
					power_supply_get_drvdata(tcpm_psy);
				pps_init_state(&gcpm->tcpm_pps_data);
				pps_set_logbuffer(&gcpm->tcpm_pps_data, gcpm->log);
				pps_log(&gcpm->tcpm_pps_data, "TCPM_PPS for %s", gcpm->tcpm_psy_name);
			}

		} else if (!tcpm_psy || !gcpm->log_psy_ratelimit) {
			/* abort on an error */
			pr_warn("PPS not available for tcpm\n");
			gcpm->tcpm_phandle = 0;
		} else {
			pr_warn("tcpm power supply not found, retrying... ret:%d\n",
				ret);
			gcpm->log_psy_ratelimit--;
		}

	}

	/* TODO: lookup by phandle as the dude above */
	if (gcpm->wlc_dc_name && !gcpm->wlc_dc_psy) {
		struct power_supply *wlc_dc_psy;

		wlc_dc_psy = power_supply_get_by_name(gcpm->wlc_dc_name);
		if (wlc_dc_psy) {
			const char *name = gcpm->wlc_dc_name;

			gcpm->wlc_dc_psy = wlc_dc_psy;

			/* PPS charging: needs an APDO */
			ret = pps_init(&gcpm->wlc_pps_data, gcpm->device,
					gcpm->wlc_dc_psy);
			if (ret == 0 && gcpm->debug_entry)
				pps_init_fs(&gcpm->wlc_pps_data, gcpm->debug_entry);
			if (ret < 0) {
				pr_err("PPS init failure for %s (%d)\n",
				       name, ret);
			} else {
				gcpm->wlc_pps_data.port_data = NULL;
				pps_init_state(&gcpm->wlc_pps_data);
				pps_set_logbuffer(&gcpm->wlc_pps_data, gcpm->log);
				pps_log(&gcpm->wlc_pps_data, "WLC_PPS for %s", gcpm->wlc_dc_name);
			}

		} else if (!gcpm->log_psy_ratelimit) {
			/* give up if wlc_dc_psy return an error */
			pr_warn("PPS not available for %s\n", gcpm->wlc_dc_name);
			gcpm->wlc_dc_name = NULL;
		} else {
			pr_warn("%s power supply not found, retrying... ret:%d\n",
				gcpm->wlc_dc_name, ret);
			gcpm->log_psy_ratelimit--;
		}
	}

	/* default is index 0 */
	for (i = 0; i < gcpm->chg_psy_count; i++) {
		if (!gcpm->chg_psy_avail[i]) {
			const char *name = gcpm->chg_psy_names[i];

			gcpm->chg_psy_avail[i] = power_supply_get_by_name(name);
			if (gcpm->chg_psy_avail[i])
				pr_info("init_work found %d:%s\n", i, name);
		}

		found += !!gcpm->chg_psy_avail[i];
	}

	/* sort of done when we have the primary, make it online */
	if (gcpm->chg_psy_avail[0] && !gcpm->init_complete) {
		struct power_supply *def_psy = gcpm->chg_psy_avail[0];

		gcpm->chg_nb.notifier_call = gcpm_psy_changed;
		ret = power_supply_reg_notifier(&gcpm->chg_nb);
		if (ret < 0)
			pr_err("%s: no ps notifier, ret=%d\n", __func__, ret);

		ret = gcpm_enable_default(gcpm);
		if (ret < 0)
			pr_err("%s: default %s not online, ret=%d\n", __func__,
			       gcpm_psy_name(def_psy), ret);

		/* this is the reason why we need a lock here */
		gcpm->resume_complete = true;
		gcpm->init_complete = true;
	}

	/* keep looking for late arrivals, TCPM and WLC if set */
	if (found == gcpm->chg_psy_count)
		gcpm->chg_psy_retries = 0;
	else if (gcpm->chg_psy_retries)
		gcpm->chg_psy_retries--;

	dc_not_done = (gcpm->tcpm_phandle && !gcpm->tcpm_psy) ||
		      (gcpm->wlc_dc_name && !gcpm->wlc_dc_psy);

	pr_warn("%s retries=%d dc_not_done=%d tcpm_ok=%d wlc_ok=%d\n",
		__func__, gcpm->chg_psy_retries, dc_not_done,
		(!gcpm->tcpm_phandle || gcpm->tcpm_psy),
		(!gcpm->wlc_dc_name || gcpm->wlc_dc_psy));

	if (gcpm->chg_psy_retries || dc_not_done) {
		const unsigned long jif = msecs_to_jiffies(INIT_RETRY_DELAY_MS);

		schedule_delayed_work(&gcpm->init_work, jif);
		mutex_unlock(&gcpm->chg_psy_lock);
		return;
	}

	pr_info("google_cpm init_work done %d/%d pps=%d wlc_dc=%d\n",
		found, gcpm->chg_psy_count,
		!!gcpm->tcpm_psy, !!gcpm->wlc_dc_psy);

	ret = gcpm_init_mdis(gcpm);
	if (ret < 0)
		pr_info("google_cpm: no mdis engine (%d)\n", ret);

	gcpm->dc_init_complete = true;
	mutex_unlock(&gcpm->chg_psy_lock);

	/* might run along set_property() */
	mod_delayed_work(system_wq, &gcpm->select_work, 0);
}

/* ------------------------------------------------------------------------ */

static int gcpm_debug_get_active(void *data, u64 *val)
{
	struct gcpm_drv *gcpm = data;

	mutex_lock(&gcpm->chg_psy_lock);
	*val = gcpm->dc_index;
	mutex_unlock(&gcpm->chg_psy_lock);
	return 0;
}

static int gcpm_debug_set_active(void *data, u64 val)
{
	struct gcpm_drv *gcpm = data;
	int intval = (int)val;

	if (gcpm->force_active != -1 && val == gcpm->force_active)
		intval = -1;

	pr_info("%s: val=%llu val=%lld intval=%d\n", __func__, val, val, intval);

	if (intval != -1 && (intval < 0 || intval >= gcpm->chg_psy_count))
		return -ERANGE;
	if (intval != -1 && !gcpm_chg_get_charger(gcpm, intval))
		return -EINVAL;

	mutex_lock(&gcpm->chg_psy_lock);
	gcpm->force_active = intval;
	mod_delayed_work(system_wq, &gcpm->select_work, 0);
	mutex_unlock(&gcpm->chg_psy_lock);

	return 0;
}

DEFINE_SIMPLE_ATTRIBUTE(gcpm_debug_active_fops, gcpm_debug_get_active,
			gcpm_debug_set_active, "%lld\n");

static int gcpm_debug_dc_limit_demand_show(void *data, u64 *val)
{
	struct gcpm_drv *gcpm = data;

	*val = gcpm->dc_limit_demand;
	return 0;
}

static int gcpm_debug_dc_limit_demand_set(void *data, u64 val)
{
	struct gcpm_drv *gcpm = data;
	const int intval = val;

	mutex_lock(&gcpm->chg_psy_lock);
	if (gcpm->dc_limit_demand != intval) {
		gcpm->dc_limit_demand = intval;
		gcpm->new_dc_limit = true;
	}

	mutex_unlock(&gcpm->chg_psy_lock);
	return 0;
}


DEFINE_SIMPLE_ATTRIBUTE(gcpm_debug_dc_limit_demand_fops,
			gcpm_debug_dc_limit_demand_show,
                        gcpm_debug_dc_limit_demand_set,
			"%llu\n");


static int gcpm_debug_pps_stage_get(void *data, u64 *val)
{
	struct gcpm_drv *gcpm = data;
	struct pd_pps_data *pps_data;

	mutex_lock(&gcpm->chg_psy_lock);
	pps_data = gcpm_pps_data(gcpm);
	if (pps_data)
		*val = pps_data->stage;
	mutex_unlock(&gcpm->chg_psy_lock);
	return 0;
}

static int gcpm_debug_pps_stage_set(void *data, u64 val)
{
	struct gcpm_drv *gcpm = data;
	const int intval = (int)val;
	struct pd_pps_data *pps_data;

	if (intval < PPS_DISABLED || intval > PPS_ACTIVE)
		return -EINVAL;

	mutex_lock(&gcpm->chg_psy_lock);
	pps_data = gcpm_pps_data(gcpm);
	if (pps_data)
		pps_data->stage = intval;
	gcpm->force_pps = !pps_is_disabled(intval);
	mod_delayed_work(system_wq, &gcpm->pps_work, 0);
	mutex_unlock(&gcpm->chg_psy_lock);

	return 0;
}

DEFINE_SIMPLE_ATTRIBUTE(gcpm_debug_pps_stage_fops, gcpm_debug_pps_stage_get,
			gcpm_debug_pps_stage_set, "%llu\n");

static int gcpm_debug_dc_state_get(void *data, u64 *val)
{
	struct gcpm_drv *gcpm = data;

	mutex_lock(&gcpm->chg_psy_lock);
	*val = gcpm->dc_state;
	mutex_unlock(&gcpm->chg_psy_lock);
	return 0;
}

static int gcpm_debug_dc_state_set(void *data, u64 val)
{
	struct gcpm_drv *gcpm = data;
	const int intval = (int)val;

	if (intval < DC_DISABLED || intval > DC_PASSTHROUGH)
		return -EINVAL;

	mutex_lock(&gcpm->chg_psy_lock);
	gcpm->dc_state = intval;
	mod_delayed_work(system_wq, &gcpm->select_work, 0);
	mutex_unlock(&gcpm->chg_psy_lock);

	return 0;
}

DEFINE_SIMPLE_ATTRIBUTE(gcpm_debug_dc_state_fops, gcpm_debug_dc_state_get,
			gcpm_debug_dc_state_set, "%llu\n");


static int gcpm_debug_taper_ctl_get(void *data, u64 *val)
{
	struct gcpm_drv *gcpm = data;

	mutex_lock(&gcpm->chg_psy_lock);
	*val = gcpm->taper_step;
	mutex_unlock(&gcpm->chg_psy_lock);
	return 0;
}

static int gcpm_debug_taper_ctl_set(void *data, u64 val)
{
	struct gcpm_drv *gcpm = data;
	bool ta_check;

	mutex_lock(&gcpm->chg_psy_lock);

	/* ta_check set when taper control changes value */
	ta_check = gcpm_taper_ctl(gcpm, val);
	if (ta_check)
		mod_delayed_work(system_wq, &gcpm->select_work, 0);
	mutex_unlock(&gcpm->chg_psy_lock);
	return 0;
}

DEFINE_SIMPLE_ATTRIBUTE(gcpm_debug_taper_ctl_fops, gcpm_debug_taper_ctl_get,
			gcpm_debug_taper_ctl_set, "%llu\n");

static int gcpm_debug_taper_step_fv_margin_get(void *data, u64 *val)
{
	struct gcpm_drv *gcpm = data;

	mutex_lock(&gcpm->chg_psy_lock);
	*val = gcpm->taper_step_fv_margin;
	mutex_unlock(&gcpm->chg_psy_lock);
	return 0;
}

static int gcpm_debug_taper_step_fv_margin_set(void *data, u64 val)
{
	struct gcpm_drv *gcpm = data;
	const int intval = (int)val;

	mutex_lock(&gcpm->chg_psy_lock);
	gcpm->taper_step_fv_margin = intval;
	mutex_unlock(&gcpm->chg_psy_lock);

	return 0;
}

DEFINE_SIMPLE_ATTRIBUTE(gcpm_debug_taper_step_fv_margin_fops, gcpm_debug_taper_step_fv_margin_get,
			gcpm_debug_taper_step_fv_margin_set, "%llu\n");

static int gcpm_debug_taper_step_cc_step_get(void *data, u64 *val)
{
	struct gcpm_drv *gcpm = data;

	mutex_lock(&gcpm->chg_psy_lock);
	*val = gcpm->taper_step_cc_step;
	mutex_unlock(&gcpm->chg_psy_lock);
	return 0;
}

static int gcpm_debug_taper_step_cc_step_set(void *data, u64 val)
{
	struct gcpm_drv *gcpm = data;
	const int intval = (int)val;

	mutex_lock(&gcpm->chg_psy_lock);
	gcpm->taper_step_cc_step = intval;
	mutex_unlock(&gcpm->chg_psy_lock);

	return 0;
}

DEFINE_SIMPLE_ATTRIBUTE(gcpm_debug_taper_step_cc_step_fops, gcpm_debug_taper_step_cc_step_get,
			gcpm_debug_taper_step_cc_step_set, "%llu\n");

static int gcpm_debug_taper_step_count_get(void *data, u64 *val)
{
	struct gcpm_drv *gcpm = data;

	mutex_lock(&gcpm->chg_psy_lock);
	*val = gcpm->taper_step_count;
	mutex_unlock(&gcpm->chg_psy_lock);
	return 0;
}

static int gcpm_debug_taper_step_count_set(void *data, u64 val)
{
	struct gcpm_drv *gcpm = data;
	const int intval = (int)val;

	mutex_lock(&gcpm->chg_psy_lock);
	gcpm->taper_step_count = intval;
	mutex_unlock(&gcpm->chg_psy_lock);

	return 0;
}

DEFINE_SIMPLE_ATTRIBUTE(gcpm_debug_taper_step_count_fops, gcpm_debug_taper_step_count_get,
			gcpm_debug_taper_step_count_set, "%llu\n");

static int gcpm_debug_taper_step_grace_get(void *data, u64 *val)
{
	struct gcpm_drv *gcpm = data;

	mutex_lock(&gcpm->chg_psy_lock);
	*val = gcpm->taper_step_grace;
	mutex_unlock(&gcpm->chg_psy_lock);
	return 0;
}

static int gcpm_debug_taper_step_grace_set(void *data, u64 val)
{
	struct gcpm_drv *gcpm = data;
	const int intval = (int)val;

	mutex_lock(&gcpm->chg_psy_lock);
	gcpm->taper_step_grace = intval;
	mutex_unlock(&gcpm->chg_psy_lock);

	return 0;
}

DEFINE_SIMPLE_ATTRIBUTE(gcpm_debug_taper_step_grace_fops, gcpm_debug_taper_step_grace_get,
			gcpm_debug_taper_step_grace_set, "%llu\n");

static int gcpm_debug_taper_step_voltage_get(void *data, u64 *val)
{
	struct gcpm_drv *gcpm = data;

	mutex_lock(&gcpm->chg_psy_lock);
	*val = gcpm->taper_step_voltage;
	mutex_unlock(&gcpm->chg_psy_lock);
	return 0;
}

static int gcpm_debug_taper_step_voltage_set(void *data, u64 val)
{
	struct gcpm_drv *gcpm = data;
	const int intval = (int)val;

	mutex_lock(&gcpm->chg_psy_lock);
	gcpm->taper_step_voltage = intval;
	mutex_unlock(&gcpm->chg_psy_lock);

	return 0;
}

DEFINE_SIMPLE_ATTRIBUTE(gcpm_debug_taper_step_voltage_fops, gcpm_debug_taper_step_voltage_get,
			gcpm_debug_taper_step_voltage_set, "%llu\n");

static int gcpm_debug_taper_step_current_get(void *data, u64 *val)
{
	struct gcpm_drv *gcpm = data;

	mutex_lock(&gcpm->chg_psy_lock);
	*val = gcpm->taper_step_current;
	mutex_unlock(&gcpm->chg_psy_lock);
	return 0;
}

static int gcpm_debug_taper_step_current_set(void *data, u64 val)
{
	struct gcpm_drv *gcpm = data;
	const int intval = (int)val;

	mutex_lock(&gcpm->chg_psy_lock);
	gcpm->taper_step_current = intval;
	mutex_unlock(&gcpm->chg_psy_lock);

	return 0;
}

DEFINE_SIMPLE_ATTRIBUTE(gcpm_debug_taper_step_current_fops, gcpm_debug_taper_step_current_get,
			gcpm_debug_taper_step_current_set, "%llu\n");

static int gcpm_debug_taper_step_interval_get(void *data, u64 *val)
{
	struct gcpm_drv *gcpm = data;

	mutex_lock(&gcpm->chg_psy_lock);
	*val = gcpm->taper_step_interval;
	mutex_unlock(&gcpm->chg_psy_lock);
	return 0;
}

static int gcpm_debug_taper_step_interval_set(void *data, u64 val)
{
	struct gcpm_drv *gcpm = data;
	const int intval = (int)val;

	mutex_lock(&gcpm->chg_psy_lock);
	gcpm->taper_step_interval = intval;
	mutex_unlock(&gcpm->chg_psy_lock);

	return 0;
}

DEFINE_SIMPLE_ATTRIBUTE(gcpm_debug_taper_step_interval_fops, gcpm_debug_taper_step_interval_get,
			gcpm_debug_taper_step_interval_set, "%llu\n");

static struct dentry *gcpm_init_fs(struct gcpm_drv *gcpm)
{
	struct dentry *de;

	de = debugfs_create_dir("google_cpm", 0);
	if (IS_ERR_OR_NULL(de))
		return NULL;

	debugfs_create_file("dc_state", 0644, de, gcpm, &gcpm_debug_dc_state_fops);
	debugfs_create_file("active", 0644, de, gcpm, &gcpm_debug_active_fops);
	debugfs_create_file("dc_limit_demand", 0644, de, gcpm,
			    &gcpm_debug_dc_limit_demand_fops);

	debugfs_create_u32("dc_limit_soc_high", 0644, de, &gcpm->dc_limit_soc_high);

	debugfs_create_file("pps_stage", 0644, de, gcpm, &gcpm_debug_pps_stage_fops);

	/* smooth exit from DC */
	debugfs_create_file("taper_ctl", 0644, de, gcpm, &gcpm_debug_taper_ctl_fops);
	debugfs_create_file("taper_step_fv_margin", 0644, de, gcpm, &gcpm_debug_taper_step_fv_margin_fops);
	debugfs_create_file("taper_step_cc_step", 0644, de, gcpm, &gcpm_debug_taper_step_cc_step_fops);
	debugfs_create_file("taper_step_count", 0644, de, gcpm, &gcpm_debug_taper_step_count_fops);
	debugfs_create_file("taper_step_grace", 0644, de, gcpm, &gcpm_debug_taper_step_grace_fops);
	debugfs_create_file("taper_step_voltage", 0644, de, gcpm, &gcpm_debug_taper_step_voltage_fops);
	debugfs_create_file("taper_step_current", 0644, de, gcpm, &gcpm_debug_taper_step_current_fops);
	debugfs_create_file("taper_step_interval", 0644, de, gcpm, &gcpm_debug_taper_step_interval_fops);

	return de;
}

/* ------------------------------------------------------------------------ */

static int gcpm_probe_psy_names(struct gcpm_drv *gcpm)
{
	struct device *dev = gcpm->device;
	int i, count, ret;

	if (!gcpm->device)
		return -EINVAL;

	count = of_property_count_strings(dev->of_node,
					  "google,chg-power-supplies");
	if (count <= 0 || count > GCPM_MAX_CHARGERS)
		return -ERANGE;

	ret = of_property_read_string_array(dev->of_node,
					    "google,chg-power-supplies",
					    (const char**)&gcpm->chg_psy_names,
					    count);
	if (ret != count)
		return -ERANGE;

	for (i = 0; i < count; i++)
		dev_info(gcpm->device, "%d:%s\n", i, gcpm->chg_psy_names[i]);

	return count;
}

/* -------------------------------------------------------------------------
 *  Use to abstract the PPS adapter if needed.
 */

static int gcpm_pps_psy_set_property(struct power_supply *psy,
				    enum power_supply_property prop,
				    const union power_supply_propval *val)
{
	struct gcpm_drv *gcpm = power_supply_get_drvdata(psy);
	struct pd_pps_data *pps_data;
	int ret = 0;

	mutex_lock(&gcpm->chg_psy_lock);

	pps_data = gcpm_pps_data(gcpm);
	if (!pps_data || !pps_data->pps_psy) {
		pr_debug("%s: no target prop=%d ret=%d\n", __func__, prop, ret);
		mutex_unlock(&gcpm->chg_psy_lock);
		return -EAGAIN;
	}

	switch (prop) {
	default:
		ret = power_supply_set_property(pps_data->pps_psy, prop, val);
		break;
	}

	mutex_unlock(&gcpm->chg_psy_lock);
	pr_debug("%s: prop=%d val=%d ret=%d\n", __func__,
		 prop, val->intval, ret);

	return ret;
}

static int gcpm_pps_psy_get_property(struct power_supply *psy,
				    enum power_supply_property prop,
				    union power_supply_propval *val)
{
	struct gcpm_drv *gcpm = power_supply_get_drvdata(psy);
	struct pd_pps_data *pps_data;
	int ret = 0;

	mutex_lock(&gcpm->chg_psy_lock);

	pps_data = gcpm_pps_data(gcpm);
	if (pps_data && pps_data->pps_psy) {
		ret = power_supply_get_property(pps_data->pps_psy, prop, val);
		pr_debug("%s: prop=%d val=%d ret=%d\n", __func__,
			 prop, val->intval, ret);
		goto done;
	}

	switch (prop) {
	case POWER_SUPPLY_PROP_USB_TYPE:
		val->intval = POWER_SUPPLY_USB_TYPE_UNKNOWN;
		break;
	default:
		val->intval = 0;
		break;
	}

done:
	mutex_unlock(&gcpm->chg_psy_lock);
	return ret;
}

/* check pps_is_avail(), pps_prog_online() and pps_check_type() */
static enum power_supply_property gcpm_pps_psy_properties[] = {
	POWER_SUPPLY_PROP_VOLTAGE_MAX,
	POWER_SUPPLY_PROP_VOLTAGE_MIN,
	POWER_SUPPLY_PROP_CURRENT_MAX,
	POWER_SUPPLY_PROP_CURRENT_NOW,	/* 17 */
	POWER_SUPPLY_PROP_ONLINE,	/* 4 */
	POWER_SUPPLY_PROP_PRESENT,	/* 3 */
	POWER_SUPPLY_PROP_TYPE,		/* */
	POWER_SUPPLY_PROP_USB_TYPE,	/* */
	POWER_SUPPLY_PROP_VOLTAGE_NOW,	/* */
};

static int gcpm_pps_psy_is_writeable(struct power_supply *psy,
				   enum power_supply_property psp)
{
	switch (psp) {
	case POWER_SUPPLY_PROP_PRESENT:
	case POWER_SUPPLY_PROP_ONLINE:
	case POWER_SUPPLY_PROP_CURRENT_NOW:
	case POWER_SUPPLY_PROP_VOLTAGE_NOW:
		return 1;
	default:
		break;
	}

	return 0;
}

static enum power_supply_usb_type gcpm_pps_usb_types[] = {
	POWER_SUPPLY_USB_TYPE_UNKNOWN,
	POWER_SUPPLY_USB_TYPE_PD_PPS
};

static const struct power_supply_desc gcpm_pps_psy_desc = {
	.name		= "gcpm_pps",
	.type		= POWER_SUPPLY_TYPE_UNKNOWN,
	.get_property	= gcpm_pps_psy_get_property,
	.set_property 	= gcpm_pps_psy_set_property,
	.properties	= gcpm_pps_psy_properties,
	.property_is_writeable = gcpm_pps_psy_is_writeable,
	.num_properties	= ARRAY_SIZE(gcpm_pps_psy_properties),

	/* POWER_SUPPLY_PROP_USB_TYPE requires an array of these */
	.usb_types	= gcpm_pps_usb_types,
	.num_usb_types	= ARRAY_SIZE(gcpm_pps_usb_types),
};

/* ------------------------------------------------------------------------- */

#define LOG_PSY_RATELIMIT_CNT	200

static int google_cpm_probe(struct platform_device *pdev)
{
	struct power_supply_config gcpm_pps_psy_cfg = { 0 };
	struct power_supply_config psy_cfg = { 0 };
	const char *tmp_name = NULL;
	struct gcpm_drv *gcpm;
	int ret;

	gcpm = devm_kzalloc(&pdev->dev, sizeof(*gcpm), GFP_KERNEL);
	if (!gcpm)
		return -ENOMEM;

	gcpm->device = &pdev->dev;
	gcpm->force_active = -1;
	gcpm->dc_ctl = GCPM_DC_CTL_DEFAULT;
	gcpm->log_psy_ratelimit = LOG_PSY_RATELIMIT_CNT;
	gcpm->chg_psy_retries = 10; /* chg_psy_retries *  INIT_RETRY_DELAY_MS */
	gcpm->out_uv = -1;
	gcpm->out_ua = -1;
	gcpm->cp_fcc_hold_limit = -1;

	INIT_DELAYED_WORK(&gcpm->pps_work, gcpm_pps_wlc_dc_work);
	INIT_DELAYED_WORK(&gcpm->select_work, gcpm_chg_select_work);
	INIT_DELAYED_WORK(&gcpm->init_work, gcpm_init_work);
	mutex_init(&gcpm->chg_psy_lock);

	/* this is my name */
	ret = of_property_read_string(pdev->dev.of_node, "google,psy-name",
				      &tmp_name);
	if (ret == 0) {
		gcpm_psy_desc.name = devm_kstrdup(&pdev->dev, tmp_name,
						  GFP_KERNEL);
		if (!gcpm_psy_desc.name)
			return -ENOMEM;
	}

	/* subs power supply names */
	gcpm->chg_psy_count = gcpm_probe_psy_names(gcpm);
	if (gcpm->chg_psy_count <= 0)
		return -ENODEV;

	/* DC/PPS needs at least one power supply of this type */
	ret = of_property_read_u32(pdev->dev.of_node,
				   "google,tcpm-power-supply",
				   &gcpm->tcpm_phandle);
	if (ret < 0)
		pr_warn("google,tcpm-power-supply not defined\n");

	ret = of_property_read_string(pdev->dev.of_node,
				      "google,wlc_dc-power-supply",
				      &tmp_name);
	if (ret == 0) {
		gcpm->wlc_dc_name = devm_kstrdup(&pdev->dev, tmp_name,
						     GFP_KERNEL);
		if (!gcpm->wlc_dc_name)
			return -ENOMEM;
	}

	/* GCPM might need a gpio to enable/disable DC/PPS */
	gcpm->dcen_gpio = of_get_named_gpio(pdev->dev.of_node, "google,dc-en", 0);
	if (gcpm->dcen_gpio >= 0) {
		unsigned long init_flags = GPIOF_OUT_INIT_LOW;

		of_property_read_u32(pdev->dev.of_node, "google,dc-en-value",
				     &gcpm->dcen_gpio_default);
		if (gcpm->dcen_gpio_default)
			init_flags = GPIOF_OUT_INIT_HIGH;

		ret = devm_gpio_request_one(&pdev->dev, gcpm->dcen_gpio,
					    init_flags, "dc_pu_pin");
		pr_info("google,dc-en value =%d ret=%d\n",
			gcpm->dcen_gpio_default, ret);
	}

	/* Triggers to enable dc charging */
	ret = of_property_read_u32(pdev->dev.of_node, "google,dc_limit-demand",
				   &gcpm->dc_limit_demand);
	if (ret < 0)
		gcpm->dc_limit_demand = GCPM_DEFAULT_DC_LIMIT_DEMAND;

	ret = of_property_read_u32(pdev->dev.of_node, "google,dc_limit-cc_min",
				   &gcpm->dc_limit_cc_min);
	if (ret < 0)
		gcpm->dc_limit_cc_min = GCPM_DEFAULT_DC_LIMIT_CC_MIN;

	ret = of_property_read_u32(pdev->dev.of_node, "google,dc_limit-cc_min_wlc",
				   &gcpm->dc_limit_cc_min);
	if (ret < 0)
		gcpm->dc_limit_cc_min_wlc = GCPM_DEFAULT_DC_LIMIT_CC_MIN_WLC;


	/* voltage lower bound */
	ret = of_property_read_u32(pdev->dev.of_node, "google,dc_limit-vbatt_min",
				   &gcpm->dc_limit_vbatt_min);
	if (ret < 0)
		gcpm->dc_limit_vbatt_min = GCPM_DEFAULT_DC_LIMIT_VBATT_MIN;
	ret = of_property_read_u32(pdev->dev.of_node, "google,dc_limit-vbatt_low",
				   &gcpm->dc_limit_vbatt_low);
	if (ret < 0)
		gcpm->dc_limit_vbatt_low = gcpm->dc_limit_vbatt_min -
					   GCPM_DEFAULT_DC_LIMIT_DELTA_LOW;
	if (gcpm->dc_limit_vbatt_low > gcpm->dc_limit_vbatt_min)
		gcpm->dc_limit_vbatt_low = gcpm->dc_limit_vbatt_min;

	/* voltage upper bound */
	ret = of_property_read_u32(pdev->dev.of_node, "google,dc_limit-vbatt_max",
				   &gcpm->dc_limit_vbatt_max);
	if (ret < 0)
		gcpm->dc_limit_vbatt_max = GCPM_DEFAULT_DC_LIMIT_VBATT_MAX;
	ret = of_property_read_u32(pdev->dev.of_node, "google,dc_limit-vbatt_high",
				   &gcpm->dc_limit_vbatt_high);
	if (ret < 0)
		gcpm->dc_limit_vbatt_high = gcpm->dc_limit_vbatt_max -
					    GCPM_DEFAULT_DC_LIMIT_DELTA_HIGH;
	if (gcpm->dc_limit_vbatt_high > gcpm->dc_limit_vbatt_max)
		gcpm->dc_limit_vbatt_high = gcpm->dc_limit_vbatt_max;

	/* state of charge based limits */
	ret = of_property_read_u32(pdev->dev.of_node, "google,dc_limit-soc_high",
				   &gcpm->dc_limit_soc_high);
	if (ret < 0)
		gcpm->dc_limit_soc_high = GCPM_DEFAULT_DC_LIMIT_SOC_HIGH;

	/* taper control */
	gcpm->taper_step = -1;
	ret = of_property_read_u32(pdev->dev.of_node, "google,taper_step-fv-margin",
				   &gcpm->taper_step_fv_margin);
	if (ret < 0)
		gcpm->taper_step_fv_margin = GCPM_TAPER_STEP_FV_MARGIN;
	ret = of_property_read_u32(pdev->dev.of_node, "google,taper_step-cc-step",
				   &gcpm->taper_step_cc_step);
	if (ret < 0)
		gcpm->taper_step_cc_step = GCPM_TAPER_STEP_CC_STEP;
	ret = of_property_read_u32(pdev->dev.of_node, "google,taper_step-interval",
				   &gcpm->taper_step_interval);
	if (ret < 0)
		gcpm->taper_step_interval = GCPM_TAPER_STEP_INTERVAL_S;

	ret = of_property_read_u32(pdev->dev.of_node, "google,taper_step-count",
				   &gcpm->taper_step_count);
	if (ret < 0)
		gcpm->taper_step_count = GCPM_TAPER_STEP_COUNT;
	ret = of_property_read_u32(pdev->dev.of_node, "google,taper_step-grace",
				   &gcpm->taper_step_grace);
	if (ret < 0)
		gcpm->taper_step_grace = GCPM_TAPER_STEP_GRACE;
	ret = of_property_read_u32(pdev->dev.of_node, "google,taper_step-voltage",
				   &gcpm->taper_step_voltage);
	if (ret < 0)
		gcpm->taper_step_voltage = GCPM_TAPER_STEP_VOLTAGE;
	ret = of_property_read_u32(pdev->dev.of_node, "google,taper_step-current",
				   &gcpm->taper_step_current);
	if (ret < 0)
		gcpm->taper_step_current = GCPM_TAPER_STEP_CURRENT;

	dev_info(gcpm->device, "taper ts_m=%d ts_ccs=%d ts_i=%d ts_cnt=%d ts_g=%d ts_v=%d ts_c=%d\n",
		 gcpm->taper_step_fv_margin, gcpm->taper_step_cc_step,
		 gcpm->taper_step_interval, gcpm->taper_step_count,
		 gcpm->taper_step_grace, gcpm->taper_step_voltage,
		 gcpm->taper_step_current);

	/* GCPM_FCC has the current cc_max for the selected charger */
	gcpm->cp_votable =
		gvotable_create_int_election(NULL, gvotable_comparator_int_min,
					     gcpm_fcc_callback, gcpm);
	if (IS_ERR_OR_NULL(gcpm->cp_votable)) {
		ret = PTR_ERR(gcpm->cp_votable);
		dev_err(gcpm->device, "no GCPM_FCC votable (%d)\n", ret);
		return ret;
	}

	gvotable_set_default(gcpm->cp_votable, (void *)-1);
	gvotable_set_vote2str(gcpm->cp_votable, gvotable_v2s_int);
	gvotable_election_set_name(gcpm->cp_votable, "GCPM_FCC");

	/*
	 * WirelessDC and Wireless charging use different thermal limit.
	 * The limit (level) comes from the thermal cooling zone msc_fcc and is
	 * mutually exclusive with the vote on dc_icl
	 */
	gcpm->dc_fcc_votable =
		gvotable_create_int_election(NULL, gvotable_comparator_int_min,
					     gcpm_dc_fcc_callback, gcpm);
	if (IS_ERR_OR_NULL(gcpm->dc_fcc_votable)) {
		ret = PTR_ERR(gcpm->dc_fcc_votable);
		dev_err(gcpm->device, "no dc_fcc votable (%d)\n", ret);
		return ret;
	}

	gvotable_set_default(gcpm->dc_fcc_votable, (void *)-1);
	gvotable_set_vote2str(gcpm->dc_fcc_votable, gvotable_v2s_int);
	gvotable_election_set_name(gcpm->dc_fcc_votable, "DC_FCC");

	/* sysfs & debug */
	gcpm->debug_entry = gcpm_init_fs(gcpm);
	if (!gcpm->debug_entry)
		pr_warn("No debug control\n");

	platform_set_drvdata(pdev, gcpm);

	psy_cfg.drv_data = gcpm;
	psy_cfg.of_node = pdev->dev.of_node;
	gcpm->psy = devm_power_supply_register(gcpm->device,
					       &gcpm_psy_desc,
					       &psy_cfg);
	if (IS_ERR(gcpm->psy)) {
		ret = PTR_ERR(gcpm->psy);
		if (ret == -EPROBE_DEFER)
			return -EPROBE_DEFER;

		dev_err(gcpm->device, "Couldn't register gcpm, (%d)\n", ret);
		return -ENODEV;
	}

	gcpm->log = logbuffer_register("cpm");
	if (IS_ERR(gcpm->log)) {
		dev_err(gcpm->device, "Couldn't register logbuffer, (%ld)\n",
			PTR_ERR(gcpm->log));
		gcpm->log = NULL;
	}

	/* gcpm_pps_psy_cfg.of_node is used to find out the snk_pdos */
	gcpm_pps_psy_cfg.drv_data = gcpm;
	gcpm_pps_psy_cfg.of_node = pdev->dev.of_node;
	gcpm->pps_psy = devm_power_supply_register(gcpm->device,
						   &gcpm_pps_psy_desc,
						   &gcpm_pps_psy_cfg);
	if (IS_ERR(gcpm->pps_psy)) {
		ret = PTR_ERR(gcpm->pps_psy);
		if (ret == -EPROBE_DEFER)
			return -EPROBE_DEFER;

		dev_err(gcpm->device, "Couldn't register gcpm_pps (%d)\n", ret);
		return -ENODEV;
	}

	ret = device_create_file(gcpm->device, &dev_attr_dc_limit_demand);
	if (ret)
		dev_err(gcpm->device, "Failed to create dc_limit_demand\n");

	ret = device_create_file(gcpm->device, &dev_attr_dc_limit_vbatt_max);
	if (ret)
		dev_err(gcpm->device, "Failed to create dc_limit_vbatt_max\n");

	ret = device_create_file(gcpm->device, &dev_attr_dc_limit_vbatt_min);
	if (ret)
		dev_err(gcpm->device, "Failed to create dc_limit_vbatt_min\n");

	ret = device_create_file(gcpm->device, &dev_attr_dc_ctl);
	if (ret)
		dev_err(gcpm->device, "Failed to create dc_crl\n");

	/* give time to fg driver to start */
	schedule_delayed_work(&gcpm->init_work,
			      msecs_to_jiffies(INIT_DELAY_MS));

	return 0;
}

static int google_cpm_remove(struct platform_device *pdev)
{
	struct gcpm_drv *gcpm = platform_get_drvdata(pdev);
	int i;

	if (!gcpm)
		return 0;

	gvotable_destroy_election(gcpm->dc_fcc_votable);

	for (i = 0; i < gcpm->chg_psy_count; i++) {
		if (!gcpm->chg_psy_avail[i])
			continue;

		power_supply_put(gcpm->chg_psy_avail[i]);
		gcpm->chg_psy_avail[i] = NULL;
	}

	pps_free(&gcpm->wlc_pps_data);
	pps_free(&gcpm->tcpm_pps_data);

	if (gcpm->wlc_dc_psy)
		power_supply_put(gcpm->wlc_dc_psy);
	if (gcpm->log)
		logbuffer_unregister(gcpm->log);

	return 0;
}

static int __maybe_unused gcpm_pm_suspend(struct device *dev)
{
	struct platform_device *pdev = to_platform_device(dev);
	struct gcpm_drv *gcpm = platform_get_drvdata(pdev);

	if (gcpm->init_complete) {
		pm_runtime_get_sync(gcpm->device);
		gcpm->resume_complete = false;
		pm_runtime_put_sync(gcpm->device);
	}

	return 0;
}

static int __maybe_unused gcpm_pm_resume(struct device *dev)
{
	struct platform_device *pdev = to_platform_device(dev);
	struct gcpm_drv *gcpm = platform_get_drvdata(pdev);

	if (gcpm->init_complete) {
		pm_runtime_get_sync(gcpm->device);
		gcpm->resume_complete = true;
		pm_runtime_put_sync(gcpm->device);
	}

	return 0;
}

static SIMPLE_DEV_PM_OPS(gcpm_pm_ops,
			 gcpm_pm_suspend,
			 gcpm_pm_resume);

static const struct of_device_id google_cpm_of_match[] = {
	{.compatible = "google,cpm"},
	{},
};
MODULE_DEVICE_TABLE(of, google_cpm_of_match);


static struct platform_driver google_cpm_driver = {
	.driver = {
		   .name = "google_cpm",
		   .owner = THIS_MODULE,
		   .of_match_table = google_cpm_of_match,
		   .probe_type = PROBE_PREFER_ASYNCHRONOUS,
		   .pm = &gcpm_pm_ops,
		   },
	.probe = google_cpm_probe,
	.remove = google_cpm_remove,
};

module_platform_driver(google_cpm_driver);

MODULE_DESCRIPTION("Google Charging Policy Manager");
MODULE_AUTHOR("AleX Pelosi <apelosi@google.com>");
MODULE_LICENSE("GPL");

#if 0

/* NOTE: call with a lock around gcpm->chg_psy_lock */
static int gcpm_dc_charging(struct gcpm_drv *gcpm)
{
	struct power_supply *dc_psy;
	int vchg, ichg, status;

	dc_psy = gcpm_chg_get_active(gcpm);
	if (!dc_psy) {
		pr_err("DC_CHG: invalid charger\n");
		return -ENODEV;
	}

	vchg = GPSY_GET_PROP(dc_psy, POWER_SUPPLY_PROP_VOLTAGE_NOW);
	ichg = GPSY_GET_PROP(dc_psy, POWER_SUPPLY_PROP_CURRENT_NOW);
	status = GPSY_GET_PROP(dc_psy, POWER_SUPPLY_PROP_STATUS);

	pr_err("DC_CHG: vchg=%d, ichg=%d status=%d\n",
	       vchg, ichg, status);

	return 0;
}

static void gcpm_pps_dc_charging(struct gcpm_drv *gcpm)
{
	struct pd_pps_data *pps_data = &gcpm->pps_data;
	struct power_supply *pps_psy = gcpm->tcpm_psy;
	const int pre_out_ua = pps_data->op_ua;
	const int pre_out_uv = pps_data->out_uv;
	int ret, pps_ui = -ENODEV;

	if (gcpm->dc_state == DC_ENABLE) {
		struct pd_pps_data *pps_data = &gcpm->pps_data;
		bool pwr_ok;

		/* must run at the end of PPS negotiation */
		if (gcpm->out_ua == -1)
			gcpm->out_ua = min(gcpm->cc_max, pps_data->max_ua);
		if (gcpm->out_uv == -1) {
			struct power_supply *chg_psy =
						gcpm_chg_get_active(gcpm);
			unsigned long ta_max_v, value;
			int vbatt = -1;

			ta_max_v = pps_data->max_ua * pps_data->max_uv;
			ta_max_v /= gcpm->out_ua;
			if (ta_max_v > DC_TA_VMAX_MV)
				ta_max_v = DC_TA_VMAX_MV;

			if (chg_psy)
				vbatt = GPSY_GET_PROP(chg_psy,
						POWER_SUPPLY_PROP_VOLTAGE_NOW);
			if (vbatt < 0)
				vbatt = gcpm->fv_uv;
			if (vbatt < 0)
				vbatt = 0;

			/* good for pca9468 */
			value = 2 * vbatt + DC_VBATT_HEADROOM_MV;
			if (value < DC_TA_VMIN_MV)
				value = DC_TA_VMIN_MV;

			/* PPS voltage in 20mV steps */
			gcpm->out_uv = value - value % 20000;
		}

		pr_info("CHG_CHK: max_uv=%d,max_ua=%d  out_uv=%d,out_ua=%d\n",
			pps_data->max_uv, pps_data->max_ua,
			gcpm->out_uv, gcpm->out_ua);

		pps_ui = pps_update_adapter(pps_data, gcpm->out_uv,
					    gcpm->out_ua, pps_psy);
		if (pps_ui < 0)
			pps_ui = PPS_ERROR_RETRY_MS;

		/* wait until adapter is at or over request */
		pwr_ok = pps_data->out_uv == gcpm->out_uv &&
				pps_data->op_ua == gcpm->out_ua;
		if (pwr_ok) {
			ret = gcpm_chg_offline(gcpm);
			if (ret == 0)
				ret = gcpm_dc_start(gcpm, gcpm->dc_index);
			if (ret == 0) {
				gcpm->dc_state = DC_RUNNING;
				pps_ui = DC_RUN_DELAY_MS;
			}  else if (pps_ui > DC_ERROR_RETRY_MS) {
				pps_ui = DC_ERROR_RETRY_MS;
			}
		}

		/*
			* TODO: add retries and switch to DC_ENABLE again or to
			* DC_DISABLED on timeout.
			*/

		pr_info("PPS_DC: dc_state=%d out_uv=%d %d->%d, out_ua=%d %d->%d\n",
			gcpm->dc_state,
			pps_data->out_uv, pre_out_uv, gcpm->out_uv,
			pps_data->op_ua, pre_out_ua, gcpm->out_ua);
	} else if (gcpm->dc_state == DC_RUNNING)  {

		ret = gcpm_chg_ping(gcpm, 0, 0);
		if (ret < 0)
			pr_err("PPS_DC: ping failed with %d\n", ret);

		/* update gcpm->out_uv, gcpm->out_ua */
		pr_info("PPS_DC: dc_state=%d out_uv=%d %d->%d out_ua=%d %d->%d\n",
			gcpm->dc_state,
			pps_data->out_uv, pre_out_uv, gcpm->out_uv,
			pps_data->op_ua, pre_out_ua, gcpm->out_ua);

		ret = gcpm_dc_charging(gcpm);
		if (ret < 0)
			pps_ui = DC_ERROR_RETRY_MS;

		ret = pps_update_adapter(&gcpm->pps_data,
						gcpm->out_uv, gcpm->out_ua,
						pps_psy);
		if (ret < 0)
			pps_ui = PPS_ERROR_RETRY_MS;
	}

	return pps_ui;
}
#endif<|MERGE_RESOLUTION|>--- conflicted
+++ resolved
@@ -2514,19 +2514,6 @@
 		 * to determine when to swich source.
 		 */
 		in_idx = gcpm_mdis_match_cp_source(gcpm, &online);
-<<<<<<< HEAD
-		if (in_idx < 0) {
-			/*
-			 * this happens when none of the sources are online.
-			 * and CAN happen when we resume after the thermal
-			 * engine has shut this down. Forces cp_fcc to 0
-			 * to apply dc_icl and msc_fcc.
-			 */
-			cp_fcc = 0;
-		} else if (gcpm_mdis_in_is_wireless(gcpm, in_idx)) {
-			/* WLC_CP use the charge pump with wireless charging */
-			cp_fcc = gcpm->mdis_out_limits[1][lvl + tdev->thermal_levels];
-=======
 		if (in_idx < 0 || online != PPS_PSY_PROG_ONLINE) {
 			/*
 			 * this happens when none of the sources are online
@@ -2543,26 +2530,17 @@
 			/* WLC_CP use the charge pump with wireless charging */
 			cp_fcc = gcpm->mdis_out_limits[1][lvl + tdev->thermal_levels];
 
->>>>>>> cc17da12
 			if (gcpm->dc_limit_cc_min_wlc >= 0)
 				cp_min = gcpm->dc_limit_cc_min_wlc;
 			else if (gcpm->dc_limit_cc_min >= 0)
 				cp_min = gcpm->dc_limit_cc_min;
 
 			/*
-<<<<<<< HEAD
-			* forces wlc-overrides-fcc when wireless charging
-			* Reset only in PROG_ONLINE to allow transitioning
-			* OUT of WLC_DC when the charging current falls
-			* under the DC limit.
-			*/
-=======
 			 * forces wlc-overrides-fcc when wireless charging
 			 * Reset only in PROG_ONLINE to allow transitioning
 			 * OUT of WLC_DC when the charging current falls
 			 * under the DC limit.
 			 */
->>>>>>> cc17da12
 			msc_fcc = -1;
 		} else {
 			/* PPS_CP use the charge pump with TCPM */
