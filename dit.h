/* SPDX-License-Identifier: GPL-2.0 */
/*
 * Copyright (c) 2020 Samsung Electronics Co., Ltd.
 *		http://www.samsung.com/
 *
 * EXYNOS DIT(Direct IP Translator) Driver support
 *
 */

#ifndef __DIT_H__
#define __DIT_H__

#include "modem_utils.h"
#include "modem_toe_device.h"

enum dit_direction {
	DIT_DIR_TX,
	DIT_DIR_RX,
	DIT_DIR_MAX
};

enum dit_init_type {
	DIT_INIT_NORMAL = 0,
	DIT_INIT_RETRY,
	DIT_INIT_DEINIT,
};

enum dit_store_type {
	DIT_STORE_NONE = 0,
	DIT_STORE_BACKUP,
	DIT_STORE_RESTORE,
<<<<<<< HEAD
};

enum dit_int_enable_bits {
	TX_DST0_INT_ENABLE_BIT = 0,
	TX_DST1_INT_ENABLE_BIT,
	TX_DST2_INT_ENABLE_BIT,
	RX_DST0_INT_ENABLE_BIT = 3,
	RX_DST1_INT_ENABLE_BIT,
	RX_DST2_INT_ENABLE_BIT,
	ERR_INT_ENABLE_BIT = 14,
};

#define DIT_INT_ENABLE_MASK \
	(BIT(TX_DST0_INT_ENABLE_BIT) | BIT(TX_DST1_INT_ENABLE_BIT) | \
		BIT(TX_DST2_INT_ENABLE_BIT) | \
		BIT(RX_DST0_INT_ENABLE_BIT) | BIT(RX_DST1_INT_ENABLE_BIT) | \
		BIT(RX_DST2_INT_ENABLE_BIT) | \
		BIT(ERR_INT_ENABLE_BIT))

enum dit_desc_ring {
	DIT_DST_DESC_RING_0,
	DIT_DST_DESC_RING_1,
	DIT_DST_DESC_RING_2,
	DIT_DST_DESC_RING_MAX,
	DIT_SRC_DESC_RING = DIT_DST_DESC_RING_MAX,
	DIT_DESC_RING_MAX
};

enum dit_desc_control_bits {
	DIT_DESC_C_RESERVED,	/* Reserved */
	DIT_DESC_C_END,		/* end packet of LRO */
	DIT_DESC_C_START,	/* first packet of LRO */
	DIT_DESC_C_RINGEND,	/* End of descriptor */
	DIT_DESC_C_INT,		/* Interrupt enabled */
	DIT_DESC_C_CSUM,	/* csum enabled */
	DIT_DESC_C_TAIL,	/* last buffer */
	DIT_DESC_C_HEAD		/* first buffer */
};

#define DIT_SRC_KICK_CONTROL_MASK \
	(BIT(DIT_DESC_C_HEAD) | BIT(DIT_DESC_C_TAIL) | \
		BIT(DIT_DESC_C_INT) | BIT(DIT_DESC_C_RINGEND))

enum dit_desc_status_bits {
	DIT_DESC_S_DONE,	/* DMA done */
	DIT_DESC_S_RESERVED,	/* Reserved */
	DIT_DESC_S_TCPCF,	/* Failed TCP csum */
	DIT_DESC_S_IPCSF,	/* Failed IP csum */
	DIT_DESC_S_IGNR,	/* Ignore csum */
	DIT_DESC_S_TCPC,	/* TCP/UDP csum done: IGNR shold be 0 */
	DIT_DESC_S_IPCS,	/* IP header csum done: IGNR shold be 0 */
	DIT_DESC_S_PFD		/* passed packet filter */
};

#define DIT_CHECKSUM_FAILED_STATUS_MASK \
	(BIT(DIT_DESC_S_TCPCF) | BIT(DIT_DESC_S_IPCSF) | BIT(DIT_DESC_S_IGNR))

enum dit_sw_command_bits {
	DMA_INIT_COMMAND_BIT,
	TX_COMMAND_BIT,
	RX_COMMAND_BIT,
};

enum dit_nat_ethernet_en_bits {
	TX_ETHERNET_EN_BIT,
	RX_ETHERNET_EN_BIT,
};

/* DIT_INT_PENDING */
enum dit_int_pending_bits {
	TX_DST0_INT_PENDING_BIT = 0,
	TX_DST1_INT_PENDING_BIT,
	TX_DST2_INT_PENDING_BIT,
	RX_DST0_INT_PENDING_BIT = 3,
	RX_DST1_INT_PENDING_BIT,
	RX_DST2_INT_PENDING_BIT,
	ERR_INT_PENDING_BIT = 14,
};

#define DIT_TX_INT_PENDING_MASK \
	(BIT(TX_DST0_INT_PENDING_BIT) | BIT(TX_DST1_INT_PENDING_BIT) | \
		BIT(TX_DST2_INT_PENDING_BIT) | BIT(ERR_INT_PENDING_BIT))

#define DIT_RX_INT_PENDING_MASK \
	(BIT(RX_DST0_INT_PENDING_BIT) | BIT(RX_DST1_INT_PENDING_BIT) | \
		BIT(RX_DST2_INT_PENDING_BIT) | BIT(ERR_INT_PENDING_BIT))

#define DIT_ALL_INT_PENDING_MASK \
	(DIT_TX_INT_PENDING_MASK | DIT_RX_INT_PENDING_MASK)

/* DIT_STATUS
 * zero means idle
 */
enum dit_status_mask {
	TX_STATUS_MASK = 0x0F,
	RX_STATUS_MASK = 0xF0,
};

enum dit_packet_info_bits {
	DIT_PACKET_INFO_IPV6_BIT = 10,
	DIT_PACKET_INFO_IPV4_BIT,
};

struct dit_src_desc {
	u64	src_addr:36,
		_reserved_0:12,
		/* the below 16 bits are "private info" on the document */
		ch_id:8,		/* max ch value for rmnet is 17 */
		pre_csum:1,		/* checksum successful from pktproc */
		udp_csum_zero:1,	/* reset udp checksum 0 after NAT */
		_reserved_2:6;
	u64	length:16,
		_reserved_1:32,
		control:8,
		status:8;
} __packed;

struct dit_dst_desc {
	u64	dst_addr:36,
		packet_info:12,
		/* the below 16 bits are "private info" on the document */
		ch_id:8,
		pre_csum:1,
		udp_csum_zero:1,
		_reserved_2:6;
	u64	length:16,
		org_port:16,
		trans_port:16,
		control:8,		/* misspelled as "reserved" on the document */
		status:8;
} __packed;

struct dit_desc_info {
	unsigned int src_wp;
	unsigned int src_rp;
	unsigned int dst_wp[DIT_DST_DESC_RING_MAX];
	unsigned int dst_rp[DIT_DST_DESC_RING_MAX];

	unsigned int src_desc_ring_len;
	struct dit_src_desc *src_desc_ring;
	struct sk_buff **src_skb_buf;
	u32 buf_size;

	phys_addr_t pktproc_pbase;
	u32 pktproc_desc_len;
	u32 *pktproc_fore_ptr;

	unsigned int dst_desc_ring_len;
	struct dit_dst_desc *dst_desc_ring[DIT_DST_DESC_RING_MAX];
	struct sk_buff **dst_skb_buf[DIT_DST_DESC_RING_MAX];
	bool dst_skb_buf_filled[DIT_DST_DESC_RING_MAX];
};

struct dit_ctrl_t {
	struct device *dev;
	struct link_device *ld;
	struct net_device *netdev;
	struct napi_struct napi;
	int *irq_buf;
	int irq_len;
	int irq_affinity;
	int idle_ip_index;

	void __iomem *register_base;
	void __iomem *sharability_base;
	u32 sharability_offset;
	u32 sharability_value;

	u32 hw_version;
	u32 hw_capabilities;
	bool use_tx;
	bool use_rx;
	bool use_clat;
	bool hal_linked;
	u32 rx_extra_desc_ring_len;

	struct dit_desc_info desc_info[DIT_DIR_MAX];

	/* for kicked flag, reg_value_q and init_done */
	spinlock_t src_lock;
	bool kicked[DIT_DIR_MAX];
	bool kick_reserved[DIT_DIR_MAX];
	struct list_head reg_value_q;
	bool init_done;
	bool init_reserved;

	atomic_t init_running;
	atomic_t stop_napi_poll;

#if defined(DIT_DEBUG_LOW)
	int pktgen_ch;
	int force_bypass;
#endif
};

struct dit_snapshot_t {
	char *name;
	int head;
	int tail;

	u64 packets;
	/* cumulative amount */
	u64 total_packets;
	u64 clat_packets;

	u32 max_usage;
	u32 alloc_skbs;
};

struct dit_reg_value_item {
	struct list_head list;
	u32 value;
	u32 offset;
};

struct dit_iface {
	u8 upstream_ch;
};

enum dit_dump_bits {
	DIT_DUMP_SNAPSHOT_BIT,
	DIT_DUMP_DESC_BIT,
	DIT_DUMP_PORT_TABLE_BIT,
	DIT_DUMP_MAX,
};

#define DIT_DUMP_ALL \
	(BIT(DIT_DUMP_SNAPSHOT_BIT) | BIT(DIT_DUMP_DESC_BIT) | \
		BIT(DIT_DUMP_PORT_TABLE_BIT))

/* DIT works with pktproc for the specific queue */
#define DIT_PKTPROC_TX_QUEUE_NUM	(1)
#define DIT_PKTPROC_RX_QUEUE_NUM	(0)

enum dit_idle_ip {
	DIT_IDLE_IP_ACTIVE = 0,
	DIT_IDLE_IP_IDLE,
};

/*
 * if there is 1 src desc and it is at the ring_end,
 * DIT will reads 3 descs from the ring_end.
 * for the safety, add additional 2 descs.
 */
#define DIT_SRC_DESC_RING_LEN_PADDING	(2)

int dit_create(struct platform_device *pdev);
int dit_init(struct link_device *ld, enum dit_init_type type, enum dit_store_type store);
int dit_enqueue_reg_value_with_ext_lock(u32 value, u32 offset);
int dit_enqueue_reg_value(u32 value, u32 offset);
int dit_read_rx_dst_poll(struct napi_struct *napi, int budget);
int dit_manage_rx_dst_data_buffers(bool fill);
=======
};

int dit_init(struct link_device *ld, enum dit_init_type type, enum dit_store_type store);
>>>>>>> b5f8c669
int dit_get_irq_affinity(void);
int dit_set_irq_affinity(int affinity);
int dit_set_pktproc_queue_num(enum dit_direction dir, u32 queue_num);
int dit_set_buf_size(enum dit_direction dir, u32 size);
int dit_set_pktproc_base(enum dit_direction dir, phys_addr_t base);
int dit_set_desc_ring_len(enum dit_direction dir, u32 len);
int dit_get_src_usage(enum dit_direction dir, u32 *usage);
extern u32 gs_chipid_get_type(void);

#if IS_ENABLED(CONFIG_EXYNOS_DIT)
int dit_enqueue_src_desc_ring(
	enum dit_direction dir, u8 *src, unsigned long src_paddr,
	u16 len, u8 ch_id, bool csum);
int dit_enqueue_src_desc_ring_skb(enum dit_direction dir, struct sk_buff *skb);
int dit_kick(enum dit_direction dir, bool retry);
bool dit_check_dir_use_queue(enum dit_direction dir, unsigned int queue_num);
int dit_reset_dst_wp_rp(enum dit_direction dir);
struct net_device *dit_get_netdev(void);
bool dit_support_clat(void);
bool dit_hal_set_clat_info(struct mem_link_device *mld, struct clat_info *clat);
#else
static inline int dit_enqueue_src_desc_ring(
	enum dit_direction dir, u8 *src, unsigned long src_paddr,
	u16 len, u8 ch_id, bool csum) { return -1; }
static inline int dit_enqueue_src_desc_ring_skb(
	enum dit_direction dir, struct sk_buff *skb) { return -1; }
static inline int dit_kick(enum dit_direction dir, bool retry) { return -1; }
static inline bool dit_check_dir_use_queue(
	enum dit_direction dir, unsigned int queue_num) { return false; }
static inline int dit_reset_dst_wp_rp(enum dit_direction dir) { return -1; }
static inline struct net_device *dit_get_netdev(void) { return NULL; }
static inline bool dit_support_clat(void) { return false; }
static inline bool dit_hal_set_clat_info(struct mem_link_device *mld, struct clat_info *clat)
{ return false; }
#endif

#endif /* __DIT_H__ */
<|MERGE_RESOLUTION|>--- conflicted
+++ resolved
@@ -29,264 +29,9 @@
 	DIT_STORE_NONE = 0,
 	DIT_STORE_BACKUP,
 	DIT_STORE_RESTORE,
-<<<<<<< HEAD
-};
-
-enum dit_int_enable_bits {
-	TX_DST0_INT_ENABLE_BIT = 0,
-	TX_DST1_INT_ENABLE_BIT,
-	TX_DST2_INT_ENABLE_BIT,
-	RX_DST0_INT_ENABLE_BIT = 3,
-	RX_DST1_INT_ENABLE_BIT,
-	RX_DST2_INT_ENABLE_BIT,
-	ERR_INT_ENABLE_BIT = 14,
-};
-
-#define DIT_INT_ENABLE_MASK \
-	(BIT(TX_DST0_INT_ENABLE_BIT) | BIT(TX_DST1_INT_ENABLE_BIT) | \
-		BIT(TX_DST2_INT_ENABLE_BIT) | \
-		BIT(RX_DST0_INT_ENABLE_BIT) | BIT(RX_DST1_INT_ENABLE_BIT) | \
-		BIT(RX_DST2_INT_ENABLE_BIT) | \
-		BIT(ERR_INT_ENABLE_BIT))
-
-enum dit_desc_ring {
-	DIT_DST_DESC_RING_0,
-	DIT_DST_DESC_RING_1,
-	DIT_DST_DESC_RING_2,
-	DIT_DST_DESC_RING_MAX,
-	DIT_SRC_DESC_RING = DIT_DST_DESC_RING_MAX,
-	DIT_DESC_RING_MAX
-};
-
-enum dit_desc_control_bits {
-	DIT_DESC_C_RESERVED,	/* Reserved */
-	DIT_DESC_C_END,		/* end packet of LRO */
-	DIT_DESC_C_START,	/* first packet of LRO */
-	DIT_DESC_C_RINGEND,	/* End of descriptor */
-	DIT_DESC_C_INT,		/* Interrupt enabled */
-	DIT_DESC_C_CSUM,	/* csum enabled */
-	DIT_DESC_C_TAIL,	/* last buffer */
-	DIT_DESC_C_HEAD		/* first buffer */
-};
-
-#define DIT_SRC_KICK_CONTROL_MASK \
-	(BIT(DIT_DESC_C_HEAD) | BIT(DIT_DESC_C_TAIL) | \
-		BIT(DIT_DESC_C_INT) | BIT(DIT_DESC_C_RINGEND))
-
-enum dit_desc_status_bits {
-	DIT_DESC_S_DONE,	/* DMA done */
-	DIT_DESC_S_RESERVED,	/* Reserved */
-	DIT_DESC_S_TCPCF,	/* Failed TCP csum */
-	DIT_DESC_S_IPCSF,	/* Failed IP csum */
-	DIT_DESC_S_IGNR,	/* Ignore csum */
-	DIT_DESC_S_TCPC,	/* TCP/UDP csum done: IGNR shold be 0 */
-	DIT_DESC_S_IPCS,	/* IP header csum done: IGNR shold be 0 */
-	DIT_DESC_S_PFD		/* passed packet filter */
-};
-
-#define DIT_CHECKSUM_FAILED_STATUS_MASK \
-	(BIT(DIT_DESC_S_TCPCF) | BIT(DIT_DESC_S_IPCSF) | BIT(DIT_DESC_S_IGNR))
-
-enum dit_sw_command_bits {
-	DMA_INIT_COMMAND_BIT,
-	TX_COMMAND_BIT,
-	RX_COMMAND_BIT,
-};
-
-enum dit_nat_ethernet_en_bits {
-	TX_ETHERNET_EN_BIT,
-	RX_ETHERNET_EN_BIT,
-};
-
-/* DIT_INT_PENDING */
-enum dit_int_pending_bits {
-	TX_DST0_INT_PENDING_BIT = 0,
-	TX_DST1_INT_PENDING_BIT,
-	TX_DST2_INT_PENDING_BIT,
-	RX_DST0_INT_PENDING_BIT = 3,
-	RX_DST1_INT_PENDING_BIT,
-	RX_DST2_INT_PENDING_BIT,
-	ERR_INT_PENDING_BIT = 14,
-};
-
-#define DIT_TX_INT_PENDING_MASK \
-	(BIT(TX_DST0_INT_PENDING_BIT) | BIT(TX_DST1_INT_PENDING_BIT) | \
-		BIT(TX_DST2_INT_PENDING_BIT) | BIT(ERR_INT_PENDING_BIT))
-
-#define DIT_RX_INT_PENDING_MASK \
-	(BIT(RX_DST0_INT_PENDING_BIT) | BIT(RX_DST1_INT_PENDING_BIT) | \
-		BIT(RX_DST2_INT_PENDING_BIT) | BIT(ERR_INT_PENDING_BIT))
-
-#define DIT_ALL_INT_PENDING_MASK \
-	(DIT_TX_INT_PENDING_MASK | DIT_RX_INT_PENDING_MASK)
-
-/* DIT_STATUS
- * zero means idle
- */
-enum dit_status_mask {
-	TX_STATUS_MASK = 0x0F,
-	RX_STATUS_MASK = 0xF0,
-};
-
-enum dit_packet_info_bits {
-	DIT_PACKET_INFO_IPV6_BIT = 10,
-	DIT_PACKET_INFO_IPV4_BIT,
-};
-
-struct dit_src_desc {
-	u64	src_addr:36,
-		_reserved_0:12,
-		/* the below 16 bits are "private info" on the document */
-		ch_id:8,		/* max ch value for rmnet is 17 */
-		pre_csum:1,		/* checksum successful from pktproc */
-		udp_csum_zero:1,	/* reset udp checksum 0 after NAT */
-		_reserved_2:6;
-	u64	length:16,
-		_reserved_1:32,
-		control:8,
-		status:8;
-} __packed;
-
-struct dit_dst_desc {
-	u64	dst_addr:36,
-		packet_info:12,
-		/* the below 16 bits are "private info" on the document */
-		ch_id:8,
-		pre_csum:1,
-		udp_csum_zero:1,
-		_reserved_2:6;
-	u64	length:16,
-		org_port:16,
-		trans_port:16,
-		control:8,		/* misspelled as "reserved" on the document */
-		status:8;
-} __packed;
-
-struct dit_desc_info {
-	unsigned int src_wp;
-	unsigned int src_rp;
-	unsigned int dst_wp[DIT_DST_DESC_RING_MAX];
-	unsigned int dst_rp[DIT_DST_DESC_RING_MAX];
-
-	unsigned int src_desc_ring_len;
-	struct dit_src_desc *src_desc_ring;
-	struct sk_buff **src_skb_buf;
-	u32 buf_size;
-
-	phys_addr_t pktproc_pbase;
-	u32 pktproc_desc_len;
-	u32 *pktproc_fore_ptr;
-
-	unsigned int dst_desc_ring_len;
-	struct dit_dst_desc *dst_desc_ring[DIT_DST_DESC_RING_MAX];
-	struct sk_buff **dst_skb_buf[DIT_DST_DESC_RING_MAX];
-	bool dst_skb_buf_filled[DIT_DST_DESC_RING_MAX];
-};
-
-struct dit_ctrl_t {
-	struct device *dev;
-	struct link_device *ld;
-	struct net_device *netdev;
-	struct napi_struct napi;
-	int *irq_buf;
-	int irq_len;
-	int irq_affinity;
-	int idle_ip_index;
-
-	void __iomem *register_base;
-	void __iomem *sharability_base;
-	u32 sharability_offset;
-	u32 sharability_value;
-
-	u32 hw_version;
-	u32 hw_capabilities;
-	bool use_tx;
-	bool use_rx;
-	bool use_clat;
-	bool hal_linked;
-	u32 rx_extra_desc_ring_len;
-
-	struct dit_desc_info desc_info[DIT_DIR_MAX];
-
-	/* for kicked flag, reg_value_q and init_done */
-	spinlock_t src_lock;
-	bool kicked[DIT_DIR_MAX];
-	bool kick_reserved[DIT_DIR_MAX];
-	struct list_head reg_value_q;
-	bool init_done;
-	bool init_reserved;
-
-	atomic_t init_running;
-	atomic_t stop_napi_poll;
-
-#if defined(DIT_DEBUG_LOW)
-	int pktgen_ch;
-	int force_bypass;
-#endif
-};
-
-struct dit_snapshot_t {
-	char *name;
-	int head;
-	int tail;
-
-	u64 packets;
-	/* cumulative amount */
-	u64 total_packets;
-	u64 clat_packets;
-
-	u32 max_usage;
-	u32 alloc_skbs;
-};
-
-struct dit_reg_value_item {
-	struct list_head list;
-	u32 value;
-	u32 offset;
-};
-
-struct dit_iface {
-	u8 upstream_ch;
-};
-
-enum dit_dump_bits {
-	DIT_DUMP_SNAPSHOT_BIT,
-	DIT_DUMP_DESC_BIT,
-	DIT_DUMP_PORT_TABLE_BIT,
-	DIT_DUMP_MAX,
-};
-
-#define DIT_DUMP_ALL \
-	(BIT(DIT_DUMP_SNAPSHOT_BIT) | BIT(DIT_DUMP_DESC_BIT) | \
-		BIT(DIT_DUMP_PORT_TABLE_BIT))
-
-/* DIT works with pktproc for the specific queue */
-#define DIT_PKTPROC_TX_QUEUE_NUM	(1)
-#define DIT_PKTPROC_RX_QUEUE_NUM	(0)
-
-enum dit_idle_ip {
-	DIT_IDLE_IP_ACTIVE = 0,
-	DIT_IDLE_IP_IDLE,
-};
-
-/*
- * if there is 1 src desc and it is at the ring_end,
- * DIT will reads 3 descs from the ring_end.
- * for the safety, add additional 2 descs.
- */
-#define DIT_SRC_DESC_RING_LEN_PADDING	(2)
-
-int dit_create(struct platform_device *pdev);
-int dit_init(struct link_device *ld, enum dit_init_type type, enum dit_store_type store);
-int dit_enqueue_reg_value_with_ext_lock(u32 value, u32 offset);
-int dit_enqueue_reg_value(u32 value, u32 offset);
-int dit_read_rx_dst_poll(struct napi_struct *napi, int budget);
-int dit_manage_rx_dst_data_buffers(bool fill);
-=======
 };
 
 int dit_init(struct link_device *ld, enum dit_init_type type, enum dit_store_type store);
->>>>>>> b5f8c669
 int dit_get_irq_affinity(void);
 int dit_set_irq_affinity(int affinity);
 int dit_set_pktproc_queue_num(enum dit_direction dir, u32 queue_num);
