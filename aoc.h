/* SPDX-License-Identifier: GPL-2.0 OR Apache-2.0 */
/*
 * Google Whitechapel AoC Core Driver
 *
 * Copyright (c) 2019 Google LLC
 *
 * This program is free software; you can redistribute it and/or modify
 * it under the terms of the GNU General Public License version 2 as
 * published by the Free Software Foundation.
 */

#include <linux/cdev.h>
#include <linux/delay.h>
#include <linux/device.h>
#include <linux/interrupt.h>
#include <linux/kernel.h>
#include <linux/mailbox_client.h>
#include <linux/platform_device.h>
#include <linux/sizes.h>
#include <linux/timer.h>
#include <soc/google/debug-snapshot.h>
#include "aoc_ipc_core.h"

/* TODO: Remove internal calls, or promote to "public" */
#include "aoc_ipc_core_internal.h"

#include "uapi/aoc.h"

#ifdef __KERNEL__

#define MAX_SENSOR_POWER_NUM 5
#define MAX_DMIC_POWER_NUM 4
#define AP_RESET_REASON_LENGTH 32
#define MAX_FIRMWARE_LENGTH 128

#define AOC_S2MPU_CTRL0 0x0
#define AOC_S2MPU_CTRL_PROTECTION_ENABLE_PER_VID_CLR 0x54
#define AOC_S2MPU_CTRL_PROTECTION_ENABLE_VID_MASK_ALL 0xFF

#define AOC_RESTART_DISABLED_RC (0xD15AB1ED)

#define SENSOR_DIRECT_HEAP_SIZE SZ_4M
#define PLAYBACK_HEAP_SIZE SZ_16K
#define CAPTURE_HEAP_SIZE SZ_64K

#define DT_PROPERTY_NOT_FOUND 0xffffffff

struct aoc_service_dev;
typedef void (*aoc_service_dev_handler)(struct aoc_service_dev *d);

enum AOC_FW_STATE {
	AOC_STATE_OFFLINE,
	AOC_STATE_FIRMWARE_LOADED,
	AOC_STATE_STARTING,
	AOC_STATE_ONLINE,
	AOC_STATE_SSR
};

struct mbox_slot {
	struct mbox_client client;
	struct mbox_chan *channel;
	void *prvdata;
	int index;
};

struct aoc_service_dev {
	struct device dev;
	wait_queue_head_t read_queue;
	wait_queue_head_t write_queue;

	aoc_service *service;
	void *ipc_base;
	aoc_service_dev_handler handler;
	void *prvdata;
	uint64_t suspend_rx_count;

	uint8_t mbox_index;
	uint8_t service_index;

	bool dead;
	bool wake_capable;
};

typedef int (*aoc_map_handler)(u32 handle, phys_addr_t p, size_t size,
				bool mapped, void *ctx);

struct aoc_prvdata {
	struct mbox_slot *mbox_channels;
	struct aoc_service_dev **services;

	unsigned long *read_blocked_mask;
	unsigned long *write_blocked_mask;

	struct work_struct online_work;
	struct resource dram_resource;
	aoc_map_handler map_handler;
	void *map_handler_ctx;

	struct delayed_work monitor_work;
	atomic_t aoc_process_active;

	struct device *dev;
	struct iommu_domain *domain;
	void *ipc_base;

	void *sram_virt;
	void *dram_virt;
	void *aoc_req_virt;
	void *aoc_s2mpu_virt;
	size_t sram_size;
	size_t dram_size;
	size_t aoc_req_size;
	u32 aoc_s2mpu_saved_value;

	struct dma_heap *sensor_heap;
	struct dma_heap *audio_playback_heap;
	struct dma_heap *audio_capture_heap;
	phys_addr_t sensor_heap_base;
	phys_addr_t audio_playback_heap_base;
	phys_addr_t audio_capture_heap_base;

	int watchdog_irq;
	struct work_struct watchdog_work;
	bool first_fw_load;
	bool aoc_reset_done;
	bool ap_triggered_reset;
	bool force_release_aoc;
	char ap_reset_reason[AP_RESET_REASON_LENGTH];
	wait_queue_head_t aoc_reset_wait_queue;
	unsigned int acpm_async_id;
	int total_services;

	char firmware_name[MAX_FIRMWARE_LENGTH];
	char *firmware_version;

	struct cdev cdev;
	dev_t aoc_devt;
	struct class *_class;
	struct device *_device;

	u32 disable_monitor_mode;
	u32 enable_uart_tx;
	u32 force_voltage_nominal;
	u32 no_ap_resets;
	u32 force_speaker_ultrasonic;
	u32 volte_release_mif;

	u32 total_coredumps;
	u32 total_restarts;
	unsigned int sysmmu_nonsecure_irq;
	unsigned int sysmmu_secure_irq;

#if IS_ENABLED(CONFIG_EXYNOS_ITMON)
	struct notifier_block itmon_nb;
#endif
	struct device *gsa_dev;
	bool protected_by_gsa;

	int sensor_power_count;
	const char *sensor_power_list[MAX_SENSOR_POWER_NUM];
	struct regulator *sensor_regulator[MAX_SENSOR_POWER_NUM];

	int dmic_power_count;
	const char *dmic_power_list[MAX_DMIC_POWER_NUM];
	struct regulator *dmic_regulator[MAX_DMIC_POWER_NUM];

	int reset_hysteresis_trigger_ms;
	u64 last_reset_time_ns;
	int reset_wait_time_index;

	u32 aoc_pcu_base;
	u32 aoc_gpio_base;
	u32 aoc_pcu_db_set_offset;
	u32 aoc_pcu_db_clr_offset;
	u32 aoc_cp_aperture_start_offset;
	u32 aoc_cp_aperture_end_offset;
	u32 aoc_clock_divider;
	u32 aoc_mbox_channels;

	u16 sysmmu_size;
	struct sysmmu_entry *sysmmu;
	bool sysmmu_configured;
	bool sysmmu_config_persistent;
};

struct aoc_module_parameters {
	bool *aoc_autoload_firmware;
	bool *aoc_disable_restart;
	bool *aoc_panic_on_req_timeout;
};

#define AOC_DEVICE(_d) container_of((_d), struct aoc_service_dev, dev)

phys_addr_t aoc_service_ring_base_phys_addr(struct aoc_service_dev *dev, aoc_direction dir,
					    size_t *out_size);
phys_addr_t aoc_get_heap_base_phys_addr(struct aoc_service_dev *dev, aoc_direction dir,
					    size_t *out_size);
ssize_t aoc_service_read(struct aoc_service_dev *dev, uint8_t *buffer,
			 size_t count, bool block);
ssize_t aoc_service_read_timeout(struct aoc_service_dev *dev, uint8_t *buffer,
				 size_t count, long timeout);
ssize_t aoc_service_write(struct aoc_service_dev *dev, const uint8_t *buffer,
			  size_t count, bool block);
ssize_t aoc_service_write_timeout(struct aoc_service_dev *dev, const uint8_t *buffer,
				  size_t count, long timeout);
int aoc_service_can_read(struct aoc_service_dev *dev);
int aoc_service_can_write(struct aoc_service_dev *dev);
void aoc_service_set_read_blocked(struct aoc_service_dev *dev);
void aoc_service_set_write_blocked(struct aoc_service_dev *dev);
wait_queue_head_t *aoc_service_get_read_queue(struct aoc_service_dev *dev);
wait_queue_head_t *aoc_service_get_write_queue(struct aoc_service_dev *dev);

/*
 * Returns true if data was flushed, false if no data was flushed
 */
bool aoc_service_flush_read_data(struct aoc_service_dev *dev);

bool aoc_online_state(struct aoc_service_dev *dev);

struct aoc_driver {
	struct device_driver drv;

	/* Array of service names to match against.  Last entry must be NULL */
	const char * const *service_names;
	int (*probe)(struct aoc_service_dev *dev);
	int (*remove)(struct aoc_service_dev *dev);
};
#define AOC_DRIVER(_d) container_of((_d), struct aoc_driver, drv)

int aoc_driver_register(struct aoc_driver *driver);
void aoc_driver_unregister(struct aoc_driver *driver);

void aoc_set_map_handler(struct aoc_service_dev *dev, aoc_map_handler handler,
			 void *ctx);
void aoc_remove_map_handler(struct aoc_service_dev *dev);
void aoc_trigger_watchdog(const char *reason);

extern u32 gs_chipid_get_revision(void);
extern u32 gs_chipid_get_type(void);
extern u32 gs_chipid_get_product_id(void);

bool aoc_release_from_reset(struct aoc_prvdata *prvdata);

void *aoc_sram_translate(u32 offset);

void request_aoc_on(struct aoc_prvdata *p, bool status);
int wait_for_aoc_status(struct aoc_prvdata *p, bool status);

int aoc_watchdog_restart(struct aoc_prvdata *prvdata,
	struct aoc_module_parameters *aoc_module_params);

int platform_specific_probe(struct platform_device *pdev, struct aoc_prvdata *prvdata);

int start_firmware_load(struct device *dev);

void reset_sensor_power(struct aoc_prvdata *prvdata, bool is_init);

void aoc_configure_hardware(struct aoc_prvdata *prvdata);

void trigger_aoc_ramdump(struct aoc_prvdata *prvdata);

bool aoc_create_dma_buf_heaps(struct aoc_prvdata *prvdata);

phys_addr_t aoc_dram_translate_to_aoc(struct aoc_prvdata *p, phys_addr_t addr);

long aoc_unlocked_ioctl_handle_ion_fd(unsigned int cmd, unsigned long arg);

int configure_watchdog_interrupt(struct platform_device *pdev, struct aoc_prvdata *prvdata);

int configure_sysmmu_interrupts(struct device *dev, struct device_node *sysmmu_node,
		struct aoc_prvdata *prvdata);

void aoc_configure_ssmt(struct platform_device *pdev);

int aoc_num_services(void);

aoc_service *service_at_index(struct aoc_prvdata *prvdata,
					    unsigned int index);

struct aoc_service_dev *service_dev_at_index(struct aoc_prvdata *prvdata,
							unsigned int index);

bool validate_service(struct aoc_prvdata *prv, int i);

bool aoc_is_valid_dram_address(struct aoc_prvdata *prv, void *addr);

bool aoc_fw_ready(void);

u32 dt_property(struct device_node *node, const char *key);

bool aoc_release_from_reset(struct aoc_prvdata *prvdata);

void *aoc_sram_translate(u32 offset);

void request_aoc_on(struct aoc_prvdata *p, bool status);
int wait_for_aoc_status(struct aoc_prvdata *p, bool status);

int aoc_watchdog_restart(struct aoc_prvdata *prvdata,
	struct aoc_module_parameters *aoc_module_params);

int platform_specific_probe(struct platform_device *pdev, struct aoc_prvdata *prvdata);

int start_firmware_load(struct device *dev);

void reset_sensor_power(struct aoc_prvdata *prvdata, bool is_init);

void aoc_configure_hardware(struct aoc_prvdata *prvdata);

void trigger_aoc_ramdump(struct aoc_prvdata *prvdata);

bool aoc_create_dma_buf_heaps(struct aoc_prvdata *prvdata);

phys_addr_t aoc_dram_translate_to_aoc(struct aoc_prvdata *p, phys_addr_t addr);

long aoc_unlocked_ioctl_handle_ion_fd(unsigned int cmd, unsigned long arg);

int configure_watchdog_interrupt(struct platform_device *pdev, struct aoc_prvdata *prvdata);

int configure_sysmmu_interrupts(struct device *dev, struct device_node *sysmmu_node,
		struct aoc_prvdata *prvdata);

void aoc_configure_ssmt(struct platform_device *pdev);

int aoc_num_services(void);

aoc_service *service_at_index(struct aoc_prvdata *prvdata,
					    unsigned int index);

struct aoc_service_dev *service_dev_at_index(struct aoc_prvdata *prvdata,
							unsigned int index);

bool validate_service(struct aoc_prvdata *prv, int i);

bool aoc_is_valid_dram_address(struct aoc_prvdata *prv, void *addr);

bool aoc_fw_ready(void);

u32 dt_property(struct device_node *node, const char *key);

void configure_crash_interrupts(struct aoc_prvdata *prvdata, bool enable);

void notify_timeout_aoc_status(void);

#define AOC_SERVICE_NAME_LENGTH 32

/* Rings should have the ring flag set, slots = 1, size = ring size
 * tx/rx stats for rings are measured in bytes, otherwise msg sends
 */
#define AOC_MAX_ENDPOINTS 96
#define AOC_ENDPOINT_NONE 0xffffffff

/* Offset from the beginning of the DRAM region for the firmware to be stored */
#define AOC_CHARDEV_NAME "aoc"

#define AOC_DOWNCALL_DOORBELL 12

#define AOC_PCU_REVISION_OFFSET 0xF000
#define AOC_PCU_RESET_CONTROL_OFFSET 0x0
#define AOC_PCU_RESET_CONTROL_RESET_VALUE 0x0
#define AOC_PCU_WATCHDOG_CONTROL_OFFSET 0x3000
#define AOC_PCU_WATCHDOG_KEY_OFFSET 0x3004
#define AOC_PCU_WATCHDOG_VALUE_OFFSET 0x3008

#define AOC_PCU_WATCHDOG_KEY_UNLOCK 0xA55AA55A
#define AOC_PCU_WATCHDOG_CONTROL_KEY_ENABLED_MASK 0x4

#define AOC_BINARY_DRAM_BASE 0x98000000
#define AOC_BINARY_LOAD_ADDRESS 0x98000000
#define AOC_BINARY_DRAM_OFFSET (AOC_BINARY_LOAD_ADDRESS - AOC_BINARY_DRAM_BASE)

#define AOC_PARAMETER_MAGIC 0x0a0cda7a

enum AOC_FIRMWARE_INFORMATION {
	kAOCBoardID = 0x1001,
	kAOCBoardRevision = 0x1002,
	kAOCSRAMRepaired = 0x1003,
	kAOCASVTableVersion = 0x1004,
	kAOCCarveoutAddress = 0x1005,
	kAOCCarveoutSize = 0x1006,
	kAOCSensorDirectHeapAddress = 0x1007,
	kAOCSensorDirectHeapSize = 0x1008,
	kAOCForceVNOM = 0x1009,
	kAOCDisableMM = 0x100A,
	kAOCEnableUART = 0x100B,
	kAOCPlaybackHeapAddress = 0x100C,
	kAOCPlaybackHeapSize = 0x100D,
	kAOCCaptureHeapAddress = 0x100E,
	kAOCCaptureHeapSize = 0x100F,
	kAOCForceSpeakerUltrasonic = 0x1010,
	kAOCRandSeed = 0x1011,
	kAOCChipRevision = 0x1012,
	kAOCChipType =  0x1013,
	kAOCGnssType =  0x1014,
<<<<<<< HEAD
	kAOCChipProductId = 0x1015,
=======
	kAOCVolteReleaseMif = 0x1015,
>>>>>>> 9900ddf2
};

#define module_aoc_driver(__aoc_driver)                                        \
	module_driver(__aoc_driver, aoc_driver_register, aoc_driver_unregister)

#endif /* __KERNEL__ */<|MERGE_RESOLUTION|>--- conflicted
+++ resolved
@@ -391,11 +391,7 @@
 	kAOCChipRevision = 0x1012,
 	kAOCChipType =  0x1013,
 	kAOCGnssType =  0x1014,
-<<<<<<< HEAD
-	kAOCChipProductId = 0x1015,
-=======
 	kAOCVolteReleaseMif = 0x1015,
->>>>>>> 9900ddf2
 };
 
 #define module_aoc_driver(__aoc_driver)                                        \
