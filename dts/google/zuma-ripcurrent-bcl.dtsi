--- conflicted
+++ resolved
@@ -49,10 +49,7 @@
 				aur_clkdivstep = <0x1>;
 				batoilo_lower = <3800>;
 				batoilo_upper = <6800>;
-<<<<<<< HEAD
-=======
 				batoilo_trig_lvl = <5000>;
->>>>>>> 70b3882e
 				odpm_ratio = <3>;
 				gpios = <&gpa9 5 0>,		/* VDROOP1 */
 					<&gpa9 6 0>,		/* VDROOP2 */
