// SPDX-License-Identifier: GPL-2.0-only
/*
 * zuma camera lwis device tree for ripcurrent
 *
 * Copyright 2022 Google LLC.
 *
 */

#include <dt-bindings/clock/zuma.h>
#include <dt-bindings/gpio/gpio.h>
#include <dt-bindings/pinctrl/samsung.h>
#include <dt-bindings/lwis/platform/zuma/tof.h>

&slg51002_ldo1 {
	regulator-min-microvolt = <2250000>;
	regulator-max-microvolt = <2250000>;
};

&slg51002_ldo2 {
	regulator-min-microvolt = <2950000>;
	regulator-max-microvolt = <2950000>;
};

&slg51002_ldo3 {
	regulator-min-microvolt = <2250000>;
	regulator-max-microvolt = <2250000>;
};

&slg51002_ldo4 {
	regulator-min-microvolt = <2950000>;
	regulator-max-microvolt = <2950000>;
};

&slg51002_ldo5 {
	regulator-min-microvolt = <2900000>;
	regulator-max-microvolt = <2900000>;
};

&slg51002_ldo6 {
	regulator-min-microvolt = <1100000>;
	regulator-max-microvolt = <1100000>;
};

&slg51002_ldo7 {
	regulator-min-microvolt = <1060000>;
	regulator-max-microvolt = <1060000>;
};

&slg51002_ldo8 {
	regulator-min-microvolt = <970000>;
	regulator-max-microvolt = <970000>;
};

&s_ldo12_reg {
	regulator-min-microvolt = <1850000>;
	regulator-max-microvolt = <1850000>;
};

&s_ldo26_reg {
	regulator-min-microvolt = <3300000>;
	regulator-max-microvolt = <3300000>;
};

&pinctrl_11 {
	hsi2c1_bus: hsi2c1-bus {
		samsung,pin-pud = <EXYNOS_PIN_PULL_UP>;
	};

	hsi2c1_bus_in: hsi2c1-bus-in {
		samsung,pins = "gpp2-0", "gpp2-1";
		samsung,pin-function = <EXYNOS_PIN_FUNC_INPUT>;
		samsung,pin-pud = <EXYNOS_PIN_PULL_NONE>;
		samsung,pin-drv = <ZUMA_PIN_DRV_X1>;
	};

	hsi2c2_bus: hsi2c2-bus {
		samsung,pin-pud = <EXYNOS_PIN_PULL_UP>;
	};

	hsi2c2_bus_in: hsi2c2-bus-in {
		samsung,pins = "gpp4-0", "gpp4-1";
		samsung,pin-function = <EXYNOS_PIN_FUNC_INPUT>;
		samsung,pin-pud = <EXYNOS_PIN_PULL_NONE>;
		samsung,pin-drv = <ZUMA_PIN_DRV_X1>;
	};

	hsi2c3_bus: hsi2c3-bus {
		samsung,pin-pud = <EXYNOS_PIN_PULL_UP>;
	};

	hsi2c3_bus_in: hsi2c3-bus-in {
		samsung,pins = "gpp6-0", "gpp6-1";
		samsung,pin-function = <EXYNOS_PIN_FUNC_INPUT>;
		samsung,pin-pud = <EXYNOS_PIN_PULL_NONE>;
		samsung,pin-drv = <ZUMA_PIN_DRV_X1>;
	};

	hsi2c4_bus: hsi2c4-bus {
		samsung,pin-pud = <EXYNOS_PIN_PULL_UP>;
	};

	hsi2c6_bus: hsi2c6-bus {
		samsung,pin-pud = <EXYNOS_PIN_PULL_UP>;
	};

	hsi2c6_bus_in: hsi2c6-bus-in {
		samsung,pins = "gpp12-0", "gpp12-1";
		samsung,pin-function = <EXYNOS_PIN_FUNC_INPUT>;
		samsung,pin-pud = <EXYNOS_PIN_PULL_NONE>;
		samsung,pin-drv = <ZUMA_PIN_DRV_X1>;
	};

	hsi2c4_bus_in: hsi2c4-bus-in {
		samsung,pins = "gpp8-0", "gpp8-1";
		samsung,pin-function = <EXYNOS_PIN_FUNC_INPUT>;
		samsung,pin-pud = <EXYNOS_PIN_PULL_NONE>;
		samsung,pin-drv = <ZUMA_PIN_DRV_X1>;
	};

	hsi2c14_bus: hsi2c14-bus {
		samsung,pins = "gpp16-0", "gpp16-1";
		samsung,pin-function = <EXYNOS_PIN_FUNC_2>;
		samsung,pin-pud = <EXYNOS_PIN_PULL_NONE>;
		samsung,pin-drv = <ZUMA_PIN_DRV_X1>;
		samsung,pin-con-pdn = <EXYNOS_PIN_PDN_PREV>;
		samsung,pin-pud-pdn = <EXYNOS_PIN_PULL_NONE>;
	};

	/* GPP8[2] Flashlight Enable */
	flash_en: flash-en {
		samsung,pins = "gpp8-2";
		samsung,pin-function = <EXYNOS_PIN_FUNC_INPUT>;
		samsung,pin-pud = <EXYNOS_PIN_PULL_NONE>;
		samsung,pin-con-pdn = <EXYNOS_PIN_PDN_PREV>;
		samsung,pin-pud-pdn = <EXYNOS_PIN_PULL_NONE>;
	};

	sensor_mclk1_out: sensor-mclk1-out {
		samsung,pin-drv = <ZUMA_PIN_DRV_X4>;
	};
	sensor_mclk1_fn: sensor-mclk1-fn {
		samsung,pin-drv = <ZUMA_PIN_DRV_X4>;
	};
	sensor_mclk2_out: sensor-mclk2-out {
		samsung,pin-drv = <ZUMA_PIN_DRV_X3>;
	};
	sensor_mclk2_fn: sensor-mclk2-fn {
		samsung,pin-drv = <ZUMA_PIN_DRV_X3>;
	};
	sensor_mclk3_out: sensor-mclk3-out {
		samsung,pin-drv = <ZUMA_PIN_DRV_X3>;
	};
	sensor_mclk3_fn: sensor-mclk3-fn {
		samsung,pin-drv = <ZUMA_PIN_DRV_X3>;
	};
	sensor_mclk4_out: sensor-mclk4-out {
		samsung,pin-drv = <ZUMA_PIN_DRV_X3>;
	};
	sensor_mclk4_fn: sensor-mclk4-fn {
		samsung,pin-drv = <ZUMA_PIN_DRV_X3>;
	};
	sensor_mclk5_out: sensor-mclk5-out {
		samsung,pin-drv = <ZUMA_PIN_DRV_X3>;
	};
	sensor_mclk5_fn: sensor-mclk5-fn {
		samsung,pin-drv = <ZUMA_PIN_DRV_X3>;
	};
};

&pinctrl_2 {
	ldaf_irq: ldaf-irq {
		samsung,pins = "gpa5-4"; /* XEINT_4 */
		samsung,pin-function = <EXYNOS_PIN_FUNC_EINT>;
		samsung,pin-pud = <EXYNOS_PIN_PULL_NONE>;
	};
};

&hsi2c_1 {
	#address-cells = <1>;
	#size-cells = <0>;
	gpios = <&gpp2 0 GPIO_ACTIVE_HIGH &gpp2 1 GPIO_ACTIVE_HIGH>;
	status = "okay";
	clock-frequency = <950000>;
	samsung,reset-before-trans;

	pinctrl-names = "default","on_i2c","off_i2c";
	pinctrl-0 = <&hsi2c1_bus_in>;
	pinctrl-1 = <&hsi2c1_bus>;
	pinctrl-2 = <&hsi2c1_bus_in>;
};

&hsi2c_2 {
	#address-cells = <1>;
	#size-cells = <0>;
	gpios = <&gpp4 0 GPIO_ACTIVE_HIGH &gpp4 1 GPIO_ACTIVE_HIGH>;
	status = "okay";
	clock-frequency = <950000>;
	samsung,reset-before-trans;

	pinctrl-names = "default","on_i2c","off_i2c";
	pinctrl-0 = <&hsi2c2_bus_in>;
	pinctrl-1 = <&hsi2c2_bus>;
	pinctrl-2 = <&hsi2c2_bus_in>;
};

&hsi2c_3 {
	#address-cells = <1>;
	#size-cells = <0>;
	gpios = <&gpp6 0 GPIO_ACTIVE_HIGH &gpp6 1 GPIO_ACTIVE_HIGH>;
	status = "okay";
	clock-frequency = <950000>;
	samsung,reset-before-trans;

	pinctrl-names = "default","on_i2c","off_i2c";
	pinctrl-0 = <&hsi2c3_bus_in>;
	pinctrl-1 = <&hsi2c3_bus>;
	pinctrl-2 = <&hsi2c3_bus_in>;
};

&hsi2c_4 {
	#address-cells = <1>;
	#size-cells = <0>;
	gpios = <&gpp8 0 GPIO_ACTIVE_HIGH &gpp8 1 GPIO_ACTIVE_HIGH>;
	status = "okay";
	clock-frequency = <950000>;
	samsung,reset-before-trans;

	pinctrl-names = "default","on_i2c","off_i2c";
	pinctrl-0 = <&hsi2c4_bus_in>;
	pinctrl-1 = <&hsi2c4_bus>;
	pinctrl-2 = <&hsi2c4_bus_in>;
};

&hsi2c_6 {
	#address-cells = <1>;
	#size-cells = <0>;
	gpios = <&gpp12 0 GPIO_ACTIVE_HIGH &gpp12 1 GPIO_ACTIVE_HIGH>;
	status = "okay";
	clock-frequency = <950000>;
	samsung,reset-before-trans;

	pinctrl-names = "default","on_i2c","off_i2c";
	pinctrl-0 = <&hsi2c6_bus_in>;
	pinctrl-1 = <&hsi2c6_bus>;
	pinctrl-2 = <&hsi2c6_bus_in>;
};

&hsi2c_14 {
	#address-cells = <1>;
	#size-cells = <0>;
	gpios = <&gpp16 0 GPIO_ACTIVE_HIGH &gpp16 1 GPIO_ACTIVE_HIGH>;
	status = "okay";
	clock-frequency = <390000>;

	pinctrl-names = "default","on_i2c","off_i2c";
	pinctrl-0 = <&hsi2c14_bus &flash_en>;
	pinctrl-1 = <&hsi2c14_bus>;
	pinctrl-2 = <&hsi2c14_bus>;
};
/ {
	fragment@lwiscamera {
		target-path = "/";
		__overlay__ {
			/* Power sequence for FRONT CAMERA TAOTIE combo */
			front_camera_taotie_power_seq: module_power_seq@0 {
				/* Power supplies will be defined on each module. */
				/* Power up sequence */
				power-up-seqs =
					/* Sensor power seq */
					/* VDIG(EN_BUCK_CAM) already up from PMIC */
					"s2mpg15_ldo12",
					"reset",
					"mclk_on",
					/* Actuator power seq */
					"gpio1";
				power-up-seq-types =
					"regulator",
					"gpio",
					"pinctrl",
					"regulator";
				power-up-seq-delays-us =
					<1000
					 0
					 2000
					 0>;

				/* Power down sequence */
				power-down-seqs =
					"gpio1",
					"mclk_off",
					"reset",
					"s2mpg15_ldo12";
				power-down-seq-types =
					"regulator",
					"pinctrl",
					"gpio",
					"regulator";
				power-down-seq-delays-us =
					<1000
					 0
					 0
					 0>;
			};

			/* Power sequence for REAR ULTRA WIDE TAOTIE combo */
			rear_uw_camera_taotie_power_seq: module_power_seq@1 {
				/* Power supplies will be defined on each module. */
				/* Power up sequence */
				power-up-seqs =
					/* Sensor power seq */
					/* VDIG,VIO(EN_BUCK_CAM) already up from PMIC */
					"ldo2",
					/* Actuator also up by i2c power pin*/
					"s2mpg15_ldo12",
					"reset",
					"mclk_on";

				power-up-seq-types =
					"regulator",
					"regulator",
					"gpio",
					"pinctrl";
				power-up-seq-delays-us =
					<1000
					 0
					 0
					 2000>;

				/* Power down sequence */
				power-down-seqs =
					"mclk_off",
					"reset",
					"s2mpg15_ldo12",
					"ldo2";
				power-down-seq-types =
					"pinctrl",
					"gpio",
					"regulator",
					"regulator";
				power-down-seq-delays-us =
					<0
					 1000
					 0
					 0>;
			};

			/* Power sequence for REAR Folded Tele Camera TAOTIE combo */
			rear_tele_camera_taotie_power_seq: module_power_seq@2 {
				/* Power supplies will be defined on each module. */
				/* Power up sequence */
				power-up-seqs =
					/* Sensor power seq */
					/* VDIG(EN_BUCK_CAM) already up from PMIC */
					"s2mpg15_ldo12",
					"reset",
					"mclk_on",
					/* AFOIS power seq */
					/* VDDIO already up by i2c power */
					"ldo5",
					"gpio1",
					"reset_afois";
				power-up-seq-types =
					"regulator",
					"gpio",
					"pinctrl",
					"regulator",
					"regulator",
					"gpio";
				power-up-seq-delays-us =
					<1000
					 0
					 /* 2000us mclk_on delay shadowed by following wait times */
					 0
					 1000
					 1000
					 0>;

				/* Power down sequence */
				power-down-seqs =
					"reset_afois",
					"gpio1",
					"ldo5",
					"mclk_off",
					"reset",
					"s2mpg15_ldo12";
				power-down-seq-types =
					"gpio",
					"regulator",
					"regulator",
					"pinctrl",
					"gpio",
					"regulator";
				power-down-seq-delays-us =
					<1000
					 1000
					 1000
					 1000
					 0
					 0>;
			};

			/* REAR CAMERA NAGUAL */
			sensor0: sensor@0 {
				compatible = "google,lwis-i2c-device";

				/* Device node name */
				node-name = "sensor-nagual";

				/* I2C */
				i2c-bus = <&hsi2c_1>;
				i2c-addr = <0x3D>;

				/* Registers */
				reg-addr-bitwidth = <16>;
				reg-value-bitwidth = <16>;

				/* GPIOs */
				/* RCAM_RST_L GPP2[2] */
				reset-gpios = <&gpp2 2 GPIO_ACTIVE_HIGH>;

				/* Power supplies */
				s2mpg15_ldo12-supply = <&s_ldo12_reg>;
				ldo1-supply = <&slg51002_ldo1>;
				ldo8-supply = <&slg51002_ldo8>;
				gpio3-supply = <&slg51002_gpio3>;

				clocks =
					<&clock CIS_CLK3>,
					<&clock GATE_DFTMUX_CMU_CIS_CLK3>;
				clock-names =
					"CIS_CLK3",
					"GATE_DFTMUX_CMU_CIS_CLK3";
				clock-rates =
					<26000000>,
					<0>;

				/* MCLK Control */
				pinctrl-names = "mclk_on", "mclk_off";
				pinctrl-0 = <&sensor_mclk4_fn>;
				pinctrl-1 = <&sensor_mclk4_out>;

				/* Power up sequence */
				power-up-seqs =
					"s2mpg15_ldo12",
					"gpio3",
					"ldo8",
					"ldo1",
					"reset",
					"mclk_on";
				power-up-seq-types =
					"regulator",
					"regulator",
					"regulator",
					"regulator",
					"gpio",
					"pinctrl";
				power-up-seq-delays-us =
					<1000
					 0
					 0
					 2000
					 1000
					 9000>;

				/* Power down sequence */
				power-down-seqs =
					"mclk_off",
					"reset",
					"ldo1",
					"ldo8",
					"gpio3",
					"s2mpg15_ldo12";
				power-down-seq-types =
					"pinctrl",
					"gpio",
					"regulator",
					"regulator",
					"regulator",
					"regulator";
				power-down-seq-delays-us =
					<1000
					 1000
					 0
					 0
					 6000
					 0>;

				/* Thread priority */
				transaction-thread-priority = <99>;
			};

			/* FRONT CAMERA DOKKAEBI */
			sensor1: sensor@1 {
				compatible = "google,lwis-i2c-device";

				/* Device node name */
				node-name = "sensor-dokkaebi";

				/* I2C */
				i2c-bus = <&hsi2c_2>;
				i2c-addr = <0x10>;

				/* Registers */
				reg-addr-bitwidth = <16>;
				reg-value-bitwidth = <16>;

				/* GPIOs */
				reset-gpios = <&gpp4 2 GPIO_ACTIVE_HIGH>;

				/* Power supplies */
				s2mpg15_ldo12-supply = <&s_ldo12_reg>;
				ldo8-supply = <&slg51002_ldo8>;
				gpio4-supply = <&slg51002_gpio4>;

				clocks =
					<&clock CIS_CLK1>,
					<&clock GATE_DFTMUX_CMU_CIS_CLK1>;
				clock-names =
					"CIS_CLK1",
					"GATE_DFTMUX_CMU_CIS_CLK1";
				clock-rates =
					<24000000>,
					<0>;

				/* MCLK Control */
				pinctrl-names = "mclk_on", "mclk_off";
				pinctrl-0 = <&sensor_mclk2_fn>;
				pinctrl-1 = <&sensor_mclk2_out>;

				/* Power up sequence */
				power-up-seqs =
					"s2mpg15_ldo12",
					"ldo8",
					"gpio4",
					"mclk_on",
					"reset";
				power-up-seq-types =
					"regulator",
					"regulator",
					"regulator",
					"pinctrl",
					"gpio";
				power-up-seq-delays-us =
					<0
					 0
					 1000
					 1000
					 8000>;

				/* Power down sequence */
				power-down-seqs =
					"reset",
					"mclk_off",
					"gpio4",
					"ldo8",
					"s2mpg15_ldo12";
				power-down-seq-types =
					"gpio",
					"pinctrl",
					"regulator",
					"regulator",
					"regulator";
				power-down-seq-delays-us =
					<0
					 1000
					 0
					 0
					 1000>;

				/* Thread priority */
				transaction-thread-priority = <99>;
			};

			/* REAR ULTRA WIDE CAMERA SANDWORM */
			sensor2: sensor@2 {
				compatible = "google,lwis-i2c-device";

				/* Device node name */
				node-name = "sensor-sandworm";

				/* I2C */
				i2c-bus = <&hsi2c_3>;
				i2c-addr = <0x1A>;

				/* Registers */
				reg-addr-bitwidth = <16>;
				reg-value-bitwidth = <8>;

				/* GPIOs */
				reset-gpios = <&gpp6 3 GPIO_ACTIVE_HIGH>;

				/* Power supplies */
				s2mpg15_ldo12-supply = <&s_ldo12_reg>;
				ldo2-supply = <&slg51002_ldo2>;
				ldo6-supply = <&slg51002_ldo6>;

				clocks =
					<&clock CIS_CLK0>,
					<&clock GATE_DFTMUX_CMU_CIS_CLK0>;
				clock-names =
					"CIS_CLK0",
					"GATE_DFTMUX_CMU_CIS_CLK0";
				clock-rates =
					<24000000>,
					<0>;

				/* MCLK Control */
				pinctrl-names = "mclk_on", "mclk_off";
				pinctrl-0 = <&sensor_mclk1_fn>;
				pinctrl-1 = <&sensor_mclk1_out>;

				/* Power up sequence */
				power-up-seqs =
					"s2mpg15_ldo12",
					"ldo6",
					"ldo2",
					"mclk_on",
					"reset";
				power-up-seq-types =
					"regulator",
					"regulator",
					"regulator",
					"pinctrl",
					"gpio";
				power-up-seq-delays-us =
					<0
					 0
					 1000
					 1000
					 10000>;

				/* Power down sequence */
				power-down-seqs =
					"reset",
					"mclk_off",
					"ldo2",
					"ldo6",
					"s2mpg15_ldo12";
				power-down-seq-types =
					"gpio",
					"pinctrl",
					"regulator",
					"regulator",
					"regulator";
				power-down-seq-delays-us =
					<1000
					 1000
					 0
					 0
					 1000>;

				/* Thread priority */
				transaction-thread-priority = <99>;
			};

			/* REAR Folded Tele Camera KRAKEN */
			sensor3: sensor@3 {
				compatible = "google,lwis-i2c-device";

				/* Device node name */
				node-name = "sensor-kraken";

				/* I2C */
				i2c-bus = <&hsi2c_4>;
				i2c-addr = <0x2D>;

				/* Registers */
				reg-addr-bitwidth = <16>;
				reg-value-bitwidth = <16>;

				/* GPIOs */
				/* RTCAM_RST_L GPP6[2] */
				reset-gpios = <&gpp6 2 GPIO_ACTIVE_HIGH>;

				/* Power supplies */
				s2mpg15_ldo12-supply = <&s_ldo12_reg>;
				ldo3-supply = <&slg51002_ldo3>;
				ldo5-supply = <&slg51002_ldo5>;
				ldo7-supply = <&slg51002_ldo7>;
				gpio2-supply = <&slg51002_gpio2>;
				gpio4-supply = <&slg51002_gpio4>;

				clocks =
					<&clock CIS_CLK2>,
					<&clock GATE_DFTMUX_CMU_CIS_CLK2>;
				clock-names =
					"CIS_CLK2",
					"GATE_DFTMUX_CMU_CIS_CLK2";
				clock-rates =
					<24000000>,
					<0>;

				/* MCLK Control */
				pinctrl-names = "mclk_on", "mclk_off";
				pinctrl-0 = <&sensor_mclk3_fn>;
				pinctrl-1 = <&sensor_mclk3_out>;

				/* Power up sequence */
				power-up-seqs =
					"s2mpg15_ldo12",
					"ldo7",
					"ldo3",
					"ldo5",
					"gpio4",
					"mclk_on",
					"reset";
				power-up-seq-types =
					"regulator",
					"regulator",
					"regulator",
					"regulator",
					"regulator",
					"pinctrl",
					"gpio";
				power-up-seq-delays-us =
					<300
					 0
					 0
					 500
					 500
					 1000
					 10000>;

				/* Power down sequence */
				power-down-seqs =
					"reset",
					"mclk_off",
					"gpio4",
					"ldo5",
					"ldo7",
					"s2mpg15_ldo12",
					"ldo3";
				power-down-seq-types =
					"gpio",
					"pinctrl",
					"regulator",
					"regulator",
					"regulator",
					"regulator",
					"regulator";
				power-down-seq-delays-us =
					<0
					 0
					 1000
					 0
					 0
					 0
					 0>;

				/* Thread priority */
				transaction-thread-priority = <99>;

				i2c-lock-group-id = <3>;
			};

			/* REAR CAMERA BOITATA */
			sensor4: sensor@4 {
				compatible = "google,lwis-i2c-device";

				/* Device node name */
				node-name = "sensor-boitata";

				/* I2C */
				i2c-bus = <&hsi2c_1>;
				i2c-addr = <0x3D>;

				/* Registers */
				reg-addr-bitwidth = <16>;
				reg-value-bitwidth = <16>;

				/* GPIOs */
				/* RCAM_RST_L GPP2[2] */
				reset-gpios = <&gpp2 2 GPIO_ACTIVE_HIGH>;

				/* Power supplies */
				s2mpg15_ldo12-supply = <&s_ldo12_reg>;
				ldo1-supply = <&slg51002_ldo1>;
				ldo8-supply = <&slg51002_ldo8>;
				gpio3-supply = <&slg51002_gpio3>;

				clocks =
					<&clock CIS_CLK3>,
					<&clock GATE_DFTMUX_CMU_CIS_CLK3>;
				clock-names =
					"CIS_CLK3",
					"GATE_DFTMUX_CMU_CIS_CLK3";
				clock-rates =
					<26000000>,
					<0>;

				/* MCLK Control */
				pinctrl-names = "mclk_on", "mclk_off";
				pinctrl-0 = <&sensor_mclk4_fn>;
				pinctrl-1 = <&sensor_mclk4_out>;

				/* Power up sequence */
				power-up-seqs =
					"s2mpg15_ldo12",
					"gpio3",
					"ldo8",
					"ldo1",
					"reset",
					"mclk_on";
				power-up-seq-types =
					"regulator",
					"regulator",
					"regulator",
					"regulator",
					"gpio",
					"pinctrl";
				power-up-seq-delays-us =
					<1000
					 0
					 0
					 2000
					 1000
					 9000>;

				/* Power down sequence */
				power-down-seqs =
					"mclk_off",
					"reset",
					"ldo1",
					"ldo8",
					"gpio3",
					"s2mpg15_ldo12";
				power-down-seq-types =
					"pinctrl",
					"gpio",
					"regulator",
					"regulator",
					"regulator",
					"regulator";
				power-down-seq-delays-us =
					<1000
					 1000
					 0
					 0
					 6000
					 0>;

				/* Thread priority */
				transaction-thread-priority = <99>;
			};

			/* REAR ULTRA WIDE CAMERA OKSOKO */
			sensor5: sensor@5 {
				compatible = "google,lwis-i2c-device";

				/* Device node name */
				node-name = "sensor-oksoko";

				/* I2C */
				i2c-bus = <&hsi2c_3>;
				i2c-addr = <0x1A>;

				/* Registers */
				reg-addr-bitwidth = <16>;
				reg-value-bitwidth = <8>;

				/* GPIOs */
				reset-gpios = <&gpp6 3 GPIO_ACTIVE_HIGH>;

				/* Power supplies */
				s2mpg15_ldo12-supply = <&s_ldo12_reg>;
				ldo2-supply = <&slg51002_ldo2>;
				ldo6-supply = <&slg51002_ldo6>;

				clocks =
					<&clock CIS_CLK0>,
					<&clock GATE_DFTMUX_CMU_CIS_CLK0>;
				clock-names =
					"CIS_CLK0",
					"GATE_DFTMUX_CMU_CIS_CLK0";
				clock-rates =
					<24000000>,
					<0>;

				/* MCLK Control */
				pinctrl-names = "mclk_on", "mclk_off";
				pinctrl-0 = <&sensor_mclk1_fn>;
				pinctrl-1 = <&sensor_mclk1_out>;

				/* Power up sequence */
				power-up-seqs =
					"s2mpg15_ldo12",
					"ldo6",
					"ldo2",
					"mclk_on",
					"reset";
				power-up-seq-types =
					"regulator",
					"regulator",
					"regulator",
					"pinctrl",
					"gpio";
				power-up-seq-delays-us =
					<0
					 0
					 1000
					 1000
					 10000>;

				/* Power down sequence */
				power-down-seqs =
					"reset",
					"mclk_off",
					"ldo2",
					"ldo6",
					"s2mpg15_ldo12";
				power-down-seq-types =
					"gpio",
					"pinctrl",
					"regulator",
					"regulator",
					"regulator";
				power-down-seq-delays-us =
					<1000
					 1000
					 0
					 0
					 1000>;

				/* Thread priority */
				transaction-thread-priority = <99>;
			};

			/* REAR CAMERA BOITATA Nautilus */
			sensor6: sensor@6 {
				compatible = "google,lwis-i2c-device";

				/* Device node name */
				node-name = "sensor-boitata-nautilus";

				/* I2C */
				i2c-bus = <&hsi2c_1>;
				i2c-addr = <0x3D>;

				/* Registers */
				reg-addr-bitwidth = <16>;
				reg-value-bitwidth = <16>;
				/* CAMS_LVBUCK_EN for ldo8 */
				enable-gpios = <&s2mpg15_gpio 2 GPIO_ACTIVE_HIGH>;

				/* GPIOs */
				/* RCAM_RST_L GPP2[2] */
				reset-gpios = <&gpp2 2 GPIO_ACTIVE_HIGH>;

				/* Power supplies */
				s2mpg15_ldo26-supply = <&s_ldo26_reg>;
				s2mpg15_ldo12-supply = <&s_ldo12_reg>;
				ldo1-supply = <&slg51002_ldo1>;
				ldo8-supply = <&slg51002_ldo8>;
				ldo4-supply = <&slg51002_ldo4>;
				gpio2-supply = <&slg51002_gpio2>;

				clocks =
					<&clock CIS_CLK3>,
					<&clock GATE_DFTMUX_CMU_CIS_CLK3>;
				clock-names =
					"CIS_CLK3",
					"GATE_DFTMUX_CMU_CIS_CLK3";
				clock-rates =
					<26000000>,
					<0>;

				/* MCLK Control */
				pinctrl-names = "mclk_on", "mclk_off";
				pinctrl-0 = <&sensor_mclk4_fn>;
				pinctrl-1 = <&sensor_mclk4_out>;

				/* Power up sequence */
				power-up-seqs =
					"ldo1",
					"enable",
					"gpio2",
					"ldo8",
					"s2mpg15_ldo26",
					"s2mpg15_ldo12",
					"ldo4",
					"reset",
					"mclk_on";
				power-up-seq-types =
					"regulator",
					"gpio",
					"regulator",
					"regulator",
					"regulator",
					"regulator",
					"regulator",
					"gpio",
					"pinctrl";
				power-up-seq-delays-us =
					<10
					 10
					 10
					 0
					 0
					 0
					 2000
					 1000
					 9000>;

				/* Power down sequence */
				power-down-seqs =
					"mclk_off",
					"reset",
					"ldo4",
					"s2mpg15_ldo12",
					"s2mpg15_ldo26",
					"ldo8",
					"enable",
					"gpio2",
					"ldo1";
				power-down-seq-types =
					"pinctrl",
					"gpio",
					"regulator",
					"regulator",
					"regulator",
					"regulator",
					"gpio",
					"regulator",
					"regulator";
				power-down-seq-delays-us =
					<1000
					 1000
					 0
					 0
					 0
					 0
					 0
					 0
					 0>;

				/* Thread priority */
				transaction-thread-priority = <99>;

				i2c-lock-group-id = <0>;
			};

			/* FRONT CAMERA DOKKAEBI Nautilus */
			sensor7: sensor@7 {
				compatible = "google,lwis-i2c-device";

				/* Device node name */
				node-name = "sensor-dokkaebi-nautilus";

				/* I2C */
				i2c-bus = <&hsi2c_2>;
				i2c-addr = <0x10>;

				/* Registers */
				reg-addr-bitwidth = <16>;
				reg-value-bitwidth = <16>;

				/* GPIOs */
				reset-gpios = <&gpp4 2 GPIO_ACTIVE_HIGH>;
				/* Include front AF power sequence in front cam */
				shared-enable-gpios = <&s2mpg15_gpio 4 GPIO_ACTIVE_HIGH>;

				/* Power supplies */
				s2mpg15_ldo26-supply = <&s_ldo26_reg>;
				s2mpg15_ldo12-supply = <&s_ldo12_reg>;
				gpio3-supply = <&slg51002_gpio3>;

				clocks =
					<&clock CIS_CLK1>,
					<&clock GATE_DFTMUX_CMU_CIS_CLK1>;
				clock-names =
					"CIS_CLK1",
					"GATE_DFTMUX_CMU_CIS_CLK1";
				clock-rates =
					<24000000>,
					<0>;

				/* MCLK Control */
				pinctrl-names = "mclk_on", "mclk_off";
				pinctrl-0 = <&sensor_mclk2_fn>;
				pinctrl-1 = <&sensor_mclk2_out>;

				/* Power up sequence */
				power-up-seqs =
					"s2mpg15_ldo26",
					"s2mpg15_ldo12",
					"gpio3",
					"shared-enable",
					"mclk_on",
					"reset";
				power-up-seq-types =
					"regulator",
					"regulator",
					"regulator",
					"gpio",
					"pinctrl",
					"gpio";
				power-up-seq-delays-us =
					<0
					 0
					 500
					 500
					 1000
					 8000>;

				/* Power down sequence */
				power-down-seqs =
					"reset",
					"shared-enable",
					"mclk_off",
					"gpio3",
					"s2mpg15_ldo12",
					"s2mpg15_ldo26";
				power-down-seq-types =
					"gpio",
					"gpio",
					"pinctrl",
					"regulator",
					"regulator",
					"regulator";
				power-down-seq-delays-us =
					<0
					 0
					 1000
					 0
					 0
					 1000>;

				/* Thread priority */
				transaction-thread-priority = <99>;

				i2c-lock-group-id = <1>;
			};


			/* REAR ULTRA WIDE CAMERA OKSOKO Nautilus */
			sensor8: sensor@8 {
				compatible = "google,lwis-i2c-device";

				/* Device node name */
				node-name = "sensor-oksoko-nautilus";

				/* I2C */
				i2c-bus = <&hsi2c_6>;
				i2c-addr = <0x1A>;

				/* Registers */
				reg-addr-bitwidth = <16>;
				reg-value-bitwidth = <8>;

				/* GPIOs */
				reset-gpios = <&gpp2 3 GPIO_ACTIVE_HIGH>;

				/* Power supplies */
				s2mpg15_ldo12-supply = <&s_ldo12_reg>;
				ldo2-supply = <&slg51002_ldo2>;
				ldo4-supply = <&slg51002_ldo4>;
				ldo6-supply = <&slg51002_ldo6>;
				gpio2-supply = <&slg51002_gpio2>;

				clocks =
					<&clock CIS_CLK4>,
					<&clock GATE_DFTMUX_CMU_CIS_CLK4>;
				clock-names =
					"CIS_CLK4",
					"GATE_DFTMUX_CMU_CIS_CLK4";
				clock-rates =
					<24000000>,
					<0>;

				/* MCLK Control */
				pinctrl-names = "mclk_on", "mclk_off";
				pinctrl-0 = <&sensor_mclk5_fn>;
				pinctrl-1 = <&sensor_mclk5_out>;

				/* Power up sequence */
				power-up-seqs =
					"s2mpg15_ldo12",
					"ldo6",
					"ldo2",
					"ldo4",
					"gpio2",
					"mclk_on",
					"reset";
				power-up-seq-types =
					"regulator",
					"regulator",
					"regulator",
					"regulator",
					"regulator",
					"pinctrl",
					"gpio";
				power-up-seq-delays-us =
					<0
					 0
					 0
					 0
					 1000
					 1000
					 10000>;

				/* Power down sequence */
				power-down-seqs =
					"reset",
					"mclk_off",
					"gpio2",
					"ldo4",
					"ldo2",
					"ldo6",
					"s2mpg15_ldo12";
				power-down-seq-types =
					"gpio",
					"pinctrl",
					"regulator",
					"regulator",
					"regulator",
					"regulator",
					"regulator";
				power-down-seq-delays-us =
					<1000
					 1000
					 0
					 0
					 0
					 0
					 1000>;

				/* resume sequence */
				resume-seqs = "reset";
				resume-seq-types = "gpio";
				resume-seq-delays-us = <7600>;

				/* suspend sequence */
				suspend-seqs = "reset";
				suspend-seq-types = "gpio";
				suspend-seq-delays-us = <0>;

				/* Thread priority */
				transaction-thread-priority = <99>;

				i2c-lock-group-id = <2>;
			};

			/* FRONT CAMERA TAOTIE */
			sensor9: sensor@9 {
				compatible = "google,lwis-i2c-device";

				/* Device node name */
				node-name = "sensor-taotie-front";

				/* I2C */
				i2c-bus = <&hsi2c_4>;
				i2c-addr = <0x1A>;

				/* Registers */
				reg-addr-bitwidth = <16>;
				reg-value-bitwidth = <8>;

				/* GPIOs */
				/* RTCAM_RST_L GPP6[2] */
				reset-gpios = <&gpp6 2 GPIO_ACTIVE_HIGH>;
				/* EN_BUCK_CAM already up from PMIC */

				/* Power supplies */
				s2mpg15_ldo12-supply = <&s_ldo12_reg>;
				gpio1-supply = <&slg51002_gpio1>;

				clocks =
					<&clock CIS_CLK2>,
					<&clock GATE_DFTMUX_CMU_CIS_CLK2>;
				clock-names =
					"CIS_CLK2",
					"GATE_DFTMUX_CMU_CIS_CLK2";
				clock-rates =
					<24000000>,
					<0>;

				/* MCLK Control */
				pinctrl-names = "mclk_on", "mclk_off";
				pinctrl-0 = <&sensor_mclk3_fn>;
				pinctrl-1 = <&sensor_mclk3_out>;

				/* Power sequence */
				power-seq = <&front_camera_taotie_power_seq>;

				/* Thread priority */
				transaction-thread-priority = <99>;

				i2c-lock-group-id = <3>;
			};

			/* REAR ULTRA WIDE CAMERA TAOTIE */
			sensor10: sensor@10 {
				compatible = "google,lwis-i2c-device";

				/* Device node name */
				node-name = "sensor-taotie-uw";

				/* I2C */
				i2c-bus = <&hsi2c_6>;
				i2c-addr = <0x1A>;

				/* Registers */
				reg-addr-bitwidth = <16>;
				reg-value-bitwidth = <8>;

				/* GPIOs */
				reset-gpios = <&gpp2 3 GPIO_ACTIVE_HIGH>;
				/* EN_BUCK_CAM already up from PMIC */

				/* Power supplies */
				s2mpg15_ldo12-supply = <&s_ldo12_reg>;
				ldo2-supply = <&slg51002_ldo2>;

				clocks =
					<&clock CIS_CLK4>,
					<&clock GATE_DFTMUX_CMU_CIS_CLK4>;
				clock-names =
					"CIS_CLK4",
					"GATE_DFTMUX_CMU_CIS_CLK4";
				clock-rates =
					<24000000>,
					<0>;

				/* MCLK Control */
				pinctrl-names = "mclk_on", "mclk_off";
				pinctrl-0 = <&sensor_mclk5_fn>;
				pinctrl-1 = <&sensor_mclk5_out>;

				/* Power sequence */
				power-seq = <&rear_uw_camera_taotie_power_seq>;

				/* Thread priority */
				transaction-thread-priority = <99>;

				i2c-lock-group-id = <2>;
			};

			/* REAR Folded Tele Camera TAOTIE */
			sensor11: sensor@11 {
				compatible = "google,lwis-i2c-device";

				/* Device node name */
				node-name = "sensor-taotie-tele";

				/* I2C */
				i2c-bus = <&hsi2c_4>;
				i2c-addr = <0x33>;

				/* Registers */
				reg-addr-bitwidth = <16>;
				reg-value-bitwidth = <8>;

				/* GPIOs */
				/* RTCAM_RST_L GPP6[2] */
				reset-gpios = <&gpp6 2 GPIO_ACTIVE_HIGH>;
				reset_afois-gpios = <&gpp24 2 GPIO_ACTIVE_HIGH>;
				/* EN_BUCK_CAM already up from PMIC */

				/* Power supplies */
				s2mpg15_ldo12-supply = <&s_ldo12_reg>;
				ldo5-supply = <&slg51002_ldo5>;
				gpio1-supply = <&slg51002_gpio1>;

				clocks =
					<&clock CIS_CLK2>,
					<&clock GATE_DFTMUX_CMU_CIS_CLK2>;
				clock-names =
					"CIS_CLK2",
					"GATE_DFTMUX_CMU_CIS_CLK2";
				clock-rates =
					<24000000>,
					<0>;

				/* MCLK Control */
				pinctrl-names = "mclk_on", "mclk_off";
				pinctrl-0 = <&sensor_mclk3_fn>;
				pinctrl-1 = <&sensor_mclk3_out>;

				/* Power sequence */
				power-seq = <&rear_tele_camera_taotie_power_seq>;

				/* Thread priority */
				transaction-thread-priority = <99>;

				i2c-lock-group-id = <3>;
			};

			/* EEPROM GARGOYLE for NAGUAL*/
			eeprom0: eeprom@0 {
				compatible = "google,lwis-i2c-device";

				/* Device node name */
				node-name = "eeprom-gargoyle";

				/* I2C */
				i2c-bus = <&hsi2c_1>;
				i2c-addr = <0x24>;

				/* Registers */
				reg-addr-bitwidth = <16>;
				reg-value-bitwidth = <32>;

				/* Power supplies */
				s2mpg15_ldo12-supply = <&s_ldo12_reg>;
				gpio1-supply = <&slg51002_gpio1>;

				/* Power up sequence */
				power-up-seqs =
					"s2mpg15_ldo12",
					"gpio1";
				power-up-seq-types =
					"regulator",
					"regulator";
				power-up-seq-delays-us =
					<1000
					 1000>;

				/* Power down sequence */
				power-down-seqs =
					"gpio1",
					"s2mpg15_ldo12";
				power-down-seq-types =
					"regulator",
					"regulator";
				power-down-seq-delays-us =
					<1000
					 1000>;
			};

			/* EEPROM SMAUG for DOKKAEBI */
			eeprom1: eeprom@1 {
				compatible = "google,lwis-i2c-device";

				/* Device node name */
				node-name = "eeprom-smaug-dokkaebi";

				/* I2C */
				i2c-bus = <&hsi2c_2>;
				i2c-addr = <0x51>;

				/* Registers */
				reg-addr-bitwidth = <16>;
				reg-value-bitwidth = <8>;

				/* Power supplies */
				s2mpg15_ldo12-supply = <&s_ldo12_reg>;

				/* Power up sequence */
				power-up-seqs =
					"s2mpg15_ldo12";
				power-up-seq-types =
					"regulator";
				power-up-seq-delays-us =
					<1000>;

				/* Power down sequence */
				power-down-seqs =
					"s2mpg15_ldo12";
				power-down-seq-types =
					"regulator";
				power-down-seq-delays-us =
					<1000>;
			};

			/* EEPROM SMAUG for SANDWORM */
			eeprom2: eeprom@2 {
				compatible = "google,lwis-i2c-device";

				/* Device node name */
				node-name = "eeprom-smaug-sandworm";

				/* I2C */
				i2c-bus = <&hsi2c_3>;
				i2c-addr = <0x50>;

				/* Registers */
				reg-addr-bitwidth = <16>;
				reg-value-bitwidth = <8>;

				/* Power supplies */
				s2mpg15_ldo12-supply = <&s_ldo12_reg>;

				/* Power up sequence */
				power-up-seqs =
					"s2mpg15_ldo12";
				power-up-seq-types =
					"regulator";
				power-up-seq-delays-us =
					<1000>;

				/* Power down sequence */
				power-down-seqs =
					"s2mpg15_ldo12";
				power-down-seq-types =
					"regulator";
				power-down-seq-delays-us =
					<1000>;
			};

			/* EEPROM JOTNAR for KRAKEN*/
			eeprom3: eeprom@3 {
				compatible = "google,lwis-i2c-device";

				/* Device node name */
				node-name = "eeprom-jotnar";

				/* I2C */
				i2c-bus = <&hsi2c_4>;
				i2c-addr = <0x34>;

				/* Registers */
				reg-addr-bitwidth = <16>;
				reg-value-bitwidth = <8>;

				/* Power supplies */
				s2mpg15_ldo12-supply = <&s_ldo12_reg>;
				ldo5-supply = <&slg51002_ldo5>;
				gpio1-supply = <&slg51002_gpio1>;

				/* Power up sequence */
				power-up-seqs =
					"s2mpg15_ldo12",
					"ldo5",
					"gpio1";
				power-up-seq-types =
					"regulator",
					"regulator",
					"regulator";
				power-up-seq-delays-us =
					<1000
					 0
					 0>;

				/* Power down sequence */
				power-down-seqs =
					"gpio1",
					"ldo5",
					"s2mpg15_ldo12";
				power-down-seq-types =
					"regulator",
					"regulator",
					"regulator";
				power-down-seq-delays-us =
					<0
					 0
					 0>;
			};

			/* EEPROM SMAUG for OKSOKO */
			eeprom4: eeprom@4 {
				compatible = "google,lwis-i2c-device";

				/* Device node name */
				node-name = "eeprom-smaug-oksoko";

				/* I2C */
				i2c-bus = <&hsi2c_3>;
				i2c-addr = <0x50>;

				/* Registers */
				reg-addr-bitwidth = <16>;
				reg-value-bitwidth = <8>;

				/* Power supplies */
				s2mpg15_ldo12-supply = <&s_ldo12_reg>;

				/* Power up sequence */
				power-up-seqs =
					"s2mpg15_ldo12";
				power-up-seq-types =
					"regulator";
				power-up-seq-delays-us =
					<1000>;

				/* Power down sequence */
				power-down-seqs =
					"s2mpg15_ldo12";
				power-down-seq-types =
					"regulator";
				power-down-seq-delays-us =
					<1000>;
			};

			/* EEPROM DJINN for BOITATA*/
			eeprom5: eeprom@5 {
				compatible = "google,lwis-i2c-device";

				/* Device node name */
				node-name = "eeprom-djinn";

				/* I2C */
				i2c-bus = <&hsi2c_1>;
				i2c-addr = <0x24>;

				/* Registers */
				reg-addr-bitwidth = <16>;
				reg-value-bitwidth = <32>;

				/* Power supplies */
				s2mpg15_ldo12-supply = <&s_ldo12_reg>;
				gpio1-supply = <&slg51002_gpio1>;

				/* Power up sequence */
				power-up-seqs =
					"s2mpg15_ldo12",
					"gpio1";
				power-up-seq-types =
					"regulator",
					"regulator";
				power-up-seq-delays-us =
					<1000
					 1000>;

				/* Power down sequence */
				power-down-seqs =
					"gpio1",
					"s2mpg15_ldo12";
				power-down-seq-types =
					"regulator",
					"regulator";
				power-down-seq-delays-us =
					<1000
					 1000>;
			};

			/* EEPROM HUMBABA for KRAKEN */
			eeprom6: eeprom@6 {
				compatible = "google,lwis-i2c-device";

				/* Device node name */
				node-name = "eeprom-humbaba";

				/* I2C */
				i2c-bus = <&hsi2c_4>;
				i2c-addr = <0x61>;

				/* Registers */
				reg-addr-bitwidth = <16>;
				reg-value-bitwidth = <8>;

				/* GPIOs */
				reset-gpios = <&gpp24 2 GPIO_ACTIVE_HIGH>;

				/* Power supplies */
				s2mpg15_ldo12-supply = <&s_ldo12_reg>;
				ldo5-supply = <&slg51002_ldo5>;
				gpio1-supply = <&slg51002_gpio1>;

				/* Power up sequence */
				power-up-seqs =
					"s2mpg15_ldo12",
					"ldo5",
					"gpio1",
					"reset";
				power-up-seq-types =
					"regulator",
					"regulator",
					"regulator",
					"gpio";
				power-up-seq-delays-us =
					<1000
					 1000
					 1000
					 0>;

				/* Power down sequence */
				power-down-seqs =
					"reset",
					"gpio1",
					"ldo5",
					"s2mpg15_ldo12";
				power-down-seq-types =
					"gpio",
					"regulator",
					"regulator",
					"regulator";
				power-down-seq-delays-us =
					<1000
					 1000
					 1000
					 0>;
			};

			/* EEPROM DJINN for BOITATA Nautilus */
			eeprom7: eeprom@7 {
				compatible = "google,lwis-i2c-device";
				/* Device node name */
				node-name = "eeprom-djinn-nautilus";
				/* I2C */
				i2c-bus = <&hsi2c_1>;
				i2c-addr = <0x24>;
				/* Registers */
				reg-addr-bitwidth = <16>;
				reg-value-bitwidth = <32>;
				/* Power supplies */
				s2mpg15_ldo26-supply = <&s_ldo26_reg>;
				s2mpg15_ldo12-supply = <&s_ldo12_reg>;
				ldo5-supply = <&slg51002_ldo5>;
				/* Power up sequence */
				power-up-seqs =
					"s2mpg15_ldo26",
					"s2mpg15_ldo12",
					"ldo5";
				power-up-seq-types =
					"regulator",
					"regulator",
					"regulator";
				power-up-seq-delays-us =
					<0
					 1000
					 1000>;
				/* Power down sequence */
				power-down-seqs =
					"ldo5",
					"s2mpg15_ldo12",
					"s2mpg15_ldo26";
				power-down-seq-types =
					"regulator",
					"regulator",
					"regulator";
				power-down-seq-delays-us =
					<1000
					 0
					 1000>;

				i2c-lock-group-id = <0>;
			};

			/* EEPROM SMAUG for OKSOKO Nautilus */
			eeprom8: eeprom@8 {
				compatible = "google,lwis-i2c-device";

				/* Device node name */
				node-name = "eeprom-smaug-oksoko-nautilus";

				/* I2C */
				i2c-bus = <&hsi2c_6>;
				i2c-addr = <0x50>;

				/* Registers */
				reg-addr-bitwidth = <16>;
				reg-value-bitwidth = <8>;

				/* Power supplies */
				s2mpg15_ldo12-supply = <&s_ldo12_reg>;

				/* Power up sequence */
				power-up-seqs =
					"s2mpg15_ldo12";
				power-up-seq-types =
					"regulator";
				power-up-seq-delays-us =
					<1000>;

				/* Power down sequence */
				power-down-seqs =
					"s2mpg15_ldo12";
				power-down-seq-types =
					"regulator";
				power-down-seq-delays-us =
					<1000>;

				i2c-lock-group-id = <2>;
			};

			/* EEPROM SMAUG for Front TAOTIE (Nautilus) */
			eeprom9: eeprom@9 {
				compatible = "google,lwis-i2c-device";

				/* Device node name */
				node-name = "eeprom-smaug-taotie-front";

				/* I2C */
				i2c-bus = <&hsi2c_4>;
				i2c-addr = <0x50>;

				/* Registers */
				reg-addr-bitwidth = <16>;
				reg-value-bitwidth = <8>;

<<<<<<< HEAD
				/* Power supplies */
				s2mpg15_ldo12-supply = <&s_ldo12_reg>;

				/* Power up sequence */
				power-up-seqs =
					"s2mpg15_ldo12";
				power-up-seq-types =
					"regulator";
				power-up-seq-delays-us =
					<1000>;

				/* Power down sequence */
				power-down-seqs =
					"s2mpg15_ldo12";
				power-down-seq-types =
					"regulator";
				power-down-seq-delays-us =
					<1000>;
=======
				/* GPIOs */
				/* RTCAM_RST_L GPP6[2] */
				reset-gpios = <&gpp6 2 GPIO_ACTIVE_HIGH>;
				/* EN_BUCK_CAM already up from PMIC */

				/* Power supplies */
				s2mpg15_ldo12-supply = <&s_ldo12_reg>;
				gpio1-supply = <&slg51002_gpio1>;

				/* MCLK Control */
				pinctrl-names = "mclk_on", "mclk_off";
				pinctrl-0 = <&sensor_mclk3_fn>;
				pinctrl-1 = <&sensor_mclk3_out>;

				/* Power sequence */
				power-seq = <&front_camera_taotie_power_seq>;
			};

			/* EEPROM SMAUG for OKSOKO Nautilus */
			eeprom10: eeprom@10 {
				compatible = "google,lwis-i2c-device";

				/* Device node name */
				node-name = "eeprom-smaug-taotie-uw";

				/* I2C */
				i2c-bus = <&hsi2c_6>;
				i2c-addr = <0x50>;

				/* Registers */
				reg-addr-bitwidth = <16>;
				reg-value-bitwidth = <8>;

				/* GPIOs */
				reset-gpios = <&gpp2 3 GPIO_ACTIVE_HIGH>;
				/* EN_BUCK_CAM already up from PMIC */

				/* Power supplies */
				s2mpg15_ldo12-supply = <&s_ldo12_reg>;
				ldo2-supply = <&slg51002_ldo2>;

				clocks =
					<&clock CIS_CLK4>,
					<&clock GATE_DFTMUX_CMU_CIS_CLK4>;
				clock-names =
					"CIS_CLK4",
					"GATE_DFTMUX_CMU_CIS_CLK4";
				clock-rates =
					<24000000>,
					<0>;

				/* MCLK Control */
				pinctrl-names = "mclk_on", "mclk_off";
				pinctrl-0 = <&sensor_mclk5_fn>;
				pinctrl-1 = <&sensor_mclk5_out>;

				/* Power sequence */
				power-seq = <&rear_uw_camera_taotie_power_seq>;

				i2c-lock-group-id = <2>;
			};

			/* EEPROM HUMBABA for Rear Folded Tele Camera TAOTIE */
			eeprom11: eeprom@11 {
				compatible = "google,lwis-i2c-device";

				/* Device node name */
				node-name = "eeprom-humbaba-taotie";

				/* I2C */
				i2c-bus = <&hsi2c_4>;
				i2c-addr = <0x61>;

				/* Registers */
				reg-addr-bitwidth = <16>;
				reg-value-bitwidth = <8>;

				/* GPIOs */
				/* RTCAM_RST_L GPP6[2] */
				reset-gpios = <&gpp6 2 GPIO_ACTIVE_HIGH>;
				reset_afois-gpios = <&gpp24 2 GPIO_ACTIVE_HIGH>;
				/* EN_BUCK_CAM already up from PMIC */

				/* Power supplies */
				s2mpg15_ldo12-supply = <&s_ldo12_reg>;
				ldo5-supply = <&slg51002_ldo5>;
				gpio1-supply = <&slg51002_gpio1>;

				/* MCLK Control */
				pinctrl-names = "mclk_on", "mclk_off";
				pinctrl-0 = <&sensor_mclk3_fn>;
				pinctrl-1 = <&sensor_mclk3_out>;

				/* Power sequence */
				power-seq = <&rear_tele_camera_taotie_power_seq>;

				/* Thread priority */
				transaction-thread-priority = <99>;

				i2c-lock-group-id = <3>;
>>>>>>> 33798bbb
			};

			/* Actuator SLENDERMAN for NAGUAL*/
			actuator0: actuator@0 {
				compatible = "google,lwis-i2c-device";

				/* Device node name */
				node-name = "act-slenderman";

				/* I2C */
				i2c-bus = <&hsi2c_1>;
				i2c-addr = <0xC>;

				/* Registers */
				reg-addr-bitwidth = <8>;
				reg-value-bitwidth = <8>;

				/* Power supplies */
				s2mpg15_ldo12-supply = <&s_ldo12_reg>;
				ldo4-supply = <&slg51002_ldo4>;

				/* Power up sequence */
				power-up-seqs =
					"s2mpg15_ldo12",
					"ldo4";
				power-up-seq-types =
					"regulator",
					"regulator";
				power-up-seq-delays-us =
					<0
					 0>;

				/* Power down sequence */
				power-down-seqs =
					"ldo4",
					"s2mpg15_ldo12";
				power-down-seq-types =
					"regulator",
					"regulator";
				power-down-seq-delays-us =
					<0
					 0>;

				/* Thread priority */
				transaction-thread-priority = <99>;
			};

			/* Actuator JOTNAR for KRAKEN */
			actuator1: actuator@1 {
				compatible = "google,lwis-i2c-device";

				/* Device node name */
				node-name = "act-jotnar";

				/* I2C */
				i2c-bus = <&hsi2c_4>;
				i2c-addr = <0x34>;

				/* Registers */
				reg-addr-bitwidth = <16>;
				reg-value-bitwidth = <8>;

				/* Power supplies */
				s2mpg15_ldo12-supply = <&s_ldo12_reg>;
				ldo5-supply = <&slg51002_ldo5>;
				gpio1-supply = <&slg51002_gpio1>;

				/* Power up sequence */
				power-up-seqs =
					"s2mpg15_ldo12",
					"ldo5",
					"gpio1";
				power-up-seq-types =
					"regulator",
					"regulator",
					"regulator";
				power-up-seq-delays-us =
					<1000
					 0
					 0>;

				/* Power down sequence */
				power-down-seqs =
					"gpio1",
					"ldo5",
					"s2mpg15_ldo12";
				power-down-seq-types =
					"regulator",
					"regulator",
					"regulator";
				power-down-seq-delays-us =
					<0
					 0
					 0>;

				/* Thread priority */
				transaction-thread-priority = <99>;
			};

			/* Actuator SLENDERMAN for SANDWORM*/
			actuator2: actuator@2 {
				compatible = "google,lwis-i2c-device";

				/* Device node name */
				node-name = "act-slenderman-sandworm";

				/* I2C */
				i2c-bus = <&hsi2c_3>;
				i2c-addr = <0xF>;

				/* Registers */
				reg-addr-bitwidth = <8>;
				reg-value-bitwidth = <8>;

				/* Power supplies */
				s2mpg15_ldo12-supply = <&s_ldo12_reg>;
				ldo4-supply = <&slg51002_ldo4>;

				/* Power up sequence */
				power-up-seqs =
					"s2mpg15_ldo12",
					"ldo4";
				power-up-seq-types =
					"regulator",
					"regulator";
				power-up-seq-delays-us =
					<0
					 0>;

				/* Power down sequence */
				power-down-seqs =
					"ldo4",
					"s2mpg15_ldo12";
				power-down-seq-types =
					"regulator",
					"regulator";
				power-down-seq-delays-us =
					<0
					 0>;

				/* Thread priority */
				transaction-thread-priority = <99>;
			};

			/* Actuator CORNERFOLK for BOITATA */
			actuator3: actuator@3 {
				compatible = "google,lwis-i2c-device";

				/* Device node name */
				node-name = "act-cornerfolk";

				/* I2C */
				i2c-bus = <&hsi2c_1>;
				i2c-addr = <0xC>;

				/* Registers */
				reg-addr-bitwidth = <8>;
				reg-value-bitwidth = <8>;

				/* Power supplies */
				s2mpg15_ldo12-supply = <&s_ldo12_reg>;
				ldo4-supply = <&slg51002_ldo4>;

				/* Power up sequence */
				power-up-seqs =
					"s2mpg15_ldo12",
					"ldo4";
				power-up-seq-types =
					"regulator",
					"regulator";
				power-up-seq-delays-us =
					<0
					 0>;

				/* Power down sequence */
				power-down-seqs =
					"ldo4",
					"s2mpg15_ldo12";
				power-down-seq-types =
					"regulator",
					"regulator";
				power-down-seq-delays-us =
					<0
					 0>;

				/* Thread priority */
				transaction-thread-priority = <99>;
			};

			/* Actuator CORNERFOLK for OKSOKO */
			actuator4: actuator@4 {
				compatible = "google,lwis-i2c-device";

				/* Device node name */
				node-name = "act-cornerfolk-oksoko";

				/* I2C */
				i2c-bus = <&hsi2c_3>;
				i2c-addr = <0xF>;

				/* Registers */
				reg-addr-bitwidth = <8>;
				reg-value-bitwidth = <8>;

				/* Power supplies */
				s2mpg15_ldo12-supply = <&s_ldo12_reg>;
				ldo4-supply = <&slg51002_ldo4>;

				/* Power up sequence */
				power-up-seqs =
					"s2mpg15_ldo12",
					"ldo4";
				power-up-seq-types =
					"regulator",
					"regulator";
				power-up-seq-delays-us =
					<0
					 0>;

				/* Power down sequence */
				power-down-seqs =
					"ldo4",
					"s2mpg15_ldo12";
				power-down-seq-types =
					"regulator",
					"regulator";
				power-down-seq-delays-us =
					<0
					 0>;

				/* Thread priority */
				transaction-thread-priority = <99>;
			};

			/* Actuator CORNERFOLK for SANDWORM */
			actuator5: actuator@5 {
				compatible = "google,lwis-i2c-device";

				/* Device node name */
				node-name = "act-cornerfolk-sandworm";

				/* I2C */
				i2c-bus = <&hsi2c_3>;
				i2c-addr = <0xF>;

				/* Registers */
				reg-addr-bitwidth = <8>;
				reg-value-bitwidth = <8>;

				/* Power supplies */
				s2mpg15_ldo12-supply = <&s_ldo12_reg>;
				ldo4-supply = <&slg51002_ldo4>;

				/* Power up sequence */
				power-up-seqs =
					"s2mpg15_ldo12",
					"ldo4";
				power-up-seq-types =
					"regulator",
					"regulator";
				power-up-seq-delays-us =
					<0
					 0>;

				/* Power down sequence */
				power-down-seqs =
					"ldo4",
					"s2mpg15_ldo12";
				power-down-seq-types =
					"regulator",
					"regulator";
				power-down-seq-delays-us =
					<0
					 0>;

				/* Thread priority */
				transaction-thread-priority = <99>;
			};

			/* Actuator CORNERFOLK for BOITATA Nautilus */
			actuator6: actuator@6 {
				compatible = "google,lwis-i2c-device";

				/* Device node name */
				node-name = "act-cornerfolk-nautilus";

				/* I2C */
				i2c-bus = <&hsi2c_1>;
				i2c-addr = <0xC>;

				/* Registers */
				reg-addr-bitwidth = <8>;
				reg-value-bitwidth = <8>;

				/* Power supplies */
				s2mpg15_ldo26-supply = <&s_ldo26_reg>;
				s2mpg15_ldo12-supply = <&s_ldo12_reg>;
				ldo4-supply = <&slg51002_ldo4>;

				/* Power up sequence */
				power-up-seqs =
					"s2mpg15_ldo26",
					"s2mpg15_ldo12",
					"ldo4";
				power-up-seq-types =
					"regulator",
					"regulator",
					"regulator";
				power-up-seq-delays-us =
					<0
					 0
					 0>;

				/* Power down sequence */
				power-down-seqs =
					"ldo4",
					"s2mpg15_ldo12",
					"s2mpg15_ldo26";
				power-down-seq-types =
					"regulator",
					"regulator",
					"regulator";
				power-down-seq-delays-us =
					<0
					 0
					 0>;

				/* Thread priority */
				transaction-thread-priority = <99>;

				i2c-lock-group-id = <0>;
			};

			/* Actuator CORNERFOLK for DOKKAEBI on Nautilus */
			actuator7: actuator@7 {
				compatible = "google,lwis-i2c-device";

				/* Device node name */
				node-name = "act-cornerfolk-dokkaebi";

				/* I2C */
				i2c-bus = <&hsi2c_2>;
				i2c-addr = <0xC>;

				/* Registers */
				reg-addr-bitwidth = <8>;
				reg-value-bitwidth = <8>;

				/* Power supplies */
				s2mpg15_ldo12-supply = <&s_ldo12_reg>;
				shared-enable-gpios = <&s2mpg15_gpio 4 GPIO_ACTIVE_HIGH>;
				/* Make front AF can be powered up alone */
				gpio3-supply = <&slg51002_gpio3>;


				/* Power up sequence */
				power-up-seqs =
					"s2mpg15_ldo12",
					"gpio3",
					"shared-enable";
				power-up-seq-types =
					"regulator",
					"regulator",
					"gpio";
				power-up-seq-delays-us =
					<1000
					 500
					 0>;

				/* Power down sequence */
				power-down-seqs =
					"shared-enable",
					"gpio3",
					"s2mpg15_ldo12";
				power-down-seq-types =
					"gpio",
					"regulator",
					"regulator";
				power-down-seq-delays-us =
					<0
					 0
					 0>;

				/* Thread priority */
				transaction-thread-priority = <99>;

				i2c-lock-group-id = <1>;
			};

			/* Actuator CORNERFOLK for OKSOKO Nautilus */
			actuator8: actuator@8 {
				compatible = "google,lwis-i2c-device";

				/* Device node name */
				node-name = "act-cornerfolk-oksoko-nautilus";

				/* I2C */
				i2c-bus = <&hsi2c_6>;
				i2c-addr = <0xF>;

				/* Registers */
				reg-addr-bitwidth = <8>;
				reg-value-bitwidth = <8>;

				/* Power supplies */
				s2mpg15_ldo12-supply = <&s_ldo12_reg>;
				ldo4-supply = <&slg51002_ldo4>;

				/* Power up sequence */
				power-up-seqs =
					"s2mpg15_ldo12",
					"ldo4";
				power-up-seq-types =
					"regulator",
					"regulator";
				power-up-seq-delays-us =
					<0
					 0>;

				/* Power down sequence */
				power-down-seqs =
					"ldo4",
					"s2mpg15_ldo12";
				power-down-seq-types =
					"regulator",
					"regulator";
				power-down-seq-delays-us =
					<0
					 0>;

				/* Thread priority */
				transaction-thread-priority = <99>;

				i2c-lock-group-id = <2>;
			};

			/* Actuator CORNERFOLK for TAOTIE front (Nautilus) */
			actuator9: actuator@9 {
				compatible = "google,lwis-i2c-device";

				/* Device node name */
				node-name = "act-cornerfolk-taotie-front";

				/* I2C */
				i2c-bus = <&hsi2c_4>;
				i2c-addr = <0xC>;

				/* Registers */
				reg-addr-bitwidth = <8>;
				reg-value-bitwidth = <8>;

<<<<<<< HEAD
=======
				/* GPIOs */
				/* RTCAM_RST_L GPP6[2] */
				reset-gpios = <&gpp6 2 GPIO_ACTIVE_HIGH>;
				/* EN_BUCK_CAM already up from PMIC */

>>>>>>> 33798bbb
				/* Power supplies */
				s2mpg15_ldo12-supply = <&s_ldo12_reg>;
				gpio1-supply = <&slg51002_gpio1>;

<<<<<<< HEAD

				/* Power up sequence */
				power-up-seqs =
					"s2mpg15_ldo12",
					"gpio1";
				power-up-seq-types =
					"regulator",
					"regulator";
				power-up-seq-delays-us =
					<1000
					 0>;

				/* Power down sequence */
				power-down-seqs =
					"gpio1",
					"s2mpg15_ldo12";
				power-down-seq-types =
					"regulator",
					"regulator";
				power-down-seq-delays-us =
					<0
					 0>;
=======
				/* MCLK Control */
				pinctrl-names = "mclk_on", "mclk_off";
				pinctrl-0 = <&sensor_mclk3_fn>;
				pinctrl-1 = <&sensor_mclk3_out>;

				/* Power sequence */
				power-seq = <&front_camera_taotie_power_seq>;
>>>>>>> 33798bbb

				/* Thread priority */
				transaction-thread-priority = <99>;
			};

<<<<<<< HEAD
=======
			/* Actuator CORNERFOLK for REAR ULTRA WIDE TAOTIE */
			actuator10: actuator@10 {
				compatible = "google,lwis-i2c-device";

				/* Device node name */
				node-name = "act-cornerfolk-taotie-uw";

				/* I2C */
				i2c-bus = <&hsi2c_6>;
				i2c-addr = <0xF>;

				/* Registers */
				reg-addr-bitwidth = <8>;
				reg-value-bitwidth = <8>;

				/* GPIOs */
				reset-gpios = <&gpp2 3 GPIO_ACTIVE_HIGH>;
				/* EN_BUCK_CAM already up from PMIC */

				/* Power supplies */
				s2mpg15_ldo12-supply = <&s_ldo12_reg>;
				ldo2-supply = <&slg51002_ldo2>;

				clocks =
					<&clock CIS_CLK4>,
					<&clock GATE_DFTMUX_CMU_CIS_CLK4>;
				clock-names =
					"CIS_CLK4",
					"GATE_DFTMUX_CMU_CIS_CLK4";
				clock-rates =
					<24000000>,
					<0>;

				/* MCLK Control */
				pinctrl-names = "mclk_on", "mclk_off";
				pinctrl-0 = <&sensor_mclk5_fn>;
				pinctrl-1 = <&sensor_mclk5_out>;

				/* Power sequence */
				power-seq = <&rear_uw_camera_taotie_power_seq>;

				/* Thread priority */
				transaction-thread-priority = <99>;

				i2c-lock-group-id = <2>;
			};

>>>>>>> 33798bbb
			/* Ois GARGOYLE for NAGUAL*/
			ois0: ois@0 {
				compatible = "google,lwis-i2c-device";

				/* Device node name */
				node-name = "ois-gargoyle";

				/* I2C */
				i2c-bus = <&hsi2c_1>;
				i2c-addr = <0x24>;

				/* Registers */
				reg-addr-bitwidth = <16>;
				reg-value-bitwidth = <32>;

				/* Power supplies */
				s2mpg15_ldo12-supply = <&s_ldo12_reg>;
				gpio1-supply = <&slg51002_gpio1>;
				gpio2-supply = <&slg51002_gpio2>;

				/* Power up sequence */
				power-up-seqs =
					"s2mpg15_ldo12",
					"gpio1",
					"gpio2";
				power-up-seq-types =
					"regulator",
					"regulator",
					"regulator";
				power-up-seq-delays-us =
					<1000
					 1000
					 1000>;

				/* Power down sequence */
				power-down-seqs =
					"gpio2",
					"gpio1",
					"s2mpg15_ldo12";
				power-down-seq-types =
					"regulator",
					"regulator",
					"regulator";
				power-down-seq-delays-us =
					<5000
					 4000
					 0>;

				/* Thread priority */
				transaction-thread-priority = <99>;
			};

			/* Ois JOTNAR for KRAKEN */
			ois1: ois@1 {
				compatible = "google,lwis-i2c-device";

				/* Device node name */
				node-name = "ois-jotnar";

				/* I2C */
				i2c-bus = <&hsi2c_4>;
				i2c-addr = <0x34>;

				/* Registers */
				reg-addr-bitwidth = <16>;
				reg-value-bitwidth = <8>;

				/* Power supplies */
				s2mpg15_ldo12-supply = <&s_ldo12_reg>;
				ldo5-supply = <&slg51002_ldo5>;
				gpio1-supply = <&slg51002_gpio1>;

				/* Power up sequence */
				power-up-seqs =
					"s2mpg15_ldo12",
					"ldo5",
					"gpio1";
				power-up-seq-types =
					"regulator",
					"regulator",
					"regulator";
				power-up-seq-delays-us =
					<1000
					 0
					 0>;

				/* Power down sequence */
				power-down-seqs =
					"gpio1",
					"ldo5",
					"s2mpg15_ldo12";
				power-down-seq-types =
					"regulator",
					"regulator",
					"regulator";
				power-down-seq-delays-us =
					<0
					 0
					 0>;

				/* Thread priority */
				transaction-thread-priority = <99>;
			};

			/* OIS HUMBABA for KRAKEN */
			ois2: ois@2 {
				compatible = "google,lwis-i2c-device";

				/* Device node name */
				node-name = "ois-humbaba";

				/* I2C */
				i2c-bus = <&hsi2c_4>;
				i2c-addr = <0x61>;

				/* Registers */
				reg-addr-bitwidth = <16>;
				reg-value-bitwidth = <8>;

				/* GPIOs */
				reset-gpios = <&gpp24 2 GPIO_ACTIVE_HIGH>;

				/* Power supplies */
				s2mpg15_ldo12-supply = <&s_ldo12_reg>;
				ldo5-supply = <&slg51002_ldo5>;
				gpio1-supply = <&slg51002_gpio1>;

				/* Power up sequence */
				power-up-seqs =
					"s2mpg15_ldo12",
					"ldo5",
					"gpio1",
					"reset";
				power-up-seq-types =
					"regulator",
					"regulator",
					"regulator",
					"gpio";
				power-up-seq-delays-us =
					<1000
					 1000
					 1000
					 0>;

				/* Power down sequence */
				power-down-seqs =
					"reset",
					"gpio1",
					"ldo5",
					"s2mpg15_ldo12";
				power-down-seq-types =
					"gpio",
					"regulator",
					"regulator",
					"regulator";
				power-down-seq-delays-us =
					<1000
					 1000
					 1000
					 0>;

				/* Thread priority */
				transaction-thread-priority = <99>;

				i2c-lock-group-id = <3>;
			};

			/* Ois DJINN for BOITATA*/
			ois3: ois@3 {
				compatible = "google,lwis-i2c-device";

				/* Device node name */
				node-name = "ois-djinn";

				/* I2C */
				i2c-bus = <&hsi2c_1>;
				i2c-addr = <0x24>;

				/* Registers */
				reg-addr-bitwidth = <16>;
				reg-value-bitwidth = <32>;

				/* Power supplies */
				s2mpg15_ldo12-supply = <&s_ldo12_reg>;
				gpio1-supply = <&slg51002_gpio1>;
				gpio2-supply = <&slg51002_gpio2>;

				/* Power up sequence */
				power-up-seqs =
					"s2mpg15_ldo12",
					"gpio1",
					"gpio2";
				power-up-seq-types =
					"regulator",
					"regulator",
					"regulator";
				power-up-seq-delays-us =
					<1000
					 1000
					 1000>;

				/* Power down sequence */
				power-down-seqs =
					"gpio2",
					"gpio1",
					"s2mpg15_ldo12";
				power-down-seq-types =
					"regulator",
					"regulator",
					"regulator";
				power-down-seq-delays-us =
					<5000
					 4000
					 0>;

				/* Thread priority */
				transaction-thread-priority = <99>;
			};

			/* OIS DJINN for BOITATA Nautilus */
			ois4: ois@4 {
				compatible = "google,lwis-i2c-device";

				/* Device node name */
				node-name = "ois-djinn-nautilus";

				/* I2C */
				i2c-bus = <&hsi2c_1>;
				i2c-addr = <0x24>;

				/* Registers */
				reg-addr-bitwidth = <16>;
				reg-value-bitwidth = <32>;

				/* Power supplies */
				s2mpg15_ldo26-supply = <&s_ldo26_reg>;
				s2mpg15_ldo12-supply = <&s_ldo12_reg>;
				ldo5-supply = <&slg51002_ldo5>;
				gpio4-supply = <&slg51002_gpio4>;

				/* Power up sequence */
				power-up-seqs =
					"s2mpg15_ldo26",
					"s2mpg15_ldo12",
					"ldo5",
					"gpio4";
				power-up-seq-types =
					"regulator",
					"regulator",
					"regulator",
					"regulator";
				power-up-seq-delays-us =
					< 0
					 1000
					 1000
					 1000>;

				/* Power down sequence */
				power-down-seqs =
					"gpio4",
					"ldo5",
					"s2mpg15_ldo12",
					"s2mpg15_ldo26";
				power-down-seq-types =
					"regulator",
					"regulator",
					"regulator",
					"regulator";
				power-down-seq-delays-us =
					<5000
					 4000
					 0
					 0>;

				/* Thread priority */
				transaction-thread-priority = <99>;

				i2c-lock-group-id = <0>;
			};

			/* OIS HUMBABA for Folded Tele Camera TAOTIE */
			ois5: ois@5 {
				compatible = "google,lwis-i2c-device";

				/* Device node name */
				node-name = "ois-humbaba-taotie";

				/* I2C */
				i2c-bus = <&hsi2c_4>;
				i2c-addr = <0x61>;

				/* Registers */
				reg-addr-bitwidth = <16>;
				reg-value-bitwidth = <8>;

				/* GPIOs */
				/* RTCAM_RST_L GPP6[2] */
				reset-gpios = <&gpp6 2 GPIO_ACTIVE_HIGH>;
				reset_afois-gpios = <&gpp24 2 GPIO_ACTIVE_HIGH>;
				/* EN_BUCK_CAM already up from PMIC */

				/* Power supplies */
				s2mpg15_ldo12-supply = <&s_ldo12_reg>;
				ldo5-supply = <&slg51002_ldo5>;
				gpio1-supply = <&slg51002_gpio1>;

				/* MCLK Control */
				pinctrl-names = "mclk_on", "mclk_off";
				pinctrl-0 = <&sensor_mclk3_fn>;
				pinctrl-1 = <&sensor_mclk3_out>;

				/* Power sequence */
				power-seq = <&rear_tele_camera_taotie_power_seq>;

				/* Thread priority */
				transaction-thread-priority = <99>;

				i2c-lock-group-id = <3>;
			};

			flash0: flash@0 {
				compatible = "google,lwis-i2c-device";

				/* Device node name */
				node-name = "flash-lm3644";

				/* I2C */
				i2c-bus = <&hsi2c_14>;
				i2c-addr = <0x63>;

				/* Registers */
				reg-addr-bitwidth = <8>;
				reg-value-bitwidth = <8>;

				/* Power Management hibernation (deep sleep) */
				/* 1 : enable, 0 : disable */
				pm-hibernation = <0>;

				/* GPIOs */
				/* HW_ENABLE GPP8[2] */
				enable-gpios =
					<&gpp8 2 GPIO_ACTIVE_HIGH>;
			};

			tof0: tof@0 {
				compatible = "google,lwis-i2c-device";

				/* Device node name */
				node-name = "tof-tarasque";

				/* I2C */
				i2c-bus = <&hsi2c_1>;
				i2c-addr = <0x29>;

				/* Registers */
				reg-addr-bitwidth = <16>;
				reg-value-bitwidth = <8>;

				/* Power supplies */
				s2mpg15_ldo12-supply = <&s_ldo12_reg>;
				ldo1-supply = <&slg51002_ldo1>;

				/* XAPC_USI4_CTSN_CSN: GPP8[3] */
				enable-gpios = <&gpp8 3 GPIO_ACTIVE_HIGH>;

				/* XAPC_MCLK8: GPP15[0] */
				reset-gpios = <&gpp15 0 GPIO_ACTIVE_HIGH>;

				/* Power up sequence */
				power-up-seqs =
					"s2mpg15_ldo12",
					"ldo1",
					"enable",
					"reset";
				power-up-seq-types =
					"regulator",
					"regulator",
					"gpio",
					"gpio";
				power-up-seq-delays-us =
					<1000
					 1000
					 1000
					 2000>;

				/* Power down sequence */
				power-down-seqs =
					"reset",
					"enable",
					"ldo1",
					"s2mpg15_ldo12";
				power-down-seq-types =
					"gpio",
					"gpio",
					"regulator",
					"regulator";
				power-down-seq-delays-us =
					<1000
					 1000
					 1000
					 1000>;
			};
		};
	};
};<|MERGE_RESOLUTION|>--- conflicted
+++ resolved
@@ -1778,26 +1778,6 @@
 				reg-addr-bitwidth = <16>;
 				reg-value-bitwidth = <8>;
 
-<<<<<<< HEAD
-				/* Power supplies */
-				s2mpg15_ldo12-supply = <&s_ldo12_reg>;
-
-				/* Power up sequence */
-				power-up-seqs =
-					"s2mpg15_ldo12";
-				power-up-seq-types =
-					"regulator";
-				power-up-seq-delays-us =
-					<1000>;
-
-				/* Power down sequence */
-				power-down-seqs =
-					"s2mpg15_ldo12";
-				power-down-seq-types =
-					"regulator";
-				power-down-seq-delays-us =
-					<1000>;
-=======
 				/* GPIOs */
 				/* RTCAM_RST_L GPP6[2] */
 				reset-gpios = <&gpp6 2 GPIO_ACTIVE_HIGH>;
@@ -1898,7 +1878,6 @@
 				transaction-thread-priority = <99>;
 
 				i2c-lock-group-id = <3>;
->>>>>>> 33798bbb
 			};
 
 			/* Actuator SLENDERMAN for NAGUAL*/
@@ -2350,42 +2329,15 @@
 				reg-addr-bitwidth = <8>;
 				reg-value-bitwidth = <8>;
 
-<<<<<<< HEAD
-=======
 				/* GPIOs */
 				/* RTCAM_RST_L GPP6[2] */
 				reset-gpios = <&gpp6 2 GPIO_ACTIVE_HIGH>;
 				/* EN_BUCK_CAM already up from PMIC */
 
->>>>>>> 33798bbb
 				/* Power supplies */
 				s2mpg15_ldo12-supply = <&s_ldo12_reg>;
 				gpio1-supply = <&slg51002_gpio1>;
 
-<<<<<<< HEAD
-
-				/* Power up sequence */
-				power-up-seqs =
-					"s2mpg15_ldo12",
-					"gpio1";
-				power-up-seq-types =
-					"regulator",
-					"regulator";
-				power-up-seq-delays-us =
-					<1000
-					 0>;
-
-				/* Power down sequence */
-				power-down-seqs =
-					"gpio1",
-					"s2mpg15_ldo12";
-				power-down-seq-types =
-					"regulator",
-					"regulator";
-				power-down-seq-delays-us =
-					<0
-					 0>;
-=======
 				/* MCLK Control */
 				pinctrl-names = "mclk_on", "mclk_off";
 				pinctrl-0 = <&sensor_mclk3_fn>;
@@ -2393,14 +2345,11 @@
 
 				/* Power sequence */
 				power-seq = <&front_camera_taotie_power_seq>;
->>>>>>> 33798bbb
-
-				/* Thread priority */
-				transaction-thread-priority = <99>;
-			};
-
-<<<<<<< HEAD
-=======
+
+				/* Thread priority */
+				transaction-thread-priority = <99>;
+			};
+
 			/* Actuator CORNERFOLK for REAR ULTRA WIDE TAOTIE */
 			actuator10: actuator@10 {
 				compatible = "google,lwis-i2c-device";
@@ -2448,7 +2397,6 @@
 				i2c-lock-group-id = <2>;
 			};
 
->>>>>>> 33798bbb
 			/* Ois GARGOYLE for NAGUAL*/
 			ois0: ois@0 {
 				compatible = "google,lwis-i2c-device";
