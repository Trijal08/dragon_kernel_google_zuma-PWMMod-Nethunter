--- conflicted
+++ resolved
@@ -652,7 +652,6 @@
 	CSI_STATUS_Charging = 200,	// All good
 };
 
-<<<<<<< HEAD
 /*
  * The patch introducing tcpm_update_sink_capabilities() was reverted in
  * android-mainline (See aosp/1911031). While we wait for such patch to be
@@ -667,7 +666,7 @@
 {
 	return 0;
 }
-=======
+
 enum charging_state {
        BATTERY_STATUS_UNKNOWN = -1,
 
@@ -702,7 +701,6 @@
        CHARGING_POLICY_VOTE_ADAPTIVE_AC = 3,
        CHARGING_POLICY_VOTE_LONGLIFE = 4,
 };
->>>>>>> 6458b647
 
 #define to_cooling_device(_dev)	\
 	container_of(_dev, struct thermal_cooling_device, device)
