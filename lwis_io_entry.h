/*
 * Google LWIS I/O Entry Implementation
 *
 * Copyright (c) 2021 Google, LLC
 *
 * This program is free software; you can redistribute it and/or modify
 * it under the terms of the GNU General Public License version 2 as
 * published by the Free Software Foundation.
 */

#ifndef LWIS_IO_ENTRY_H_
#define LWIS_IO_ENTRY_H_

#include "lwis_commands.h"
#include "lwis_device.h"

/* Minimum value of sleep time in us */
#define MIN_WAIT_TIME 10
<<<<<<< HEAD
/* Maximum value of sleep time */
#define MAX_WAIT_TIME 20000
=======
/* Maximum value of sleep time in us */
#define MAX_WAIT_TIME 1000000
>>>>>>> 9e407865
/* Default value of polling timeout */
#define DEFAULT_POLLING_TIMEOUT_MS 5

/*
 * lwis_io_entry_poll:
 * Polls a register for a specified time or until it reaches the expected value.
 */
int lwis_io_entry_poll(struct lwis_device *lwis_dev, struct lwis_io_entry *entry, bool is_short);

/*
 * lwis_io_entry_read_assert:
 * Returns error if a register's value is not as expected.
 */
int lwis_io_entry_read_assert(struct lwis_device *lwis_dev, struct lwis_io_entry *entry);

/*
 * lwis_io_entry_wait:
 * Waits for a settling time to meet the devices to function properly.
 */
int lwis_io_entry_wait(struct lwis_device *lwis_dev, struct lwis_io_entry *entry);

#endif /* LWIS_IO_ENTRY_H_ */<|MERGE_RESOLUTION|>--- conflicted
+++ resolved
@@ -16,13 +16,8 @@
 
 /* Minimum value of sleep time in us */
 #define MIN_WAIT_TIME 10
-<<<<<<< HEAD
-/* Maximum value of sleep time */
-#define MAX_WAIT_TIME 20000
-=======
 /* Maximum value of sleep time in us */
 #define MAX_WAIT_TIME 1000000
->>>>>>> 9e407865
 /* Default value of polling timeout */
 #define DEFAULT_POLLING_TIMEOUT_MS 5
 
