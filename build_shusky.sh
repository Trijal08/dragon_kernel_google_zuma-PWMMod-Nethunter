#!/bin/bash
# SPDX-License-Identifier: GPL-2.0

<<<<<<< HEAD
exec tools/bazel run \
    --config=shusky \
    --config=fast \
    --config=pixel_debug_common \
    --config=aosp_staging \
    //private/devices/google/shusky:zuma_shusky_dist "$@"
=======
function exit_if_error {
  if [ $1 -ne 0 ]; then
    echo "ERROR: $2: retval=$1" >&2
    exit $1
  fi
}

if [ "${BUILD_AOSP_KERNEL}" = "1" -a "${BUILD_STAGING_KERNEL}" = "1" ]; then
  echo "BUILD_AOSP_KERNEL=1 is incompatible with BUILD_STAGING_KERNEL."
  exit_if_error 1 "Flags incompatible with BUILD_AOSP_KERNEL detected"
fi

parameters=
if [ "${BUILD_AOSP_KERNEL}" = "1" ]; then
  echo -e "\nBuilding with core-kernel generated from source tree aosp/\n"
  parameters="--config=no_download_gki"
elif [ "${BUILD_STAGING_KERNEL}" = "1" ]; then
  echo -e "\nBuilding with core-kernel generated from source tree aosp-staging/\n"
  parameters="--config=aosp_staging"
else
  TARGET=`echo ${0} | sed 's/build_\(.*\)\.sh/\1/'`
  GKI_BUILD_ID=`sed -n 's/.*gki_prebuilts=\([0-9]\+\).*/\1/p' private/devices/google/${TARGET}/device.bazelrc`
  echo -e "\nBuilding with GKI prebuilts from ab/$GKI_BUILD_ID - kernel_aarch64\n"
fi

exec tools/bazel run ${parameters} --config=stamp --config=shusky --config=fast //private/devices/google/shusky:zuma_shusky_dist "$@"
>>>>>>> 081f0e93
<|MERGE_RESOLUTION|>--- conflicted
+++ resolved
@@ -1,14 +1,6 @@
 #!/bin/bash
 # SPDX-License-Identifier: GPL-2.0
 
-<<<<<<< HEAD
-exec tools/bazel run \
-    --config=shusky \
-    --config=fast \
-    --config=pixel_debug_common \
-    --config=aosp_staging \
-    //private/devices/google/shusky:zuma_shusky_dist "$@"
-=======
 function exit_if_error {
   if [ $1 -ne 0 ]; then
     echo "ERROR: $2: retval=$1" >&2
@@ -34,5 +26,10 @@
   echo -e "\nBuilding with GKI prebuilts from ab/$GKI_BUILD_ID - kernel_aarch64\n"
 fi
 
-exec tools/bazel run ${parameters} --config=stamp --config=shusky --config=fast //private/devices/google/shusky:zuma_shusky_dist "$@"
->>>>>>> 081f0e93
+exec tools/bazel run \
+    ${parameters} \
+    --config=stamp \
+    --config=shusky \
+    --config=fast \
+    --config=pixel_debug_common \
+    //private/devices/google/shusky:zuma_shusky_dist "$@"