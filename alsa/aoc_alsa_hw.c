--- conflicted
+++ resolved
@@ -2555,31 +2555,18 @@
 		break;
 
 	default:
-<<<<<<< HEAD
-		pr_err("ERR: Eraser AEC ref source wrong %ld, fall back to default!", aec_input_source);
-=======
 		pr_err("ERR: Eraser AEC ref source wrong %ld, fall back to default!",
 		       aec_input_source);
->>>>>>> 58118cb0
 		cmd.aec_ref_index = FEEDBACK_SRC_AEC_SPKR_INPUT_INDEX;
 	}
 
 	pr_notice("Eraser AEC ref source set as %ld\n", aec_input_source);
 
 	err = aoc_audio_control(CMD_INPUT_CHANNEL, (uint8_t *)&cmd, sizeof(cmd), NULL, chip);
-<<<<<<< HEAD
-	if (err < 0) {
-		pr_err("ERR:%d in eraser aec ref source set!\n", err);
-		return err;
-	}
-
-	return 0;
-=======
 	if (err < 0)
 		pr_err("ERR:%d in eraser aec ref source set!\n", err);
 
 	return err;
->>>>>>> 58118cb0
 }
 
 static int aoc_audio_modem_mic_input(struct aoc_chip *chip, int input_cmd, int mic_input_source)
