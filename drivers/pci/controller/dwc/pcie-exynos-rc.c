// SPDX-License-Identifier: GPL-2.0-only
/*
 * PCIe RC(RootComplex) controller driver for gs101 SoC
 *
 * Copyright (C) 2020 Samsung Electronics Co., Ltd.
 *		http://www.samsung.com
 *
 * Author: Hongseock Kim <hongpooh.kim@samsung.com>
 */

#include <linux/clk.h>
#include <linux/delay.h>
#include <linux/gpio.h>
#include <linux/interrupt.h>
#include <linux/kernel.h>
#include <linux/mfd/syscon.h>
#include <linux/module.h>
#include <linux/of_gpio.h>
#include <linux/of_address.h>
#include <linux/pci.h>
#include <linux/platform_device.h>
#include <linux/regmap.h>
#include <linux/resource.h>
#include <linux/signal.h>
#include <linux/types.h>
#include <linux/pm_qos.h>
#include <dt-bindings/pci/pci.h>
#include <linux/exynos-pci-noti.h>
#include <linux/exynos-pci-ctrl.h>
#if IS_ENABLED(CONFIG_EXYNOS_ITMON)
#include <soc/google/exynos-itmon.h>
#endif
#include <linux/regulator/consumer.h>
#include <linux/regulator/driver.h>
#include <linux/pm_runtime.h>
#include <linux/kthread.h>
#include <linux/random.h>
#include <linux/irqdomain.h>

#include <soc/google/exynos-pm.h>
#if IS_ENABLED(CONFIG_CPU_IDLE)
#include <soc/google/exynos-powermode.h>
#include <soc/google/exynos-cpupm.h>
#endif
#if IS_ENABLED(CONFIG_PM_DEVFREQ)
#include <soc/google/exynos_pm_qos.h>
#endif

#include <linux/shm_ipc.h>     /* to get Exynos Modem - MSI target addr. */
#if IS_ENABLED(CONFIG_LINK_DEVICE_PCIE)
#define MODIFY_MSI_ADDR
#endif	/* CONFIG_LINK_DEVICE_PCIE */

#include <misc/logbuffer.h>
#include "pcie-designware.h"
#include "pcie-exynos-common.h"
#include "pcie-exynos-rc.h"
#include "pcie-exynos-dbg.h"

#include <linux/dma-map-ops.h>
#include <soc/google/s2mpu.h>
#include "../../../iommu/exynos-pcie-iommu-exp.h"
#include <trace/hooks/pci.h>

#include <soc/google/exynos-el3_mon.h>

struct exynos_pcie g_pcie_rc[MAX_RC_NUM];
int pcie_is_linkup;	/* checkpatch: do not initialise globals to 0 */

static struct separated_msi_vector sep_msi_vec[MAX_RC_NUM][PCIE_MAX_SEPA_IRQ_NUM];
static bool is_vhook_registered;

static struct pci_dev *exynos_pcie_get_pci_dev(struct dw_pcie_rp *pp);

#if IS_ENABLED(CONFIG_PM_DEVFREQ)
struct exynos_pm_qos_request exynos_pcie_int_qos[MAX_RC_NUM];
#endif

/*
 * PCIe channel0 is in the HSI1 block.
 * PCIe channel1 is in the HSI2 block.
 */
#define pcie_ch_to_hsi(ch_num)	((ch_num) + 1)
#define to_pci_dev_from_dev(dev) container_of((dev), struct pci_dev, dev)
#if IS_ENABLED(CONFIG_GS_S2MPU) || IS_ENABLED(CONFIG_EXYNOS_PCIE_IOMMU)
static const struct dma_map_ops pcie_dma_ops;
static struct device fake_dma_dev;
//static void exynos_d3_sleep_hook(void *unused, struct pci_dev *dev,
//				 unsigned int *delay);

#if IS_ENABLED(CONFIG_GS_S2MPU)
struct phys_mem {
	struct list_head list;
	phys_addr_t start;
	size_t size;
	unsigned char *refcnt_array;
};

#define WIFI_CH_NUM     1
#define ALIGN_SIZE	0x1000UL
#define REF_COUNT_UNDERFLOW 255

unsigned char *s2mpu_get_refcnt_ptr(struct exynos_pcie *exynos_pcie,
				    phys_addr_t addr)
{
	struct phys_mem *pm;

	/* Find the memory region the address falls into, then determine the
	 * offset into the corresponding refcnt_array.
	 */
	list_for_each_entry(pm, &exynos_pcie->phys_mem_list, list) {
		if (addr >= pm->start && addr < (pm->start + pm->size))
			return pm->refcnt_array
			       + (addr - pm->start) / ALIGN_SIZE;
	}
	return NULL;
}

void s2mpu_get_alignment(dma_addr_t addr, size_t size,
			 phys_addr_t *align_addr, size_t *align_size)
{
	*align_addr = ALIGN_DOWN(addr, ALIGN_SIZE);
	*align_size = ALIGN(addr - *align_addr + size, ALIGN_SIZE);
}

unsigned char s2mpu_get_and_modify(struct exynos_pcie *exynos_pcie,
				   unsigned char *refcnt_ptr,
				   bool inc)
{
	unsigned char val;

	val = (*refcnt_ptr);
	if (inc) {
		val++;
		*refcnt_ptr = val;
	} else {
		// Check for underflow. Should never happen.
		if (val == 0) {
			val = REF_COUNT_UNDERFLOW;
		} else {
			val--;
			*refcnt_ptr = val;
		}
	}

	return val;
}

void s2mpu_update_refcnt(struct device *dev,
			 dma_addr_t dma_addr, size_t size, bool incr,
			 enum dma_data_direction dir)
{
	struct exynos_pcie *exynos_pcie = &g_pcie_rc[WIFI_CH_NUM];
	phys_addr_t align_addr;
	size_t align_size;
	unsigned char *refcnt_ptr;
	int ret;
	unsigned char refcnt;
	unsigned long flags;

	/* Align to 4K as required by S2MPU */
	s2mpu_get_alignment(dma_addr, size, &align_addr, &align_size);

	/* Get the pointer into the ref count array used to keep track of
	 * the number of map and unmap calls for 4K blocks
	 * needed by the S2MPU.
	 * This is needed because there may be a few skbs within one 4K
	 * aligned block and we need to ensure that we don't prematurely
	 * disable access to this skb by calling s2mpu_close.
	 */
	refcnt_ptr = s2mpu_get_refcnt_ptr(exynos_pcie, align_addr);
	if (!refcnt_ptr) {
		dev_err(dev,
			"s2mpu refcnt_ptr failed addr=%pad, size=%zx\n",
			&dma_addr, size);
		return;
	}

	/* Put lock on while-loop to protect race condition on
	 * s2mpu_open/s2mpu_close and the case of align_size over 4K */
	spin_lock_irqsave(&exynos_pcie->s2mpu_refcnt_lock, flags);
	while (align_size != 0) {
		if (incr) {
			refcnt = s2mpu_get_and_modify(exynos_pcie, refcnt_ptr,
						      true);
			/* Note that this will open the memory with read/write
			 * permissions based on the first invocation. Subsequent
			 * read/write permissions will be ignored.
			 */
			if (refcnt == 1) {
				ret = s2mpu_open(exynos_pcie->s2mpu,
						 align_addr, ALIGN_SIZE, dir);
				if (ret) {
					dev_err(dev,
						"s2mpu_open failed addr=%pad, size=%zx\n",
						&dma_addr, size);
				}
			}
		} else {
			refcnt = s2mpu_get_and_modify(exynos_pcie, refcnt_ptr,
						      false);
			if (refcnt == REF_COUNT_UNDERFLOW) {
				dev_err(dev, "s2mpu error underflow in refcount\n");
				spin_unlock_irqrestore(&exynos_pcie->s2mpu_refcnt_lock, flags);
				return;
			}
			if (refcnt == 0) {
				ret = s2mpu_close(exynos_pcie->s2mpu,
						  align_addr, ALIGN_SIZE, dir);
				if (ret) {
					dev_err(dev,
						"s2mpu_close failed addr=%pad, size=%zx\n",
						&dma_addr, size);
				}
			}
		}
		align_addr += ALIGN_SIZE;
		align_size -= ALIGN_SIZE;
		refcnt_ptr++;
	}
	spin_unlock_irqrestore(&exynos_pcie->s2mpu_refcnt_lock, flags);
}
#endif

static void exynos_pcie_mem_copy_epdev(struct exynos_pcie *exynos_pcie)
{
	struct device *epdev = &exynos_pcie->ep_pci_dev->dev;

	dev_info(epdev,"COPY ep_dev to PCIe memory struct\n");
	memcpy(&exynos_pcie->dup_ep_dev, epdev,
			sizeof(exynos_pcie->dup_ep_dev));
	exynos_pcie->dup_ep_dev.dma_ops = NULL;

	return;
}

static void *pcie_dma_alloc_attrs(struct device *dev, size_t size,
				  dma_addr_t *dma_handle, gfp_t flag,
				  unsigned long attrs)
{
	void *cpu_addr;
	struct pci_dev *epdev = to_pci_dev_from_dev(dev);
	int ch_num = 0;
	struct exynos_pcie *exynos_pcie;
	int ret = 0;

	if (unlikely(dev == NULL)) {
		pr_err("EP device is NULL!!!\n");
		return NULL;
	}
	ch_num = pci_domain_nr(epdev->bus);

	exynos_pcie = &g_pcie_rc[ch_num];

	/* Some EP device need to copy EP device structure again. */
	if (exynos_pcie->copy_dup_ep == 0) {
		memcpy(&exynos_pcie->dup_ep_dev, dev,
				sizeof(exynos_pcie->dup_ep_dev));
		exynos_pcie->dup_ep_dev.dma_ops = NULL;
		exynos_pcie->copy_dup_ep = 1;
	}

	cpu_addr = dma_alloc_attrs(&exynos_pcie->dup_ep_dev, size,
				   dma_handle, flag, attrs);

	if (exynos_pcie->s2mpu) {
		s2mpu_update_refcnt(dev, *dma_handle, size, true, DMA_BIDIRECTIONAL);
	} else if (exynos_pcie->use_sysmmu && cpu_addr != NULL) {
		ret = pcie_iommu_map(*dma_handle, *dma_handle, size,
				DMA_BIDIRECTIONAL, pcie_ch_to_hsi(ch_num));
		if (ret != 0) {
			pr_err("Can't map PCIe SysMMU table!\n");
			dma_free_attrs(&exynos_pcie->dup_ep_dev, size,
				       cpu_addr, *dma_handle, attrs);
			return NULL;
		}
	}

	return cpu_addr;
}

static void pcie_dma_free_attrs(struct device *dev, size_t size,
				void *cpu_addr, dma_addr_t dma_addr,
				unsigned long attrs)
{
	struct pci_dev *epdev = to_pci_dev_from_dev(dev);
	int ch_num = 0;
	struct exynos_pcie *exynos_pcie;

	if (unlikely(dev == NULL)) {
		pr_err("EP device is NULL!!!\n");
		return;
	}
	ch_num = pci_domain_nr(epdev->bus);

	exynos_pcie = &g_pcie_rc[ch_num];

	dma_free_attrs(&exynos_pcie->dup_ep_dev, size, cpu_addr, dma_addr, attrs);
	if (exynos_pcie->s2mpu)
		s2mpu_update_refcnt(dev, dma_addr, size, false, DMA_BIDIRECTIONAL);
	else if (exynos_pcie->use_sysmmu)
		pcie_iommu_unmap(dma_addr, size, pcie_ch_to_hsi(ch_num));
}

static dma_addr_t pcie_dma_map_page(struct device *dev, struct page *page,
				    size_t offset, size_t size,
				    enum dma_data_direction dir,
				    unsigned long attrs)
{
	struct pci_dev *epdev = to_pci_dev_from_dev(dev);
	int ch_num = 0;
	struct exynos_pcie *exynos_pcie;
	dma_addr_t dma_addr;
	int ret = 0;

	if (unlikely(dev == NULL)) {
		pr_err("EP device is NULL!!!\n");
		return -EINVAL;
	}
	ch_num = pci_domain_nr(epdev->bus);

	exynos_pcie = &g_pcie_rc[ch_num];

	dma_addr = dma_map_page_attrs(&exynos_pcie->dup_ep_dev, page, offset,
				      size, dir, attrs);
	if (exynos_pcie->s2mpu) {
		s2mpu_update_refcnt(dev, dma_addr, size, true, dir);
	} else if (exynos_pcie->use_sysmmu && dma_addr != DMA_MAPPING_ERROR) {
		ret = pcie_iommu_map(dma_addr, dma_addr, size,
				dir, pcie_ch_to_hsi(ch_num));
		if (ret != 0) {
			pr_err("DMA map - Can't map PCIe SysMMU table!!!\n");
			return 0;
		}
	}
	return dma_addr;
}

static void pcie_dma_unmap_page(struct device *dev, dma_addr_t dma_addr,
				size_t size, enum dma_data_direction dir,
				unsigned long attrs)
{
	struct pci_dev *epdev = to_pci_dev_from_dev(dev);
	int ch_num = 0;
	struct exynos_pcie *exynos_pcie;

	if (unlikely(dev == NULL)) {
		pr_err("EP device is NULL!!!\n");
		return;
	}
	ch_num = pci_domain_nr(epdev->bus);

	exynos_pcie = &g_pcie_rc[ch_num];

	dma_unmap_page_attrs(&exynos_pcie->dup_ep_dev, dma_addr, size, dir, attrs);

	if (exynos_pcie->s2mpu)
		s2mpu_update_refcnt(dev, dma_addr, size, false, dir);
	else if (exynos_pcie->use_sysmmu)
		pcie_iommu_unmap(dma_addr, size, pcie_ch_to_hsi(ch_num));
}

static const struct dma_map_ops pcie_dma_ops = {
	.alloc = pcie_dma_alloc_attrs,
	.free = pcie_dma_free_attrs,
	.mmap = NULL,
	.get_sgtable = NULL,
	.map_page = pcie_dma_map_page,
	.unmap_page = pcie_dma_unmap_page,
	.map_sg = NULL,
	.unmap_sg = NULL,
	.map_resource = NULL,
	.unmap_resource = NULL,
	.sync_single_for_cpu = NULL,
	.sync_single_for_device = NULL,
	.sync_sg_for_cpu = NULL,
	.sync_sg_for_device = NULL,
	.cache_sync = NULL,
	.dma_supported = NULL,
	.get_required_mask = NULL,
	.max_mapping_size = NULL,
	.get_merge_boundary = NULL,
};
#endif

static void exynos_pcie_phy_isolation(struct exynos_pcie *exynos_pcie, int val)
{
	struct device *dev = exynos_pcie->pci->dev;
	int ret;

	dev_dbg(dev, "PCIe PHY ISOLATION = %d\n", val);
	logbuffer_log(exynos_pcie->log, "Phy isolation val=%d", val);
	exynos_pcie->phy_control = val;
	ret = rmw_priv_reg(exynos_pcie->pmu_alive_pa +
			   exynos_pcie->pmu_offset, PCIE_PHY_CONTROL_MASK, val);
	if (ret)
		regmap_update_bits(exynos_pcie->pmureg,
				   exynos_pcie->pmu_offset,
				   PCIE_PHY_CONTROL_MASK, val);
}

void exynos_pcie_set_perst_gpio(int ch_num, bool on)
{
	struct exynos_pcie *exynos_pcie = &g_pcie_rc[ch_num];

	if (exynos_pcie->ep_device_type == EP_SAMSUNG_MODEM) {
		pr_info("%s: force settig for abnormal state\n", __func__);
		if (on) {
			gpio_set_value(exynos_pcie->perst_gpio, 1);
			pr_info("%s: Set PERST to HIGH, gpio val = %d\n",
				__func__, gpio_get_value(exynos_pcie->perst_gpio));
		} else {
			gpio_set_value(exynos_pcie->perst_gpio, 0);
			pr_info("%s: Set PERST to LOW, gpio val = %d\n",
				__func__, gpio_get_value(exynos_pcie->perst_gpio));
		}
	}
}
EXPORT_SYMBOL_GPL(exynos_pcie_set_perst_gpio);

void exynos_pcie_set_ready_cto_recovery(int ch_num)
{
	struct exynos_pcie *exynos_pcie = &g_pcie_rc[ch_num];
	struct dw_pcie *pci = exynos_pcie->pci;
	struct dw_pcie_rp *pp = &pci->pp;

	pr_info("[%s] ch_num:%d\n", __func__, ch_num);

	disable_irq(pp->irq);

	exynos_pcie_set_perst_gpio(ch_num, 0);

	/* LTSSM disable */
	exynos_elbi_write(exynos_pcie, PCIE_ELBI_LTSSM_DISABLE,
			PCIE_APP_LTSSM_ENABLE);
}
EXPORT_SYMBOL(exynos_pcie_set_ready_cto_recovery);

static ssize_t exynos_pcie_rc_show(struct device *dev, struct device_attribute *attr, char *buf)
{
	int ret = 0;

	ret += scnprintf(buf + ret, PAGE_SIZE - ret, ">>>> PCIe Test <<<<\n");
	ret += scnprintf(buf + ret, PAGE_SIZE - ret, "0 : PCIe Unit Test\n");
	ret += scnprintf(buf + ret, PAGE_SIZE - ret, "1 : Link Test\n");
	ret += scnprintf(buf + ret, PAGE_SIZE - ret, "2 : DisLink Test\n");
	ret += scnprintf(buf + ret, PAGE_SIZE - ret, "14 : PCIe Hot Reset\n");

	return ret;
}

static ssize_t exynos_pcie_rc_store(struct device *dev, struct device_attribute *attr,
				    const char *buf, size_t count)
{
	int op_num;
	struct exynos_pcie *exynos_pcie = dev_get_drvdata(dev);
	int ret = 0;

	if (sscanf(buf, "%10d", &op_num) == 0)
		return -EINVAL;

	if (exynos_pcie->use_phy_isol_con)
		exynos_pcie_phy_isolation(exynos_pcie, PCIE_PHY_BYPASS);

	switch (op_num) {
	case 0:
		dev_info(dev, "## PCIe UNIT test START ##\n");
		ret = exynos_pcie_dbg_unit_test(dev, exynos_pcie);
		if (ret) {
			dev_err(dev, "PCIe UNIT test failed (%d)\n", ret);
			break;
		}
		dev_err(dev, "## PCIe UNIT test SUCCESS!!##\n");
		break;
	case 1:
		dev_info(dev, "## PCIe establish link test ##\n");
		ret = exynos_pcie_dbg_link_test(dev, exynos_pcie, 1);
		if (ret) {
			dev_err(dev, "PCIe establish link test failed (%d)\n", ret);
			break;
		}
		dev_err(dev, "PCIe establish link test success\n");
		break;
	case 2:
		dev_info(dev, "## PCIe dis-link test ##\n");
		ret = exynos_pcie_dbg_link_test(dev, exynos_pcie, 0);
		if (ret) {
			dev_err(dev, "PCIe dis-link test failed (%d)\n", ret);
			break;
		}
		dev_err(dev, "PCIe dis-link test success\n");
		break;
	case 3:
		dev_info(dev, "## LTSSM ##\n");
		ret = exynos_elbi_read(exynos_pcie, PCIE_ELBI_RDLH_LINKUP)
		      & PCIE_ELBI_LTSSM_STATE_MASK;
		dev_info(dev, "LTSSM :0x%x\n", ret);
		break;

	case 13:
		dev_info(dev, "%s: force perst setting\n", __func__);
		exynos_pcie_set_perst_gpio(1, 0);

		break;

	case 14:
		dev_info(dev, "%s:[hot reset] by pulsing app_init_rst(ch %d)\n",
				__func__, exynos_pcie->ch_num);
		dev_info(dev, "PM_POWER_STATE  = 0x%08x\n",
			 exynos_phy_pcs_read(exynos_pcie, 0x188));
		exynos_elbi_write(exynos_pcie, 0x1, APP_INIT_RST);
		return count;

	case 16:
		exynos_pcie_rc_set_outbound_atu(1, 0x47200000, 0x0, SZ_1M);
		break;

	default:
		dev_err(dev, "Unsupported Test Number(%d)...\n", op_num);
	}
	if (exynos_pcie->use_phy_isol_con)
		exynos_pcie_phy_isolation(exynos_pcie, PCIE_PHY_ISOLATION);

	return count;
}

static DEVICE_ATTR(pcie_rc_test, S_IWUSR | S_IWGRP | S_IRUSR | S_IRGRP,
		   exynos_pcie_rc_show, exynos_pcie_rc_store);

static ssize_t exynos_pcie_eom1_show(struct device *dev, struct device_attribute *attr, char *buf)
{
	struct exynos_pcie *exynos_pcie = dev_get_drvdata(dev);
	struct pcie_eom_result **eom_result = exynos_pcie->eom_result;
	struct device_node *np = dev->of_node;
	int len = 0;
	u32 test_cnt = 0;
	static int current_cnt;
	unsigned int lane_width = 1;
	int i = 0, ret;

	if (!eom_result) {
		len += scnprintf(buf + len, PAGE_SIZE - len,
				 "eom_result structure is NULL !!!\n");
		goto exit;
	}

	ret = of_property_read_u32(np, "num-lanes", &lane_width);
	if (ret)
		lane_width = 0;

	while (current_cnt != EOM_PH_SEL_MAX * EOM_DEF_VREF_MAX) {
		len += scnprintf(buf + len, PAGE_SIZE - len,
				 "%u %u %lu\n",
				 eom_result[i][current_cnt].phase,
				 eom_result[i][current_cnt].vref,
				 eom_result[i][current_cnt].err_cnt);
		current_cnt++;
		test_cnt++;
		if (test_cnt == 100)
			break;
	}

	if (current_cnt == EOM_PH_SEL_MAX * EOM_DEF_VREF_MAX)
		current_cnt = 0;

exit:
	return len;
}

static ssize_t exynos_pcie_eom1_store(struct device *dev, struct device_attribute *attr,
				      const char *buf, size_t count)
{
	int op_num;
	struct exynos_pcie *exynos_pcie = dev_get_drvdata(dev);

	if (sscanf(buf, "%10d", &op_num) == 0)
		return -EINVAL;
	switch (op_num) {
	case 0:
		if (exynos_pcie->phy_ops.phy_eom)
			exynos_pcie->phy_ops.phy_eom(dev, exynos_pcie->phy_base);
		break;
	}

	return count;
}

static DEVICE_ATTR(eom1, S_IWUSR | S_IWGRP | S_IRUSR | S_IRGRP,
		   exynos_pcie_eom1_show, exynos_pcie_eom1_store);

static ssize_t exynos_pcie_eom2_store(struct device *dev, struct device_attribute *attr,
				      const char *buf, size_t count)
{
	/* prevent to print kerenl warning message
	 * eom1_store function do all operation to get eom data
	 */

	return count;
}

static ssize_t exynos_pcie_eom2_show(struct device *dev, struct device_attribute *attr, char *buf)
{
	struct exynos_pcie *exynos_pcie = dev_get_drvdata(dev);
	struct pcie_eom_result **eom_result = exynos_pcie->eom_result;
	struct device_node *np = dev->of_node;
	int len = 0;
	u32 test_cnt = 0;
	static int current_cnt;
	unsigned int lane_width = 1;
	int i = 1, ret;

	if (!eom_result) {
		len += scnprintf(buf + len, PAGE_SIZE - len,
				 "eom_result structure is NULL!!\n");
		goto exit;
	}

	ret = of_property_read_u32(np, "num-lanes", &lane_width);
	if (ret) {
		lane_width = 0;
		len += scnprintf(buf + len, PAGE_SIZE - len,
				 "can't get num of lanes!!\n");
		goto exit;
	}

	if (lane_width == 1) {
		len += scnprintf(buf + len, PAGE_SIZE - len,
				 "EOM2NULL\n");
		goto exit;
	}

	while (current_cnt != EOM_PH_SEL_MAX * EOM_DEF_VREF_MAX) {
		len += scnprintf(buf + len, PAGE_SIZE - len,
				 "%u %u %lu\n",
				 eom_result[i][current_cnt].phase,
				 eom_result[i][current_cnt].vref,
				 eom_result[i][current_cnt].err_cnt);
		current_cnt++;
		test_cnt++;
		if (test_cnt == 100)
			break;
	}

	if (current_cnt == EOM_PH_SEL_MAX * EOM_DEF_VREF_MAX)
		current_cnt = 0;

exit:
	return len;
}

static DEVICE_ATTR(eom2, S_IWUSR | S_IWGRP | S_IRUSR | S_IRGRP,
		   exynos_pcie_eom2_show, exynos_pcie_eom2_store);

static ssize_t l12_state_show(struct device *dev,
			      struct device_attribute *attr, char *buf)
{
	int  ret;
	struct exynos_pcie *exynos_pcie = dev_get_drvdata(dev);

	ret = scnprintf(buf, PAGE_SIZE, "l1ss_ctrl_id_state = 0x%08x\n",
			exynos_pcie->l1ss_ctrl_id_state);
	ret += scnprintf(buf + ret, PAGE_SIZE - ret,
			 "LTSSM: 0x%08x, PM_STATE = 0x%08x\n",
			 exynos_elbi_read(exynos_pcie, PCIE_ELBI_RDLH_LINKUP),
			 exynos_phy_pcs_read(exynos_pcie, PM_POWER_STATE));
	return ret;
}

static ssize_t l12_state_store(struct device *dev,
			       struct device_attribute *attr,
			       const char *buf, size_t count)
{
	struct exynos_pcie *exynos_pcie = dev_get_drvdata(dev);
	int ch_num = exynos_pcie->ch_num;
	int enable;

	if (sscanf(buf, "%10d", &enable) == 0)
		return -EINVAL;

	if (enable == 1) {
		dev_info(dev, "L1.2 Enable....on PCIe_ch%d\n", ch_num);
		exynos_pcie_rc_l1ss_ctrl(1, PCIE_L1SS_CTRL_TEST, ch_num);
	} else if (enable == 0) {
		dev_info(dev, "L1.2 Disable....on PCIe_ch%d\n", ch_num);
		exynos_pcie_rc_l1ss_ctrl(0, PCIE_L1SS_CTRL_TEST, ch_num);
	} else {
		dev_err(dev, "Value needs to be 0 or 1\n");
		return -EINVAL;
	}

	return count;
}

static ssize_t link_speed_show(struct device *dev,
			       struct device_attribute *attr, char *buf)
{
	struct exynos_pcie *exynos_pcie = dev_get_drvdata(dev);

	return scnprintf(buf, PAGE_SIZE, "GEN%d\n", exynos_pcie->max_link_speed);
}

static ssize_t link_speed_store(struct device *dev,
				struct device_attribute *attr,
				const char *buf, size_t count)
{
	int link_speed;
	struct exynos_pcie *exynos_pcie = dev_get_drvdata(dev);

	if (sscanf(buf, "%10d", &link_speed) == 0)
		return -EINVAL;

	if (link_speed < 1 || link_speed > 3) {
		dev_info(dev, "Value needs to be between 1-3\n");
		return -EINVAL;
	}

	dev_info(dev, "Change Link Speed: Target Link Speed = GEN%d\n", link_speed);
	exynos_pcie->max_link_speed = link_speed;

	return count;
}

static ssize_t link_state_show(struct device *dev, struct device_attribute *attr, char *buf)
{
	int ret = 0;
	u32 val;
	struct exynos_pcie *exynos_pcie = dev_get_drvdata(dev);

	if (exynos_pcie->phy_control == PCIE_PHY_ISOLATION ||
	    exynos_pcie->state != STATE_LINK_UP) {
		val = L2;   /* Not linked is equivalent to L2 */
		goto exit;
	}

	val = exynos_phy_pcs_read(exynos_pcie, PM_POWER_STATE);
	val &= PM_STATE_MASK;

	switch (val) {
	case 0:
		val = L0;
		break;
	case 1:
		val = L0S;
		break;
	case 2:
		val = L1;
		break;
	case 3:
		val = L2V;
		break;
	case 4:
		val = L2;
		break;
	case 5:
		val = L11;
		break;
	case 6:
		val = L12;
		break;
	default:
		val = UNKNOWN;
	}

exit:
	ret += scnprintf(buf + ret, PAGE_SIZE - ret, "%d\n", val);

	return ret;
}

static u64 power_stats_get_ts(void)
{
	return ktime_to_ms(ktime_get_boottime());
}

static void power_stats_init(struct exynos_pcie *pcie)
{
	pcie->link_up.count = 0;
	pcie->link_up.duration = 0;
	pcie->link_up.last_entry_ts = 0;
	pcie->link_down.count = 1;  // since system starts with link_down
	pcie->link_down.duration = 0;
	pcie->link_down.last_entry_ts = 0;
}

static void power_stats_update_up(struct exynos_pcie *pcie)
{
	u64 current_ts;
	unsigned long flags;

	spin_lock_irqsave(&pcie->power_stats_lock, flags);

	current_ts = power_stats_get_ts();

	pcie->link_up.count++;
	pcie->link_up.last_entry_ts = current_ts;

	pcie->link_down.duration += current_ts -
				    pcie->link_down.last_entry_ts;

	spin_unlock_irqrestore(&pcie->power_stats_lock, flags);
}

static void power_stats_update_down(struct exynos_pcie *pcie)
{
	u64 current_ts;
	unsigned long flags;

	spin_lock_irqsave(&pcie->power_stats_lock, flags);
	current_ts = power_stats_get_ts();

	pcie->link_down.count++;
	pcie->link_down.last_entry_ts = current_ts;

	pcie->link_up.duration += current_ts -
				  pcie->link_up.last_entry_ts;
	spin_unlock_irqrestore(&pcie->power_stats_lock, flags);
}

static ssize_t power_stats_show(struct device *dev, struct device_attribute *attr, char *buf)
{
	int ret = 0;
	struct exynos_pcie *pcie = dev_get_drvdata(dev);
	u64 current_ts;
	u64 link_up_delta = 0;
	u64 link_down_delta = 0;
	struct power_stats link_up_copy;
	struct power_stats link_down_copy;
	enum exynos_pcie_state state_copy;
	unsigned long flags;

	spin_lock_irqsave(&pcie->power_stats_lock, flags);
	memcpy(&link_up_copy, &pcie->link_up, sizeof(struct power_stats));
	memcpy(&link_down_copy, &pcie->link_down, sizeof(struct power_stats));
	state_copy = pcie->state;
	current_ts = power_stats_get_ts();
	spin_unlock_irqrestore(&pcie->power_stats_lock, flags);

	if (state_copy == STATE_LINK_UP || state_copy == STATE_LINK_DOWN_TRY)
		link_up_delta = current_ts - link_up_copy.last_entry_ts;

	if (state_copy == STATE_LINK_DOWN || state_copy == STATE_LINK_UP_TRY)
		link_down_delta = current_ts - link_down_copy.last_entry_ts;

	ret = scnprintf(buf + ret, PAGE_SIZE - ret, "Version: 1\n");

	ret += PRINT_STATUS(buf, ret, "up", link_up_copy.count,
			    link_up_copy.duration + link_up_delta,
			    link_up_copy.last_entry_ts);

	ret += PRINT_STATUS(buf, ret, "down", link_down_copy.count,
			    link_down_copy.duration + link_down_delta,
			    link_down_copy.last_entry_ts);

	return ret;
}

static DEVICE_ATTR_RW(l12_state);
static DEVICE_ATTR_RW(link_speed);
static DEVICE_ATTR_RO(link_state);
static DEVICE_ATTR_RO(power_stats);

/* percentage (0-100) to weight new datapoints in moving average */
#define NEW_DATA_AVERAGE_WEIGHT  10
static void link_stats_init(struct exynos_pcie *pcie)
{
	pcie->link_stats.link_down_irq_count = 0;
	pcie->link_stats.link_down_irq_count_reported = 0;
	pcie->link_stats.cmpl_timeout_irq_count = 0;
	pcie->link_stats.cmpl_timeout_irq_count_reported = 0;
	pcie->link_stats.link_up_failure_count = 0;
	pcie->link_stats.link_up_failure_count_reported = 0;
	pcie->link_stats.link_recovery_failure_count = 0;
	pcie->link_stats.link_recovery_failure_count_reported = 0;
	pcie->link_stats.pll_lock_time_avg = 0;
	pcie->link_stats.link_up_time_avg = 0;
}

static void link_stats_log_link_up(struct exynos_pcie *pcie, u32 link_up_time)
{
	pcie->link_stats.link_up_time_avg =
	    DIV_ROUND_CLOSEST(pcie->link_stats.link_up_time_avg *
			      (100 - NEW_DATA_AVERAGE_WEIGHT) +
			      link_up_time * NEW_DATA_AVERAGE_WEIGHT, 100);
}

static ssize_t link_down_irqs_show(struct device *dev, struct device_attribute *attr, char *buf)
{
	struct exynos_pcie *pcie = dev_get_drvdata(dev);
	u32 value = pcie->link_stats.link_down_irq_count;

	/* report delta since last write */
	value -= pcie->link_stats.link_down_irq_count_reported;

	return sysfs_emit(buf, "%d\n", value);
}

static ssize_t link_down_irqs_store(struct device *dev,
				    struct device_attribute *attr,
				    const char *buf, size_t count)
{
	int ret;
	u32 value, delta;
	struct exynos_pcie *pcie = dev_get_drvdata(dev);

	/* Writing a value marks those as reported */
	ret = kstrtouint(buf, 10, &value);
	if (ret < 0)
		return ret;

	delta = pcie->link_stats.link_down_irq_count -
		pcie->link_stats.link_down_irq_count_reported;

	if (value > delta) {
		dev_info(dev, "Value needs to be <= %d\n", delta);
		return -EINVAL;
	}

	pcie->link_stats.link_down_irq_count_reported += value;

	return count;
}

static ssize_t complete_timeout_irqs_show(struct device *dev,
					  struct device_attribute *attr,
					  char *buf)
{
	struct exynos_pcie *pcie = dev_get_drvdata(dev);
	u32 value = pcie->link_stats.cmpl_timeout_irq_count;

	/* report delta since last sysfs write */
	value -= pcie->link_stats.cmpl_timeout_irq_count_reported;

	return sysfs_emit(buf, "%d\n", value);
}

static ssize_t complete_timeout_irqs_store(struct device *dev,
					   struct device_attribute *attr,
					   const char *buf, size_t count)
{
	int ret;
	u32 value, delta;
	struct exynos_pcie *pcie = dev_get_drvdata(dev);

	/* Writing a value marks those as reported */
	ret = kstrtouint(buf, 10, &value);
	if (ret < 0)
		return ret;

	delta = pcie->link_stats.cmpl_timeout_irq_count -
		pcie->link_stats.cmpl_timeout_irq_count_reported;

	if (value > delta) {
		dev_info(dev, "Value needs to be <= %d\n", delta);
		return -EINVAL;
	}

	pcie->link_stats.cmpl_timeout_irq_count_reported += value;

	return count;
}


static ssize_t link_up_failures_show(struct device *dev,
				     struct device_attribute *attr, char *buf)
{
	struct exynos_pcie *pcie = dev_get_drvdata(dev);
	u32 value = pcie->link_stats.link_up_failure_count;

	/* report delta since last write */
	value -= pcie->link_stats.link_up_failure_count_reported;

	return sysfs_emit(buf, "%d\n", value);
}

static ssize_t link_up_failures_store(struct device *dev,
				      struct device_attribute *attr,
				      const char *buf, size_t count)
{
	int ret;
	u32 value, delta;
	struct exynos_pcie *pcie = dev_get_drvdata(dev);

	/* Writing a value marks those as reported */
	ret = kstrtouint(buf, 10, &value);
	if (ret < 0)
		return ret;

	delta = pcie->link_stats.link_up_failure_count -
		pcie->link_stats.link_up_failure_count_reported;

	if (value > delta) {
		dev_info(dev, "Value needs to be <= %d\n", delta);
		return -EINVAL;
	}

	pcie->link_stats.link_up_failure_count_reported += value;

	return count;
}

static ssize_t link_recovery_failures_show(struct device *dev,
					   struct device_attribute *attr,
					   char *buf)
{
	struct exynos_pcie *pcie = dev_get_drvdata(dev);
	u32 value = pcie->link_stats.link_recovery_failure_count;

	/* report delta since last write */
	value -= pcie->link_stats.link_recovery_failure_count_reported;

	return sysfs_emit(buf, "%d\n", value);
}

static ssize_t link_recovery_failures_store(struct device *dev,
				    struct device_attribute *attr,
				    const char *buf, size_t count)
{
	int ret;
	u32 value, delta;
	struct exynos_pcie *pcie = dev_get_drvdata(dev);

	/* Writing a value marks those as reported */
	ret = kstrtouint(buf, 10, &value);
	if (ret < 0)
		return ret;

	delta = pcie->link_stats.link_recovery_failure_count -
		pcie->link_stats.link_recovery_failure_count_reported;

	if (value > delta) {
		dev_info(dev, "Value needs to be <= %d\n", delta);
		return -EINVAL;
	}

	pcie->link_stats.link_recovery_failure_count_reported += value;

	return count;
}

static ssize_t pll_lock_average_show(struct device *dev,
				     struct device_attribute *attr, char *buf)
{
	struct exynos_pcie *pcie = dev_get_drvdata(dev);

	return sysfs_emit(buf, "%d\n", pcie->link_stats.pll_lock_time_avg);
}

static ssize_t link_up_average_show(struct device *dev,
				    struct device_attribute *attr, char *buf)
{
	struct exynos_pcie *pcie = dev_get_drvdata(dev);

	return sysfs_emit(buf, "%d\n", pcie->link_stats.link_up_time_avg);
}

static DEVICE_ATTR_RW(link_down_irqs);
static DEVICE_ATTR_RW(complete_timeout_irqs);
static DEVICE_ATTR_RW(link_up_failures);
static DEVICE_ATTR_RW(link_recovery_failures);
static DEVICE_ATTR_RO(pll_lock_average);
static DEVICE_ATTR_RO(link_up_average);

static struct attribute *link_stats_attrs[] = {
	&dev_attr_link_down_irqs.attr,
	&dev_attr_complete_timeout_irqs.attr,
	&dev_attr_link_up_failures.attr,
	&dev_attr_link_recovery_failures.attr,
	&dev_attr_pll_lock_average.attr,
	&dev_attr_link_up_average.attr,
	NULL,
};

static const struct attribute_group link_stats_group = {
	.attrs = link_stats_attrs,
	.name = "link_stats",
};

static inline int create_pcie_sys_file(struct device *dev)
{
	struct device_node *np = dev->of_node;
	struct pci_dev *pdev = to_pci_dev_from_dev(dev);
	int ret;
	int num_lane;

	ret = device_create_file(dev, &dev_attr_pcie_rc_test);
	if (ret) {
		dev_err(dev, "couldn't create device file for test(%d)\n", ret);

		return ret;
	}

	ret = of_property_read_u32(np, "num-lanes", &num_lane);
	if (ret)
		num_lane = 0;

	ret = device_create_file(dev, &dev_attr_eom1);
	if (ret) {
		dev_err(dev, "couldn't create device file for eom(%d)\n", ret);
		return ret;
	}

	if (num_lane > 0) {
		ret = device_create_file(dev, &dev_attr_eom2);
		if (ret) {
			dev_err(dev, "couldn't create device file for eom(%d)\n", ret);
			return ret;
		}
	}

	ret = device_create_file(dev, &dev_attr_l12_state);
	if (ret) {
		dev_err(dev, "couldn't create device file for l12_state(%d)\n", ret);
		return ret;
	}

	ret = device_create_file(dev, &dev_attr_link_speed);
	if (ret) {
		dev_err(dev, "couldn't create device file for link_speed(%d)\n", ret);
		return ret;
	}

	ret = device_create_file(dev, &dev_attr_link_state);
	if (ret) {
		dev_err(dev, "couldn't create device file for linkst(%d)\n", ret);
		return ret;
	}

	ret = device_create_file(dev, &dev_attr_power_stats);
	if (ret) {
		dev_err(dev, "couldn't create device file for power_stats(%d)\n", ret);
		return ret;
	}

	ret = sysfs_create_group(&pdev->dev.kobj, &link_stats_group);
	if (ret) {
		dev_err(dev, "couldn't create sysfs group for link_stats(%d)\n", ret);
		return ret;
	}

	return 0;
}

static inline void remove_pcie_sys_file(struct device *dev)
{
	struct pci_dev *pdev = to_pci_dev_from_dev(dev);

	device_remove_file(dev, &dev_attr_pcie_rc_test);
	device_remove_file(dev, &dev_attr_l12_state);
	device_remove_file(dev, &dev_attr_link_speed);
	device_remove_file(dev, &dev_attr_link_state);
	device_remove_file(dev, &dev_attr_power_stats);
	sysfs_remove_group(&pdev->dev.kobj, &link_stats_group);
}

static int exynos_pcie_rc_clock_enable(struct dw_pcie_rp *pp, int enable)
{
	struct dw_pcie *pci = to_dw_pcie_from_pp(pp);
	struct exynos_pcie *exynos_pcie = to_exynos_pcie(pci);
	struct exynos_pcie_clks	*clks = &exynos_pcie->clks;
	int i;
	int ret = 0;

	if (enable) {
		for (i = 0; i < exynos_pcie->pcie_clk_num; i++)
			ret = clk_prepare_enable(clks->pcie_clks[i]);
	} else {
		for (i = 0; i < exynos_pcie->pcie_clk_num; i++)
			clk_disable_unprepare(clks->pcie_clks[i]);
	}

	return ret;
}

static int exynos_pcie_rc_phy_clock_enable(struct dw_pcie_rp *pp, int enable)
{
	struct dw_pcie *pci = to_dw_pcie_from_pp(pp);
	struct exynos_pcie *exynos_pcie = to_exynos_pcie(pci);
	struct exynos_pcie_clks	*clks = &exynos_pcie->clks;
	int i;
	int ret = 0;

	if (enable) {
		for (i = 0; i < exynos_pcie->phy_clk_num; i++)
			ret = clk_prepare_enable(clks->phy_clks[i]);
	} else {
		for (i = 0; i < exynos_pcie->phy_clk_num; i++)
			clk_disable_unprepare(clks->phy_clks[i]);
	}

	return ret;
}

void exynos_pcie_rc_print_link_history(struct dw_pcie_rp *pp)
{
	struct dw_pcie *pci = to_dw_pcie_from_pp(pp);
	struct device *dev = pci->dev;
	struct exynos_pcie *exynos_pcie = to_exynos_pcie(pci);
	u32 history;
	int i;

	for (i = 31; i >= 0; i--) {
		history = exynos_elbi_read(exynos_pcie,
					   PCIE_HISTORY_REG(i));

		dev_info(dev, "LTSSM: 0x%02x, L1sub: 0x%x, D state: 0x%x\n",
				LTSSM_STATE(history),
				L1SUB_STATE(history),
				PM_DSTATE(history));
	}
}

// In some cases we will prevent config space access during wifi recovery,
// this flag will be reset when wifi driver call exynos_pcie_pm_resume()
void exynos_pcie_set_skip_config(int ch_num, bool val)
{
	struct exynos_pcie *exynos_pcie = &g_pcie_rc[ch_num];
	exynos_pcie->skip_config = val;
	logbuffer_logk(exynos_pcie->log, LOGLEVEL_ERR, "Skip config flag set to %d\n", val);
}
EXPORT_SYMBOL_GPL(exynos_pcie_set_skip_config);

static bool exynos_pcie_check_skip_config(struct exynos_pcie *exynos_pcie)
{
	return exynos_pcie->skip_config;
}

static int exynos_pcie_rc_rd_own_conf(struct dw_pcie_rp *pp, int where, int size, u32 *val)
{
	struct dw_pcie *pci = to_dw_pcie_from_pp(pp);
	struct device *dev = pci->dev;
	struct exynos_pcie *exynos_pcie = to_exynos_pcie(pci);
	int is_linked = 0;
	int ret = 0;
	u32 __maybe_unused reg_val;
	unsigned long flags;

	if (exynos_pcie_check_skip_config(exynos_pcie)) {
		*val = 0xffffffff;
		dev_err(dev, "skip rd_own_conf where=%#04x\n", where);
		return PCIBIOS_DEVICE_NOT_FOUND;
	}

	if (exynos_pcie->phy_control == PCIE_PHY_ISOLATION) {
		*val = 0xffffffff;
		return PCIBIOS_DEVICE_NOT_FOUND;
	}

	spin_lock_irqsave(&exynos_pcie->reg_lock, flags);

	if (exynos_pcie->state == STATE_LINK_UP)
		is_linked = 1;

	if (is_linked == 0) {
		exynos_pcie_rc_clock_enable(pp, PCIE_ENABLE_CLOCK);
		exynos_pcie_rc_phy_clock_enable(pp, PCIE_ENABLE_CLOCK);

		if (exynos_pcie->phy_ops.phy_check_rx_elecidle)
			exynos_pcie->phy_ops.phy_check_rx_elecidle(exynos_pcie->phy_pcs_base,
								   IGNORE_ELECIDLE,
								   exynos_pcie->ch_num);
	}

	ret = dw_pcie_read(exynos_pcie->rc_dbi_base + (where), size, val);

	if (is_linked == 0) {
		if (exynos_pcie->phy_ops.phy_check_rx_elecidle)
			exynos_pcie->phy_ops.phy_check_rx_elecidle(exynos_pcie->phy_pcs_base,
								   ENABLE_ELECIDLE,
								   exynos_pcie->ch_num);

		exynos_pcie_rc_phy_clock_enable(pp, PCIE_DISABLE_CLOCK);
		exynos_pcie_rc_clock_enable(pp, PCIE_DISABLE_CLOCK);
	}
	spin_unlock_irqrestore(&exynos_pcie->reg_lock, flags);

	return ret;
}

static int exynos_pcie_rc_wr_own_conf(struct dw_pcie_rp *pp, int where, int size, u32 val)
{
	struct dw_pcie *pci = to_dw_pcie_from_pp(pp);
	struct device *dev = pci->dev;
	struct exynos_pcie *exynos_pcie = to_exynos_pcie(pci);
	int is_linked = 0;
	int ret = 0;
	u32 __maybe_unused reg_val;
	unsigned long flags;

	if (exynos_pcie_check_skip_config(exynos_pcie)) {
		dev_err(dev,"skip wr_own_conf where=%#04x val=%#02x\n", where, val);
		return PCIBIOS_DEVICE_NOT_FOUND;
	}

	if (exynos_pcie->phy_control == PCIE_PHY_ISOLATION)
		return PCIBIOS_DEVICE_NOT_FOUND;

	spin_lock_irqsave(&exynos_pcie->reg_lock, flags);

	if (exynos_pcie->state == STATE_LINK_UP)
		is_linked = 1;

	if (is_linked == 0) {
		exynos_pcie_rc_clock_enable(pp, PCIE_ENABLE_CLOCK);
		exynos_pcie_rc_phy_clock_enable(pp, PCIE_ENABLE_CLOCK);

		if (exynos_pcie->phy_ops.phy_check_rx_elecidle)
			exynos_pcie->phy_ops.phy_check_rx_elecidle(exynos_pcie->phy_pcs_base,
								   IGNORE_ELECIDLE,
								   exynos_pcie->ch_num);
	}

	ret = dw_pcie_write(exynos_pcie->rc_dbi_base + (where), size, val);

	if (is_linked == 0) {
		if (exynos_pcie->phy_ops.phy_check_rx_elecidle)
			exynos_pcie->phy_ops.phy_check_rx_elecidle(exynos_pcie->phy_pcs_base,
								   ENABLE_ELECIDLE,
								   exynos_pcie->ch_num);

		exynos_pcie_rc_phy_clock_enable(pp, PCIE_DISABLE_CLOCK);
		exynos_pcie_rc_clock_enable(pp, PCIE_DISABLE_CLOCK);
	}

	spin_unlock_irqrestore(&exynos_pcie->reg_lock, flags);
	return ret;
}

static void exynos_pcie_rc_prog_viewport_cfg0(struct dw_pcie_rp *pp, u32 busdev)
{
	struct dw_pcie *pci = to_dw_pcie_from_pp(pp);
	struct exynos_pcie *exynos_pcie = to_exynos_pcie(pci);

	/* Program viewport 0 : OUTBOUND : CFG0 */
	exynos_pcie_rc_wr_own_conf(pp, PCIE_ATU_LOWER_BASE_OUTBOUND0, 4, pp->cfg0_base);
	exynos_pcie_rc_wr_own_conf(pp, PCIE_ATU_UPPER_BASE_OUTBOUND0, 4, (pp->cfg0_base >> 32));
	exynos_pcie_rc_wr_own_conf(pp, PCIE_ATU_LIMIT_OUTBOUND0, 4,
				   pp->cfg0_base + pp->cfg0_size - 1);
	exynos_pcie_rc_wr_own_conf(pp, PCIE_ATU_LOWER_TARGET_OUTBOUND0, 4, busdev);
	exynos_pcie_rc_wr_own_conf(pp, PCIE_ATU_UPPER_TARGET_OUTBOUND0, 4, 0);
	exynos_pcie_rc_wr_own_conf(pp, PCIE_ATU_CR1_OUTBOUND0, 4, PCIE_ATU_TYPE_CFG0);
	exynos_pcie_rc_wr_own_conf(pp, PCIE_ATU_CR2_OUTBOUND0, 4, EXYNOS_PCIE_ATU_ENABLE);
	exynos_pcie->atu_ok = 1;
}

static void exynos_pcie_rc_prog_viewport_mem_outbound(struct dw_pcie_rp *pp)
{
	struct resource_entry *entry =
		resource_list_first_type(&pp->bridge->windows, IORESOURCE_MEM);

	/* Program viewport 0 : OUTBOUND : MEM */
	exynos_pcie_rc_wr_own_conf(pp, PCIE_ATU_CR1_OUTBOUND1, 4, EXYNOS_PCIE_ATU_TYPE_MEM);
	exynos_pcie_rc_wr_own_conf(pp, PCIE_ATU_LOWER_BASE_OUTBOUND1, 4, entry->res->start);
	exynos_pcie_rc_wr_own_conf(pp, PCIE_ATU_UPPER_BASE_OUTBOUND1, 4, (entry->res->start >> 32));
	/* exynos_pcie_rc_wr_own_conf(pp, PCIE_ATU_LIMIT_OUTBOUND1, 4,
	 *			      entry->res->start +
	 *			      resource_size(entry->res) - 1);
	 */
	exynos_pcie_rc_wr_own_conf(pp, PCIE_ATU_LIMIT_OUTBOUND1, 4, entry->res->start + SZ_2M - 1);
	exynos_pcie_rc_wr_own_conf(pp, PCIE_ATU_LOWER_TARGET_OUTBOUND1, 4,
				   entry->res->start - entry->offset);
	exynos_pcie_rc_wr_own_conf(pp, PCIE_ATU_UPPER_TARGET_OUTBOUND1, 4,
				   upper_32_bits(entry->res->start -
						 entry->offset));
	exynos_pcie_rc_wr_own_conf(pp, PCIE_ATU_CR2_OUTBOUND1, 4, EXYNOS_PCIE_ATU_ENABLE);
}

int exynos_pcie_rc_set_bar(int ch_num, u32 bar_num)
{
	struct exynos_pcie *exynos_pcie = &g_pcie_rc[ch_num];
	struct dw_pcie *pci = exynos_pcie->pci;
	struct dw_pcie_rp *pp = &pci->pp;
	struct pci_dev *ep_pci_dev;
	u32 val, ret;

	pr_info("%s: +++\n", __func__);

	if (exynos_pcie->state == STATE_LINK_UP) {
		ep_pci_dev = exynos_pcie_get_pci_dev(pp);
	} else {
		pr_info("%s: PCIe link is not up\n", __func__);

		return -EPIPE;
	}

	/* EP BAR setup */
	ep_pci_dev->resource[bar_num].start =
		exynos_pcie->btl_target_addr + exynos_pcie->btl_offset;
	ep_pci_dev->resource[bar_num].end =
		exynos_pcie->btl_target_addr + exynos_pcie->btl_offset + exynos_pcie->btl_size;
	ep_pci_dev->resource[bar_num].flags = 0x82000000;
	ret = pci_assign_resource(ep_pci_dev, bar_num);
	if (ret)
		pr_err("%s: fail\n", __func__);

	pci_read_config_dword(ep_pci_dev, PCI_BASE_ADDRESS_0 + (bar_num * 0x4), &val);
	pr_info("%s: Check EP BAR[%d] = 0x%x\n", __func__, bar_num, val);

	pr_info("%s: ---\n", __func__);
	return 0;
}

int exynos_pcie_rc_set_outbound_atu(int ch_num, u32 target_addr, u32 offset, u32 size)
{
	struct exynos_pcie *exynos_pcie = &g_pcie_rc[ch_num];
	struct dw_pcie *pci = exynos_pcie->pci;
	struct dw_pcie_rp *pp = &pci->pp;
	struct resource_entry *entry =
		resource_list_first_type(&pp->bridge->windows, IORESOURCE_MEM);
	u32 val;
	int ret;

	pr_info("%s: +++\n", __func__);

	exynos_pcie->btl_target_addr = target_addr;
	exynos_pcie->btl_offset = offset;
	exynos_pcie->btl_size = size;

	pr_info("%s: target_addr = 0x%x, offset = 0x%x, size = 0x%x\n", __func__,
		exynos_pcie->btl_target_addr,
		exynos_pcie->btl_offset,
		exynos_pcie->btl_size);

	/* Only for BTL */
	/* 0x1420_0000 ~ (size -1) */
	exynos_pcie_rc_wr_own_conf(pp, PCIE_ATU_CR1_OUTBOUND2, 4, EXYNOS_PCIE_ATU_TYPE_MEM);
	exynos_pcie_rc_wr_own_conf(pp, PCIE_ATU_LOWER_BASE_OUTBOUND2, 4, entry->res->start + SZ_2M);
	exynos_pcie_rc_wr_own_conf(pp, PCIE_ATU_UPPER_BASE_OUTBOUND2, 4,
				   ((entry->res->start + SZ_2M) >> 32));
	exynos_pcie_rc_wr_own_conf(pp, PCIE_ATU_LIMIT_OUTBOUND2, 4,
				   entry->res->start + SZ_2M + exynos_pcie->btl_size - 1);
	exynos_pcie_rc_wr_own_conf(pp, PCIE_ATU_LOWER_TARGET_OUTBOUND2, 4,
				   exynos_pcie->btl_target_addr + exynos_pcie->btl_offset);
	exynos_pcie_rc_wr_own_conf(pp, PCIE_ATU_UPPER_TARGET_OUTBOUND2, 4, 0);
	exynos_pcie_rc_wr_own_conf(pp, PCIE_ATU_CR2_OUTBOUND2, 4, EXYNOS_PCIE_ATU_ENABLE);

	exynos_pcie_rc_rd_own_conf(pp, PCIE_ATU_CR1_OUTBOUND2, 4, &val);
	pr_info("%s:  PCIE_ATU_CR1_OUTBOUND2(0x400) = 0x%x\n", __func__, val);
	exynos_pcie_rc_rd_own_conf(pp, PCIE_ATU_LOWER_BASE_OUTBOUND2, 4, &val);
	pr_info("%s:  PCIE_ATU_LOWER_BASE_OUTBOUND2(0x408) = 0x%x\n", __func__, val);
	exynos_pcie_rc_rd_own_conf(pp, PCIE_ATU_UPPER_BASE_OUTBOUND2, 4, &val);
	pr_info("%s:  PCIE_ATU_UPPER_BASE_OUTBOUND2(0x40C) = 0x%x\n", __func__, val);
	exynos_pcie_rc_rd_own_conf(pp, PCIE_ATU_LIMIT_OUTBOUND2, 4, &val);
	pr_info("%s:  PCIE_ATU_LIMIT_OUTBOUND2(0x410) = 0x%x\n", __func__, val);
	exynos_pcie_rc_rd_own_conf(pp, PCIE_ATU_LOWER_TARGET_OUTBOUND2, 4, &val);
	pr_info("%s:  PCIE_ATU_LOWER_TARGET_OUTBOUND2(0x414) = 0x%x\n", __func__, val);
	exynos_pcie_rc_rd_own_conf(pp, PCIE_ATU_UPPER_TARGET_OUTBOUND2, 4, &val);
	pr_info("%s:  PCIE_ATU_UPPER_TARGET_OUTBOUND2(0x418) = 0x%x\n", __func__, val);
	exynos_pcie_rc_rd_own_conf(pp, PCIE_ATU_CR2_OUTBOUND2, 4, &val);
	pr_info("%s:  PCIE_ATU_CR2_OUTBOUND2(0x404) = 0x%x\n", __func__, val);

	ret = exynos_pcie_rc_set_bar(ch_num, 2);

	pr_info("%s: ---\n", __func__);

	return ret;
}
EXPORT_SYMBOL_GPL(exynos_pcie_rc_set_outbound_atu);

static int exynos_pcie_rc_link_up(struct dw_pcie *pci)
{
	struct exynos_pcie *exynos_pcie = to_exynos_pcie(pci);
	u32 val;

	if (exynos_pcie->state != STATE_LINK_UP)
		return 0;

	val = exynos_elbi_read(exynos_pcie, PCIE_ELBI_RDLH_LINKUP) & PCIE_ELBI_LTSSM_STATE_MASK;
	if (val >= S_RCVRY_LOCK && val <= S_L1_IDLE)
		return 1;

	return 0;
}

static int exynos_pcie_rc_rd_other_conf(struct dw_pcie_rp *pp, struct pci_bus *bus, u32 devfn,
					int where, int size, u32 *val)
{
	u32 busdev, cfg_size;
	u64 cpu_addr;
	void __iomem *va_cfg_base;

	busdev = EXYNOS_PCIE_ATU_BUS(bus->number) | EXYNOS_PCIE_ATU_DEV(PCI_SLOT(devfn)) |
		 EXYNOS_PCIE_ATU_FUNC(PCI_FUNC(devfn));

	cpu_addr = pp->cfg0_base;
	cfg_size = pp->cfg0_size;
	va_cfg_base = pp->va_cfg0_base;
	/* setup ATU for cfg/mem outbound */
	exynos_pcie_rc_prog_viewport_cfg0(pp, busdev);

	return dw_pcie_read(va_cfg_base + where, size, val);
}

static int exynos_pcie_rc_wr_other_conf(struct dw_pcie_rp *pp, struct pci_bus *bus, u32 devfn,
					int where, int size, u32 val)
{
	u32 busdev, cfg_size;
	u64 cpu_addr;
	void __iomem *va_cfg_base;

	busdev = EXYNOS_PCIE_ATU_BUS(bus->number) | EXYNOS_PCIE_ATU_DEV(PCI_SLOT(devfn)) |
		 EXYNOS_PCIE_ATU_FUNC(PCI_FUNC(devfn));

	cpu_addr = pp->cfg0_base;
	cfg_size = pp->cfg0_size;
	va_cfg_base = pp->va_cfg0_base;
	/* setup ATU for cfg/mem outbound */
	exynos_pcie_rc_prog_viewport_cfg0(pp, busdev);

	return dw_pcie_write(va_cfg_base + where, size, val);
}

static int exynos_pcie_rc_rd_other_conf_new(struct pci_bus *bus,
					    unsigned int devfn,
					    int where, int size, u32 *val)
{
	struct dw_pcie_rp *pp = bus->sysdata;
	struct dw_pcie *pci = to_dw_pcie_from_pp(pp);
	struct exynos_pcie *exynos_pcie = to_exynos_pcie(pci);
	int ret = 0;

	if (exynos_pcie_check_skip_config(exynos_pcie)) {
		*val = 0xffffffff;
		dev_err(pci->dev,"skip rd_other_conf where=%#04x\n", where);
		return ret;
	}

	if (exynos_pcie_rc_link_up(pci))
		ret = exynos_pcie_rc_rd_other_conf(pp, bus, devfn, where, size, val);
	return ret;
}

static int exynos_pcie_rc_wr_other_conf_new(struct pci_bus *bus,
					    unsigned int devfn,
					    int where, int size, u32 val)
{
	struct dw_pcie_rp *pp = bus->sysdata;
	struct dw_pcie *pci = to_dw_pcie_from_pp(pp);
	struct exynos_pcie *exynos_pcie = to_exynos_pcie(pci);
	int ret = 0;

	if (exynos_pcie_check_skip_config(exynos_pcie)) {
		dev_err(pci->dev,"skip wr_other_conf where=%#04x val=%#02x\n", where, val);
		return ret;
	}

	if (exynos_pcie_rc_link_up(pci))
		ret = exynos_pcie_rc_wr_other_conf(pp, bus, devfn, where, size, val);
	return ret;
}

static int exynos_pcie_rc_rd_own_conf_new(struct pci_bus *bus,
					  unsigned int devfn,
					  int where, int size, u32 *val)
{
	struct dw_pcie_rp *pp = bus->sysdata;

	if (PCI_SLOT(devfn) > 0) {
		*val = ~0;
		return PCIBIOS_DEVICE_NOT_FOUND;
	}

	return exynos_pcie_rc_rd_own_conf(pp, where, size, val);
}

static int exynos_pcie_rc_wr_own_conf_new(struct pci_bus *bus,
					  unsigned int devfn,
					  int where, int size, u32 val)
{
	struct dw_pcie_rp *pp = bus->sysdata;

	if (PCI_SLOT(devfn) > 0)
		return PCIBIOS_DEVICE_NOT_FOUND;

	return exynos_pcie_rc_wr_own_conf(pp, where, size, val);
}

static struct pci_ops exynos_pcie_rc_child_ops = {
	.read = exynos_pcie_rc_rd_other_conf_new,
	.write = exynos_pcie_rc_wr_other_conf_new
};

static struct pci_ops exynos_pcie_rc_root_ops = {
	.read = exynos_pcie_rc_rd_own_conf_new,
	.write = exynos_pcie_rc_wr_own_conf_new
};

u32 exynos_pcie_rc_read_dbi(struct dw_pcie *pci, void __iomem *base, u32 reg, size_t size)
{
	struct dw_pcie_rp *pp = &pci->pp;
	u32 val;

	exynos_pcie_rc_rd_own_conf(pp, reg, size, &val);

	return val;
}

void exynos_pcie_rc_write_dbi(struct dw_pcie *pci, void __iomem *base, u32 reg, size_t size,
			      u32 val)
{
	struct dw_pcie_rp *pp = &pci->pp;

	exynos_pcie_rc_wr_own_conf(pp, reg, size, val);
}

static const struct dw_pcie_ops dw_pcie_ops = {
	.read_dbi = exynos_pcie_rc_read_dbi,
	.write_dbi = exynos_pcie_rc_write_dbi,
	.link_up = exynos_pcie_rc_link_up,
};

static void exynos_pcie_rc_set_iocc(struct dw_pcie_rp *pp, int enable)
{
	struct dw_pcie *pci = to_dw_pcie_from_pp(pp);
	struct exynos_pcie *exynos_pcie = to_exynos_pcie(pci);
	int val;
	u32 sysreg_sharability;

	if (!exynos_pcie->use_cache_coherency) {
		dev_err(pci->dev, "IOCC: use_cache_coherency = false\n");

		return;
	}

	/* set SYSREG SHAABILITY sfr offset of HSI1(GEN4A_0) or HSI2(GEN4A_1) */
	if (exynos_pcie->ch_num == 0)		/* HSI1 */
		sysreg_sharability = PCIE_SYSREG_HSI1_SHARABILITY_CTRL;
	else if (exynos_pcie->ch_num == 1) {	/* HSI2 */
		sysreg_sharability = PCIE_SYSREG_HSI2_SHARABILITY_CTRL;
	} else {
		dev_err(pci->dev, "IOCC: not supported: wrong ch_num\n");

		return;
	}

	if (enable) {
		dev_dbg(pci->dev, "enable cache coherency.\n");

		/* set PCIe Axcache[1] = 1 */
		exynos_pcie_rc_wr_own_conf(pp, PCIE_COHERENCY_CONTROL_3_OFF, 4, 0x10101010);

		/* set PCIe Shareability */
		val = exynos_sysreg_read(exynos_pcie, sysreg_sharability);
		val &= ~(PCIE_SYSREG_HSIX_SHARABLE_MASK);
		val |= PCIE_SYSREG_HSIX_SHARABLE_ENABLE;
		exynos_sysreg_write(exynos_pcie, val, sysreg_sharability);
	} else {
		dev_dbg(pci->dev, "disable cache coherency.\n");

		/* clear PCIe Axcache[1] = 1 */
		exynos_pcie_rc_wr_own_conf(pp, PCIE_COHERENCY_CONTROL_3_OFF, 4, 0x0);

		/* clear PCIe Shareability */
		val = exynos_sysreg_read(exynos_pcie, sysreg_sharability);
		val &= ~(PCIE_SYSREG_HSIX_SHARABLE_MASK);
		exynos_sysreg_write(exynos_pcie, val, sysreg_sharability);
	}

	//pcie_sysmmu_set_use_iocc(pcie_ch_to_hsi(exynos_pcie->ch_num));

	exynos_pcie_rc_rd_own_conf(pp, PCIE_COHERENCY_CONTROL_3_OFF, 4, &val);
	dev_dbg(pci->dev, "PCIe Axcache[1] = 0x%x\n", val);

	dev_dbg(pci->dev, "PCIe Shareability(offset: 0x%x) = 0x%x\n", sysreg_sharability,
		exynos_sysreg_read(exynos_pcie, sysreg_sharability));
}

static int exynos_pcie_rc_parse_dt(struct device *dev, struct exynos_pcie *exynos_pcie)
{
	struct device_node *np = dev->of_node;
	struct device_node *syscon_np;
	struct resource res;
	const char *use_cache_coherency;
	const char *use_msi, *support_msi64_addressing;
	const char *use_sicd;
	const char *use_sysmmu;
	const char *use_ia;
	const char *use_l1ss;
	const char *use_nclkoff_en;
	const char *use_pcieon_sleep;
	const char *use_phy_isol_con;
	struct dw_pcie *pci = exynos_pcie->pci;
	struct dw_pcie_rp *pp = &pci->pp;

	if (of_property_read_u32(np, "ip-ver", &exynos_pcie->ip_ver)) {
		dev_err(dev, "Failed to parse the number of ip-ver\n");

		return -EINVAL;
	}

	if (of_property_read_u32(np, "pcie-clk-num", &exynos_pcie->pcie_clk_num)) {
		dev_err(dev, "Failed to parse the number of pcie clock\n");

		return -EINVAL;
	}

	if (of_property_read_u32(np, "phy-clk-num", &exynos_pcie->phy_clk_num)) {
		dev_err(dev, "Failed to parse the number of phy clock\n");

		return -EINVAL;
	}

	if (of_property_read_u32(np, "pmu-offset", &exynos_pcie->pmu_offset)) {
		dev_err(dev, "Failed to parse the number of pmu-offset\n");

		return -EINVAL;
	}

	if (of_property_read_u32(np, "ep-device-type", &exynos_pcie->ep_device_type)) {
		dev_err(dev, "EP device type is NOT defined, device type is 'EP_NO_DEVICE(0)'\n");
		exynos_pcie->ep_device_type = EP_NO_DEVICE;
	}

	if (of_property_read_u32(np, "max-link-speed", &exynos_pcie->max_link_speed)) {
		dev_err(dev, "MAX Link Speed is NOT defined...(GEN1)\n");
		/* Default Link Speet is GEN1 */
		exynos_pcie->max_link_speed = LINK_SPEED_GEN1;
	}

	if (of_property_read_u32(np, "perst-delay-us", &exynos_pcie->perst_delay_us)) {
		dev_err(dev, "PERST delay is NOT defined...default to 20ms\n");
		exynos_pcie->perst_delay_us = 20000;
	}

	if (of_property_read_u32(np, "chip-ver", &exynos_pcie->chip_ver)) {
		dev_err(dev, "Failed to parse the number of chip-ver, default '0'\n");
		exynos_pcie->chip_ver = 0;
	}

	if (of_property_read_u32(np, "num-lanes", &exynos_pcie->num_lanes)) {
		dev_err(dev, "Failed to parse the # of lanes, default '1'\n");
		exynos_pcie->num_lanes = 1;
	} else {
		dev_info(dev, "parse the number of lanes: %d\n", exynos_pcie->num_lanes);
	}

	if (of_property_read_u32(np, "separated-msi", &exynos_pcie->separated_msi)) {
		dev_info(dev, "Unset separated-msi value, default '0'\n");
		exynos_pcie->separated_msi = 0;
	} else {
		dev_info(dev, "parse the separated msi: %d\n", exynos_pcie->separated_msi);
	}

	if (!of_property_read_string(np, "use-cache-coherency", &use_cache_coherency)) {
		if (!strcmp(use_cache_coherency, "true")) {
			dev_info(dev, "Cache Coherency unit is ENABLED.\n");
			exynos_pcie->use_cache_coherency = true;
		} else if (!strcmp(use_cache_coherency, "false")) {
			exynos_pcie->use_cache_coherency = false;
		} else {
			dev_err(dev, "Invalid use-cache-coherency value(Set to default->false)\n");
			exynos_pcie->use_cache_coherency = false;
		}
	} else {
		exynos_pcie->use_cache_coherency = false;
	}

	if (!of_property_read_string(np, "use-msi", &use_msi)) {
		if (!strcmp(use_msi, "true")) {
			exynos_pcie->use_msi = true;
			dev_info(dev, "MSI is ENABLED.\n");
		} else if (!strcmp(use_msi, "false")) {
			dev_info(dev, "## PCIe don't use MSI\n");
			exynos_pcie->use_msi = false;
		} else {
			dev_err(dev, "Invalid use-msi value(Set to default->true)\n");
			exynos_pcie->use_msi = true;
		}
	} else {
		exynos_pcie->use_msi = false;
	}

	if (exynos_pcie->use_msi &&
	    !of_property_read_string(np, "support-msi64-addressing", &support_msi64_addressing)) {
		if (!strcmp(support_msi64_addressing, "true")) {
			exynos_pcie->support_msi64_addressing = true;
			dev_info(dev, "Support for 64-bit MSI addressing is ENABLED.\n");
		} else if (!strcmp(support_msi64_addressing, "false")) {
			dev_info(dev, "## PCIe don't support 64-bit MSI addressing\n");
			exynos_pcie->support_msi64_addressing = false;
		} else {
			dev_err(dev, "Invalid support-msi64-addressing value(Set to default->true)\n");
			exynos_pcie->support_msi64_addressing = true;
		}
	} else {
		exynos_pcie->support_msi64_addressing = false;
	}

	/* Even if MSI is enabled, we need to set msi_irq to -ENODEV.
	 * This ensures that the core pci driver doesn't register the msi_irq in
	 * dw_pcie_host_init().
	 * The PCIe interrupt is registered during the probe of this driver.
	 * The EP drivers register MSI interrupt handlers with the core driver's
	 * MSI framework.
	 * When the EP has an MSI to send, it will write to the MSI address
	 * specified in the PCIe config header which is populated with an entry
	 * from the end point device tree.
	 * The PCIe RC on detecting this write will generate an interrupt that is
	 * routed to exynos_pcie_rc_irq_handler().
	 * If it's an MSI interrupt, it will be sent to the core pcie driver
	 * dw_handle_msi_irq().
	 * This in turn will route it to the appropriate handler registered by the
	 * EP driver.
	 */

	pp->msi_irq[0] = -ENODEV;

	if (!of_property_read_string(np, "use-sicd", &use_sicd)) {
		if (!strcmp(use_sicd, "true")) {
			dev_info(dev, "## PCIe use SICD\n");
			exynos_pcie->use_sicd = true;
		} else if (!strcmp(use_sicd, "false")) {
			dev_info(dev, "## PCIe don't use SICD\n");
			exynos_pcie->use_sicd = false;
		} else {
			dev_err(dev, "Invalid use-sicd value(set to default->false)\n");
			exynos_pcie->use_sicd = false;
		}
	} else {
		exynos_pcie->use_sicd = false;
	}

	if (!of_property_read_string(np, "use-pcieon-sleep", &use_pcieon_sleep)) {
		if (!strcmp(use_pcieon_sleep, "true")) {
			dev_info(dev, "## PCIe use PCIE ON Sleep\n");
			exynos_pcie->use_pcieon_sleep = true;
		} else if (!strcmp(use_pcieon_sleep, "false")) {
			dev_info(dev, "## PCIe don't use PCIE ON Sleep\n");
			exynos_pcie->use_pcieon_sleep = false;
		} else {
			dev_err(dev, "Invalid use-pcieon-sleep value(set to default->false)\n");
			exynos_pcie->use_pcieon_sleep = false;
		}
	} else {
		exynos_pcie->use_pcieon_sleep = false;
	}

	if (!of_property_read_string(np, "use-sysmmu", &use_sysmmu)) {
		if (!strcmp(use_sysmmu, "true")) {
			dev_info(dev, "PCIe SysMMU is ENABLED.\n");
			exynos_pcie->use_sysmmu = true;
		} else if (!strcmp(use_sysmmu, "false")) {
			dev_info(dev, "PCIe SysMMU is DISABLED.\n");
			exynos_pcie->use_sysmmu = false;
		} else {
			dev_err(dev, "Invalid use-sysmmu value(set to default->false)\n");
			exynos_pcie->use_sysmmu = false;
		}
	} else {
		exynos_pcie->use_sysmmu = false;
	}

	if (!of_property_read_string(np, "use-ia", &use_ia)) {
		if (!strcmp(use_ia, "true")) {
			dev_info(dev, "PCIe I/A is ENABLED.\n");
			exynos_pcie->use_ia = true;
		} else if (!strcmp(use_ia, "false")) {
			dev_info(dev, "PCIe I/A is DISABLED.\n");
			exynos_pcie->use_ia = false;
		} else {
			dev_err(dev, "Invalid use-ia value(set to default->false)\n");
			exynos_pcie->use_ia = false;
		}
	} else {
		exynos_pcie->use_ia = false;
	}

	if (!of_property_read_string(np, "use-l1ss", &use_l1ss)) {
		if (!strcmp(use_l1ss, "true")) {
			dev_info(dev, "PCIe L1SS(L1.2) is ENABLED.\n");
			exynos_pcie->use_l1ss = true;
		} else if (!strcmp(use_l1ss, "false")) {
			dev_info(dev, "PCIe L1SS(L1.2) is DISABLED.\n");
			exynos_pcie->use_l1ss = false;
		} else {
			dev_err(dev, "Invalid use-l1ss value(default=false)\n");
			exynos_pcie->use_l1ss = false;
		}
	} else {
		exynos_pcie->use_l1ss = false;
	}

	if (!of_property_read_string(np, "use-nclkoff-en", &use_nclkoff_en)) {
		if (!strcmp(use_nclkoff_en, "true")) {
			dev_info(dev, "PCIe NCLKOFF is ENABLED.\n");
			exynos_pcie->use_nclkoff_en = true;
		} else if (!strcmp(use_nclkoff_en, "false")) {
			dev_info(dev, "PCIe NCLKOFF is DISABLED.\n");
			exynos_pcie->use_nclkoff_en = false;
		} else {
			dev_err(dev, "Invalid use-nclkoff_en value(set to default -> false)\n");
			exynos_pcie->use_nclkoff_en = false;
		}
	} else {
		exynos_pcie->use_nclkoff_en = false;
	}

	if (!of_property_read_string(np, "use-phy-isol-en", &use_phy_isol_con)) {
		if (!strcmp(use_phy_isol_con, "true")) {
			dev_info(dev, "PCIe DYNAMIC PHY ISOLATION is Enabled.\n");
			exynos_pcie->use_phy_isol_con = true;
		} else if (!strcmp(use_phy_isol_con, "false")) {
			dev_info(dev, "PCIe DYNAMIC PHY ISOLATION is Disabled.\n");
			exynos_pcie->use_phy_isol_con = false;
		} else {
			dev_err(dev, "Invalid use-phy-isol-en value(set to default -> false)\n");
			exynos_pcie->use_phy_isol_con = false;
		}
	} else {
		exynos_pcie->use_phy_isol_con = false;
	}

	if (!exynos_pcie->use_phy_isol_con)
		exynos_pcie->phy_control = PCIE_PHY_BYPASS;

#if IS_ENABLED(CONFIG_PM_DEVFREQ)
	if (of_property_read_u32(np, "pcie-pm-qos-int", &exynos_pcie->int_min_lock))
		exynos_pcie->int_min_lock = 0;

	if (exynos_pcie->int_min_lock)
		exynos_pm_qos_add_request(&exynos_pcie_int_qos[exynos_pcie->ch_num],
					  PM_QOS_DEVICE_THROUGHPUT, 0);

	dev_info(dev, "%s: pcie int_min_lock = %d\n", __func__, exynos_pcie->int_min_lock);
#endif
	exynos_pcie->pmureg = syscon_regmap_lookup_by_phandle(np, "samsung,syscon-phandle");
	if (IS_ERR(exynos_pcie->pmureg)) {
		dev_err(dev, "syscon regmap lookup failed.\n");
		return PTR_ERR(exynos_pcie->pmureg);
	}

	syscon_np = of_parse_phandle(np, "samsung,syscon-phandle", 0);
	if (!syscon_np) {
		dev_err(dev, "syscon device node not found\n");
		return -EINVAL;
	}

	if (of_address_to_resource(syscon_np, 0, &res)) {
		dev_err(dev, "failed to get syscon base address\n");
		return -ENOMEM;
	}

	exynos_pcie->pmu_alive_pa = res.start;

	exynos_pcie->sysreg = syscon_regmap_lookup_by_phandle(np, "samsung,sysreg-phandle");
	/* Check definitions to access SYSREG in DT*/
	if (IS_ERR(exynos_pcie->sysreg) && IS_ERR(exynos_pcie->sysreg_base)) {
		dev_err(dev, "SYSREG is not defined.\n");
		return PTR_ERR(exynos_pcie->sysreg);
	}

	/* SSD & WIFI power control */
	exynos_pcie->wlan_gpio = of_get_named_gpio(np, "pcie,wlan-gpio", 0);
	if (exynos_pcie->wlan_gpio < 0) {
		dev_err(dev, "wlan gpio is not defined -> don't use wifi through pcie#%d\n",
			exynos_pcie->ch_num);
	} else {
		gpio_direction_output(exynos_pcie->wlan_gpio, 0);
	}

	exynos_pcie->ssd_gpio = of_get_named_gpio(np, "pcie,ssd-gpio", 0);
	if (exynos_pcie->ssd_gpio < 0) {
		dev_err(dev, "ssd gpio is not defined -> don't use ssd through pcie#%d\n",
			exynos_pcie->ch_num);
	} else {
		gpio_direction_output(exynos_pcie->ssd_gpio, 0);
	}

	return 0;
}

static int exynos_pcie_rc_get_pin_state(struct platform_device *pdev,
					struct exynos_pcie *exynos_pcie)
{
	struct device *dev = &pdev->dev;
	struct device_node *np = dev->of_node;
	int ret;

	exynos_pcie->perst_gpio = of_get_gpio(np, 0);
	if (exynos_pcie->perst_gpio < 0) {
		dev_err(&pdev->dev, "cannot get perst_gpio\n");
	} else {
		ret = devm_gpio_request_one(dev, exynos_pcie->perst_gpio,
					    GPIOF_OUT_INIT_LOW, dev_name(dev));
		if (ret)
			return -EINVAL;
	}
	/* Get pin state */
	exynos_pcie->pcie_pinctrl = devm_pinctrl_get(&pdev->dev);
	if (IS_ERR(exynos_pcie->pcie_pinctrl)) {
		dev_err(&pdev->dev, "Can't get pcie pinctrl!!!\n");

		return -EINVAL;
	}
	exynos_pcie->pin_state[PCIE_PIN_ACTIVE] =
		pinctrl_lookup_state(exynos_pcie->pcie_pinctrl, "active");
	if (IS_ERR(exynos_pcie->pin_state[PCIE_PIN_ACTIVE])) {
		dev_err(&pdev->dev, "Can't set pcie clkerq to output high!\n");

		return -EINVAL;
	}
	exynos_pcie->pin_state[PCIE_PIN_IDLE] =
		pinctrl_lookup_state(exynos_pcie->pcie_pinctrl, "idle");
	if (IS_ERR(exynos_pcie->pin_state[PCIE_PIN_IDLE]))
		dev_err(&pdev->dev, "No idle pin state(but it's OK)!!\n");
	else
		pinctrl_select_state(exynos_pcie->pcie_pinctrl,
				     exynos_pcie->pin_state[PCIE_PIN_IDLE]);

	return 0;
}

static int exynos_pcie_rc_clock_get(struct dw_pcie_rp *pp)
{
	struct dw_pcie *pci = to_dw_pcie_from_pp(pp);
	struct device *dev = pci->dev;
	struct exynos_pcie *exynos_pcie = to_exynos_pcie(pci);
	struct exynos_pcie_clks	*clks = &exynos_pcie->clks;
	int i, total_clk_num, phy_count;

	/*
	 * CAUTION - PCIe and phy clock have to define in order.
	 * You must define related PCIe clock first in DT.
	 */
	total_clk_num = exynos_pcie->pcie_clk_num + exynos_pcie->phy_clk_num;

	for (i = 0; i < total_clk_num; i++) {
		if (i < exynos_pcie->pcie_clk_num) {
			clks->pcie_clks[i] = of_clk_get(dev->of_node, i);
			if (IS_ERR(clks->pcie_clks[i])) {
				dev_err(dev, "Failed to get pcie clock\n");

				return -ENODEV;
			}
		} else {
			phy_count = i - exynos_pcie->pcie_clk_num;
			clks->phy_clks[phy_count] = of_clk_get(dev->of_node, i);
			if (IS_ERR(clks->phy_clks[i])) {
				dev_err(dev, "Failed to get pcie clock\n");

				return -ENODEV;
			}
		}
	}

	return 0;
}

static int exynos_pcie_rc_nclkoff_ctrl(struct platform_device *pdev,
				       struct exynos_pcie *exynos_pcie)
{
#ifdef NEED_NCLKOFF	/* NEED_NCLKOFF is always 0(not defined) in gs101 */
	struct device *dev = &pdev->dev;
	u32 val;

	dev_info(dev, "control NCLK OFF to prevent DBI asseccing when PCIE off\n");

	/* need to check base address & offset of each channel's sysreg */
	val = readl(exynos_pcie->sysreg_base + 0x4);
	dev_info(dev, "orig HSI1_PCIE_GEN4_0_BUS_CTRL: 0x%x\n", val);
	val &= ~PCIE_SUB_CTRL_SLV_EN;
	val &= ~PCIE_SLV_BUS_NCLK_OFF;
	val &= ~PCIE_DBI_BUS_NCLK_OFF;
	writel(val, exynos_pcie->sysreg_base);
	dev_info(dev, "aft HSI1_PCIE_GEN4_0_BUS_CTRL: 0x%x\n", val);
#endif
	return 0;
}

static int exynos_pcie_rc_get_resource(struct platform_device *pdev,
				       struct exynos_pcie *exynos_pcie)
{
	struct resource *temp_rsc;
	int ret;

	temp_rsc = platform_get_resource_byname(pdev, IORESOURCE_MEM, "elbi");
	exynos_pcie->elbi_base_physical_addr = temp_rsc->start;
	exynos_pcie->elbi_base = devm_ioremap_resource(&pdev->dev, temp_rsc);
	if (IS_ERR(exynos_pcie->elbi_base)) {
		ret = PTR_ERR(exynos_pcie->elbi_base);

		return ret;
	}

	temp_rsc = platform_get_resource_byname(pdev, IORESOURCE_MEM, "soc");
	exynos_pcie->soc_base = devm_ioremap_resource(&pdev->dev, temp_rsc);
	if (IS_ERR(exynos_pcie->soc_base)) {
		ret = PTR_ERR(exynos_pcie->soc_base);

		return ret;
	}

	temp_rsc = platform_get_resource_byname(pdev, IORESOURCE_MEM, "udbg");
	exynos_pcie->udbg_base = devm_ioremap_resource(&pdev->dev, temp_rsc);
	if (IS_ERR(exynos_pcie->udbg_base)) {
		ret = PTR_ERR(exynos_pcie->udbg_base);

		return ret;
	}

	temp_rsc = platform_get_resource_byname(pdev, IORESOURCE_MEM, "phy");
	exynos_pcie->phy_base_physical_addr = temp_rsc->start;
	exynos_pcie->phy_base = devm_ioremap_resource(&pdev->dev, temp_rsc);
	if (IS_ERR(exynos_pcie->phy_base)) {
		ret = PTR_ERR(exynos_pcie->phy_base);

		return ret;
	}

	temp_rsc = platform_get_resource_byname(pdev, IORESOURCE_MEM, "sysreg");
	exynos_pcie->sysreg_base = devm_ioremap_resource(&pdev->dev, temp_rsc);
	if (IS_ERR(exynos_pcie->sysreg_base)) {
		ret = PTR_ERR(exynos_pcie->sysreg_base);

		return ret;
	}

	temp_rsc = platform_get_resource_byname(pdev, IORESOURCE_MEM, "dbi");
	exynos_pcie->rc_dbi_base = devm_ioremap_resource(&pdev->dev, temp_rsc);
	if (IS_ERR(exynos_pcie->rc_dbi_base)) {
		ret = PTR_ERR(exynos_pcie->rc_dbi_base);

		return ret;
	}

	temp_rsc = platform_get_resource_byname(pdev, IORESOURCE_MEM, "pcs");
	exynos_pcie->phy_pcs_base = devm_ioremap_resource(&pdev->dev, temp_rsc);
	if (IS_ERR(exynos_pcie->phy_pcs_base)) {
		ret = PTR_ERR(exynos_pcie->phy_pcs_base);

		return ret;
	}

	if (exynos_pcie->use_ia) {
		temp_rsc = platform_get_resource_byname(pdev, IORESOURCE_MEM, "ia");
		exynos_pcie->ia_base_physical_addr = temp_rsc->start;
		exynos_pcie->ia_base = devm_ioremap_resource(&pdev->dev, temp_rsc);
		if (IS_ERR(exynos_pcie->ia_base)) {
			ret = PTR_ERR(exynos_pcie->ia_base);

			return ret;
		}
	}

	return 0;
}

static void exynos_pcie_rc_enable_interrupts(struct dw_pcie_rp *pp, int enable)
{
	u32 val_irq0, val_irq1, val_irq2;
	struct dw_pcie *pci = to_dw_pcie_from_pp(pp);
	struct exynos_pcie *exynos_pcie = to_exynos_pcie(pci);

	dev_dbg(pci->dev, "## %s PCIe INTERRUPT ##\n", enable ? "ENABLE" : "DISABLE");

	if (enable) {
		if (!exynos_pcie->use_msi) {
			/* IRQ0: to enable INTX interrupt */
			val_irq0 = exynos_elbi_read(exynos_pcie, PCIE_IRQ0_EN);
			val_irq0 |= (IRQ_INTA_ENABLE | IRQ_INTB_ENABLE |
				     IRQ_INTC_ENABLE | IRQ_INTD_ENABLE);
			exynos_elbi_write(exynos_pcie, val_irq0, PCIE_IRQ0_EN);
		}

		/* IRQ1: to enable LINKDOWN interrupt */
		val_irq1 = exynos_elbi_read(exynos_pcie, PCIE_IRQ1_EN);
		val_irq1 |= IRQ_LINK_DOWN_ENABLE;
		exynos_elbi_write(exynos_pcie, val_irq1, PCIE_IRQ1_EN);

		/* IRQ2: to enable Completion_Timeout interrupt */
		val_irq2 = exynos_elbi_read(exynos_pcie, PCIE_IRQ2_EN);
		val_irq2 |= IRQ_RADM_CPL_TIMEOUT_ENABLE;
		exynos_elbi_write(exynos_pcie, val_irq2, PCIE_IRQ2_EN);

		dev_dbg(pci->dev, "enabled irqs:IRQ0_EN = 0x%x / IRQ1_EN = 0x%x / IRQ2_EN = 0x%x\n",
			val_irq0, val_irq1, val_irq2);
	} else {
		exynos_elbi_write(exynos_pcie, 0, PCIE_IRQ0_EN);
		exynos_elbi_write(exynos_pcie, 0, PCIE_IRQ1_EN);
		exynos_elbi_write(exynos_pcie, 0, PCIE_IRQ2_EN);
	}
}

static void __maybe_unused exynos_pcie_notify_callback(struct dw_pcie_rp *pp, int event)
{
	struct dw_pcie *pci = to_dw_pcie_from_pp(pp);
	struct exynos_pcie *exynos_pcie = to_exynos_pcie(pci);

	if (exynos_pcie->event_reg && exynos_pcie->event_reg->callback &&
	    (exynos_pcie->event_reg->events & event)) {
		struct exynos_pcie_notify *notify = &exynos_pcie->event_reg->notify;

		notify->event = event;
		notify->user = exynos_pcie->event_reg->user;
		dev_info(pci->dev, "Callback for the event : %d\n", event);
		exynos_pcie->event_reg->callback(notify);
	} else {
		dev_info(pci->dev, "Client driver does not have registration of the event : %d\n",
			 event);
		dev_info(pci->dev, "Force PCIe poweroff --> poweron\n");
		exynos_pcie_rc_poweroff(exynos_pcie->ch_num);
		exynos_pcie_rc_poweron(exynos_pcie->ch_num);
	}
}

void exynos_pcie_rc_print_aer_register(int ch_num)
{
	struct exynos_pcie *exynos_pcie = &g_pcie_rc[ch_num];
	struct dw_pcie *pci = exynos_pcie->pci;
	struct dw_pcie_rp *pp = &pci->pp;
	u32 i, val_0, val_4, val_8, val_c;
	unsigned long flags;

	spin_lock_irqsave(&exynos_pcie->conf_lock, flags);

	dev_err(pci->dev, "[Advanced Error Report]\n");
	dev_err(pci->dev, "offset:	0x0	0x4	0x8	0xC\n");
	for (i = 0x100; i < 0x150; i += 0x10) {
		exynos_pcie_rc_rd_own_conf(pp, i + 0x0, 4, &val_0);
		exynos_pcie_rc_rd_own_conf(pp, i + 0x4, 4, &val_4);
		exynos_pcie_rc_rd_own_conf(pp, i + 0x8, 4, &val_8);
		exynos_pcie_rc_rd_own_conf(pp, i + 0xC, 4, &val_c);
		dev_err(pci->dev, "DBI %#02x: %#04x %#04x %#04x %#04x\n",
				i, val_0, val_4, val_8, val_c);
	}
	dev_err(pci->dev, "\n");

	spin_unlock_irqrestore(&exynos_pcie->conf_lock, flags);
}
EXPORT_SYMBOL_GPL(exynos_pcie_rc_print_aer_register);

void exynos_pcie_rc_print_msi_register(int ch_num)
{
	struct exynos_pcie *exynos_pcie = &g_pcie_rc[ch_num];
	struct dw_pcie *pci = exynos_pcie->pci;
	struct dw_pcie_rp *pp = &pci->pp;
	u32 val;
	int ctrl;
	unsigned long flags;

	spin_lock_irqsave(&exynos_pcie->conf_lock, flags);
	if (exynos_pcie->state != STATE_LINK_UP) {
		dev_err(pci->dev, "[%s] Link is not up\n", __func__);
		spin_unlock_irqrestore(&exynos_pcie->conf_lock, flags);
		return;
	}

	val = exynos_elbi_read(exynos_pcie, PCIE_IRQ2_EN);
	dev_info(pci->dev, "PCIE_IRQ2_EN: 0x%x\n", val);

	exynos_pcie_rc_rd_own_conf(pp, PCIE_MSI_ADDR_LO, 4, &val);
	dev_info(pci->dev, "PCIE_MSI_ADDR_LO: 0x%x\n", val);
	exynos_pcie_rc_rd_own_conf(pp, PCIE_MSI_ADDR_HI, 4, &val);
	dev_info(pci->dev, "PCIE_MSI_ADDR_HI: 0x%x\n", val);

	for (ctrl = 0; ctrl < PCIE_MAX_MSI_NUM; ctrl++) {
		exynos_pcie_rc_rd_own_conf(pp, PCIE_MSI_INTR0_MASK +
				(ctrl * MSI_REG_CTRL_BLOCK_SIZE), 4, &val);
		dev_info(pci->dev, "PCIE_MSI_INTR0_MASK(0x%x):0x%x\n", PCIE_MSI_INTR0_MASK +
				(ctrl * MSI_REG_CTRL_BLOCK_SIZE), val);

		exynos_pcie_rc_rd_own_conf(pp, PCIE_MSI_INTR0_ENABLE +
				(ctrl * MSI_REG_CTRL_BLOCK_SIZE), 4, &val);
		dev_info(pci->dev, "PCIE_MSI_INTR0_ENABLE(0x%x):0x%x\n", PCIE_MSI_INTR0_ENABLE +
				(ctrl * MSI_REG_CTRL_BLOCK_SIZE), val);

		exynos_pcie_rc_rd_own_conf(pp, PCIE_MSI_INTR0_STATUS +
				(ctrl * MSI_REG_CTRL_BLOCK_SIZE), 4, &val);
		dev_info(pci->dev, "PCIE_MSI_INTR0_STATUS: 0x%x\n", val);
	}
	spin_unlock_irqrestore(&exynos_pcie->conf_lock, flags);
}
EXPORT_SYMBOL_GPL(exynos_pcie_rc_print_msi_register);

void exynos_pcie_rc_register_dump(int ch_num)
{
	struct exynos_pcie *exynos_pcie = &g_pcie_rc[ch_num];
	struct dw_pcie *pci = exynos_pcie->pci;
	struct dw_pcie_rp *pp = &pci->pp;
	u32 i, val_0, val_4, val_8, val_c;

	pr_err("%s: +++\n", __func__);
	/* ---------------------- */
	/* Link Reg : 0x0 ~ 0x47C */
	/* ---------------------- */
	pr_err("[Print SUB_CTRL region]\n");
	pr_err("offset:	0x0	0x4	0x8	0xC\n");
	for (i = 0; i < 0x480; i += 0x10) {
		pr_err("ELBI 0x%04x:    0x%08x    0x%08x    0x%08x    0x%08x\n",
				i,
				exynos_elbi_read(exynos_pcie, i + 0x0),
				exynos_elbi_read(exynos_pcie, i + 0x4),
				exynos_elbi_read(exynos_pcie, i + 0x8),
				exynos_elbi_read(exynos_pcie, i + 0xC));
	}
	pr_err("\n");

	/* ---------------------- */
	/* PHY Reg : 0x0 ~ 0x19C */
	/* ---------------------- */
	pr_err("[Print PHY region]\n");
	pr_err("offset:	0x0	0x4	0x8	0xC\n");
	for (i = 0; i < 0x200; i += 0x10) {
		pr_err("PHY 0x%04x:    0x%08x    0x%08x    0x%08x    0x%08x\n",
				i,
				exynos_phy_read(exynos_pcie, i + 0x0),
				exynos_phy_read(exynos_pcie, i + 0x4),
				exynos_phy_read(exynos_pcie, i + 0x8),
				exynos_phy_read(exynos_pcie, i + 0xC));
	}
	/* common */
	pr_err("PHY 0x03F0:    0x%08x\n", exynos_phy_read(exynos_pcie, 0x3F0));

	/* lane0 */
	for (i = 0xE00; i < 0xED0; i += 0x10) {
		pr_err("PHY 0x%04x:    0x%08x    0x%08x    0x%08x    0x%08x\n",
				i,
				exynos_phy_read(exynos_pcie, i + 0x0),
				exynos_phy_read(exynos_pcie, i + 0x4),
				exynos_phy_read(exynos_pcie, i + 0x8),
				exynos_phy_read(exynos_pcie, i + 0xC));
	}
	pr_err("PHY 0x0FC0:    0x%08x\n", exynos_phy_read(exynos_pcie, 0xFC0));

	/* lane1 */
	for (i = (0xE00 + 0x800); i < ( 0xED0 + 0x800); i += 0x10) {
		pr_err("PHY 0x%04x:    0x%08x    0x%08x    0x%08x    0x%08x\n",
				i,
				exynos_phy_read(exynos_pcie, i + 0x0),
				exynos_phy_read(exynos_pcie, i + 0x4),
				exynos_phy_read(exynos_pcie, i + 0x8),
				exynos_phy_read(exynos_pcie, i + 0xC));
	}
	pr_err("PHY 0x17C0 : 0x%08x\n",
		exynos_phy_read(exynos_pcie, 0xFC0 + 0x800));

	pr_err("PHY 0x760 : %#08x, 0x764 : %#08x\n",
				exynos_phy_read(exynos_pcie, 0x760),
				exynos_phy_read(exynos_pcie, 0x764));

	pr_err("[-------- Print additional PHY Register --------]\n");
	/* internal state monitor */
	for (i = 0x1E4; i < 0x220; i += 0x10) {
		pr_err("PHY 0x%04x:    0x%08x    0x%08x    0x%08x    0x%08x\n",
				i,
				exynos_phy_read(exynos_pcie, i + 0x0),
				exynos_phy_read(exynos_pcie, i + 0x4),
				exynos_phy_read(exynos_pcie, i + 0x8),
				exynos_phy_read(exynos_pcie, i + 0xC));
	}

	/* lock state */
	for (i = 0x260; i < 0x280; i += 0x10) {
		pr_err("PHY 0x%04x:    0x%08x    0x%08x    0x%08x    0x%08x\n",
				i,
				exynos_phy_read(exynos_pcie, i + 0x0),
				exynos_phy_read(exynos_pcie, i + 0x4),
				exynos_phy_read(exynos_pcie, i + 0x8),
				exynos_phy_read(exynos_pcie, i + 0xC));
	}

	/* RC to EP Reference clock setting check & enable monitor */
	for (i = 0x580; i < 0x5C4; i += 0x10) {
		pr_err("PHY 0x%04x:    0x%08x    0x%08x    0x%08x    0x%08x\n",
				i,
				exynos_phy_read(exynos_pcie, i + 0x0),
				exynos_phy_read(exynos_pcie, i + 0x4),
				exynos_phy_read(exynos_pcie, i + 0x8),
				exynos_phy_read(exynos_pcie, i + 0xC));
	}

	/* about PLL afc */
	for (i = 0xA80; i < 0xA90; i += 0x10) {
		pr_err("PHY 0x%04x:    0x%08x    0x%08x    0x%08x    0x%08x\n",
				i,
				exynos_phy_read(exynos_pcie, i + 0x0),
				exynos_phy_read(exynos_pcie, i + 0x4),
				exynos_phy_read(exynos_pcie, i + 0x8),
				exynos_phy_read(exynos_pcie, i + 0xC));
	}

	/* about Analog OC setting */
	for (i = 0x11F4; i < 0x1254; i += 0x10) {
		pr_err("PHY 0x%04x:    0x%08x    0x%08x    0x%08x    0x%08x\n",
				i,
				exynos_phy_read(exynos_pcie, i + 0x0),
				exynos_phy_read(exynos_pcie, i + 0x4),
				exynos_phy_read(exynos_pcie, i + 0x8),
				exynos_phy_read(exynos_pcie, i + 0xC));
	}

	/* RX,TX monitor */
	for (i = 0x1328; i < 0x1434; i += 0x10) {
		pr_err("PHY 0x%04x:    0x%08x    0x%08x    0x%08x    0x%08x\n",
				i,
				exynos_phy_read(exynos_pcie, i + 0x0),
				exynos_phy_read(exynos_pcie, i + 0x4),
				exynos_phy_read(exynos_pcie, i + 0x8),
				exynos_phy_read(exynos_pcie, i + 0xC));
	}


	pr_err("\n");

	/* 100MHz source Reference clock (external pll) setting & internal state monitor */
	for (i = 0xC700; i < 0xC720; i += 0x10) {
		pr_err("UDBG 0x%04x:    0x%08x    0x%08x    0x%08x    0x%08x\n",
				i,
				exynos_udbg_read(exynos_pcie, i + 0x0),
				exynos_udbg_read(exynos_pcie, i + 0x4),
				exynos_udbg_read(exynos_pcie, i + 0x8),
				exynos_udbg_read(exynos_pcie, i + 0xC));
	}

	/* power gating setting & state monitor */
	for (i = 0xC800; i < 0xC810; i += 0x10) {
		pr_err("UDBG 0x%04x:    0x%08x    0x%08x    0x%08x    0x%08x\n",
				i,
				exynos_udbg_read(exynos_pcie, i + 0x0),
				exynos_udbg_read(exynos_pcie, i + 0x4),
				exynos_udbg_read(exynos_pcie, i + 0x8),
				exynos_udbg_read(exynos_pcie, i + 0xC));
	}

	/* ---------------------- */
	/* PHY PCS : 0x0 ~ 0x19C */
	/* ---------------------- */
	pr_err("[Print PHY_PCS region]\n");
	pr_err("offset:	0x0 	0x4	0x8	0xC\n");
	for (i = 0; i < 0x200; i += 0x10) {
		pr_err("PCS 0x%04x:    0x%08x    0x%08x    0x%08x    0x%08x\n",
				i,
				exynos_phy_pcs_read(exynos_pcie, i + 0x0),
				exynos_phy_pcs_read(exynos_pcie, i + 0x4),
				exynos_phy_pcs_read(exynos_pcie, i + 0x8),
				exynos_phy_pcs_read(exynos_pcie, i + 0xC));
	}
	pr_err("\n");

	/* ---------------------- */
	/* DBI : 0x0 ~ 0x8FC */
	/* ---------------------- */
	pr_err("[Print DBI region]\n");
	pr_err("offset:	0x0	0x4	0x8	0xC\n");
	for (i = 0; i < 0x900; i += 0x10) {
		exynos_pcie_rc_rd_own_conf(pp, i + 0x0, 4, &val_0);
		exynos_pcie_rc_rd_own_conf(pp, i + 0x4, 4, &val_4);
		exynos_pcie_rc_rd_own_conf(pp, i + 0x8, 4, &val_8);
		exynos_pcie_rc_rd_own_conf(pp, i + 0xC, 4, &val_c);
		pr_err("DBI 0x%04x:    0x%08x    0x%08x    0x%08x    0x%08x\n",
				i, val_0, val_4, val_8, val_c);
	}
	pr_err("\n");
	pr_err("%s: ---\n", __func__);

}
EXPORT_SYMBOL_GPL(exynos_pcie_rc_register_dump);

void exynos_pcie_rc_dump_link_down_status(int ch_num)
{
	struct exynos_pcie *exynos_pcie = &g_pcie_rc[ch_num];
	struct dw_pcie *pci = exynos_pcie->pci;

	/* if (exynos_pcie->state == STATE_LINK_UP) { */
		dev_info(pci->dev, "LTSSM: 0x%08x\n",
			 exynos_elbi_read(exynos_pcie, PCIE_ELBI_RDLH_LINKUP));
		dev_info(pci->dev, "LTSSM_H: 0x%08x\n",
			 exynos_elbi_read(exynos_pcie, PCIE_CXPL_DEBUG_INFO_H));
		dev_info(pci->dev, "DMA_MONITOR1: 0x%08x\n",
			 exynos_elbi_read(exynos_pcie, PCIE_DMA_MONITOR1));
		dev_info(pci->dev, "DMA_MONITOR2: 0x%08x\n",
			 exynos_elbi_read(exynos_pcie, PCIE_DMA_MONITOR2));
		dev_info(pci->dev, "DMA_MONITOR3: 0x%08x\n",
			 exynos_elbi_read(exynos_pcie, PCIE_DMA_MONITOR3));
	/* } else { */
		dev_info(pci->dev, "PCIE link state is %d\n", exynos_pcie->state);
	/* } */
}

void exynos_pcie_rc_dump_all_status(int ch_num)
{
	struct exynos_pcie *exynos_pcie = &g_pcie_rc[ch_num];
	struct dw_pcie *pci = exynos_pcie->pci;
	struct dw_pcie_rp *pp = &pci->pp;
	unsigned long flags;

	spin_lock_irqsave(&exynos_pcie->conf_lock, flags);
	exynos_pcie_rc_print_link_history(pp);
	exynos_pcie_rc_dump_link_down_status(exynos_pcie->ch_num);
	exynos_pcie_rc_register_dump(exynos_pcie->ch_num);
	spin_unlock_irqrestore(&exynos_pcie->conf_lock, flags);
}
EXPORT_SYMBOL_GPL(exynos_pcie_rc_dump_all_status);

void exynos_pcie_rc_dislink_work(struct work_struct *work)
{
	struct exynos_pcie *exynos_pcie = container_of(work, struct exynos_pcie, dislink_work.work);
	struct dw_pcie *pci = exynos_pcie->pci;
	struct dw_pcie_rp *pp = &pci->pp;
	struct device *dev = pci->dev;
	unsigned long flags;

	if (exynos_pcie->state == STATE_LINK_DOWN)
		return;

	if (exynos_pcie->ep_device_type != EP_SAMSUNG_MODEM) {
		spin_lock_irqsave(&exynos_pcie->conf_lock, flags);
		exynos_pcie_rc_print_link_history(pp);
		exynos_pcie_rc_dump_link_down_status(exynos_pcie->ch_num);
		exynos_pcie_rc_register_dump(exynos_pcie->ch_num);
		spin_unlock_irqrestore(&exynos_pcie->conf_lock, flags);
	}

	exynos_pcie->linkdown_cnt++;
	dev_info(dev, "link down and recovery cnt: %d\n", exynos_pcie->linkdown_cnt);
	if (exynos_pcie->use_pcieon_sleep) {
		dev_info(dev, "%s, pcie_is_linkup 0\n", __func__);
		pcie_is_linkup = 0;
	}

	/* Reset ATU flag as dislink */
	exynos_pcie->atu_ok = 0;

	exynos_pcie_notify_callback(pp, EXYNOS_PCIE_EVENT_LINKDOWN);
}

void exynos_pcie_rc_cpl_timeout_work(struct work_struct *work)
{
	struct exynos_pcie *exynos_pcie =
		container_of(work, struct exynos_pcie, cpl_timeout_work.work);
	struct dw_pcie *pci = exynos_pcie->pci;
	struct dw_pcie_rp *pp = &pci->pp;
	struct device *dev = pci->dev;

	if (exynos_pcie->state == STATE_LINK_DOWN)
		return;

	if (exynos_pcie->use_pcieon_sleep) {
		dev_info(dev, "[%s] pcie_is_linkup = 0\n", __func__);
		pcie_is_linkup = 0;
	}
	exynos_pcie_rc_print_aer_register(exynos_pcie->ch_num);

	/* Reset ATU flag as CPL timeout */
	exynos_pcie->atu_ok = 0;

	dev_info(dev, "call PCIE_CPL_TIMEOUT callback\n");
	exynos_pcie_notify_callback(pp, EXYNOS_PCIE_EVENT_CPL_TIMEOUT);
}

static void exynos_pcie_rc_use_ia(struct exynos_pcie *exynos_pcie)
{
	if (!exynos_pcie->use_ia) {
		pr_debug("[%s] Not support I/A(use_ia = false)\n", __func__);
		return;
	}

	/* PCIE_IA_IRQ Selection */
	/* 1. Enable Link up Interrupt for PCIE_IA */
	exynos_elbi_write(exynos_pcie, 0x400, 0x388);

	/* BASE_ADDR */
	/* Base_addr of WHI
	 * 1) [elbi_base]
	 *	ch0> 0x1192_0000, ch1> 0x1452_0000
	 * 2) [phy_base]
	 *	ch0> 0x1195_0000, ch1> 0x1455_0000
	 * 3) [ia_base]
	 *	ch0> 0x1190_0000, ch1> 0x1450_0000
	 */
	/* 1. GEN4_HSIx sub_con */
	exynos_ia_write(exynos_pcie, exynos_pcie->elbi_base_physical_addr, 0x30);
	/* 2. GEN4_HSIx pma */
	exynos_ia_write(exynos_pcie, exynos_pcie->phy_base_physical_addr, 0x34);
	/* 3. PCIE_IA_GEN4A&B base */
	exynos_ia_write(exynos_pcie, exynos_pcie->ia_base_physical_addr, 0x38);

	/* Loop CTRL */
	/* 1. LOOP Interval, 0x3000(12288) x bus_clk_period */
	exynos_ia_write(exynos_pcie, 0x00023000, 0x40);

	/* EVENT: L1.2 EXIT Interrupt happens */
	/* SQ0) UIR_1 : DATA MASK */
	/* 1. UIR_1: DATA MASK_REG */
	exynos_ia_write(exynos_pcie, 0x50000004, 0x100);
	/* 2. ENABLE bit[15:0] */
	exynos_ia_write(exynos_pcie, 0x00000100, 0x104);

	/* SQ1) BRT */
	/* 1. READ CDR_DONE REG */
	exynos_ia_write(exynos_pcie, 0x20420008, 0x108);
	/* 2. CHECK CDR_DONE */
	exynos_ia_write(exynos_pcie, 0x00000100, 0x10C);

	/* SQ2) UIR_1 : DATA MASK */
	/* 1. UIR_1: DATA MASK_REG */
	exynos_ia_write(exynos_pcie, 0x50000004, 0x110);
	/* 2. ENABLE bit[15:0] */
	exynos_ia_write(exynos_pcie, 0x00000400, 0x114);

	/* SQ3) LOOP */
	/* 1. CDR_EN 0x18 */
	exynos_ia_write(exynos_pcie, 0x10000008, 0x118);
	/* 2. LOOP until L1.2 exit IRQ clear,
	 * but loop timeout because of pending still
	 */
	exynos_ia_write(exynos_pcie, 0x00000000, 0x11C);

	/* SQ4) WRITE */
	/* 1. CDR_EN 0x00 */
	exynos_ia_write(exynos_pcie, 0x40020008, 0x120);
	/* 2. Write0-Clear LOOP_CNT_OVER_INTR_STATUS */
	exynos_ia_write(exynos_pcie, 0x00000100, 0x124);

	/* SQ5) UIR_1 : DATA MASK */
	/* 1. AFC toggle */
	exynos_ia_write(exynos_pcie, 0x50000004, 0x128);
	/* 2. ENABLE bit[15:0] */
	exynos_ia_write(exynos_pcie, 0x000000F0, 0x12C);

	/* SQ6) BRT */
	/* 1. READ CDR_DONE REG */
	exynos_ia_write(exynos_pcie, 0x20D10FC0, 0x130);
	/* 2. CHECK CDR_DONE */
	exynos_ia_write(exynos_pcie, 0x000000F0, 0x134);

	/* SQ7) WRITE */
	/* 1. CDR_EN 0x20 */
	exynos_ia_write(exynos_pcie, 0x40010A48, 0x138);
	exynos_ia_write(exynos_pcie, 0x00000020, 0x13C);

	/* SQ8) WRITE */
	/* 1. CDR_EN 0x30 */
	exynos_ia_write(exynos_pcie, 0x40010A48, 0x140);
	exynos_ia_write(exynos_pcie, 0x00000030, 0x144);

	/* SQ9) WRITE */
	/* 1. CDR_EN 0x00 */
	exynos_ia_write(exynos_pcie, 0x40010A48, 0x148);
	exynos_ia_write(exynos_pcie, 0x00000000, 0x14C);

	/* SQ10) WRITE */
	/* 1. AFC toggle */
	exynos_ia_write(exynos_pcie, 0x40010BF4, 0x150);
	exynos_ia_write(exynos_pcie, 0x00000005, 0x154);

	/* SQ11) WRITE */
	/* 1. AFC toggle */
	exynos_ia_write(exynos_pcie, 0x40010BF4, 0x158);
	exynos_ia_write(exynos_pcie, 0x00000004, 0x15C);

	/* SQ12) BRF */
	/* 1. READ CDR_DONE REG */
	exynos_ia_write(exynos_pcie, 0x30010FC0, 0x160);
	/* 2. CHECK CDR_DONE  */
	exynos_ia_write(exynos_pcie, 0x000000F0, 0x164);

	/* SQ13) WRITE */
	/* 1. AFC toggle */
	exynos_ia_write(exynos_pcie, 0x40010BF4, 0x168);
	exynos_ia_write(exynos_pcie, 0x00000005, 0x16C);

	/* SQ14) WRITE */
	exynos_ia_write(exynos_pcie, 0x40000008, 0x170);
	/* 1. Write1-Clear IRQ  */
	exynos_ia_write(exynos_pcie, 0x00000400, 0x174);

	/* SQ15) WRITE */
	/* 1. RETURN to IDLE */
	exynos_ia_write(exynos_pcie, 0x80000000, 0x178);
	exynos_ia_write(exynos_pcie, 0x00000000, 0x17C);

	/* PCIE_IA_EN */
	exynos_ia_write(exynos_pcie, 0x00000001, 0x000);
}

void exynos_pcie_rc_assert_phy_reset(struct dw_pcie_rp *pp)
{
	struct dw_pcie *pci = to_dw_pcie_from_pp(pp);
	struct exynos_pcie *exynos_pcie = to_exynos_pcie(pci);
	struct device *dev = pci->dev;
	int ret;

	ret = exynos_pcie_rc_phy_clock_enable(pp, PCIE_ENABLE_CLOCK);
	dev_dbg(dev, "phy clk enable, ret value = %d\n", ret);

	if (exynos_pcie->phy_ops.phy_config)
		exynos_pcie->phy_ops.phy_config(exynos_pcie, exynos_pcie->ch_num);

	/* Added for CDR Lock */
	exynos_pcie_rc_use_ia(exynos_pcie);
}

static void exynos_pcie_ch2_phy_disable(struct exynos_pcie *exynos_pcie)
{
	void __iomem *phy_base_regs = ioremap(0x131B0000, 0x2000);
	void __iomem *udbg_base_regs = ioremap(0x131AC700, 0x10);
	int ret;
	u32 val;

	ret = rmw_priv_reg(exynos_pcie->pmu_alive_pa + 0x3ECC,
			   PCIE_PHY_CONTROL_MASK, PCIE_PHY_BYPASS);
	if (ret)
		regmap_update_bits(exynos_pcie->pmureg, 0x3ECC,
				   PCIE_PHY_CONTROL_MASK, PCIE_PHY_BYPASS);

	val = readl(phy_base_regs + 0x204) & ~(0x3 << 2);
	writel(val, phy_base_regs + 0x204);

	writel(0x2A, phy_base_regs + 0x1044);
	writel(0xAA, phy_base_regs + 0x1048);
	writel(0xA8, phy_base_regs + 0x104C);
	writel(0x80, phy_base_regs + 0x1050);
	writel(0x0A, phy_base_regs + 0x185C);
	udelay(1);

	writel(0xFF, phy_base_regs + 0x0208);
	udelay(1);

	writel(0x0A, phy_base_regs + 0x0580);
	writel(0xAA, phy_base_regs + 0x0928);

	//Common Bias, PLL off
	writel(0x0A, phy_base_regs + 0x00C);

	udelay(50);
	// External PLL gating
	val = readl(udbg_base_regs) & ~(0x1 << 0);
	writel(val, udbg_base_regs);
	udelay(10);

	ret = rmw_priv_reg(exynos_pcie->pmu_alive_pa + 0x3ECC,
			   PCIE_PHY_CONTROL_MASK, PCIE_PHY_ISOLATION);
	if (ret)
		regmap_update_bits(exynos_pcie->pmureg, 0x3ECC,
				   PCIE_PHY_CONTROL_MASK, PCIE_PHY_ISOLATION);
}

void exynos_pcie_rc_resumed_phydown(struct dw_pcie_rp *pp)
{
	struct dw_pcie *pci = to_dw_pcie_from_pp(pp);
	struct device *dev = pci->dev;
	struct exynos_pcie *exynos_pcie = to_exynos_pcie(pci);
	int ret;

	logbuffer_log(exynos_pcie->log, "resumed_phydown");

	ret = exynos_pcie_rc_clock_enable(pp, PCIE_ENABLE_CLOCK);
	dev_dbg(dev, "pcie clk enable, ret value = %d\n", ret);

	exynos_pcie_rc_enable_interrupts(pp, 0);
	exynos_pcie_phy_isolation(exynos_pcie, PCIE_PHY_BYPASS);

	if (exynos_pcie->phy_ops.phy_all_pwrdn)
		exynos_pcie->phy_ops.phy_all_pwrdn(exynos_pcie, exynos_pcie->ch_num);

	if (exynos_pcie->ch_num == 1) {
		dev_info(dev, "Disable PCIE2 PHY\n");
		exynos_pcie_ch2_phy_disable(exynos_pcie);
	}

	exynos_pcie_rc_phy_clock_enable(pp, PCIE_DISABLE_CLOCK);
	exynos_pcie_rc_clock_enable(pp, PCIE_DISABLE_CLOCK);
}

static void exynos_pcie_setup_rc(struct dw_pcie_rp *pp)
{
	struct dw_pcie *pci = to_dw_pcie_from_pp(pp);
	struct exynos_pcie *exynos_pcie = to_exynos_pcie(pci);
	u32 pcie_cap_off = PCIE_CAP_OFFSET;
	u32 pm_cap_off = PM_CAP_OFFSET;
	u32 val;

	/* enable writing to DBI read-only registers */
	exynos_pcie_rc_wr_own_conf(pp, PCIE_MISC_CONTROL, 4, DBI_RO_WR_EN);

	if (exynos_pcie->ep_device_type == EP_SAMSUNG_MODEM) {
		/* Disable BAR and Exapansion ROM BAR */
		exynos_pcie_rc_wr_own_conf(pp, 0x100010, 4, 0);
		exynos_pcie_rc_wr_own_conf(pp, 0x100030, 4, 0);
	}

	/* change vendor ID and device ID for PCIe */
	exynos_pcie_rc_wr_own_conf(pp, PCI_VENDOR_ID, 2, PCI_VENDOR_ID_SAMSUNG);
	exynos_pcie_rc_wr_own_conf(pp, PCI_DEVICE_ID, 2,
				   PCI_DEVICE_ID_EXYNOS + exynos_pcie->ch_num);

	/* set max link width & speed : Gen3, Lane1 */
	exynos_pcie_rc_rd_own_conf(pp, pcie_cap_off + PCI_EXP_LNKCAP, 4, &val);
	val &= ~(PCI_EXP_LNKCAP_L1EL | PCI_EXP_LNKCAP_SLS);
	val |= PCI_EXP_LNKCAP_L1EL_64USEC;
	val |= PCI_EXP_LNKCTL2_TLS_8_0GB;

	exynos_pcie_rc_wr_own_conf(pp, pcie_cap_off + PCI_EXP_LNKCAP, 4, val);

	/* set auxiliary clock frequency: 26MHz */
	exynos_pcie_rc_wr_own_conf(pp, PCIE_AUX_CLK_FREQ_OFF, 4, PCIE_AUX_CLK_FREQ_26MHZ);

	/* set duration of L1.2 & L1.2.Entry */
	exynos_pcie_rc_wr_own_conf(pp, PCIE_L1_SUBSTATES_OFF, 4, PCIE_L1_SUB_VAL);

	/* clear power management control and status register */
	exynos_pcie_rc_wr_own_conf(pp, pm_cap_off + PCI_PM_CTRL, 4, 0x0);

	/* set target speed from DT */
	exynos_pcie_rc_rd_own_conf(pp, pcie_cap_off + PCI_EXP_LNKCTL2, 4, &val);
	val &= ~PCI_EXP_LNKCTL2_TLS;
	val |= exynos_pcie->max_link_speed;
	exynos_pcie_rc_wr_own_conf(pp, pcie_cap_off + PCI_EXP_LNKCTL2, 4, val);

	/* TBD : */
	/* initiate link retraining */
	/* exynos_pcie_rc_rd_own_conf(pp, pcie_cap_off + PCI_EXP_LNKCTL, 4, &val);
	 * val |= PCI_EXP_LNKCTL_RL;
	 * exynos_pcie_rc_wr_own_conf(pp, pcie_cap_off + PCI_EXP_LNKCTL, 4, val);
	 */

	/* completion timeout setting values*/
	/* Range/ Encoding/ Spec Minimum/ Spec Maximum/ PCIe controller Minimum/
	 *						 PCIe controller Maximum
	 *Default 0000b 50 us 50 ms 28 ms 44 ms (M-PCIe: 45)
	 *	A 0001b 50 us 100 us 65 us 99 us (M-PCIe: 100)
	 *	A 0010b 1 ms 10 ms 4.1 ms 6.2 ms (M-PCIe: 6.4)
	 *	B 0101b 16 ms 55 ms 28 ms 44 ms (M-PCIe: 45)
	 *	B 0110b 65 ms 210 ms 86 ms 131 ms (M-PCIe: 133)
	 *	C 1001b 260 ms 900 ms 260 ms 390 ms (M-PCIe: 398)
	 *	C 1010b 1s 3.5 s 1.8 s 2.8 s (M-PCIe: 2.8)
	 *	D 1101b 4s 13 s 5.4 s 8.2 s (M-PCIe: 8.4)
	 *	D 1110b 17s 64 s 38 s 58 s (M-PCIe: 59)
	 */
	exynos_pcie_rc_rd_own_conf(pp, pcie_cap_off + PCI_EXP_DEVCTL2, 4, &val);
	/* pr_info("%s:read:device_ctrl_status2(0x98)=0x%x\n", __func__, val); */
	val &= ~(PCIE_CAP_CPL_TIMEOUT_VAL_MASK);
	val |= PCIE_CAP_CPL_TIMEOUT_VAL_44MS_DEFALT;
	exynos_pcie_rc_wr_own_conf(pp, pcie_cap_off + PCI_EXP_DEVCTL2, 4, val);
}

static int exynos_pcie_rc_init(struct dw_pcie_rp *pp)
{
	/* Setup RC to avoid initialization faile in PCIe stack */
	pp->bridge->ops = &exynos_pcie_rc_root_ops;
	pp->bridge->child_ops = &exynos_pcie_rc_child_ops;
	dw_pcie_setup_rc(pp);

	return 0;
}

static struct dw_pcie_host_ops exynos_pcie_rc_ops = {
	.host_init = exynos_pcie_rc_init,
};

void exynos_pcie_msi_post_process(struct dw_pcie_rp *pp)
{
	struct dw_pcie *pci = to_dw_pcie_from_pp(pp);
	struct exynos_pcie *exynos_pcie = to_exynos_pcie(pci);
	int ctrl, num_ctrls;

	if (exynos_pcie->separated_msi)
		return;

	num_ctrls = pp->num_vectors / MAX_MSI_IRQS_PER_CTRL;
	for (ctrl = 0; ctrl < num_ctrls; ctrl++) {
		/* clear MSI register because of edge */
		exynos_pcie_rc_wr_own_conf(pp, PCIE_MSI_INTR0_MASK +
				(ctrl * MSI_REG_CTRL_BLOCK_SIZE), 4, 0xffffffff);
		exynos_pcie_rc_wr_own_conf(pp, PCIE_MSI_INTR0_MASK +
				(ctrl * MSI_REG_CTRL_BLOCK_SIZE), 4, 0x0);
	}
}

void exynos_pcie_rc_force_linkdown_work(int ch_num) {
	struct exynos_pcie *exynos_pcie = &g_pcie_rc[ch_num];
	struct dw_pcie *pci = exynos_pcie->pci;
	struct dw_pcie_rp *pp = &pci->pp;
	struct device *dev = pci->dev;

	dev_info(dev, "start force Link down S/W recovery\n");
	if (exynos_pcie->cpl_timeout_recovery)
		logbuffer_logk(exynos_pcie->log, LOGLEVEL_ERR,
				"already in cpl recovery");
	else {
		if (exynos_pcie->sudden_linkdown)
			logbuffer_logk(exynos_pcie->log, LOGLEVEL_ERR,
					"already in linkdown recovery");
		else {
			logbuffer_log(exynos_pcie->log, "start linkdown recovery");
			exynos_pcie->sudden_linkdown = 1;
			exynos_pcie->state = STATE_LINK_DOWN_TRY;
			exynos_pcie_notify_callback(pp, EXYNOS_PCIE_EVENT_LINKDOWN);
		}
	}

}
EXPORT_SYMBOL(exynos_pcie_rc_force_linkdown_work);

static irqreturn_t exynos_pcie_rc_irq_handler(int irq, void *arg)
{
	struct dw_pcie_rp *pp = arg;
	u32 val_irq0, val_irq1, val_irq2;
	struct dw_pcie *pci = to_dw_pcie_from_pp(pp);
	struct exynos_pcie *exynos_pcie = to_exynos_pcie(pci);
	struct device *dev = pci->dev;

	/* handle IRQ0 interrupt */
	val_irq0 = exynos_elbi_read(exynos_pcie, PCIE_IRQ0);
	exynos_elbi_write(exynos_pcie, val_irq0, PCIE_IRQ0);

	/* handle IRQ1 interrupt */
	val_irq1 = exynos_elbi_read(exynos_pcie, PCIE_IRQ1);
	exynos_elbi_write(exynos_pcie, val_irq1, PCIE_IRQ1);

	/* handle IRQ2 interrupt */
	val_irq2 = exynos_elbi_read(exynos_pcie, PCIE_IRQ2);
	exynos_elbi_write(exynos_pcie, val_irq2, PCIE_IRQ2);

	/* only support after EXYNOS9820 EVT 1.1 */
	if (val_irq1 & IRQ_LINK_DOWN_ASSERT) {
		logbuffer_logk(exynos_pcie->log, LOGLEVEL_INFO,
			       "! PCIE LINK DOWN-irq1_state: 0x%x !", val_irq1);
		dev_info(dev, "(irq0 = 0x%x, irq1 = 0x%x, irq2 = 0x%x)\n",
			 val_irq0, val_irq1, val_irq2);
		exynos_pcie->link_stats.link_down_irq_count++;

		if (exynos_pcie->cpl_timeout_recovery)
			logbuffer_logk(exynos_pcie->log, LOGLEVEL_ERR, "already in cpl recovery");
		else {
			if (exynos_pcie->sudden_linkdown)
				logbuffer_logk(exynos_pcie->log, LOGLEVEL_ERR,
						"already in linkdown recovery");
			else {
				logbuffer_log(exynos_pcie->log, "start linkdown recovery");
				exynos_pcie->sudden_linkdown = 1;
				exynos_pcie->state = STATE_LINK_DOWN_TRY;
				queue_work(exynos_pcie->pcie_wq, &exynos_pcie->dislink_work.work);
			}
		}
	}

	if (val_irq2 & IRQ_RADM_CPL_TIMEOUT_ASSERT) {
		logbuffer_logk(exynos_pcie->log, LOGLEVEL_INFO,
			       "!! PCIE_CPL_TIMEOUT-irq2_state: 0x%x !!", val_irq2);
		dev_info(dev, "(irq0 = 0x%x, irq1 = 0x%x, irq2 = 0x%x)\n",
				val_irq0, val_irq1, val_irq2);
		exynos_pcie->link_stats.cmpl_timeout_irq_count++;

		val_irq2 = exynos_elbi_read(exynos_pcie, PCIE_IRQ2);
		dev_info(dev, "check irq22 pending clear: irq2_state = 0x%x\n", val_irq2);

		if (exynos_pcie->sudden_linkdown)
			logbuffer_logk(exynos_pcie->log, LOGLEVEL_ERR,
				       "already in linkdown recovery");
		else {
			if (exynos_pcie->cpl_timeout_recovery)
				logbuffer_logk(exynos_pcie->log, LOGLEVEL_ERR,
					      "in cpl recovery");
			else {
				logbuffer_log(exynos_pcie->log, "start cpl recovery");
				exynos_pcie->cpl_timeout_recovery = 1;
				exynos_pcie->state = STATE_LINK_DOWN_TRY;
				queue_work(exynos_pcie->pcie_wq,
					   &exynos_pcie->cpl_timeout_work.work);
			}
		}
	}

#if IS_ENABLED(CONFIG_PCI_MSI)
	if (val_irq2 & IRQ_MSI_RISING_ASSERT && exynos_pcie->use_msi) {
		if (exynos_pcie->separated_msi && exynos_pcie->use_pcieon_sleep) {
			dev_info(dev, "MSI: separated msi & pcieonsleep\n");
			return IRQ_HANDLED;
		}

		dw_handle_msi_irq(pp);

		/* Mask & Clear MSI to pend MSI interrupt.
		 * After clearing IRQ_PULSE, MSI interrupt can be ignored if
		 * lower MSI status bit is set while processing upper bit.
		 * Through the Mask/Unmask, ignored interrupts will be pended.
		 */
		exynos_pcie_msi_post_process(pp);
	}
#endif

	return IRQ_HANDLED;
}

static int exynos_pcie_rc_msi_init(struct dw_pcie_rp *pp)
{
	u32 val, mask_val, i;
	struct dw_pcie *pci = to_dw_pcie_from_pp(pp);
	struct exynos_pcie *exynos_pcie = to_exynos_pcie(pci);
	struct device *dev = pci->dev;
	struct pci_bus *ep_pci_bus;
#if IS_ENABLED(CONFIG_LINK_DEVICE_PCIE)
	unsigned long msi_addr_from_dt;
#endif
	/*
	 * The following code is added to avoid duplicated allocation.
	 */
	if (!exynos_pcie->probe_ok) {
		dev_dbg(dev, "%s: allocate MSI data\n", __func__);
		ep_pci_bus = pci_find_bus(exynos_pcie->pci_dev->bus->domain_nr, 1);
		exynos_pcie_rc_rd_other_conf(pp, ep_pci_bus, 0, MSI_CONTROL, 4, &val);
		dev_dbg(dev, "%s: EP support %d-bit MSI address (0x%x)\n",
			__func__, (val & MSI_64CAP_MASK) ? 64 : 32, val);

		if (exynos_pcie->ep_device_type == EP_SAMSUNG_MODEM) {
#if IS_ENABLED(CONFIG_LINK_DEVICE_PCIE)
			/* get the MSI target address from DT */
			msi_addr_from_dt = shm_get_msi_base();

			if (msi_addr_from_dt) {
				dev_dbg(dev, "MSI target addr. from DT: %#lx\n", msi_addr_from_dt);
				pp->msi_data = msi_addr_from_dt;
				goto program_msi_data;
			} else {
				dev_err(dev, "%s: msi_addr_from_dt is null\n", __func__);

				return -EINVAL;
			}
#else
			dev_dbg(dev, "EP is Modem but ModemIF is disabled\n");
#endif
		} else {
			if ((pp->msi_data >> 32) != 0)
				dev_info(dev, "MSI memory is allocated over 32bit boundary\n");
			dev_dbg(dev, "msi_data : %pad\n", &pp->msi_data);
		}
	}

#if IS_ENABLED(CONFIG_LINK_DEVICE_PCIE)
program_msi_data:
#endif
	dev_dbg(dev, "%s: Program the MSI data: 0x%lx (probe ok:%d)\n",
		__func__, (unsigned long)pp->msi_data, exynos_pcie->probe_ok);
	/* Program the msi_data */
	exynos_pcie_rc_wr_own_conf(pp, PCIE_MSI_ADDR_LO, 4, lower_32_bits(pp->msi_data));
	exynos_pcie_rc_wr_own_conf(pp, PCIE_MSI_ADDR_HI, 4, upper_32_bits(pp->msi_data));

	val = exynos_elbi_read(exynos_pcie, PCIE_IRQ2_EN);
	if (exynos_pcie->separated_msi)
		val &= ~IRQ_MSI_CTRL_EN_RISING_EDG;
	else
		val |= IRQ_MSI_CTRL_EN_RISING_EDG;
	exynos_elbi_write(exynos_pcie, val, PCIE_IRQ2_EN);

	/* Enable MSI interrupt after PCIe reset */
	val = (u32)(*pp->msi_irq_in_use);
	exynos_pcie_rc_wr_own_conf(pp, PCIE_MSI_INTR0_ENABLE, 4, val);
	exynos_pcie_rc_rd_own_conf(pp, PCIE_MSI_INTR0_ENABLE, 4, &val);
	exynos_pcie_rc_rd_own_conf(pp, PCIE_MSI_INTR0_MASK, 4, &mask_val);

	if (exynos_pcie->separated_msi) {
		dev_dbg(dev, "Enable Separated MSI IRQs.\n");
		for (i = PCIE_START_SEP_MSI_VEC; i < PCIE_MAX_SEPA_IRQ_NUM; i++) {
			if (sep_msi_vec[exynos_pcie->ch_num][i].is_used) {
				/* Enable MSI interrupt for separated MSI. */
				dev_dbg(dev, "Separated MSI%d is Enabled.\n", i);
				exynos_pcie_rc_wr_own_conf(pp, PCIE_MSI_INTR0_ENABLE +
						(i * MSI_REG_CTRL_BLOCK_SIZE), 4, 0x1);
				exynos_pcie_rc_wr_own_conf(pp, PCIE_MSI_INTR0_MASK +
						(i * MSI_REG_CTRL_BLOCK_SIZE), 4, ~(0x1));
			}
		}
	}
#if IS_ENABLED(CONFIG_LINK_DEVICE_PCIE)
	dev_dbg(dev, "MSI INIT: check MSI_INTR0_ENABLE(0x%x): 0x%x\n", PCIE_MSI_INTR0_ENABLE, val);
	if (exynos_pcie->ep_device_type != EP_QC_WIFI) {
		if (val != 0xf1) {
			exynos_pcie_rc_wr_own_conf(pp, PCIE_MSI_INTR0_ENABLE, 4, 0xf1);
			exynos_pcie_rc_rd_own_conf(pp, PCIE_MSI_INTR0_ENABLE, 4, &val);
		}
	}

	dev_dbg(dev, "MSI INIT: check MSI_INTR0_MASK(0x%x): 0x%x\n", PCIE_MSI_INTR0_MASK, mask_val);
	mask_val &= ~(val);
	exynos_pcie_rc_wr_own_conf(pp, PCIE_MSI_INTR0_MASK, 4, mask_val);
	udelay(1);
	exynos_pcie_rc_rd_own_conf(pp, PCIE_MSI_INTR0_MASK, 4, &mask_val);
#endif
	if (exynos_pcie->ep_device_type == EP_BCM_WIFI) {
		exynos_pcie_rc_wr_own_conf(pp, PCIE_MSI_INTR0_ENABLE, 4, 0xffffffff);
		exynos_pcie_rc_wr_own_conf(pp, PCIE_MSI_INTR0_MASK, 4, 0x0);
		udelay(1);
		exynos_pcie_rc_rd_own_conf(pp, PCIE_MSI_INTR0_MASK, 4, &mask_val);
		exynos_pcie_rc_rd_own_conf(pp, PCIE_MSI_INTR0_ENABLE, 4, &val);
	}
	dev_dbg(dev, "%s: MSI INIT END (MSI_ENABLE(0x%x)=0x%x, MSI_MASK(0x%x)=0x%x)\n",
		__func__, PCIE_MSI_INTR0_ENABLE, val, PCIE_MSI_INTR0_MASK, mask_val);

	return 0;
}

static void exynos_pcie_rc_send_pme_turn_off(struct exynos_pcie *exynos_pcie)
{
	struct dw_pcie *pci = exynos_pcie->pci;
	struct device *dev = pci->dev;
	int count = 0;
	u32 val;

	/* L1.2 enable check */
	dev_dbg(dev, "Current PM state(PCS + 0x188) : 0x%x\n",
		readl(exynos_pcie->phy_pcs_base + 0x188));
	logbuffer_log(exynos_pcie->log, "Current PM state(PCS + 0x188) : 0x%x",
		      readl(exynos_pcie->phy_pcs_base + 0x188));
	dev_dbg(dev, "DBI Link Control Register: 0x%x\n", readl(exynos_pcie->rc_dbi_base + 0x80));
	logbuffer_log(exynos_pcie->log, "DBI Link Control Register: 0x%x",
		      readl(exynos_pcie->rc_dbi_base + 0x80));

	val = exynos_elbi_read(exynos_pcie, PCIE_ELBI_RDLH_LINKUP) & PCIE_ELBI_LTSSM_STATE_MASK;
	dev_dbg(dev, "%s: link state:%x\n", __func__, val);
	logbuffer_log(exynos_pcie->log, "link state:%x", val);
	if (!(val >= S_RCVRY_LOCK && val <= S_L1_IDLE)) {
		dev_info(dev, "%s, pcie link is not up\n", __func__);

		return;
	}

	exynos_elbi_write(exynos_pcie, 0x1, PCIE_APP_REQ_EXIT_L1);
	val = exynos_elbi_read(exynos_pcie, PCIE_APP_REQ_EXIT_L1_MODE);
	val &= ~APP_REQ_EXIT_L1_MODE;
	val |= L1_REQ_NAK_CONTROL_MASTER;
	exynos_elbi_write(exynos_pcie, val, PCIE_APP_REQ_EXIT_L1_MODE);

	exynos_elbi_write(exynos_pcie, 0x1, XMIT_PME_TURNOFF);

	while (count < MAX_L2_TIMEOUT) {
		if ((exynos_elbi_read(exynos_pcie, PCIE_IRQ0) & IRQ_RADM_PM_TO_ACK)) {
			dev_dbg(dev, "ack message is ok\n");
			logbuffer_log(exynos_pcie->log, "ack message is ok");
			udelay(10);

			break;
		}

		udelay(10);
		count++;
	}
	if (count >= MAX_L2_TIMEOUT)
		logbuffer_logk(exynos_pcie->log, LOGLEVEL_ERR,
			       "cannot receive ack message from EP");

	exynos_elbi_write(exynos_pcie, 0x0, XMIT_PME_TURNOFF);
	logbuffer_log(exynos_pcie->log, "Xmit OFF sent");

	count = 0;
	do {
		val = exynos_elbi_read(exynos_pcie, PCIE_ELBI_RDLH_LINKUP)
		      & PCIE_ELBI_LTSSM_STATE_MASK;
		if (val == S_L2_IDLE) {
			dev_dbg(dev, "received Enter_L23_READY DLLP packet\n");
			logbuffer_log(exynos_pcie->log, "received Enter_L23_READY DLLP packet");

			break;
		}
		udelay(10);
		count++;
	} while (count < MAX_L2_TIMEOUT);

	if (count >= MAX_L2_TIMEOUT)
		logbuffer_logk(exynos_pcie->log, LOGLEVEL_ERR,
			       "cannot receive L23_READY DLLP packet(0x%x)", val);
}

static int exynos_pcie_rc_establish_link(struct dw_pcie_rp *pp)
{
	struct dw_pcie *pci = to_dw_pcie_from_pp(pp);
	struct exynos_pcie *exynos_pcie = to_exynos_pcie(pci);
	struct device *dev = pci->dev;
	u32 val, busdev;
	int count = 0, try_cnt = 0;
	unsigned int save_before_state = 0xff;
	//u32 i;
	//u32 pll_lock = 0, cdr_lock = 0, oc_done = 0;
retry:

	/* to call eyxnos_pcie_rc_pcie_phy_config() in cal.c file */
	exynos_pcie_rc_assert_phy_reset(pp);

	rmw_priv_reg(exynos_pcie->pmu_alive_pa +
			exynos_pcie->pmu_offset, 0x400, 0x400);

	if (exynos_pcie->ch_num == 0) {
		val = exynos_udbg_read(exynos_pcie, 0xC800);
		val &= ~(0x3 << 5);
		exynos_udbg_write(exynos_pcie, val, 0xC800);
	} else {
		exynos_udbg_write(exynos_pcie, 0x421, 0xC800);
	}

	exynos_phy_write(exynos_pcie, 0x0, 0x32C);

	/* EQ Off */
	exynos_pcie_rc_wr_own_conf(pp, 0x890, 4, 0x12000);

	/* set #PERST high */
	gpio_set_value(exynos_pcie->perst_gpio, 1);

	dev_dbg(dev, "%s: Set PERST to HIGH, gpio val = %d\n",
		__func__, gpio_get_value(exynos_pcie->perst_gpio));

	usleep_range(exynos_pcie->perst_delay_us,
		     exynos_pcie->perst_delay_us + 2000);

	val = exynos_elbi_read(exynos_pcie, PCIE_APP_REQ_EXIT_L1_MODE);
	val |= APP_REQ_EXIT_L1_MODE;
	val |= L1_REQ_NAK_CONTROL_MASTER;
	exynos_elbi_write(exynos_pcie, val, PCIE_APP_REQ_EXIT_L1_MODE);
	exynos_elbi_write(exynos_pcie, PCIE_LINKDOWN_RST_MANUAL, PCIE_LINKDOWN_RST_CTRL_SEL);

	/* Q-Channel support */
	val = exynos_elbi_read(exynos_pcie, PCIE_QCH_SEL);
	if (exynos_pcie->ip_ver >= 0x889500) {
		val &= ~(CLOCK_GATING_PMU_MASK | CLOCK_GATING_APB_MASK | CLOCK_GATING_AXI_MASK);
	} else {
		val &= ~CLOCK_GATING_MASK;
		val |= CLOCK_NOT_GATING;
	}
	exynos_elbi_write(exynos_pcie, val, PCIE_QCH_SEL);

	/* NAK enable when AXI pending */
	exynos_elbi_write(exynos_pcie, NACK_ENABLE, PCIE_MSTR_PEND_SEL_NAK);
	dev_dbg(dev, "%s: NACK option enable: 0x%x\n", __func__,
		exynos_elbi_read(exynos_pcie, PCIE_MSTR_PEND_SEL_NAK));

	/* DBI L1 exit disable(use aux_clk in L1.2) */
	exynos_elbi_write(exynos_pcie, DBI_L1_EXIT_DISABLE, PCIE_DBI_L1_EXIT_DISABLE);
	dev_dbg(dev, "%s: DBI L1 exit disable option enable: 0x%x\n", __func__,
		exynos_elbi_read(exynos_pcie, PCIE_DBI_L1_EXIT_DISABLE));

	/* setup root complex */
	dw_pcie_setup_rc(pp);
	exynos_pcie_setup_rc(pp);

	if (exynos_pcie->use_cache_coherency)
		exynos_pcie_rc_set_iocc(pp, 1);

	dev_dbg(dev, "D state: %x, LTSSM: %x\n",
		exynos_elbi_read(exynos_pcie, PCIE_PM_DSTATE) & PCIE_PM_DSTATE_MASK,
		exynos_elbi_read(exynos_pcie, PCIE_ELBI_RDLH_LINKUP) & PCIE_ELBI_LTSSM_STATE_MASK);
	logbuffer_log(exynos_pcie->log, "D state: %x, LTSSM: %x", exynos_elbi_read(exynos_pcie,
		      PCIE_PM_DSTATE) & PCIE_PM_DSTATE_MASK, exynos_elbi_read(exynos_pcie,
		      PCIE_ELBI_RDLH_LINKUP) & PCIE_ELBI_LTSSM_STATE_MASK);


	save_before_state = exynos_elbi_read(exynos_pcie, PCIE_ELBI_RDLH_LINKUP);
	/* DBG: sleep_range(48000, 50000); */

	val = exynos_elbi_read(exynos_pcie, PCIE_STATE_HISTORY_CHECK);
	val &= ~(HISTORY_BUFFER_CONDITION_SEL);
	exynos_elbi_write(exynos_pcie, val, PCIE_STATE_HISTORY_CHECK);

	exynos_elbi_write(exynos_pcie, 0xffffffff, PCIE_STATE_POWER_S);
	exynos_elbi_write(exynos_pcie, 0xffffffff, PCIE_STATE_POWER_M);

	/* enable history buffer */
	val = exynos_elbi_read(exynos_pcie, PCIE_STATE_HISTORY_CHECK);
	val |= HISTORY_BUFFER_ENABLE;
	exynos_elbi_write(exynos_pcie, val, PCIE_STATE_HISTORY_CHECK);

	/* assert LTSSM enable */
	exynos_elbi_write(exynos_pcie, PCIE_ELBI_LTSSM_ENABLE, PCIE_APP_LTSSM_ENABLE);
	count = 0;
	while (count < MAX_TIMEOUT) {
		val = exynos_elbi_read(exynos_pcie, PCIE_ELBI_RDLH_LINKUP)
		      & PCIE_ELBI_LTSSM_STATE_MASK;
		if (val == S_L0)
			break;
		count++;
		usleep_range(10, 12);
	}

	if (count >= MAX_TIMEOUT) {
		try_cnt++;

		val = exynos_elbi_read(exynos_pcie, PCIE_ELBI_RDLH_LINKUP)
		      & PCIE_ELBI_LTSSM_STATE_MASK;
		logbuffer_logk(exynos_pcie->log, LOGLEVEL_ERR,
			       "Link is not up, try count: %d, linksts: %s(0x%x)",
			       try_cnt, LINK_STATE_DISP(val), val);
		exynos_pcie->link_stats.link_up_failure_count++;

		if (try_cnt < 10) {
			gpio_set_value(exynos_pcie->perst_gpio, 0);
			logbuffer_logk(exynos_pcie->log, LOGLEVEL_INFO,
				       "%s: Set PERST to LOW, gpio val = %d", __func__,
				       gpio_get_value(exynos_pcie->perst_gpio));
			/* LTSSM disable */
			exynos_elbi_write(exynos_pcie, PCIE_ELBI_LTSSM_DISABLE,
					  PCIE_APP_LTSSM_ENABLE);
			exynos_pcie_rc_phy_clock_enable(pp, PCIE_DISABLE_CLOCK);

			goto retry;
		} else {
			//exynos_pcie_host_v1_print_link_history(pp);
			exynos_pcie_rc_print_link_history(pp);
			exynos_pcie_rc_dump_link_down_status(exynos_pcie->ch_num);
			exynos_pcie_rc_register_dump(exynos_pcie->ch_num);
			exynos_pcie->link_stats.link_recovery_failure_count++;

			if (exynos_pcie->ip_ver >= 0x889000 &&
			    exynos_pcie->ep_device_type == EP_BCM_WIFI) {
				return -EPIPE;
			}

			return -EPIPE;
		}
	} else {
		val = exynos_elbi_read(exynos_pcie, PCIE_ELBI_RDLH_LINKUP)
		      & PCIE_ELBI_LTSSM_STATE_MASK;
		logbuffer_logk(exynos_pcie->log, LOGLEVEL_INFO, "%s(0x%x)", LINK_STATE_DISP(val),
			       val);
		link_stats_log_link_up(exynos_pcie, count);

		dev_dbg(dev, "(phy+0xC08=0x%x)(phy+0x1408=0x%x)(phy+0xC6C=0x%x)(phy+0x146C=0x%x)\n",
			exynos_phy_read(exynos_pcie, 0xC08),
			exynos_phy_read(exynos_pcie, 0x1408),
			exynos_phy_read(exynos_pcie, 0xC6C),
			exynos_phy_read(exynos_pcie, 0x146C));
		logbuffer_log(exynos_pcie->log,
			      "(phy+0xC08=0x%x)(phy+0x1408=0x%x)(phy+0xC6C=0x%x)(phy+0x146C=0x%x)",
			      exynos_phy_read(exynos_pcie, 0xC08),
			      exynos_phy_read(exynos_pcie, 0x1408),
			      exynos_phy_read(exynos_pcie, 0xC6C),
			      exynos_phy_read(exynos_pcie, 0x146C));

		/* need delay for link speed change from GEN1 to Max(ex GEN3) */
		usleep_range(2800, 3000); /* 3 ms - OK */

		exynos_pcie_rc_rd_own_conf(pp, PCIE_LINK_CTRL_STAT, 4, &val);
		val = (val >> 16) & 0xf;
		dev_dbg(dev, "Current Link Speed is GEN%d (MAX GEN%d)\n",
			val, exynos_pcie->max_link_speed);
		logbuffer_log(exynos_pcie->log, "Current Link Speed is GEN%d (MAX GEN%d)",
			      val, exynos_pcie->max_link_speed);

		/* check link training result(speed) */
		if (exynos_pcie->ip_ver >= 0x982000 && val < exynos_pcie->max_link_speed) {
			try_cnt++;
			dev_info(dev, "%s: Link is up. But not max speed, try count: %d\n",
				__func__, try_cnt);
			if (try_cnt < 10) {
				gpio_set_value(exynos_pcie->perst_gpio, 0);
				dev_info(dev, "Set PERST LOW, gpio val = %d\n",
					gpio_get_value(exynos_pcie->perst_gpio));
				/* LTSSM disable */
				exynos_elbi_write(exynos_pcie, PCIE_ELBI_LTSSM_DISABLE,
						  PCIE_APP_LTSSM_ENABLE);
				exynos_pcie_rc_phy_clock_enable(pp, PCIE_DISABLE_CLOCK);

				goto retry;
			} else {
				dev_dbg(dev, "Current Link Speed is GEN%d (MAX GEN%d)\n",
					val, exynos_pcie->max_link_speed);
			}
		}

		/* check L0 state one more time after link recovery */
		count = 0;
		dev_dbg(dev, "check L0 state after link recovery\n");
		while (count < MAX_TIMEOUT) {
			val = exynos_elbi_read(exynos_pcie, PCIE_ELBI_RDLH_LINKUP)
			      & PCIE_ELBI_LTSSM_STATE_MASK;
			if (val >= S_L0 && val <= S_L1_IDLE)
				break;
			count++;
			usleep_range(10, 12);
		}

		val = exynos_elbi_read(exynos_pcie, PCIE_IRQ0);
		exynos_elbi_write(exynos_pcie, val, PCIE_IRQ0);
		val = exynos_elbi_read(exynos_pcie, PCIE_IRQ1);
		exynos_elbi_write(exynos_pcie, val, PCIE_IRQ1);
		val = exynos_elbi_read(exynos_pcie, PCIE_IRQ2);
		exynos_elbi_write(exynos_pcie, val, PCIE_IRQ2);

		/* enable IRQ */
		exynos_pcie_rc_enable_interrupts(pp, 1);

		/* setup ATU for cfg/mem outbound */
		busdev = EXYNOS_PCIE_ATU_BUS(1) | EXYNOS_PCIE_ATU_DEV(0) | EXYNOS_PCIE_ATU_FUNC(0);
		exynos_pcie_rc_prog_viewport_cfg0(pp, busdev);
		exynos_pcie_rc_prog_viewport_mem_outbound(pp);
	}

	return 0;
}

int exynos_pcie_rc_poweron(int ch_num)
{
	struct exynos_pcie *exynos_pcie = &g_pcie_rc[ch_num];
	struct dw_pcie *pci;
	struct dw_pcie_rp *pp;
	struct device *dev;
	int ret;
	unsigned long flags;
	u32 val;

	if (!exynos_pcie) {
		pr_err("%s: ch#%d PCIe device is not loaded\n", __func__, ch_num);

		return -ENODEV;
	}

	mutex_lock(&exynos_pcie->power_onoff_lock);

	pci = exynos_pcie->pci;
	pp = &pci->pp;
	dev = pci->dev;

	dev_dbg(dev, "start poweron, state: %d\n", exynos_pcie->state);
	logbuffer_log(exynos_pcie->log, "start poweron, state: %d", exynos_pcie->state);

	if (exynos_pcie->state == STATE_LINK_DOWN) {
		if (exynos_pcie->use_phy_isol_con)
			exynos_pcie_phy_isolation(exynos_pcie, PCIE_PHY_BYPASS);

		if (exynos_pcie->use_pcieon_sleep) {
			dev_dbg(dev, "%s, pcie_is_linkup 1\n", __func__);
			pcie_is_linkup = 1;
		}
		ret = exynos_pcie_rc_clock_enable(pp, PCIE_ENABLE_CLOCK);
		dev_dbg(dev, "pcie clk enable, ret value = %d\n", ret);
		logbuffer_log(exynos_pcie->log, "pcie clk enable, ret value = %d", ret);

		if (pci_load_saved_state(exynos_pcie->pci_dev,
					 exynos_pcie->pci_saved_configs)) {
			logbuffer_logk(exynos_pcie->log, LOGLEVEL_ERR,
				       "Failed to load pcie state");
			goto poweron_fail;
		}
		dev_dbg(dev, "Restoring PCIe root port state");
		pci_restore_state(exynos_pcie->pci_dev);

#if IS_ENABLED(CONFIG_CPU_IDLE)
		if (exynos_pcie->use_sicd) {
			dev_dbg(dev, "ip idle status: %d, index: %d\n",
				PCIE_IS_ACTIVE, exynos_pcie->idle_ip_index);
			exynos_update_ip_idle_status(exynos_pcie->idle_ip_index, PCIE_IS_ACTIVE);
		}
#endif
#if IS_ENABLED(CONFIG_PM_DEVFREQ)
		if (exynos_pcie->int_min_lock) {
			exynos_pm_qos_update_request(&exynos_pcie_int_qos[ch_num],
						     exynos_pcie->int_min_lock);
			dev_dbg(dev, "%s: pcie int_min_lock = %d\n",
				__func__, exynos_pcie->int_min_lock);
			logbuffer_log(exynos_pcie->log, "%s: pcie int_min_lock = %d", __func__,
				      exynos_pcie->int_min_lock);
		}
#endif
		/* Enable SysMMU */
		if (exynos_pcie->use_sysmmu)
			pcie_sysmmu_enable(pcie_ch_to_hsi(ch_num));

		pinctrl_select_state(exynos_pcie->pcie_pinctrl,
				     exynos_pcie->pin_state[PCIE_PIN_ACTIVE]);

		exynos_soc_write(exynos_pcie, 0x15, 0x4000);

		/* phy all power down clear */
		if (exynos_pcie->phy_ops.phy_all_pwrdn_clear)
			exynos_pcie->phy_ops.phy_all_pwrdn_clear(exynos_pcie, exynos_pcie->ch_num);

		/* make sure force_pclk_en disabled before link-up start */
		/* this setting will be done during phy_config
		 * writel(0x0C, exynos_pcie->phy_pcs_base + 0x0180);
		 */

		spin_lock_irqsave(&exynos_pcie->reg_lock, flags);
		exynos_pcie->state = STATE_LINK_UP_TRY;
		spin_unlock_irqrestore(&exynos_pcie->reg_lock, flags);

		enable_irq(pp->irq);

		if (exynos_pcie_rc_establish_link(pp)) {
			logbuffer_logk(exynos_pcie->log, LOGLEVEL_ERR, "pcie link up fail");

			goto poweron_fail;
		}

		exynos_pcie->sudden_linkdown = 0;
		exynos_pcie->cpl_timeout_recovery = 0;

		spin_lock_irqsave(&exynos_pcie->reg_lock, flags);
		exynos_pcie->state = STATE_LINK_UP;
		spin_unlock_irqrestore(&exynos_pcie->reg_lock, flags);

		power_stats_update_up(exynos_pcie);

		dev_dbg(dev, "[%s] exynos_pcie->probe_ok : %d\n", __func__, exynos_pcie->probe_ok);
		if (!exynos_pcie->probe_ok) {
			pci_rescan_bus(exynos_pcie->pci_dev->bus);
			if (exynos_pcie->use_msi) {
				ret = exynos_pcie_rc_msi_init(pp);
				if (ret) {
					dev_err(dev, "%s: Failed MSI initialization(%d)\n",
						__func__, ret);
					mutex_unlock(&exynos_pcie->power_onoff_lock);
					return ret;
				}
			}

			exynos_pcie->ep_pci_dev = exynos_pcie_get_pci_dev(&pci->pp);

#if IS_ENABLED(CONFIG_GS_S2MPU) || IS_ENABLED(CONFIG_EXYNOS_PCIE_IOMMU)
			exynos_pcie_mem_copy_epdev(exynos_pcie);

			if (exynos_pcie->s2mpu || exynos_pcie->use_sysmmu) {
				if (exynos_pcie->ep_device_type == EP_BCM_WIFI) {
					set_dma_ops(&exynos_pcie->ep_pci_dev->dev, &pcie_dma_ops);
					dev_info(dev, "Wifi DMA operations are changed\n");
					memcpy(&fake_dma_dev, exynos_pcie->pci->dev,
					       sizeof(fake_dma_dev));
				}
			}
#endif

			exynos_pcie->probe_ok = 1;
		} else if (exynos_pcie->probe_ok) {
			if (exynos_pcie->use_msi) {
				ret = exynos_pcie_rc_msi_init(pp);
				if (ret) {
					logbuffer_logk(exynos_pcie->log, LOGLEVEL_ERR,
						      "%s: Failed MSI initialization(%d)",
						      __func__, ret);
					mutex_unlock(&exynos_pcie->power_onoff_lock);
					return ret;
				}
			}
		}
	}

	if(exynos_pcie->ch_num == 0) {
		/* PLL & BIAS always on
		 * this is done to provide a more deterministic way to
		 * turn off the PLLs during L2 entry
		 */
		writel(0x300D5, exynos_pcie->phy_pcs_base + 0x150);
		val = readl(exynos_pcie->phy_pcs_base + 0x150);
		dev_dbg(dev, "pwron: pcs+0x150: %#x\n", val);
	}

	dev_dbg(dev, "end poweron, state: %d\n", exynos_pcie->state);
	logbuffer_log(exynos_pcie->log, "end poweron, state: %d\n", exynos_pcie->state);
	mutex_unlock(&exynos_pcie->power_onoff_lock);

	return 0;

poweron_fail:
	exynos_pcie->state = STATE_LINK_UP;
	mutex_unlock(&exynos_pcie->power_onoff_lock);
	exynos_pcie_rc_poweroff(exynos_pcie->ch_num);

	return -EPIPE;
}

void exynos_pcie_rc_poweroff(int ch_num)
{
	struct exynos_pcie *exynos_pcie = &g_pcie_rc[ch_num];
	struct dw_pcie *pci;
	struct dw_pcie_rp *pp;
	struct device *dev;
	unsigned long flags, flags1;
	struct pci_saved_state *newbackup;
	u32 val;

	if (!exynos_pcie) {
		pr_err("%s: ch#%d PCIe device is not loaded\n", __func__, ch_num);
		return;
	}

	mutex_lock(&exynos_pcie->power_onoff_lock);

	pci = exynos_pcie->pci;
	pp = &pci->pp;
	dev = pci->dev;

	dev_dbg(dev, "start poweroff, state: %d\n", exynos_pcie->state);
	logbuffer_log(exynos_pcie->log, "start poweroff, state: %d", exynos_pcie->state);

	if (exynos_pcie->state == STATE_LINK_UP ||
	    exynos_pcie->state == STATE_LINK_DOWN_TRY) {
		spin_lock_irqsave(&exynos_pcie->reg_lock, flags1);
		exynos_pcie->state = STATE_LINK_DOWN_TRY;
		spin_unlock_irqrestore(&exynos_pcie->reg_lock, flags1);

		disable_irq(pp->irq);

		dev_dbg(dev, "Saving PCI state");
		pci_save_state(exynos_pcie->pci_dev);
		newbackup = pci_store_saved_state(exynos_pcie->pci_dev);
		if (newbackup) {
			kfree(exynos_pcie->pci_saved_configs);
			exynos_pcie->pci_saved_configs = newbackup;
		} else {
			dev_err(dev, "%s: Unable to store saved state\n", __func__);
		}

		/* disable LINKDOWN irq */
		if (exynos_pcie->ip_ver == 0x982000) {
			/* only support EVT1.1 */
			val = exynos_elbi_read(exynos_pcie, PCIE_IRQ1_EN);
			val &= ~IRQ_LINKDOWN_ENABLE_EVT1_1;
			exynos_elbi_write(exynos_pcie, val, PCIE_IRQ1_EN);
		} else {
			val = exynos_elbi_read(exynos_pcie, PCIE_IRQ1_EN);
			val &= ~IRQ_LINK_DOWN_ENABLE;
			exynos_elbi_write(exynos_pcie, val, PCIE_IRQ1_EN);
		}

		spin_lock_irqsave(&exynos_pcie->conf_lock, flags);
		exynos_pcie->state = STATE_LINK_DOWN;
		exynos_pcie_rc_send_pme_turn_off(exynos_pcie);
		power_stats_update_down(exynos_pcie);

		/* Disable SysMMU */
		if (exynos_pcie->use_sysmmu)
			pcie_sysmmu_disable(pcie_ch_to_hsi(ch_num));

		/* Disable history buffer */
		val = exynos_elbi_read(exynos_pcie, PCIE_STATE_HISTORY_CHECK);
		val &= ~HISTORY_BUFFER_ENABLE;
		exynos_elbi_write(exynos_pcie, val, PCIE_STATE_HISTORY_CHECK);

		gpio_set_value(exynos_pcie->perst_gpio, 0);
		dev_dbg(dev, "%s: Set PERST to LOW, gpio val = %d\n",
			__func__, gpio_get_value(exynos_pcie->perst_gpio));
		logbuffer_log(exynos_pcie->log, "%s: Set PERST to LOW, gpio val = %d",
			      __func__, gpio_get_value(exynos_pcie->perst_gpio));

		// level clk switching for stability
		val = exynos_soc_read(exynos_pcie, 0x4000);
		val &= ~(0x3);
		exynos_soc_write(exynos_pcie, val, 0x4000); //sw mode and select osc_clk


		/* LTSSM disable */
		exynos_elbi_write(exynos_pcie, PCIE_ELBI_LTSSM_DISABLE, PCIE_APP_LTSSM_ENABLE);

		spin_lock(&exynos_pcie->reg_lock);
		/* force SOFT_PWR_RESET */
		val = exynos_elbi_read(exynos_pcie, PCIE_SOFT_RESET);
		val &= ~SOFT_PWR_RESET;
		exynos_elbi_write(exynos_pcie, val, PCIE_SOFT_RESET);
		udelay(20);
		val |= SOFT_PWR_RESET;
		exynos_elbi_write(exynos_pcie, val, PCIE_SOFT_RESET);
		spin_unlock(&exynos_pcie->reg_lock);

		/* phy all power down */
		if (exynos_pcie->phy_ops.phy_all_pwrdn)
			exynos_pcie->phy_ops.phy_all_pwrdn(exynos_pcie, exynos_pcie->ch_num);

		spin_unlock_irqrestore(&exynos_pcie->conf_lock, flags);

		exynos_pcie_rc_phy_clock_enable(pp, PCIE_DISABLE_CLOCK);
		exynos_pcie_rc_clock_enable(pp, PCIE_DISABLE_CLOCK);
		exynos_pcie->atu_ok = 0;

		if (!IS_ERR(exynos_pcie->pin_state[PCIE_PIN_IDLE]))
			pinctrl_select_state(exynos_pcie->pcie_pinctrl,
					     exynos_pcie->pin_state[PCIE_PIN_IDLE]);

#if IS_ENABLED(CONFIG_PM_DEVFREQ)
		if (exynos_pcie->int_min_lock) {
			exynos_pm_qos_update_request(&exynos_pcie_int_qos[ch_num], 0);
			dev_dbg(dev, "%s: pcie int_min_lock = %d\n",
				__func__, exynos_pcie->int_min_lock);
		}
#endif
#if IS_ENABLED(CONFIG_CPU_IDLE)
		if (exynos_pcie->use_sicd) {
			dev_dbg(dev, "%s, ip idle status: %d, idle_ip_index: %d\n",
				__func__, PCIE_IS_IDLE, exynos_pcie->idle_ip_index);
			exynos_update_ip_idle_status(exynos_pcie->idle_ip_index, PCIE_IS_IDLE);
		}
#endif
		if (exynos_pcie->use_phy_isol_con)
			exynos_pcie_phy_isolation(exynos_pcie,
						  PCIE_PHY_ISOLATION);
	}

	if (exynos_pcie->use_pcieon_sleep) {
		dev_dbg(dev, "%s, pcie_is_linkup 0\n", __func__);
		logbuffer_log(exynos_pcie->log, "%s, pcie_is_linkup 0", __func__);
		pcie_is_linkup = 0;
	}

	dev_dbg(dev, "end poweroff, state: %d\n", exynos_pcie->state);
	logbuffer_log(exynos_pcie->log, "end poweroff, state: %d\n", exynos_pcie->state);

	mutex_unlock(&exynos_pcie->power_onoff_lock);
}

void exynos_pcie_pm_suspend(int ch_num)
{
	struct exynos_pcie *exynos_pcie = &g_pcie_rc[ch_num];
	unsigned long flags;

	logbuffer_log(exynos_pcie->log, "pm_suspend api called");
	if (exynos_pcie->state == STATE_LINK_DOWN) {
		logbuffer_logk(exynos_pcie->log, LOGLEVEL_INFO, "RC%d already off",
			       exynos_pcie->ch_num);

		return;
	}

	spin_lock_irqsave(&exynos_pcie->conf_lock, flags);
	exynos_pcie->state = STATE_LINK_DOWN_TRY;
	spin_unlock_irqrestore(&exynos_pcie->conf_lock, flags);

	exynos_pcie_rc_poweroff(ch_num);
}
EXPORT_SYMBOL_GPL(exynos_pcie_pm_suspend);

int exynos_pcie_pm_resume(int ch_num)
{
	struct exynos_pcie *exynos_pcie = &g_pcie_rc[ch_num];

	logbuffer_log(exynos_pcie->log, "pm_resume api called");
	if (exynos_pcie_check_skip_config(exynos_pcie)) {
		exynos_pcie_set_skip_config(ch_num, 0);
		logbuffer_logk(exynos_pcie->log, LOGLEVEL_ERR, "reset skip config access flag\n");
	}
	return exynos_pcie_rc_poweron(ch_num);
}
EXPORT_SYMBOL_GPL(exynos_pcie_pm_resume);

bool exynos_pcie_rc_get_sudden_linkdown_state(int ch_num)
{
	struct exynos_pcie *exynos_pcie = &g_pcie_rc[ch_num];

	return exynos_pcie->sudden_linkdown;
}
EXPORT_SYMBOL(exynos_pcie_rc_get_sudden_linkdown_state);

void exynos_pcie_rc_set_sudden_linkdown_state(int ch_num, bool recovery)
{
	struct exynos_pcie *exynos_pcie = &g_pcie_rc[ch_num];

	pr_err("[%s] set sudden_linkdown_state to recovery_on\n", __func__);
	exynos_pcie->sudden_linkdown = recovery;
}
EXPORT_SYMBOL(exynos_pcie_rc_set_sudden_linkdown_state);

bool exynos_pcie_rc_get_cpl_timeout_state(int ch_num)
{
	struct exynos_pcie *exynos_pcie = &g_pcie_rc[ch_num];

	return exynos_pcie->cpl_timeout_recovery;
}
EXPORT_SYMBOL(exynos_pcie_rc_get_cpl_timeout_state);

void exynos_pcie_rc_set_cpl_timeout_state(int ch_num, bool recovery)
{
	struct exynos_pcie *exynos_pcie = &g_pcie_rc[ch_num];

	pr_err("set cpl_timeout_recovery to %d for ch_num:%d\n", recovery, ch_num);
	exynos_pcie->cpl_timeout_recovery = recovery;
}
EXPORT_SYMBOL(exynos_pcie_rc_set_cpl_timeout_state);

/* get EP pci_dev structure of BUS */
static struct pci_dev *exynos_pcie_get_pci_dev(struct dw_pcie_rp *pp)
{
	int domain_num;
	struct pci_bus *ep_pci_bus;
	struct pci_dev *ep_pci_dev;
	struct dw_pcie *pci = to_dw_pcie_from_pp(pp);
	struct exynos_pcie *exynos_pcie = to_exynos_pcie(pci);
	u32 val;

	if (exynos_pcie->ep_pci_dev)
		return exynos_pcie->ep_pci_dev;

	/* Get EP vendor/device ID to get pci_dev structure */
	domain_num = exynos_pcie->pci_dev->bus->domain_nr;
	ep_pci_bus = pci_find_bus(domain_num, 1);

	exynos_pcie_rc_rd_other_conf(pp, ep_pci_bus, 0, PCI_VENDOR_ID, 4, &val);

	ep_pci_dev = pci_get_device(val & ID_MASK, (val >> 16) & ID_MASK, NULL);

	return ep_pci_dev;
}

int exynos_pcie_l1_exit(int ch_num)
{
	struct exynos_pcie *exynos_pcie = &g_pcie_rc[ch_num];
	u32 count = 0, ret = 0, val = 0;
	unsigned long flags;

	if (exynos_pcie->ep_device_type != EP_BCM_WIFI) {
		pr_err("%s: EP is not EP_BCM_WIFI (not support l1_exit)\n", __func__);

		return -EPIPE;
	}

	spin_lock_irqsave(&exynos_pcie->pcie_l1_exit_lock, flags);

	if (exynos_pcie->l1ss_ctrl_id_state == 0) {
		/* Set s/w L1 exit mode */
		/* 1. Set app_req_exit_l1 Signal */
		exynos_elbi_write(exynos_pcie, 0x1, PCIE_APP_REQ_EXIT_L1);
		/* 2. exit_l1_control_mode[0:0] - 0x0: SW mode (0x1: HW mode) */
		val = exynos_elbi_read(exynos_pcie, PCIE_APP_REQ_EXIT_L1_MODE);
		val &= ~APP_REQ_EXIT_L1_MODE;
		exynos_elbi_write(exynos_pcie, val, PCIE_APP_REQ_EXIT_L1_MODE);

		/* Max timeout = 3ms (300 * 10us) */
		while (count < MAX_L1_EXIT_TIMEOUT) {
			val = exynos_elbi_read(exynos_pcie, PCIE_ELBI_RDLH_LINKUP)
			      & PCIE_ELBI_LTSSM_STATE_MASK;
			if (val == S_L0)
				break;
			count++;
			udelay(10);
		}

		if (count >= MAX_L1_EXIT_TIMEOUT) {
			pr_err("%s: cannot change to L0(LTSSM = 0x%x, cnt = %d)\n",
			       __func__, val, count);
			ret = -EPIPE;
		}

		/* Set h/w L1 exit mode */
		/* 1. exit_l1_control_mode[0:0] - 0x1: HW mode (0x0: SW mode) */
		val = exynos_elbi_read(exynos_pcie, PCIE_APP_REQ_EXIT_L1_MODE);
		val |= APP_REQ_EXIT_L1_MODE;
		exynos_elbi_write(exynos_pcie, val, PCIE_APP_REQ_EXIT_L1_MODE);
		/* 2. Reset app_req_exit_l1 Signal */
		exynos_elbi_write(exynos_pcie, 0x0, PCIE_APP_REQ_EXIT_L1);
	}

	spin_unlock_irqrestore(&exynos_pcie->pcie_l1_exit_lock, flags);

	return ret;
}
EXPORT_SYMBOL_GPL(exynos_pcie_l1_exit);

static int exynos_pcie_rc_set_l1ss(int enable, struct dw_pcie_rp *pp, int id)
{
	struct dw_pcie *pci = to_dw_pcie_from_pp(pp);
	struct exynos_pcie *exynos_pcie = to_exynos_pcie(pci);
	struct device *dev = pci->dev;
	u32 val;
	unsigned long flags;
	int domain_num;
	struct pci_bus *ep_pci_bus;
	u32 exp_cap_off = PCIE_CAP_OFFSET;

	/* This function is only working with the devices which support L1SS */
	if (exynos_pcie->ep_device_type != EP_SAMSUNG_MODEM &&
	    exynos_pcie->ep_device_type != EP_BCM_WIFI &&
	    exynos_pcie->ep_device_type != EP_QC_WIFI) {
		dev_err(dev, "Can't set L1SS!!! (EP: L1SS not supported)\n");

		return -EINVAL;
	}

	dev_dbg(dev, "%s:L1SS_START: l1ss_ctrl_id_state = 0x%x\n",
		__func__, exynos_pcie->l1ss_ctrl_id_state);
	dev_dbg(dev, "%s:\tid = 0x%x, enable=%d, exynos_pcie=%pK\n",
		__func__, id, enable, exynos_pcie);

	if (exynos_pcie->state != STATE_LINK_UP || exynos_pcie->atu_ok == 0) {
		spin_lock_irqsave(&exynos_pcie->conf_lock, flags);

		if (enable)
			exynos_pcie->l1ss_ctrl_id_state &= ~(id);
		else
			exynos_pcie->l1ss_ctrl_id_state |= id;

		spin_unlock_irqrestore(&exynos_pcie->conf_lock, flags);

		dev_dbg(dev, "%s:state = 0x%x, id = 0x%x: not needed(This will be set later)\n",
			__func__, exynos_pcie->l1ss_ctrl_id_state, id);

		return -1;
	} else {
		exynos_pcie->ep_l1ss_cap_off =
			pci_find_ext_capability(exynos_pcie->ep_pci_dev, PCI_EXT_CAP_ID_L1SS);
		exynos_pcie->ep_link_ctrl_off = exynos_pcie->ep_pci_dev->pcie_cap + PCI_EXP_LNKCTL;
		exynos_pcie->ep_l1ss_ctrl1_off = exynos_pcie->ep_l1ss_cap_off + PCI_L1SS_CTL1;
		exynos_pcie->ep_l1ss_ctrl2_off = exynos_pcie->ep_l1ss_cap_off + PCI_L1SS_CTL2;
	}

	/* get the domain_num & ep_pci_bus of EP device */
	domain_num = exynos_pcie->pci_dev->bus->domain_nr;
	ep_pci_bus = pci_find_bus(domain_num, 1);
	dev_dbg(dev, "%s:[DBG] domain_num = %d, ep_pci_bus = %pK\n",
		__func__, domain_num, ep_pci_bus);

	spin_lock_irqsave(&exynos_pcie->conf_lock, flags);
	if (enable) {	/* enable == 1 */
		exynos_pcie->l1ss_ctrl_id_state &= ~(id);

		if (exynos_pcie->l1ss_ctrl_id_state == 0) {
			/* [RC & EP] enable L1SS & ASPM */
			if (exynos_pcie->ep_device_type == EP_SAMSUNG_MODEM) {
				dev_dbg(dev, "%s: #1 enalbe CP L1.2\n", __func__);

				/* 1) [RC] enable L1SS */
				exynos_pcie_rc_rd_own_conf(pp, PCIE_LINK_L1SS_CONTROL, 4, &val);
				/* Actual TCOMMON is 42usec (val = 0x2a << 8) */
				val |= PORT_LINK_TCOMMON_32US
					| PORT_LINK_L1SS_ENABLE;
				dev_dbg(dev, "CPen:1RC:L1SS_CTRL(0x19C) = 0x%x\n", val);
				exynos_pcie_rc_wr_own_conf(pp, PCIE_LINK_L1SS_CONTROL, 4, val);

				/* [RC] set TPOWERON */
				/* Set TPOWERON value for RC: 90->200 usec */
				exynos_pcie_rc_wr_own_conf(pp, PCIE_LINK_L1SS_CONTROL2, 4,
							   PORT_LINK_TPOWERON_200US);

				/* exynos_pcie_rc_wr_own_conf(pp,
				 *	PCIE_L1_SUBSTATES_OFF, 4,
				 *	PCIE_L1_SUB_VAL);
				 */

				/* [RC] set LTR_EN */
				exynos_pcie_rc_wr_own_conf(pp, exp_cap_off + PCI_EXP_DEVCTL2,
							   4, PCI_EXP_DEVCTL2_LTR_EN);

				/* [EP] set LTR_EN (reg_addr = 0x98) */
				exynos_pcie_rc_rd_other_conf(pp, ep_pci_bus, 0,
							     exp_cap_off + PCI_EXP_DEVCTL2, 4,
							     &val);
				val |= PCI_EXP_DEVCTL2_LTR_EN;
				exynos_pcie_rc_wr_other_conf(pp, ep_pci_bus, 0,
							     exp_cap_off + PCI_EXP_DEVCTL2, 4, val);

				/* [EP] set TPOWERON */
				/* Set TPOWERON value for EP: 90->200 usec */
				exynos_pcie_rc_wr_other_conf(pp, ep_pci_bus, 0,
							     exynos_pcie->ep_l1ss_ctrl2_off, 4,
							     PORT_LINK_TPOWERON_200US);

				/* [EP] set Entrance latency */
				/* Set L1.2 Enterance Latency for EP: 64 usec */
				exynos_pcie_rc_rd_other_conf(pp, ep_pci_bus, 0,
							     PCIE_ACK_F_ASPM_CONTROL, 4, &val);
				val &= ~PCIE_L1_ENTERANCE_LATENCY;
				val |= PCIE_L1_ENTERANCE_LATENCY_64us;
				exynos_pcie_rc_wr_other_conf(pp, ep_pci_bus, 0,
							     PCIE_ACK_F_ASPM_CONTROL, 4, val);

				/* 2) [EP] enable L1SS */
				exynos_pcie_rc_rd_other_conf(pp, ep_pci_bus, 0,
							     exynos_pcie->ep_l1ss_ctrl1_off, 4, &val);
				val |= PORT_LINK_L1SS_ENABLE;
				exynos_pcie_rc_wr_other_conf(pp, ep_pci_bus, 0,
							     exynos_pcie->ep_l1ss_ctrl1_off, 4, val);
				dev_dbg(dev, "CPen:2EP:L1SS_CTRL(0x19C)=0x%x\n", val);

				/* 3) [RC] enable ASPM */
				exynos_pcie_rc_rd_own_conf(pp, exp_cap_off +
							   PCI_EXP_LNKCTL, 4, &val);
				val &= ~PCI_EXP_LNKCTL_ASPMC;
				val |= PCI_EXP_LNKCTL_CCC | PCI_EXP_LNKCTL_ASPM_L1;
				exynos_pcie_rc_wr_own_conf(pp, exp_cap_off +
							   PCI_EXP_LNKCTL, 4, val);
				dev_dbg(dev, "CPen:3RC:ASPM(0x70+16)=0x%x\n", val);

				/* 4) [EP] enable ASPM */
				exynos_pcie_rc_rd_other_conf(pp, ep_pci_bus, 0,
							     exynos_pcie->ep_link_ctrl_off, 4, &val);
				val |= PCI_EXP_LNKCTL_CCC | PCI_EXP_LNKCTL_CLKREQ_EN |
					PCI_EXP_LNKCTL_ASPM_L1;
				exynos_pcie_rc_wr_other_conf(pp, ep_pci_bus, 0,
							     exynos_pcie->ep_link_ctrl_off, 4, val);
				dev_dbg(dev, "CPen:4EP:ASPM(0x80)=0x%x\n", val);
			} else if (exynos_pcie->ep_device_type == EP_BCM_WIFI ||
				   exynos_pcie->ep_device_type == EP_QC_WIFI) {
				dev_dbg(dev, "%s: #2 enable WIFI L1.2\n", __func__);

				/* enable sequence:
				 * 1. PCIPM RC
				 * 2. PCIPM EP
				 * 3. ASPM RC
				 * 4. ASPM EP
				 */

				/* 1. to enable PCIPM RC */
				/* [RC:set value] TPowerOn(200 usec) */
				exynos_pcie_rc_wr_own_conf(pp, PCIE_LINK_L1SS_CONTROL2, 4,
							   PORT_LINK_TPOWERON_200US);

				/* [RC:set value] TPowerOff(3 us), T_L1.2(10 us), T_PCLKACK(2 us) */
				exynos_pcie_rc_wr_own_conf(pp, PCIE_L1_SUBSTATES_OFF, 4,
							   PCIE_L1_SUB_VAL);

				/* [RC:set enable bit] LTR Mechanism Enable */
				exynos_pcie_rc_rd_own_conf(pp, exp_cap_off + PCI_EXP_DEVCTL2,
							   4, &val);
				val |= PCI_EXP_DEVCTL2_LTR_EN;
				exynos_pcie_rc_wr_own_conf(pp, exp_cap_off + PCI_EXP_DEVCTL2,
							   4, val);

				/* [RC:set value] LTR_L1.2_Threshold(160 us) and TCommon(42 us)
				 *	Actual TCommon is 42usec (val = (0xa | 0x20) << 8)
				 * [RC:enable] L1SS_ENABLE(0xf)
				 */
				exynos_pcie_rc_rd_own_conf(pp, PCIE_LINK_L1SS_CONTROL, 4, &val);
				val |= PORT_LINK_L12_LTR_THRESHOLD | PORT_LINK_TCOMMON_32US |
				       PORT_LINK_L1SS_ENABLE;
				exynos_pcie_rc_wr_own_conf(pp, PCIE_LINK_L1SS_CONTROL, 4, val);
				dev_dbg(dev, "WIFIen:1RC:L1SS_CTRL(0x19C)=0x%x\n", val);

				/* 2. to enable PCIPM EP */
				/* [EP:set value] TPowerOn(200 usec) */
				exynos_pcie_rc_wr_other_conf(pp, ep_pci_bus, 0, WIFI_L1SS_CONTROL2,
							     4, PORT_LINK_TPOWERON_200US);

				/* [EP:set value] LTR Latency(max snoop(3 ms)/no-snoop(3 ms))
				 * Reported_LTR value in LTR message
				 */
				val = MAX_NO_SNOOP_LAT_SCALE_MS | MAX_NO_SNOOP_LAT_VALUE_3 |
					      MAX_SNOOP_LAT_SCALE_MS | MAX_SNOOP_LAT_VALUE_3;
				exynos_pcie_rc_wr_other_conf(pp, ep_pci_bus, 0,
							     WIFI_L1SS_LTR_LATENCY, 4, val);

				/* [EP:set enable bit] LTR Mechanism Enable */
				exynos_pcie_rc_rd_other_conf(pp, ep_pci_bus, 0,
							     WIFI_PCI_EXP_DEVCTL2, 4, &val);
				val |= PCI_EXP_DEVCTL2_LTR_EN;
				exynos_pcie_rc_wr_other_conf(pp, ep_pci_bus, 0,
							     WIFI_PCI_EXP_DEVCTL2, 4, val);

				/* [EP:set values] LTR_L1.2_Threshold(160 us) and TCommon(10 us)
				 * [EP:enable] WIFI_PM_ENALKBE(0xf)
				 */
				exynos_pcie_rc_rd_other_conf(pp, ep_pci_bus, 0, WIFI_L1SS_CONTROL,
							     4, &val);
				val |= PORT_LINK_L12_LTR_THRESHOLD | WIFI_COMMON_RESTORE_TIME |
				       WIFI_ALL_PM_ENABEL;
				exynos_pcie_rc_wr_other_conf(pp, ep_pci_bus, 0, WIFI_L1SS_CONTROL,
							     4, val);
				dev_dbg(dev, "WIFIen:2EP:L1SS_CTRL(0x248)=0x%x\n", val);

				/* 3. to enable ASPM RC */
				exynos_pcie_rc_rd_own_conf(pp, exp_cap_off + PCI_EXP_LNKCTL,
							   4, &val);
				val &= ~PCI_EXP_LNKCTL_ASPMC;
				/* PCI_EXP_LNKCTL_CCC: Common Clock Configuration */
				val |= PCI_EXP_LNKCTL_CCC | PCI_EXP_LNKCTL_ASPM_L1;
				exynos_pcie_rc_wr_own_conf(pp, exp_cap_off + PCI_EXP_LNKCTL,
							   4, val);
				dev_dbg(dev, "WIFIen:3RC:ASPM(0x70+16)=0x%x\n", val);

				/* 4. to enable ASPM EP */
				exynos_pcie_rc_rd_other_conf(pp, ep_pci_bus, 0, WIFI_L1SS_LINKCTRL,
							     4, &val);
				val &= ~(WIFI_ASPM_CONTROL_MASK);
				val |= WIFI_CLK_REQ_EN | WIFI_USE_SAME_REF_CLK |
				       WIFI_ASPM_L1_ENTRY_EN;
				exynos_pcie_rc_wr_other_conf(pp, ep_pci_bus, 0, WIFI_L1SS_LINKCTRL,
							     4, val);
				dev_dbg(dev, "WIFIen:4EP:ASPM(0xBC)=0x%x\n", val);
			} else {
				dev_err(dev, "[ERR] EP: L1SS not supported\n");
			}
		}
	} else {	/* enable == 0 */
		if (exynos_pcie->l1ss_ctrl_id_state) {
			exynos_pcie->l1ss_ctrl_id_state |= id;
		} else {
			exynos_pcie->l1ss_ctrl_id_state |= id;

			if (exynos_pcie->ep_device_type == EP_SAMSUNG_MODEM) {
				dev_dbg(dev, "%s: #3 disable CP L1.2\n", __func__);

				/* 1) [EP] disable ASPM */
				exynos_pcie_rc_rd_other_conf(pp, ep_pci_bus, 0,
							     exynos_pcie->ep_link_ctrl_off, 4, &val);
				val &= ~(PCI_EXP_LNKCTL_ASPMC);
				exynos_pcie_rc_wr_other_conf(pp, ep_pci_bus, 0,
							     exynos_pcie->ep_link_ctrl_off, 4, val);
				dev_dbg(dev, "CPdis:1EP:ASPM(0x80)=0x%x\n", val);

				/* 2) [RC] disable ASPM */
				exynos_pcie_rc_rd_own_conf(pp, exp_cap_off +
							   PCI_EXP_LNKCTL, 4, &val);
				val &= ~PCI_EXP_LNKCTL_ASPMC;
				exynos_pcie_rc_wr_own_conf(pp, exp_cap_off +
							   PCI_EXP_LNKCTL, 4, val);
				dev_dbg(dev, "CPdis:2RC:ASPM(0x70+16)=0x%x\n", val);

				/* 3) [EP] disable L1SS */
				exynos_pcie_rc_rd_other_conf(pp, ep_pci_bus, 0,
							     exynos_pcie->ep_l1ss_ctrl1_off, 4, &val);
				val &= ~(PORT_LINK_L1SS_ENABLE);
				exynos_pcie_rc_wr_other_conf(pp, ep_pci_bus, 0,
							     exynos_pcie->ep_l1ss_ctrl1_off, 4, val);
				dev_dbg(dev, "CPdis:3EP:L1SS_CTRL(0x19C)=0x%x\n", val);

				/* 4) [RC] disable L1SS */
				exynos_pcie_rc_rd_own_conf(pp, PCIE_LINK_L1SS_CONTROL, 4, &val);
				val &= ~(PORT_LINK_L1SS_ENABLE);
				exynos_pcie_rc_wr_own_conf(pp, PCIE_LINK_L1SS_CONTROL, 4, val);
				dev_dbg(dev, "CPdis:4RC:L1SS_CTRL(0x19C)=0x%x\n", val);
			} else if (exynos_pcie->ep_device_type == EP_BCM_WIFI ||
				   exynos_pcie->ep_device_type == EP_QC_WIFI) {
				dev_dbg(dev, "%s: #4 disable WIFI L1.2\n", __func__);

				/* disable sequence:
				 * 1. ASPM EP
				 * 2. ASPM RC
				 * 3. PCIPM EP
				 * 4. PCIPM RC
				 */
				/* 1) [EP] disable ASPM */
				exynos_pcie_rc_rd_other_conf(pp, ep_pci_bus, 0, WIFI_L1SS_LINKCTRL,
							     4, &val);
				val &= ~(WIFI_ASPM_CONTROL_MASK);
				/* val |= WIFI_CLK_REQ_EN | WIFI_USE_SAME_REF_CLK; */
				exynos_pcie_rc_wr_other_conf(pp, ep_pci_bus, 0, WIFI_L1SS_LINKCTRL,
							     4, val);
				dev_dbg(pci->dev, "WIFIdis:1EP:ASPM(0xBC)=0x%x\n", val);

				/* 2) [RC] disable ASPM */
				exynos_pcie_rc_rd_own_conf(pp, exp_cap_off + PCI_EXP_LNKCTL,
							   4, &val);
				val &= ~PCI_EXP_LNKCTL_ASPMC;
				exynos_pcie_rc_wr_own_conf(pp, exp_cap_off + PCI_EXP_LNKCTL,
							   4, val);
				dev_dbg(pci->dev, "WIFIdis:2RC:ASPM(0x70+16)=0x%x\n", val);

				/* 3) [EP] disable L1SS */
				exynos_pcie_rc_rd_other_conf(pp, ep_pci_bus, 0, WIFI_L1SS_CONTROL,
							     4, &val);
				val &= ~(WIFI_ALL_PM_ENABEL);
				exynos_pcie_rc_wr_other_conf(pp, ep_pci_bus, 0, WIFI_L1SS_CONTROL,
							     4, val);
				dev_dbg(pci->dev, "WIFIdis:3EP:L1SS_CTRL(0x248)=0x%x\n", val);

				/* 4) [RC] disable L1SS */
				exynos_pcie_rc_rd_own_conf(pp, PCIE_LINK_L1SS_CONTROL, 4, &val);
				val &= ~(PORT_LINK_L1SS_ENABLE);
				exynos_pcie_rc_wr_own_conf(pp, PCIE_LINK_L1SS_CONTROL, 4, val);
				dev_dbg(pci->dev, "WIFIdis:4RC:L1SS_CTRL(0x19C)=0x%x\n", val);
			} else {
				dev_err(dev, "[ERR] EP: L1SS not supported\n");
			}
		}
	}

	spin_unlock_irqrestore(&exynos_pcie->conf_lock, flags);

	dev_dbg(dev, "%s:L1SS_END(l1ss_ctrl_id_state=0x%x, id=0x%x, enable=%d)\n",
		__func__, exynos_pcie->l1ss_ctrl_id_state, id, enable);

	return 0;
}

int exynos_pcie_rc_l1ss_ctrl(int enable, int id, int ch_num)
{
	struct exynos_pcie *exynos_pcie = &g_pcie_rc[ch_num];
	struct dw_pcie *pci = exynos_pcie->pci;
	struct dw_pcie_rp *pp = &pci->pp;

	if (!exynos_pcie->use_l1ss) {
		pr_err("%s: 'use_l1ss' is false in DT(not support L1.2)\n", __func__);

		return -EINVAL;
	}

	if (pp)
		return	exynos_pcie_rc_set_l1ss(enable, pp, id);
	else
		return -EINVAL;
}
EXPORT_SYMBOL_GPL(exynos_pcie_rc_l1ss_ctrl);

/* to support CP driver */
int exynos_pcie_poweron(int ch_num, int spd)
{
	struct exynos_pcie *exynos_pcie = &g_pcie_rc[ch_num];
	struct dw_pcie *pci = exynos_pcie->pci;

	dev_dbg(pci->dev, "%s requested with link speed GEN%d\n", __func__, spd);
	exynos_pcie->max_link_speed = spd;

	return exynos_pcie_rc_poweron(ch_num);
}
EXPORT_SYMBOL_GPL(exynos_pcie_poweron);

void exynos_pcie_poweroff(int ch_num)
{
	return exynos_pcie_rc_poweroff(ch_num);
}
EXPORT_SYMBOL_GPL(exynos_pcie_poweroff);

/* PCIe link status check function */
int exynos_pcie_rc_chk_link_status(int ch_num)
{
	struct exynos_pcie *exynos_pcie = &g_pcie_rc[ch_num];
	struct dw_pcie *pci;
	struct device *dev;
	unsigned long flags;

	u32 val;
	int link_status;

	if (!exynos_pcie) {
		pr_err("%s: ch#%d PCIe device is not loaded\n", __func__, ch_num);

		return -ENODEV;
	}
	pci = exynos_pcie->pci;
	dev = pci->dev;

	if (exynos_pcie->state == STATE_LINK_DOWN)
		return 0;

	if (exynos_pcie->cpl_timeout_recovery) {
		spin_lock_irqsave(&exynos_pcie->reg_lock, flags);
		exynos_pcie->state = STATE_LINK_DOWN;
		spin_unlock_irqrestore(&exynos_pcie->reg_lock, flags);
		return 0;
	}

	if (exynos_pcie->sudden_linkdown) {
		spin_lock_irqsave(&exynos_pcie->reg_lock, flags);
		exynos_pcie->state = STATE_LINK_DOWN;
		spin_unlock_irqrestore(&exynos_pcie->reg_lock, flags);
		return 0;
	}

	if (exynos_pcie->ep_device_type == EP_SAMSUNG_MODEM) {
		val = exynos_elbi_read(exynos_pcie, PCIE_ELBI_RDLH_LINKUP)
		      & PCIE_ELBI_LTSSM_STATE_MASK;
		if (val >= S_RCVRY_LOCK && val <= S_L1_IDLE) {
			link_status = 1;
		} else {
			dev_err(dev, "Check unexpected state - H/W:0x%x, S/W:%d\n",
				val, exynos_pcie->state);

			exynos_pcie_rc_print_link_history(&pci->pp);

			spin_lock_irqsave(&exynos_pcie->reg_lock, flags);
			exynos_pcie->state = STATE_LINK_DOWN;
			spin_unlock_irqrestore(&exynos_pcie->reg_lock, flags);
			link_status = 0;
		}

		return link_status;
	}

	return 0;
}
EXPORT_SYMBOL_GPL(exynos_pcie_rc_chk_link_status);

/* LINK SPEED: check and change */
int exynos_pcie_rc_check_link_speed(int ch_num)
{
	struct exynos_pcie *exynos_pcie = &g_pcie_rc[ch_num];
	struct dw_pcie *pci = exynos_pcie->pci;
	struct dw_pcie_rp *pp = &pci->pp;
	u32 current_speed = 0;

	if (exynos_pcie->state != STATE_LINK_UP) {
		dev_err(pci->dev, "Link is not up\n");

		return -EINVAL;
	}

	exynos_pcie_rc_rd_own_conf(pp, PCIE_LINK_CTRL_STAT, 4, &current_speed);
	current_speed = current_speed >> 16;
	current_speed &= PCIE_LINK_CTRL_LINK_SPEED_MASK;
	dev_info(pci->dev, "(%s) Current link speed(0x80): GEN%d\n", __func__, (int)current_speed);

	return current_speed;
}

int exynos_pcie_rc_change_link_speed(int ch_num, int target_speed)
{
	struct exynos_pcie *exynos_pcie = &g_pcie_rc[ch_num];
	struct dw_pcie *pci = exynos_pcie->pci;
	struct dw_pcie_rp *pp = &pci->pp;
	struct pci_bus *ep_pci_bus;
	int i;
	u32 val, current_speed, new_speed;

	if (exynos_pcie->state != STATE_LINK_UP) {
		dev_err(pci->dev, "Link is not up\n");
		return -EINVAL;
	}

	if (target_speed > 3 || target_speed < 1) {
		dev_err(pci->dev, "Invalid target speed: Unable to change\n");

		return -EINVAL;
	}

	current_speed = exynos_pcie_rc_check_link_speed(ch_num);
	if (current_speed == target_speed) {
		dev_err(pci->dev, "Already GEN%d(current), target: GEN%d\n",
			current_speed, target_speed);

		return -EINVAL;
	}

	/* make sure that the link state is L0 by accessing ep config register
	 * such as 'PCI_VENDOR_ID'.
	 */
	ep_pci_bus = pci_find_bus(exynos_pcie->pci_dev->bus->domain_nr, 1);
	exynos_pcie_rc_rd_other_conf(pp, ep_pci_bus, 0, PCI_VENDOR_ID, 4, &val);

	/* modify registers to change link speed:
	 * 1. PCIe_LINK_CTRL2_STAT2(offset: 0xA0)
	 */
	exynos_pcie_rc_rd_other_conf(pp, ep_pci_bus, 0, PCIE_LINK_CTRL2_STAT2, 4, &val);
	val = val & PCIE_LINK_CTRL2_TARGET_LINK_SPEED_MASK;
	val = val | 0x3;
	exynos_pcie_rc_wr_other_conf(pp, ep_pci_bus, 0, PCIE_LINK_CTRL2_STAT2, 4, val);

	exynos_pcie_rc_rd_own_conf(pp, PCIE_LINK_CTRL2_STAT2, 4, &val);
	val = val & PCIE_LINK_CTRL2_TARGET_LINK_SPEED_MASK;
	val = val | target_speed;
	exynos_pcie_rc_wr_own_conf(pp, PCIE_LINK_CTRL2_STAT2, 4, val);

	/* modify registers to change link speed:
	 * 2. PCIE_LINK_WIDTH_SPEED_CONTROL(offset: 0x80C)
	 */
	exynos_pcie_rc_rd_own_conf(pp, PCIE_LINK_WIDTH_SPEED_CONTROL, 4, &val);
	val = val & DIRECT_SPEED_CHANGE_ENABLE_MASK;
	exynos_pcie_rc_wr_own_conf(pp, PCIE_LINK_WIDTH_SPEED_CONTROL, 4, val);

	exynos_pcie_rc_rd_own_conf(pp, PCIE_LINK_WIDTH_SPEED_CONTROL, 4, &val);
	val = val | DIRECT_SPEED_CHANGE_ENABLE;
	exynos_pcie_rc_wr_own_conf(pp, PCIE_LINK_WIDTH_SPEED_CONTROL, 4, val);

	for (i = 0; i < MAX_TIMEOUT_SPEEDCHANGE; i++) {
		val = exynos_elbi_read(exynos_pcie, PCIE_ELBI_RDLH_LINKUP)
		      & PCIE_ELBI_LTSSM_STATE_MASK;
		if (val >= S_L0 && val <= S_L1_IDLE)
			break;
		usleep_range(80, 100);
	}

	for (i = 0; i < MAX_TIMEOUT_SPEEDCHANGE; i++) {
		exynos_pcie_rc_rd_own_conf(pp, PCIE_LINK_CTRL_STAT, 4, &new_speed);
		new_speed = new_speed >> 16;
		new_speed &= PCIE_LINK_CTRL_LINK_SPEED_MASK;
		if (new_speed == target_speed)
			break;
		usleep_range(80, 100);
	}

	if (new_speed != target_speed) {
		dev_err(pci->dev, "Fail: Unable to change to GEN%d\n", target_speed);

		return -EINVAL;
	}

	dev_info(pci->dev, "Link Speed Changed: from GEN%d to GEN%d\n", current_speed, new_speed);

	return 0;
}

int exynos_pcie_register_event(struct exynos_pcie_register_event *reg)
{
	int ret = 0;
	struct dw_pcie_rp *pp;
	struct exynos_pcie *exynos_pcie;
	struct dw_pcie *pci;

	if (!reg) {
		pr_err("PCIe: Event registration is NULL\n");

		return -ENODEV;
	}
	if (!reg->user) {
		pr_err("PCIe: User of event registration is NULL\n");

		return -ENODEV;
	}
	pp = PCIE_BUS_PRIV_DATA(((struct pci_dev *)reg->user));
	pci = to_dw_pcie_from_pp(pp);
	exynos_pcie = to_exynos_pcie(pci);

	if (pp) {
		exynos_pcie->event_reg = reg;
		dev_dbg(pci->dev, "Event 0x%x is registered for RC %d\n",
			reg->events, exynos_pcie->ch_num);
	} else {
		pr_err("PCIe: did not find RC for pci endpoint device\n");
		ret = -ENODEV;
	}

	return ret;
}
EXPORT_SYMBOL_GPL(exynos_pcie_register_event);

int exynos_pcie_deregister_event(struct exynos_pcie_register_event *reg)
{
	int ret = 0;
	struct dw_pcie_rp *pp;
	struct exynos_pcie *exynos_pcie;
	struct dw_pcie *pci;

	if (!reg) {
		pr_err("PCIe: Event deregistration is NULL\n");

		return -ENODEV;
	}
	if (!reg->user) {
		pr_err("PCIe: User of event deregistration is NULL\n");

		return -ENODEV;
	}

	pp = PCIE_BUS_PRIV_DATA(((struct pci_dev *)reg->user));
	pci = to_dw_pcie_from_pp(pp);
	exynos_pcie = to_exynos_pcie(pci);

	if (pp) {
		exynos_pcie->event_reg = NULL;
		dev_info(pci->dev, "Event is deregistered for RC %d\n", exynos_pcie->ch_num);
	} else {
		pr_err("PCIe: did not find RC for pci endpoint device\n");
		ret = -ENODEV;
	}

	return ret;
}
EXPORT_SYMBOL_GPL(exynos_pcie_deregister_event);

int exynos_pcie_rc_set_affinity(int ch_num, int affinity)
{
	struct exynos_pcie *exynos_pcie = &g_pcie_rc[ch_num];
	struct dw_pcie *pci;
	struct dw_pcie_rp *pp;

	if (!exynos_pcie) {
		pr_err("%s: ch#%d PCIe device is not loaded\n", __func__, ch_num);

		return -ENODEV;
	}

	pci = exynos_pcie->pci;
	pp = &pci->pp;

	irq_set_affinity_hint(pp->irq, cpumask_of(affinity));

	return 0;
}
EXPORT_SYMBOL_GPL(exynos_pcie_rc_set_affinity);

int exynos_pcie_rc_set_enable_wake(struct irq_data *data, unsigned int enable)
{
	int ret = 0;
<<<<<<< HEAD
	struct dw_pcie_rp *pp = data->parent_data->domain->host_data;
=======
	struct pcie_port *pp = data->parent_data->domain->host_data;
	struct dw_pcie *pci = to_dw_pcie_from_pp(pp);
>>>>>>> 5321e94e

	dev_dbg(pci->dev, "%s: enable = %d\n", __func__, enable);

	if (pp == NULL) {
		pr_err("Warning: exynos_pcie_rc_set_enable_wake: not exist pp\n");
		return -EINVAL;
	}

	if (enable)
		ret = enable_irq_wake(pp->irq);
	else
		ret = disable_irq_wake(pp->irq);

	return ret;
}

#if IS_ENABLED(CONFIG_CPU_IDLE)
static void __maybe_unused exynos_pcie_rc_set_tpoweron(struct dw_pcie_rp *pp, int max)
{
	void __iomem *ep_dbi_base = pp->va_cfg0_base;
	struct dw_pcie *pci = to_dw_pcie_from_pp(pp);
	struct exynos_pcie *exynos_pcie = to_exynos_pcie(pci);
	u32 val;

	if (exynos_pcie->state != STATE_LINK_UP)
		return;

	/* Disable ASPM */
	val = readl(ep_dbi_base + WIFI_L1SS_LINKCTRL);
	val &= ~(WIFI_ASPM_CONTROL_MASK);
	writel(val, ep_dbi_base + WIFI_L1SS_LINKCTRL);

	val = readl(ep_dbi_base + WIFI_L1SS_CONTROL);
	writel(val & ~(WIFI_ALL_PM_ENABEL), ep_dbi_base + WIFI_L1SS_CONTROL);

	if (max) {
		writel(PORT_LINK_TPOWERON_3100US, ep_dbi_base + WIFI_L1SS_CONTROL2);
		exynos_pcie_rc_wr_own_conf(pp, PCIE_LINK_L1SS_CONTROL2, 4,
					   PORT_LINK_TPOWERON_3100US);
	} else {
		writel(PORT_LINK_TPOWERON_130US, ep_dbi_base + WIFI_L1SS_CONTROL2);
		exynos_pcie_rc_wr_own_conf(pp, PCIE_LINK_L1SS_CONTROL2, 4,
					   PORT_LINK_TPOWERON_130US);
	}

	/* Enable L1ss */
	val = readl(ep_dbi_base + WIFI_L1SS_LINKCTRL);
	val |= WIFI_ASPM_L1_ENTRY_EN;
	writel(val, ep_dbi_base + WIFI_L1SS_LINKCTRL);

	val = readl(ep_dbi_base + WIFI_L1SS_CONTROL);
	val |= WIFI_ALL_PM_ENABEL;
	writel(val, ep_dbi_base + WIFI_L1SS_CONTROL);
}
#endif

static int exynos_pcie_msi_set_affinity(struct irq_data *irq_data, const struct cpumask *mask,
					bool force)
{
	struct dw_pcie_rp *pp;
	struct irq_data *idata = irq_data->parent_data;
	struct dw_pcie *pci;
	struct exynos_pcie *exynos_pcie;

	if (!idata)
		return -ENODEV;

	/* set affinity for PCIe IRQ */
	pp = (struct dw_pcie_rp *) idata->chip_data;
	if (!pp)
		return -ENODEV;

	pci = to_dw_pcie_from_pp(pp);
	if (!pci)
		return -ENODEV;

	exynos_pcie = to_exynos_pcie(pci);
	if (!exynos_pcie)
		return -ENODEV;

	/* modem driver sets msi irq affinity */
	if (exynos_pcie->ch_num == 0)
		return 0;

	idata = irq_get_irq_data(pp->irq);
	if (!idata || !idata->chip)
		return -ENODEV;

	if (idata->chip->irq_set_affinity)
		idata->chip->irq_set_affinity(idata, mask, force);

	return 0;
}

#if IS_ENABLED(CONFIG_EXYNOS_ITMON)
int exynos_pcie_rc_itmon_notifier(struct notifier_block *nb, unsigned long action, void *nb_data)
{
	struct exynos_pcie *exynos_pcie = container_of(nb, struct exynos_pcie, itmon_nb);
	struct device *dev = exynos_pcie->pci->dev;
	struct itmon_notifier *itmon_info = nb_data;
	unsigned int val;

	dev_info(dev, "### EXYNOS PCIE ITMON ###\n");

	if (IS_ERR_OR_NULL(itmon_info))
		return NOTIFY_DONE;

	if (exynos_pcie->phy_control == PCIE_PHY_ISOLATION)
		exynos_pcie_phy_isolation(exynos_pcie, PCIE_PHY_BYPASS);

	/* only for 9830 HSI2 block */
	if (exynos_pcie->ip_ver == 0x983000) {
		if ((itmon_info->port && !strcmp(itmon_info->port, "HSI2")) ||
		    (itmon_info->dest && !strcmp(itmon_info->dest, "HSI2"))) {
			regmap_read(exynos_pcie->pmureg, exynos_pcie->pmu_offset, &val);
			dev_info(dev, "### PMU PHY Isolation : 0x%x\n", val);

			exynos_pcie_rc_register_dump(exynos_pcie->ch_num);
		}
	} else if ((exynos_pcie->ip_ver == 0x984500) ||
		   (exynos_pcie->ip_ver == 0x986500)) {
		    /* Note that gs101, gs201 sets ip-ver in the pcie dts node
		     * to 0x984500, but zuma sets it to 0x986500
		     */
		if ((itmon_info->port && !strcmp(itmon_info->port, "HSI2")) ||
		    (itmon_info->dest && !strcmp(itmon_info->dest, "HSI2"))) {
			regmap_read(exynos_pcie->pmureg, exynos_pcie->pmu_offset, &val);
			dev_info(dev, "### PMU PHY Isolation : 0x%x\n", val);

			exynos_pcie_rc_register_dump(exynos_pcie->ch_num);
		}
	} else {
		dev_info(dev, "skip register dump(ip_ver = 0x%x)\n", exynos_pcie->ip_ver);
	}

	return NOTIFY_DONE;
}
#endif

static const char *sep_irq_name[PCIE_MAX_SEPA_IRQ_NUM] = {
	"exynos-pcie-msi0", "exynos-pcie-msi1", "exynos-pcie-msi2",
	"exynos-pcie-msi3", "exynos-pcie-msi4" };

static irqreturn_t exynos_pcie_msi0_handler(int irq, void *arg)
{
	struct dw_pcie_rp *pp = arg;
	struct dw_pcie *pci = to_dw_pcie_from_pp(pp);
	struct exynos_pcie *exynos_pcie = to_exynos_pcie(pci);
	struct device *dev = pci->dev;
	int ch_num = exynos_pcie->ch_num;
	struct separated_msi_vector *msi_vec = &sep_msi_vec[ch_num][0];

	if (!msi_vec->is_used) {
		dev_err(dev, "Unexpected separated MSI0 interrupt!");
		return IRQ_HANDLED;
	}

	dw_handle_msi_irq(pp);

	if (!msi_vec->flags) {
		/* To set as handle_level_irq, get virq, mapped_irq, irq_data. */
		struct irq_data *irq_data;
		int i, virq, mapped_irq, changed_irq = 0;

		virq = irq_find_mapping(pp->irq_domain, 0);
		mapped_irq = pp->irq_domain->mapcount;

		dev_dbg(dev, "Start virq = %d, Total mapped irq = %d\n",
				virq, mapped_irq);

		for (i = 0; i < PCIE_DOMAIN_MAX_IRQ; i++) {
			irq_data = irq_domain_get_irq_data(pp->irq_domain, virq);
			if (irq_data == NULL) {
				virq++;
				continue;
			}

			dev_dbg(dev, "Change flow interrupt for virq(%d)\n", virq);
			irq_domain_set_info(pp->irq_domain, virq, irq_data->hwirq,
					pp->msi_irq_chip,
					pp, handle_level_irq,
					NULL, NULL);

			virq++;
			changed_irq++;

			if (changed_irq == mapped_irq)
				break;
		}
		msi_vec->flags = 1;
	}
	exynos_pcie_msi_post_process(pp);

	return IRQ_HANDLED;
}

static irqreturn_t exynos_pcie_msi1_handler(int irq, void *arg)
{
	struct dw_pcie_rp *pp = arg;
	struct dw_pcie *pci = to_dw_pcie_from_pp(pp);
	struct exynos_pcie *exynos_pcie = to_exynos_pcie(pci);
	struct device *dev = pci->dev;
	int ch_num = exynos_pcie->ch_num;
	struct separated_msi_vector *msi_vec = &sep_msi_vec[ch_num][1];
	int vec_num = 1;

	/* Clear MSI interrupt */
	exynos_pcie_rc_wr_own_conf(pp, PCIE_MSI_INTR0_STATUS +
			(vec_num * MSI_REG_CTRL_BLOCK_SIZE), 4, 0x1);

	if (!msi_vec->is_used) {
		dev_err(dev, "Unexpected separated MSI1 interrupt!");
		return IRQ_HANDLED;
	}

	if (msi_vec->msi_irq_handler != NULL)
		msi_vec->msi_irq_handler(irq, msi_vec->context);

	exynos_pcie_msi_post_process(pp);

	return IRQ_HANDLED;
}

static irqreturn_t exynos_pcie_msi2_handler(int irq, void *arg)
{
	struct dw_pcie_rp *pp = arg;
	struct dw_pcie *pci = to_dw_pcie_from_pp(pp);
	struct exynos_pcie *exynos_pcie = to_exynos_pcie(pci);
	struct device *dev = pci->dev;
	int ch_num = exynos_pcie->ch_num;
	struct separated_msi_vector *msi_vec = &sep_msi_vec[ch_num][2];
	int vec_num = 2;

	/* Clear MSI interrupt */
	exynos_pcie_rc_wr_own_conf(pp, PCIE_MSI_INTR0_STATUS +
			(vec_num * MSI_REG_CTRL_BLOCK_SIZE), 4, 0x1);

	if (!msi_vec->is_used) {
		dev_err(dev, "Unexpected separated MSI2 interrupt!");
		return IRQ_HANDLED;
	}

	if (msi_vec->msi_irq_handler != NULL)
		msi_vec->msi_irq_handler(irq, msi_vec->context);

	exynos_pcie_msi_post_process(pp);

	return IRQ_HANDLED;
}

static irqreturn_t exynos_pcie_msi3_handler(int irq, void *arg)
{
	struct dw_pcie_rp *pp = arg;
	struct dw_pcie *pci = to_dw_pcie_from_pp(pp);
	struct exynos_pcie *exynos_pcie = to_exynos_pcie(pci);
	struct device *dev = pci->dev;
	int ch_num = exynos_pcie->ch_num;
	struct separated_msi_vector *msi_vec = &sep_msi_vec[ch_num][3];
	int vec_num = 3;

	/* Clear MSI interrupt */
	exynos_pcie_rc_wr_own_conf(pp, PCIE_MSI_INTR0_STATUS +
			(vec_num * MSI_REG_CTRL_BLOCK_SIZE), 4, 0x1);

	if (!msi_vec->is_used) {
		dev_err(dev, "Unexpected separated MSI3 interrupt!");
		return IRQ_HANDLED;
	}

	if (msi_vec->msi_irq_handler != NULL)
		msi_vec->msi_irq_handler(irq, msi_vec->context);

	exynos_pcie_msi_post_process(pp);

	return IRQ_HANDLED;
}

static irqreturn_t exynos_pcie_msi4_handler(int irq, void *arg)
{
	struct dw_pcie_rp *pp = arg;
	struct dw_pcie *pci = to_dw_pcie_from_pp(pp);
	struct exynos_pcie *exynos_pcie = to_exynos_pcie(pci);
	struct device *dev = pci->dev;
	int ch_num = exynos_pcie->ch_num;
	struct separated_msi_vector *msi_vec = &sep_msi_vec[ch_num][4];
	int vec_num = 4;

	/* Clear MSI interrupt */
	exynos_pcie_rc_wr_own_conf(pp, PCIE_MSI_INTR0_STATUS +
			(vec_num * MSI_REG_CTRL_BLOCK_SIZE), 4, 0x1);

	if (!msi_vec->is_used) {
		dev_err(dev, "Unexpected separated MSI4 interrupt!");
		return IRQ_HANDLED;
	}

	if (msi_vec->msi_irq_handler != NULL)
		msi_vec->msi_irq_handler(irq, msi_vec->context);

	exynos_pcie_msi_post_process(pp);

	return IRQ_HANDLED;
}

irqreturn_t (*msi_handler[PCIE_MAX_SEPA_IRQ_NUM])(int , void *) = {
	exynos_pcie_msi0_handler, exynos_pcie_msi1_handler,  exynos_pcie_msi2_handler,
	exynos_pcie_msi3_handler, exynos_pcie_msi4_handler };

int register_separated_msi_vector(int ch_num, irq_handler_t handler, void *context,
		int *irq_num)
{
	struct exynos_pcie *exynos_pcie = &g_pcie_rc[ch_num];
	struct dw_pcie *pci = exynos_pcie->pci;
	struct dw_pcie_rp *pp = &pci->pp;
	int i, ret;

	for (i = 1; i < PCIE_MAX_SEPA_IRQ_NUM; i++) {
		if (!sep_msi_vec[ch_num][i].is_used)
			break;
	}

	if (i == PCIE_MAX_SEPA_IRQ_NUM) {
		dev_info(pci->dev, "PCIe Ch%d : There is no empty MSI vector!\n", ch_num);
		return -EBUSY;
	}

	pr_info("PCIe Ch%d MSI%d vector is registered!\n", ch_num, i);
	sep_msi_vec[ch_num][i].is_used = true;
	sep_msi_vec[ch_num][i].context = context;
	sep_msi_vec[ch_num][i].msi_irq_handler = handler;
	*irq_num = sep_msi_vec[ch_num][i].irq;

	/* Enable MSI interrupt for separated MSI. */
	exynos_pcie_rc_wr_own_conf(pp, PCIE_MSI_INTR0_ENABLE +
			(i * MSI_REG_CTRL_BLOCK_SIZE), 4, 0x1);
	exynos_pcie_rc_wr_own_conf(pp, PCIE_MSI_INTR0_MASK +
			(i * MSI_REG_CTRL_BLOCK_SIZE), 4, ~(0x1));

	ret = devm_request_irq(pci->dev, sep_msi_vec[ch_num][i].irq,
			msi_handler[i],
			IRQF_SHARED | IRQF_TRIGGER_HIGH,
			sep_irq_name[i], pp);
	if (ret) {
		pr_err("failed to request MSI%d irq\n", i);

		return ret;
	}

	return i * PCIE_MSI_MAX_VEC_NUM;
}
EXPORT_SYMBOL_GPL(register_separated_msi_vector);

static int exynos_pcie_rc_add_port(struct platform_device *pdev, struct dw_pcie_rp *pp, int ch_num)
{
	struct irq_domain *msi_domain;
	struct msi_domain_info *msi_domain_info;
	int ret, i, sep_irq;
	struct dw_pcie *pci = to_dw_pcie_from_pp(pp);
	struct exynos_pcie *exynos_pcie = to_exynos_pcie(pci);

	pp->irq = platform_get_irq(pdev, 0);
	if (!pp->irq) {
		dev_err(&pdev->dev, "failed to get irq\n");
		return -ENODEV;
	}
	ret = devm_request_irq(&pdev->dev, pp->irq, exynos_pcie_rc_irq_handler,
			       IRQF_SHARED | IRQF_TRIGGER_HIGH, "exynos-pcie", pp);
	if (ret) {
		dev_err(&pdev->dev, "failed to request irq\n");

		return ret;
	}

	if (exynos_pcie->separated_msi) {
		for (i = 0; i < PCIE_MAX_SEPA_IRQ_NUM; i++) {
			sep_irq = platform_get_irq(pdev, i + 1);
			if (sep_irq < 0)
				goto skip_sep_request_irq;

			dev_info(&pdev->dev, "%d separated MSI irq is defined.\n", sep_irq);
			sep_msi_vec[ch_num][i].irq = sep_irq;

			/* MSI vector 0 will used by default MSI */
			if (i == 0) {
				sep_msi_vec[ch_num][0].is_used = true;
				ret = devm_request_irq(pci->dev, sep_msi_vec[ch_num][0].irq,
						msi_handler[0],
						IRQF_SHARED | IRQF_TRIGGER_HIGH,
						sep_irq_name[0], pp);
				if (ret) {
					dev_err(&pdev->dev, "failed to request MSI%d irq\n", i);
					return ret;
				}
				continue;
			}
		}
	}

skip_sep_request_irq:
	exynos_pcie_setup_rc(pp);

	if (exynos_pcie->ep_device_type == EP_QC_WIFI) {
		/*
		 * Set DMA mask to 32-bit because
		 * devices only work with 32-bit MSI.
		 */
		ret = dma_set_mask(&pdev->dev, DMA_BIT_MASK(32));
		if (ret) {
			dev_err(&pdev->dev, "Failed to set DMA mask to 32-bit.");
		}
	}

	if (exynos_pcie->support_msi64_addressing) {
		/* Setup MSI flags */
		u16 cap;
		u8 offset;

		dw_pcie_dbi_ro_wr_en(exynos_pcie->pci);
		offset = dw_pcie_find_capability(exynos_pcie->pci, PCI_CAP_ID_MSI);
		cap = dw_pcie_readw_dbi(exynos_pcie->pci, offset + PCI_MSI_FLAGS);

		/* Enable MSI with 64-bit support */
		cap |= PCI_MSI_FLAGS_ENABLE | PCI_MSI_FLAGS_64BIT;
		dw_pcie_writew_dbi(exynos_pcie->pci, offset + PCI_MSI_FLAGS, cap);
		dw_pcie_dbi_ro_wr_dis(exynos_pcie->pci);

		dev_dbg(&pdev->dev, "MSI is supported with 64-bit mask.\n");
	}

	ret = dw_pcie_host_init(pp);
	if (ret) {
		dev_err(&pdev->dev, "failed to dw pcie host init\n");

		return ret;
	}

	if (pp->msi_domain) {
		msi_domain = pp->msi_domain;
		msi_domain_info = (struct msi_domain_info *)msi_domain->host_data;
		msi_domain_info->chip->irq_set_affinity = exynos_pcie_msi_set_affinity;
		msi_domain_info->chip->irq_set_wake = exynos_pcie_rc_set_enable_wake;
		if (exynos_pcie->ep_device_type == EP_QC_WIFI ||
				exynos_pcie->ep_device_type == EP_SAMSUNG_MODEM) {
			msi_domain_info->chip->irq_mask = pci_msi_mask_irq;
			msi_domain_info->chip->irq_unmask = pci_msi_unmask_irq;
		}
	}

	return 0;
}

static void exynos_pcie_rc_pcie_ops_init(struct dw_pcie_rp *pp)
{
	struct dw_pcie *pci = to_dw_pcie_from_pp(pp);
	struct exynos_pcie *exynos_pcie = to_exynos_pcie(pci);
	struct exynos_pcie_ops *pcie_ops = &exynos_pcie->exynos_pcie_ops;
	struct device *dev = pci->dev;

	dev_info(dev, "Initialize PCIe function.\n");

	pcie_ops->poweron = exynos_pcie_rc_poweron;
	pcie_ops->poweroff = exynos_pcie_rc_poweroff;
	pcie_ops->rd_own_conf = exynos_pcie_rc_rd_own_conf;
	pcie_ops->wr_own_conf = exynos_pcie_rc_wr_own_conf;
	pcie_ops->rd_other_conf = exynos_pcie_rc_rd_other_conf;
	pcie_ops->wr_other_conf = exynos_pcie_rc_wr_other_conf;
}

static int exynos_pcie_rc_make_reg_tb(struct device *dev, struct exynos_pcie *exynos_pcie)
{
	unsigned int pos, val, id;
	int i;

	/* initialize the reg table */
	for (i = 0; i < 48; i++) {
		exynos_pcie->pci_cap[i] = 0;
		exynos_pcie->pci_ext_cap[i] = 0;
	}

	pos = 0xFF & readl(exynos_pcie->rc_dbi_base + PCI_CAPABILITY_LIST);

	while (pos) {
		val = readl(exynos_pcie->rc_dbi_base + pos);
		id = val & CAP_ID_MASK;
		exynos_pcie->pci_cap[id] = pos;
		pos = (readl(exynos_pcie->rc_dbi_base + pos) & CAP_NEXT_OFFSET_MASK) >> 8;
		dev_dbg(dev, "Next Cap pointer : 0x%x\n", pos);
	}

	pos = PCI_CFG_SPACE_SIZE;

	while (pos) {
		val = readl(exynos_pcie->rc_dbi_base + pos);
		if (val == 0) {
			dev_info(dev, "we have no ext capabilities!\n");

			break;
		}
		id = PCI_EXT_CAP_ID(val);
		exynos_pcie->pci_ext_cap[id] = pos;
		pos = PCI_EXT_CAP_NEXT(val);
		dev_dbg(dev, "Next ext Cap pointer : 0x%x\n", pos);
	}

	for (i = 0; i < 48; i++) {
		if (exynos_pcie->pci_cap[i])
			dev_info(dev, "PCIe cap [0x%x][%s]: 0x%x\n",
				 i, CAP_ID_NAME(i), exynos_pcie->pci_cap[i]);
	}
	for (i = 0; i < 48; i++) {
		if (exynos_pcie->pci_ext_cap[i])
			dev_info(dev, "PCIe ext cap [0x%x][%s]: 0x%x\n",
				 i, EXT_CAP_ID_NAME(i), exynos_pcie->pci_ext_cap[i]);
	}

	return 0;
}

u32 pcie_linkup_stat(void)
{
	pr_info("[%s] pcie_is_linkup : %d\n", __func__, pcie_is_linkup);

	return pcie_is_linkup;
}
EXPORT_SYMBOL_GPL(pcie_linkup_stat);

#if IS_ENABLED(CONFIG_GS_S2MPU)
static int setup_s2mpu_mem(struct device *dev, struct exynos_pcie *exynos_pcie)
{
	struct device_node *np;
	struct resource res;
	struct phys_mem *pm;
	phys_addr_t addr;
	int ret;

	/* Parse the memory nodes in the device tree to determine which areas
	 * the s2mpu should protect.
	 */

	INIT_LIST_HEAD(&exynos_pcie->phys_mem_list);

	for_each_node_by_type(np, "memory") {
		ret = of_address_to_resource(np, 0, &res);
		if (ret)
			continue;

		if (list_empty(&exynos_pcie->phys_mem_list)) {
			pm = devm_kzalloc(dev, sizeof(*pm), GFP_KERNEL);
			if (!pm)
				return -ENOMEM;

			pm->start = res.start;
			pm->size = resource_size(&res);
			list_add(&pm->list, &exynos_pcie->phys_mem_list);
		} else {
			/* To simplify the code, assume that memory regions
			 * in the device tree are sorted in the descending
			 * order. If this is not the case, abort.
			 */
			pm = list_last_entry(&exynos_pcie->phys_mem_list,
					     struct phys_mem, list);
			if (res.end > pm->start) {
				dev_err(dev, "s2mpu memory sort invalid end=%pa start=%pa\n",
					&res.end, &pm->start);
				dev_err(dev, "This driver expects all DRAM ranges i.e. device tree nodes with device_type=\"memory\" to be defined in descending order in the device tree. Please change your device tree accordingly.\n");
				return -EINVAL;
			}

			/* If two memory regions are consecutive, merge them. */
			if (pm->start - res.end == 1) {
				pm->start = res.start;
				pm->size += resource_size(&res);
			} else {
				pm = devm_kzalloc(dev, sizeof(*pm), GFP_KERNEL);
				if (!pm)
					return -ENOMEM;

				pm->start = res.start;
				pm->size = resource_size(&res);
				list_add_tail(&pm->list,
					      &exynos_pcie->phys_mem_list);
			}
		}
	}

	list_for_each_entry(pm, &exynos_pcie->phys_mem_list, list) {
		pm->refcnt_array = devm_kzalloc(dev, pm->size / SZ_4K,
						GFP_KERNEL);
		if (!pm->refcnt_array)
			return -ENOMEM;

		/* Optimize s2mpu operation by setting up 1G page tables */
		addr = pm->start;
		while (addr <  pm->start + pm->size) {
			ret = s2mpu_close(exynos_pcie->s2mpu, addr, ALIGN_SIZE,
					  DMA_BIDIRECTIONAL);
			if (ret) {
				dev_err(dev,
					"probe s2mpu_close failed addr = 0x%pa\n",
					&addr);
			}
			addr += SZ_1G;
		}
	}

	return ret;
}
#endif

#if 0
static void exynos_d3_sleep_hook(void *unused, struct pci_dev *dev,
				 unsigned int *delay_ms)
{
	if (delay_ms) {
		usleep_range(*delay_ms * 1000, *delay_ms * 1000);
		*delay_ms = 0;
	}
}
#endif

static int exynos_pcie_rc_probe(struct platform_device *pdev)
{
	struct exynos_pcie *exynos_pcie;
	struct dw_pcie *pci;
	struct dw_pcie_rp *pp;
	struct device_node *np = pdev->dev.of_node;
	int ret = 0;
	int ch_num;
	u32 val, vendor_id, device_id;
#if IS_ENABLED(CONFIG_GS_S2MPU)
	struct device_node *s2mpu_dn;
#endif

	dev_info(&pdev->dev, "## PCIe RC PROBE start\n");

	if (create_pcie_sys_file(&pdev->dev))
		dev_err(&pdev->dev, "Failed to create pcie sys file\n");

	if (of_property_read_u32(np, "ch-num", &ch_num)) {
		dev_err(&pdev->dev, "Failed to parse the channel number\n");
		return -EINVAL;
	}

	if (!is_vhook_registered) {
		ret = 0; //register_trace_android_rvh_pci_d3_sleep(exynos_d3_sleep_hook,
			 //				      NULL);
		if (ret) {
			dev_err(&pdev->dev, "PCI sleep hook failed\n");
			return ret;
		}
		is_vhook_registered = true;
	}

	dev_info(&pdev->dev, "## PCIe ch %d ##\n", ch_num);

	pci = devm_kzalloc(&pdev->dev, sizeof(*pci), GFP_KERNEL);
	if (!pci) {
		/* dev_err(&pdev->dev, "dw_pcie allocation is failed\n"); */

		return -ENOMEM;
	}

	exynos_pcie = &g_pcie_rc[ch_num];
	exynos_pcie->pci = pci;

	pci->dev = &pdev->dev;
	pci->ops = &dw_pcie_ops;

	pp = &pci->pp;
	pp->ops = &exynos_pcie_rc_ops;

	spin_lock_init(&exynos_pcie->pcie_l1_exit_lock);
	spin_lock_init(&exynos_pcie->conf_lock);
	spin_lock_init(&exynos_pcie->power_stats_lock);
	spin_lock_init(&exynos_pcie->reg_lock);
	spin_lock_init(&exynos_pcie->s2mpu_refcnt_lock);

	mutex_init(&exynos_pcie->power_onoff_lock);

	exynos_pcie->ch_num = ch_num;
	exynos_pcie->l1ss_enable = 1;
	exynos_pcie->state = STATE_LINK_DOWN;

	exynos_pcie->linkdown_cnt = 0;
	exynos_pcie->sudden_linkdown = 0;
	exynos_pcie->cpl_timeout_recovery = 0;
	exynos_pcie->l1ss_ctrl_id_state = 0;
	exynos_pcie->atu_ok = 0;

	exynos_pcie->app_req_exit_l1 = PCIE_APP_REQ_EXIT_L1;
	exynos_pcie->app_req_exit_l1_mode = PCIE_APP_REQ_EXIT_L1_MODE;
	exynos_pcie->linkup_offset = PCIE_ELBI_RDLH_LINKUP;

	exynos_pcie->log = NULL;
	if (ch_num == 0)
		exynos_pcie->log = logbuffer_register("pcie0");
	else if (ch_num == 1)
		exynos_pcie->log = logbuffer_register("pcie1");
	else
		dev_err(&pdev->dev, "invalid ch_num=%d for logbuffer registry\n", ch_num);
	if (IS_ERR_OR_NULL(exynos_pcie->log)) {
		dev_err(&pdev->dev, "logbuffer register failed\n");
		exynos_pcie->log = NULL;
	}

	pm_runtime_enable(&pdev->dev);
	pm_runtime_get_sync(&pdev->dev);
	device_enable_async_suspend(&pdev->dev);

	dma_set_mask_and_coherent(&pdev->dev, DMA_BIT_MASK(36));
	platform_set_drvdata(pdev, exynos_pcie);
	power_stats_init(exynos_pcie);
	link_stats_init(exynos_pcie);

#if IS_ENABLED(CONFIG_GS_S2MPU)
	s2mpu_dn = of_parse_phandle(np, "s2mpu", 0);
	if (s2mpu_dn) {
		memcpy(&fake_dma_dev, &pdev->dev, sizeof(fake_dma_dev));
		fake_dma_dev.dma_ops = NULL;

		exynos_pcie->s2mpu = s2mpu_fwnode_to_info(&s2mpu_dn->fwnode);
		if (!exynos_pcie->s2mpu) {
			dev_err(&pdev->dev, "Failed to get S2MPU\n");
			return -EPROBE_DEFER;
		}

		ret = setup_s2mpu_mem(&pdev->dev, exynos_pcie);
		if (ret) {
			dev_err(&pdev->dev, "failed to bind to s2mpu\n");
			goto probe_fail;
		}

		dev_info(&pdev->dev, "successfully bound to S2MPU\n");
	}
#endif

	/* parsing pcie dts data for exynos */
	ret = exynos_pcie_rc_parse_dt(&pdev->dev, exynos_pcie);
	if (ret)
		goto probe_fail;

	ret = exynos_pcie_rc_get_pin_state(pdev, exynos_pcie);
	if (ret)
		goto probe_fail;

	ret = exynos_pcie_rc_clock_get(pp);
	if (ret)
		goto probe_fail;

	ret = exynos_pcie_rc_get_resource(pdev, exynos_pcie);
	if (ret)
		goto probe_fail;
	pci->dbi_base = exynos_pcie->rc_dbi_base;

	/* NOTE: TDB */
	/* Mapping PHY functions */
	exynos_pcie_rc_phy_init(pp);

	exynos_pcie_rc_pcie_ops_init(pp);

	exynos_pcie_rc_resumed_phydown(pp);

	if (exynos_pcie->use_nclkoff_en)
		exynos_pcie_rc_nclkoff_ctrl(pdev, exynos_pcie);
#if IS_ENABLED(CONFIG_EXYNOS_PCIE_IOMMU)
	/* if it needed for msi init, property should be added on dt */
#if 0	/* to be updated when ready */
	set_dma_ops(&pdev->dev, &exynos_pcie_dma_ops);
	dev_info(&pdev->dev, "DMA operations are changed\n");
#endif	/* to be updated when ready */
#endif

	ret = exynos_pcie_rc_make_reg_tb(&pdev->dev, exynos_pcie);
	if (ret)
		goto probe_fail;

	ret = exynos_pcie_rc_add_port(pdev, pp, ch_num);
	if (ret)
		goto probe_fail;

	exynos_pcie_rc_rd_own_conf(pp, PCI_VENDOR_ID, 4, &val);
	vendor_id = val & ID_MASK;
	device_id = (val >> 16) & ID_MASK;

	exynos_pcie->pci_dev = pci_get_device(vendor_id, device_id, NULL);
	if (!exynos_pcie->pci_dev) {
		logbuffer_logk(exynos_pcie->log, LOGLEVEL_ERR,
			       "Failed to get pci device");
		goto probe_fail;
	}
	dev_dbg(&pdev->dev, "(%s):ep_pci_device:vendor/device id = 0x%x\n", __func__, val);
	logbuffer_log(exynos_pcie->log, "ep_pci_device:vendor/device id = 0x%x",
		      val);
	exynos_pcie->pci_saved_configs = pci_store_saved_state(exynos_pcie->pci_dev);

	if (exynos_pcie->use_cache_coherency)
		exynos_pcie_rc_set_iocc(pp, 1);

	disable_irq(pp->irq);

#if IS_ENABLED(CONFIG_CPU_IDLE)
	exynos_pcie->idle_ip_index =
			exynos_get_idle_ip_index(dev_name(&pdev->dev));
	if (exynos_pcie->idle_ip_index < 0)
		dev_err(&pdev->dev, "Cant get idle_ip_dex!!!\n");
	else
		dev_err(&pdev->dev, "PCIE idle ip index : %d\n", exynos_pcie->idle_ip_index);

	exynos_update_ip_idle_status(exynos_pcie->idle_ip_index, PCIE_IS_IDLE);
	dev_info(&pdev->dev, "%s, ip idle status : %d, idle_ip_index: %d\n",
		 __func__, PCIE_IS_IDLE, exynos_pcie->idle_ip_index);
#endif

	exynos_pcie->pcie_wq = create_freezable_workqueue("pcie_wq");
	if (IS_ERR(exynos_pcie->pcie_wq)) {
		dev_err(&pdev->dev, "couldn't create workqueue\n");
		ret = EBUSY;

		goto probe_fail;
	}

	INIT_DELAYED_WORK(&exynos_pcie->dislink_work, exynos_pcie_rc_dislink_work);
	INIT_DELAYED_WORK(&exynos_pcie->cpl_timeout_work, exynos_pcie_rc_cpl_timeout_work);

#if IS_ENABLED(CONFIG_EXYNOS_ITMON)
	exynos_pcie->itmon_nb.notifier_call = exynos_pcie_rc_itmon_notifier;
	itmon_notifier_chain_register(&exynos_pcie->itmon_nb);
#endif

	if (exynos_pcie->use_pcieon_sleep) {
		dev_info(&pdev->dev, "## register pcie connection function\n");
		//register_pcie_is_connect(pcie_linkup_stat);
	}

	platform_set_drvdata(pdev, exynos_pcie);

probe_fail:
	if (exynos_pcie->use_phy_isol_con)
		exynos_pcie_phy_isolation(exynos_pcie, PCIE_PHY_ISOLATION);

	if (ret) {
		dev_err(&pdev->dev, "## %s: PCIe probe failed\n", __func__);
		logbuffer_log(exynos_pcie->log, "PCIe %d: probe failed", ch_num);
	} else {
		dev_info(&pdev->dev, "## %s: PCIe probe success\n", __func__);
		logbuffer_log(exynos_pcie->log, "PCIe %d: probe done", ch_num);
	}

	return ret;
}

static int __exit exynos_pcie_rc_remove(struct platform_device *pdev)
{
	struct device *dev = &pdev->dev;
	struct dw_pcie *pci = container_of(&dev, struct dw_pcie, dev);
	struct exynos_pcie *exynos_pcie = to_exynos_pcie(pci);

	dev_info(&pdev->dev, "%s\n", __func__);

	mutex_destroy(&exynos_pcie->power_onoff_lock);

	return 0;
}

#if IS_ENABLED(CONFIG_PM)
static int exynos_pcie_rc_suspend_noirq(struct device *dev)
{
	struct exynos_pcie *exynos_pcie = dev_get_drvdata(dev);
	u32 val, val_irq0, val_irq1, val_irq2;

	logbuffer_log(exynos_pcie->log, "pm_suspend_no_irq called");
	if (exynos_pcie->state == STATE_LINK_DOWN) {
		dev_info(dev, "PCIe PMU ISOLATION\n");
		exynos_pcie_phy_isolation(exynos_pcie, PCIE_PHY_ISOLATION);

		return 0;
	} else if (exynos_pcie->separated_msi && exynos_pcie->use_pcieon_sleep) {
		dev_info(dev, "PCIe on sleep... suspend\n");

		/* handle IRQ0 interrupt */
		val_irq0 = exynos_elbi_read(exynos_pcie, PCIE_IRQ0);
		exynos_elbi_write(exynos_pcie, val_irq0, PCIE_IRQ0);
		dev_info(dev, "IRQ0 0x%x\n", val_irq0);

		/* handle IRQ1 interrupt */
		val_irq1 = exynos_elbi_read(exynos_pcie, PCIE_IRQ1);
		exynos_elbi_write(exynos_pcie, val_irq1, PCIE_IRQ1);
		dev_info(dev, "IRQ1 0x%x\n", val_irq1);

		/* handle IRQ2 interrupt */
		val_irq2 = exynos_elbi_read(exynos_pcie, PCIE_IRQ2);
		exynos_elbi_write(exynos_pcie, val_irq2, PCIE_IRQ2);
		dev_info(dev, "IRQ2 0x%x\n", val_irq2);

		val = exynos_elbi_read(exynos_pcie, PCIE_IRQ2_EN);
		val |= IRQ_MSI_CTRL_EN_RISING_EDG;
		exynos_elbi_write(exynos_pcie, val, PCIE_IRQ2_EN);
	}

	if (exynos_pcie->use_pcieon_sleep && exynos_pcie->ep_pci_dev) {
		dev_info(dev, "Default must_resume value : %d\n",
				exynos_pcie->ep_pci_dev->dev.power.must_resume);
		exynos_pcie->pcie_must_resume = exynos_pcie->ep_pci_dev->dev.power.must_resume;
		if (exynos_pcie->ep_pci_dev->dev.power.must_resume)
			exynos_pcie->ep_pci_dev->dev.power.must_resume = false;

		dev_info(dev, "restore enable cnt = %d\n", exynos_pcie->pcieon_sleep_enable_cnt);
		atomic_set(&exynos_pcie->ep_pci_dev->enable_cnt,
				exynos_pcie->pcieon_sleep_enable_cnt);
	}

	return 0;
}

static int exynos_pcie_rc_resume_noirq(struct device *dev)
{
	struct exynos_pcie *exynos_pcie = dev_get_drvdata(dev);
	struct dw_pcie *pci = exynos_pcie->pci;
	u32 val;

	dev_dbg(dev, "## RESUME[%s] pcie_is_linkup: %d)\n", __func__, pcie_is_linkup);
	logbuffer_log(exynos_pcie->log, "pm_resume_no_irq called");

	if (exynos_pcie->state == STATE_LINK_DOWN) {
		dev_dbg(dev, "[%s] dislink state after resume -> phy pwr off\n", __func__);
		exynos_pcie_rc_resumed_phydown(&pci->pp);
	} else if (exynos_pcie->separated_msi && exynos_pcie->use_pcieon_sleep) {
		dev_info(dev, "PCIe on sleep resume...\n");
		val = exynos_elbi_read(exynos_pcie, PCIE_IRQ2_EN);
		val &= ~IRQ_MSI_CTRL_EN_RISING_EDG;
		exynos_elbi_write(exynos_pcie, val, PCIE_IRQ2_EN);
	}

	return 0;
}

static int exynos_pcie_suspend_prepare(struct device *dev)
{
	struct exynos_pcie *exynos_pcie = dev_get_drvdata(dev);

	logbuffer_log(exynos_pcie->log, "suspend_prepare called");
	if (exynos_pcie->use_phy_isol_con)
		exynos_pcie_phy_isolation(exynos_pcie, PCIE_PHY_BYPASS);

	if (exynos_pcie->use_pcieon_sleep && exynos_pcie->ep_pci_dev) {
		exynos_pcie->pcieon_sleep_enable_cnt =
			atomic_read(&exynos_pcie->ep_pci_dev->enable_cnt);
		dev_info(dev, "remove enable cnt to fake enable = %d\n",
				exynos_pcie->pcieon_sleep_enable_cnt);
		atomic_set(&exynos_pcie->ep_pci_dev->enable_cnt, 0);
	}

	return 0;
}

static void exynos_pcie_resume_complete(struct device *dev)
{
	struct exynos_pcie *exynos_pcie = dev_get_drvdata(dev);

	logbuffer_log(exynos_pcie->log, "resume_complete called");
	if (exynos_pcie->use_phy_isol_con &&
	    exynos_pcie->state == STATE_LINK_DOWN)
		exynos_pcie_phy_isolation(exynos_pcie, PCIE_PHY_ISOLATION);
	else if (exynos_pcie->use_pcieon_sleep && exynos_pcie->ep_pci_dev) {
		exynos_pcie->ep_pci_dev->dev.power.must_resume = exynos_pcie->pcie_must_resume;
		dev_info(dev, "Default must_resume value : %d\n",
				exynos_pcie->ep_pci_dev->dev.power.must_resume);
	}
}

#endif

static const struct dev_pm_ops exynos_pcie_rc_pm_ops = {
	.suspend_noirq	= exynos_pcie_rc_suspend_noirq,
	.resume_noirq	= exynos_pcie_rc_resume_noirq,
	.prepare	= exynos_pcie_suspend_prepare,
	.complete	= exynos_pcie_resume_complete,
};

static const struct of_device_id exynos_pcie_rc_of_match[] = {
	{ .compatible = "samsung,exynos-pcie-rc", },
	{},
};

static struct platform_driver exynos_pcie_rc_driver = {
	.probe		= exynos_pcie_rc_probe,
	.remove		= exynos_pcie_rc_remove,
	.driver = {
		.name		= "exynos-pcie-rc",
		.owner		= THIS_MODULE,
		.of_match_table = exynos_pcie_rc_of_match,
		.pm		= &exynos_pcie_rc_pm_ops,
	},
};
module_platform_driver(exynos_pcie_rc_driver);

MODULE_AUTHOR("Hongseock Kim <hongpooh.kim@samsung.com>");
MODULE_DESCRIPTION("Samsung PCIe RC(RootComplex) controller driver");
MODULE_LICENSE("GPL v2");<|MERGE_RESOLUTION|>--- conflicted
+++ resolved
@@ -4451,12 +4451,8 @@
 int exynos_pcie_rc_set_enable_wake(struct irq_data *data, unsigned int enable)
 {
 	int ret = 0;
-<<<<<<< HEAD
 	struct dw_pcie_rp *pp = data->parent_data->domain->host_data;
-=======
-	struct pcie_port *pp = data->parent_data->domain->host_data;
 	struct dw_pcie *pci = to_dw_pcie_from_pp(pp);
->>>>>>> 5321e94e
 
 	dev_dbg(pci->dev, "%s: enable = %d\n", __func__, enable);
 
