// SPDX-License-Identifier: GPL-2.0-only
/*
 * PCIe RC(RootComplex) controller driver for gs101 SoC
 *
 * Copyright (C) 2020 Samsung Electronics Co., Ltd.
 *		http://www.samsung.com
 *
 * Author: Hongseock Kim <hongpooh.kim@samsung.com>
 */

#include <linux/clk.h>
#include <linux/delay.h>
#include <linux/gpio.h>
#include <linux/interrupt.h>
#include <linux/kernel.h>
#include <linux/mfd/syscon.h>
#include <linux/module.h>
#include <linux/of_gpio.h>
#include <linux/of_address.h>
#include <linux/pci.h>
#include <linux/platform_device.h>
#include <linux/regmap.h>
#include <linux/resource.h>
#include <linux/signal.h>
#include <linux/types.h>
#include <linux/pm_qos.h>
#include <dt-bindings/pci/pci.h>
#include <linux/exynos-pci-noti.h>
#include <linux/exynos-pci-ctrl.h>
#if IS_ENABLED(CONFIG_EXYNOS_ITMON)
#include <soc/google/exynos-itmon.h>
#endif
#include <linux/regulator/consumer.h>
#include <linux/regulator/driver.h>
#include <linux/pm_runtime.h>
#include <linux/kthread.h>
#include <linux/random.h>

#if IS_ENABLED(CONFIG_CPU_IDLE)
#include <soc/google/exynos-powermode.h>
#include <soc/google/exynos-pm.h>
#include <soc/google/exynos-cpupm.h>
#endif
#if IS_ENABLED(CONFIG_PM_DEVFREQ)
#include <soc/google/exynos_pm_qos.h>
#endif

#include <soc/google/shm_ipc.h>     /* to get Exynos Modem - MSI target addr. */
#if IS_ENABLED(CONFIG_LINK_DEVICE_PCIE)
#define MODIFY_MSI_ADDR
#endif	/* CONFIG_LINK_DEVICE_PCIE */

#include "pcie-designware.h"
#include "pcie-exynos-common.h"
#include "pcie-exynos-rc.h"
#include "pcie-exynos-dbg.h"

#include <linux/dma-map-ops.h>
#include <soc/google/s2mpu.h>

struct exynos_pcie g_pcie_rc[MAX_RC_NUM];
int pcie_is_linkup;	/* checkpatch: do not initialise globals to 0 */
/* currnet_cnt & current_cnt2 for EOM test */
static int current_cnt;
static int current_cnt2;

static struct pci_dev *exynos_pcie_get_pci_dev(struct pcie_port *pp);

#if IS_ENABLED(CONFIG_PM_DEVFREQ)
static struct exynos_pm_qos_request exynos_pcie_int_qos[MAX_RC_NUM];
#endif

#if IS_ENABLED(CONFIG_GS_S2MPU)

struct phys_mem {
	struct list_head list;
	phys_addr_t start;
	size_t size;
	unsigned char *refcnt_array;
};

static const struct dma_map_ops gs101_pcie_dma_ops;
static struct device fake_dma_dev;

#define WIFI_CH_NUM     1
#define ALIGN_SIZE	0x1000UL
#define REF_COUNT_UNDERFLOW 255

unsigned char *s2mpu_get_refcnt_ptr(struct exynos_pcie *exynos_pcie,
				    phys_addr_t addr)
{
	struct phys_mem *pm;

	/* Find the memory region the address falls into, then determine the
	 * offset into the corresponding refcnt_array.
	 */
	list_for_each_entry(pm, &exynos_pcie->phys_mem_list, list) {
		if (addr >= pm->start && addr < (pm->start + pm->size))
			return pm->refcnt_array
			       + (addr - pm->start) / ALIGN_SIZE;
	}
	return NULL;
}

void s2mpu_get_alignment(dma_addr_t addr, size_t size,
			 phys_addr_t *align_addr, size_t *align_size)
{
	*align_addr = ALIGN_DOWN(addr, ALIGN_SIZE);
	*align_size = ALIGN(addr - *align_addr + size, ALIGN_SIZE);
}

unsigned char s2mpu_get_and_modify(struct exynos_pcie *exynos_pcie,
				   unsigned char *refcnt_ptr,
				   bool inc)
{
	unsigned char val;
	unsigned long flags;

	spin_lock_irqsave(&exynos_pcie->s2mpu_refcnt_lock, flags);
	val = (*refcnt_ptr);
	if (inc) {
		val++;
		*refcnt_ptr = val;
	} else {
		// Check for underflow. Should never happen.
		if (val == 0) {
			val = REF_COUNT_UNDERFLOW;
		} else {
			val--;
			*refcnt_ptr = val;
		}
	}
	spin_unlock_irqrestore(&exynos_pcie->s2mpu_refcnt_lock, flags);
	return val;
}

void s2mpu_update_refcnt(struct device *dev,
			 dma_addr_t dma_addr, size_t size, bool incr)
{
	struct exynos_pcie *exynos_pcie = &g_pcie_rc[WIFI_CH_NUM];
	phys_addr_t align_addr;
	size_t align_size;
	unsigned char *refcnt_ptr;
	int ret;
	unsigned char refcnt;

	/* Align to 4K as required by S2MPU */
	s2mpu_get_alignment(dma_addr, size, &align_addr, &align_size);

	/* Get the pointer into the ref count array used to keep track of
	 * the number of map and unmap calls for 4K blocks
	 * needed by the S2MPU.
	 * This is needed because there may be a few skbs within one 4K
	 * aligned block and we need to ensure that we don't prematurely
	 * disable access to this skb by calling s2mpu_close.
	 */
	refcnt_ptr = s2mpu_get_refcnt_ptr(exynos_pcie, align_addr);
	if (!refcnt_ptr) {
		dev_err(dev,
			"s2mpu refcnt_ptr failed addr=%pad, size=%zx\n",
			&dma_addr, size);
		return;
	}

	while (align_size != 0) {
		if (incr) {
			refcnt = s2mpu_get_and_modify(exynos_pcie, refcnt_ptr,
						      true);
			if (refcnt == 1) {
				ret = s2mpu_open(exynos_pcie->s2mpu,
						 align_addr,
						 ALIGN_SIZE);
				if (ret) {
					dev_err(dev,
						"s2mpu_open failed addr=%pad, size=%zx\n",
						&dma_addr, size);
				}
			}
		} else {
			refcnt = s2mpu_get_and_modify(exynos_pcie, refcnt_ptr,
						      false);
			if (refcnt == REF_COUNT_UNDERFLOW) {
				dev_err(dev, "s2mpu error underflow in refcount\n");
				return;
			}
			if (refcnt == 0) {
				ret = s2mpu_close(exynos_pcie->s2mpu,
						  align_addr,
						  ALIGN_SIZE);
				if (ret) {
					dev_err(dev,
						"s2mpu_close failed addr=%pad, size=%zx\n",
						&dma_addr, size);
				}
			}
		}
		align_addr += ALIGN_SIZE;
		align_size -= ALIGN_SIZE;
		refcnt_ptr++;
	}
}

static void *gs101_pcie_dma_alloc_attrs(struct device *dev, size_t size,
					dma_addr_t *dma_handle, gfp_t flag,
					unsigned long attrs)
{
	void *cpu_addr;

	cpu_addr = dma_alloc_attrs(&fake_dma_dev, size,
				   dma_handle, flag, attrs);
	s2mpu_update_refcnt(dev, *dma_handle, size, true);
	return cpu_addr;
}

static void gs101_pcie_dma_free_attrs(struct device *dev, size_t size,
				      void *cpu_addr, dma_addr_t dma_addr,
				      unsigned long attrs)
{
	dma_free_attrs(&fake_dma_dev, size, cpu_addr, dma_addr, attrs);
	s2mpu_update_refcnt(dev, dma_addr, size, false);
}

static dma_addr_t gs101_pcie_dma_map_page(struct device *dev, struct page *page,
					  size_t offset, size_t size,
					  enum dma_data_direction dir,
					  unsigned long attrs)
{
	dma_addr_t dma_addr;

	dma_addr = dma_map_page_attrs(&fake_dma_dev, page, offset,
				      size, dir, attrs);
	s2mpu_update_refcnt(dev, dma_addr, size, true);
	return dma_addr;
}

static void gs101_pcie_dma_unmap_page(struct device *dev, dma_addr_t dma_addr,
				      size_t size, enum dma_data_direction dir,
				      unsigned long attrs)
{
	dma_unmap_page_attrs(&fake_dma_dev, dma_addr, size, dir, attrs);
	s2mpu_update_refcnt(dev, dma_addr, size, false);
}

static const struct dma_map_ops gs101_pcie_dma_ops = {
	.alloc = gs101_pcie_dma_alloc_attrs,
	.free = gs101_pcie_dma_free_attrs,
	.mmap = NULL,
	.get_sgtable = NULL,
	.map_page = gs101_pcie_dma_map_page,
	.unmap_page = gs101_pcie_dma_unmap_page,
	.map_sg = NULL,
	.unmap_sg = NULL,
	.map_resource = NULL,
	.unmap_resource = NULL,
	.sync_single_for_cpu = NULL,
	.sync_single_for_device = NULL,
	.sync_sg_for_cpu = NULL,
	.sync_sg_for_device = NULL,
	.cache_sync = NULL,
	.dma_supported = NULL,
	.get_required_mask = NULL,
	.max_mapping_size = NULL,
	.get_merge_boundary = NULL,
};
#endif

static int exynos_pcie_rc_get_phy_vreg_resource(struct exynos_pcie *exynos_pcie)
{
	struct dw_pcie *pci = exynos_pcie->pci;
	struct device *dev = pci->dev;

	dev_dbg(dev, "[%s] Get PCIe PHY VREG resource of ch%d\n", __func__, exynos_pcie->ch_num);

	if (exynos_pcie->ch_num == 0 || exynos_pcie->ch_num == 1) {
		exynos_pcie->vreg1 = regulator_get(dev, "vreg1");
		if (IS_ERR(exynos_pcie->vreg1)) {
			dev_err(dev, "[%s]Fail:regulator_get: VREG1 %p %d\n", __func__,
				exynos_pcie->vreg1, IS_ERR(exynos_pcie->vreg1));

			return -EPROBE_DEFER;
		}

		exynos_pcie->vreg2 = regulator_get(dev, "vreg2");
		if (IS_ERR(exynos_pcie->vreg2)) {
			dev_err(dev, "[%s]Fail:regulator_get: VREG2 %p %d\n", __func__,
				exynos_pcie->vreg2, IS_ERR(exynos_pcie->vreg2));

			return -EPROBE_DEFER;
		}
		dev_dbg(dev, "[%s]ch%d: exynos_pcie->vreg1 & 2 = 0x%x & 0x%x\n", __func__,
			exynos_pcie->ch_num, exynos_pcie->vreg1, exynos_pcie->vreg2);
	} else {
		dev_err(dev, "[%s]wrong ch# info(ch_num=%d)\n", __func__, exynos_pcie->ch_num);

		return -EINVAL;
	}

	return 0;
}

static void exynos_pcie_vreg_control(struct exynos_pcie *exynos_pcie, bool on)
{
	struct dw_pcie *pci = exynos_pcie->pci;
	struct device *dev = pci->dev;
	struct regulator *r_vreg1, *r_vreg2;
	int ret1 = 0;
	int ret2 = 0;

	dev_info(dev, "[%s] PCIe ch%d - PHY VREG Turn %s\n", __func__,
		exynos_pcie->ch_num, on ? "On" : "Off");

	r_vreg1 = exynos_pcie->vreg1;
	r_vreg2 = exynos_pcie->vreg2;

	if (on) {
		ret1 = regulator_enable(r_vreg1);
		ret2 = regulator_enable(r_vreg2);
		if (ret1 || ret2)
			dev_err(dev, "[%s]Fail to enable PHY VREG: %d %d\n", __func__, ret1, ret2);
		else
			exynos_pcie->vreg_enable = true;

		dev_info(dev, "[%s] regulator_enable()\n", __func__);
	} else {
		ret1 = regulator_disable(r_vreg1);
		ret2 = regulator_disable(r_vreg2);
		if (ret1 || ret2)
			dev_err(dev, "[%s]Fail to disable PHY VREG: %d %d\n", __func__, ret1, ret2);
		else
			exynos_pcie->vreg_enable = false;

		dev_info(dev, "[%s] regulator_disable()\n", __func__);
	}
}

void exynos_pcie_set_perst_gpio(int ch_num, bool on)
{
	struct exynos_pcie *exynos_pcie = &g_pcie_rc[ch_num];

	if (exynos_pcie->ep_device_type == EP_SAMSUNG_MODEM) {
		pr_info("%s: force settig for abnormal state\n", __func__);
		if (on) {
			gpio_set_value(exynos_pcie->perst_gpio, 1);
			pr_info("%s: Set PERST to HIGH, gpio val = %d\n",
				__func__, gpio_get_value(exynos_pcie->perst_gpio));
		} else {
			gpio_set_value(exynos_pcie->perst_gpio, 0);
			pr_info("%s: Set PERST to LOW, gpio val = %d\n",
				__func__, gpio_get_value(exynos_pcie->perst_gpio));
		}
	}
}
EXPORT_SYMBOL_GPL(exynos_pcie_set_perst_gpio);

static ssize_t exynos_pcie_rc_show(struct device *dev, struct device_attribute *attr, char *buf)
{
	int ret = 0;

	ret += scnprintf(buf + ret, PAGE_SIZE - ret, ">>>> PCIe Test <<<<\n");
	ret += scnprintf(buf + ret, PAGE_SIZE - ret, "0 : PCIe Unit Test\n");
	ret += scnprintf(buf + ret, PAGE_SIZE - ret, "1 : Link Test\n");
	ret += scnprintf(buf + ret, PAGE_SIZE - ret, "2 : DisLink Test\n");
	ret += scnprintf(buf + ret, PAGE_SIZE - ret, "10 : L12 Enable\n");
	ret += scnprintf(buf + ret, PAGE_SIZE - ret, "11 : L12 Disable\n");
	ret += scnprintf(buf + ret, PAGE_SIZE - ret, "12 : L12 State\n");

	ret += scnprintf(buf + ret, PAGE_SIZE - ret, "14 : PCIe Hot Reset\n");
	ret += scnprintf(buf + ret, PAGE_SIZE - ret,
				"20 : Check Link Speed\n");
	ret += scnprintf(buf + ret, PAGE_SIZE - ret,
				"21 : Change Link Speed - target: GEN1\n");
	ret += scnprintf(buf + ret, PAGE_SIZE - ret,
				"22 : Change Link Speed - target: GEN2\n");
	ret += scnprintf(buf + ret, PAGE_SIZE - ret,
				"23 : Change Link Speed - target: GEN3\n");

	return ret;
}

static ssize_t exynos_pcie_rc_store(struct device *dev, struct device_attribute *attr,
				    const char *buf, size_t count)
{
	int op_num;
	struct exynos_pcie *exynos_pcie = dev_get_drvdata(dev);
	int ret = 0;
	int i = 0;
	int cur_link_speed;

	if (sscanf(buf, "%10d", &op_num) == 0)
		return -EINVAL;
	switch (op_num) {
	case 0:
		dev_info(dev, "## PCIe UNIT test START ##\n");
		ret = exynos_pcie_dbg_unit_test(dev, exynos_pcie);
		if (ret) {
			dev_err(dev, "PCIe UNIT test failed (%d)\n", ret);
			break;
		}
		dev_err(dev, "## PCIe UNIT test SUCCESS!!##\n");
		break;
	case 1:
		dev_info(dev, "## PCIe establish link test ##\n");
		ret = exynos_pcie_dbg_link_test(dev, exynos_pcie, 1);
		if (ret) {
			dev_err(dev, "PCIe establish link test failed (%d)\n", ret);
			break;
		}
		dev_err(dev, "PCIe establish link test success\n");
		break;
	case 2:
		dev_info(dev, "## PCIe dis-link test ##\n");
		ret = exynos_pcie_dbg_link_test(dev, exynos_pcie, 0);
		if (ret) {
			dev_err(dev, "PCIe dis-link test failed (%d)\n", ret);
			break;
		}
		dev_err(dev, "PCIe dis-link test success\n");
		break;
	case 3:
		dev_info(dev, "## LTSSM ##\n");
		ret = exynos_elbi_read(exynos_pcie, PCIE_ELBI_RDLH_LINKUP) & 0xff;
		dev_info(dev, "PCIE_ELBI_RDLH_LINKUP :0x%x\n", ret);
		break;

	case 10:
		dev_info(dev, "L1.2 Enable....on PCIe_ch%d\n", exynos_pcie->ch_num);
		exynos_pcie_rc_l1ss_ctrl(1, PCIE_L1SS_CTRL_TEST, exynos_pcie->ch_num);

		for (i = 0; i < 5; i++) {
			dev_info(dev, "[sysfs-TEST_%d]: LTSSM: 0x%08x", i,
				 exynos_elbi_read(exynos_pcie, PCIE_ELBI_RDLH_LINKUP));
			dev_info(dev, "PM_STATE = 0x%08x(if 0x6->L1.2 state)\n",
				 exynos_phy_pcs_read(exynos_pcie, 0x188));
		}

		break;

	case 11:
		dev_info(dev, "L1.2 Disable....on PCIe_ch%d\n", exynos_pcie->ch_num);
		exynos_pcie_rc_l1ss_ctrl(0, PCIE_L1SS_CTRL_TEST, exynos_pcie->ch_num);

		for (i = 0; i < 5; i++) {
			dev_info(dev, "[sysfs-TEST_%d]: LTSSM: 0x%08x", i,
				 exynos_elbi_read(exynos_pcie, PCIE_ELBI_RDLH_LINKUP));
			dev_info(dev, "PM_STATE = 0x%08x(if 0x6->L1.2 state)\n",
				 exynos_phy_pcs_read(exynos_pcie, 0x188));
		}

		break;

	case 12:
		dev_info(dev, "l1ss_ctrl_id_state = 0x%08x\n", exynos_pcie->l1ss_ctrl_id_state);
		dev_info(dev, "LTSSM: 0x%08x, PM_STATE = 0x%08x\n",
			 exynos_elbi_read(exynos_pcie, PCIE_ELBI_RDLH_LINKUP),
			 exynos_phy_pcs_read(exynos_pcie, 0x188));
		break;

	case 13:
		dev_info(dev, "%s: force perst setting\n", __func__);
		exynos_pcie_set_perst_gpio(1, 0);

		break;

	case 14:
		dev_info(dev, "%s:[hot reset] by pulsing app_init_rst(ch %d)\n",
				__func__, exynos_pcie->ch_num);
		dev_info(dev, "PM_POWER_STATE  = 0x%08x\n",
			 exynos_phy_pcs_read(exynos_pcie, 0x188));
		exynos_elbi_write(exynos_pcie, 0x1, APP_INIT_RST);
		break;

	case 16:
		exynos_pcie_rc_set_outbound_atu(1, 0x47200000, 0x0, SZ_1M);
		break;

	case 20:
		dev_info(dev, "Check Current Link Speed....\n");
		cur_link_speed =
			exynos_pcie_rc_check_link_speed(exynos_pcie->ch_num);
		if (cur_link_speed > 0)
			dev_info(dev, "\tCurrent Link Speed = GEN%d", cur_link_speed);

		break;

	case 21:
		dev_info(dev, "Change Link Speed: Target Link Speed = GEN1\n");
		exynos_pcie_rc_change_link_speed(exynos_pcie->ch_num, 1);

		break;

	case 22:
		dev_info(dev, "Change Link Speed: Target Link Speed = GEN2\n");
		exynos_pcie_rc_change_link_speed(exynos_pcie->ch_num, 2);

		break;

	case 23:
		dev_info(dev, "Change Link Speed: Target Link Speed = GEN3\n");
		exynos_pcie_rc_change_link_speed(exynos_pcie->ch_num, 3);

		break;

	default:
		dev_err(dev, "Unsupported Test Number(%d)...\n", op_num);
	}

	return count;
}

static DEVICE_ATTR(pcie_rc_test, S_IWUSR | S_IWGRP | S_IRUSR | S_IRGRP,
		   exynos_pcie_rc_show, exynos_pcie_rc_store);

static ssize_t exynos_pcie_eom1_show(struct device *dev, struct device_attribute *attr, char *buf)
{
	struct exynos_pcie *exynos_pcie = dev_get_drvdata(dev);
	struct pcie_eom_result **eom_result = exynos_pcie->eom_result;
	struct device_node *np = dev->of_node;
	int len = 0;
	u32 test_cnt = 0;
	unsigned int lane_width = 1;
	int i = 0, ret;

	if (!eom_result) {
		len += snprintf(buf + len, PAGE_SIZE, "eom_result structure is NULL !!!\n");

		goto exit;
	}

	ret = of_property_read_u32(np, "num-lanes", &lane_width);
	if (ret)
		lane_width = 0;

	while (current_cnt != EOM_PH_SEL_MAX * EOM_DEF_VREF_MAX) {
		len += snprintf(buf + len, PAGE_SIZE,
				"%u %u %lu\n",
				eom_result[i][current_cnt].phase,
				eom_result[i][current_cnt].vref,
				eom_result[i][current_cnt].err_cnt);
		current_cnt++;
		test_cnt++;
		if (test_cnt == 100)
			break;
	}

	if (current_cnt == EOM_PH_SEL_MAX * EOM_DEF_VREF_MAX)
		current_cnt = 0;

exit:
	return len;
}

static ssize_t exynos_pcie_eom1_store(struct device *dev, struct device_attribute *attr,
				      const char *buf, size_t count)
{
	int op_num;
	struct exynos_pcie *exynos_pcie = dev_get_drvdata(dev);

	if (sscanf(buf, "%10d", &op_num) == 0)
		return -EINVAL;
	switch (op_num) {
	case 0:
		if (exynos_pcie->phy_ops.phy_eom)
			exynos_pcie->phy_ops.phy_eom(dev, exynos_pcie->phy_base);

		/* reset the counter before start eom_show() func. */
		current_cnt = 0;
		current_cnt2 = 0;

		break;
	}

	return count;
}

static DEVICE_ATTR(eom1, S_IWUSR | S_IWGRP | S_IRUSR | S_IRGRP,
		   exynos_pcie_eom1_show, exynos_pcie_eom1_store);

static ssize_t exynos_pcie_eom2_store(struct device *dev, struct device_attribute *attr,
				      const char *buf, size_t count)
{
	/* prevent to print kerenl warning message
	 * eom1_store function do all operation to get eom data
	 */

	return count;
}

static ssize_t exynos_pcie_eom2_show(struct device *dev, struct device_attribute *attr, char *buf)
{
	struct exynos_pcie *exynos_pcie = dev_get_drvdata(dev);
	struct pcie_eom_result **eom_result = exynos_pcie->eom_result;
	struct device_node *np = dev->of_node;
	int len = 0;
	u32 test_cnt = 0;
	unsigned int lane_width = 1;
	int i = 1, ret;

	if (!eom_result) {
		len += snprintf(buf + len, PAGE_SIZE, "eom_result structure is NULL!!\n");

		goto exit;
	}

	ret = of_property_read_u32(np, "num-lanes", &lane_width);
	if (ret) {
		lane_width = 0;
		len += snprintf(buf + len, PAGE_SIZE,
				"can't get num of lanes!!\n");
		goto exit;
	}

	if (lane_width == 1) {
		len += snprintf(buf + len, PAGE_SIZE,
				"EOM2NULL\n");
		goto exit;
	}

	while (current_cnt2 != EOM_PH_SEL_MAX * EOM_DEF_VREF_MAX) {
		len += snprintf(buf + len, PAGE_SIZE,
				"%u %u %lu\n",
				eom_result[i][current_cnt2].phase,
				eom_result[i][current_cnt2].vref,
				eom_result[i][current_cnt2].err_cnt);
		current_cnt2++;
		test_cnt++;
		if (test_cnt == 100)
			break;
	}

	if (current_cnt2 == EOM_PH_SEL_MAX * EOM_DEF_VREF_MAX)
		current_cnt2 = 0;

exit:
	return len;
}

static DEVICE_ATTR(eom2, S_IWUSR | S_IWGRP | S_IRUSR | S_IRGRP,
		   exynos_pcie_eom2_show, exynos_pcie_eom2_store);

static ssize_t link_state_show(struct device *dev, struct device_attribute *attr, char *buf)
{
	int ret = 0;
	u32 val;
	struct exynos_pcie *exynos_pcie = dev_get_drvdata(dev);

	val = exynos_phy_pcs_read(exynos_pcie, PM_POWER_STATE);
	val &= PM_STATE_MASK;

	switch (val) {
	case 0:
		val = L0;
		break;
	case 1:
		val = L0S;
		break;
	case 2:
		val = L1;
		break;
	case 3:
		val = L2V;
		break;
	case 4:
		val = L2;
		break;
	case 5:
		val = L11;
		break;
	case 6:
		val = L12;
		break;
	default:
		val = UNKNOWN;
	}

	ret += scnprintf(buf + ret, PAGE_SIZE - ret, "%d\n", val);

	return ret;
}

static DEVICE_ATTR_RO(link_state);

static u64 power_stats_get_ts(void)
{
	return ktime_to_ms(ktime_get_boottime());
}

static void power_stats_init(struct exynos_pcie *pcie)
{
	pcie->link_up.count = 0;
	pcie->link_up.duration = 0;
	pcie->link_up.last_entry_ts = 0;
	pcie->link_down.count = 1;  // since system starts with link_down
	pcie->link_down.duration = 0;
	pcie->link_down.last_entry_ts = 0;
}

static void power_stats_update_up(struct exynos_pcie *pcie)
{
	u64 current_ts;
	unsigned long flags;

	spin_lock_irqsave(&pcie->power_stats_lock, flags);

	current_ts = power_stats_get_ts();

	pcie->link_up.count++;
	pcie->link_up.last_entry_ts = current_ts;

	pcie->link_down.duration += current_ts -
				    pcie->link_down.last_entry_ts;

	spin_unlock_irqrestore(&pcie->power_stats_lock, flags);
}

static void power_stats_update_down(struct exynos_pcie *pcie)
{
	u64 current_ts;
	unsigned long flags;

	spin_lock_irqsave(&pcie->power_stats_lock, flags);
	current_ts = power_stats_get_ts();

	pcie->link_down.count++;
	pcie->link_down.last_entry_ts = current_ts;

	pcie->link_up.duration += current_ts -
				  pcie->link_up.last_entry_ts;
	spin_unlock_irqrestore(&pcie->power_stats_lock, flags);
}

static ssize_t power_stats_show(struct device *dev, struct device_attribute *attr, char *buf)
{
	int ret = 0;
	struct exynos_pcie *pcie = dev_get_drvdata(dev);
	u64 current_ts;
	u64 link_up_delta = 0;
	u64 link_down_delta = 0;
	struct power_stats link_up_copy;
	struct power_stats link_down_copy;
	enum exynos_pcie_state state_copy;
	unsigned long flags;

	spin_lock_irqsave(&pcie->power_stats_lock, flags);
	memcpy(&link_up_copy, &pcie->link_up, sizeof(struct power_stats));
	memcpy(&link_down_copy, &pcie->link_down, sizeof(struct power_stats));
	state_copy = pcie->state;
	current_ts = power_stats_get_ts();
	spin_unlock_irqrestore(&pcie->power_stats_lock, flags);

	if (state_copy == STATE_LINK_UP || state_copy == STATE_LINK_DOWN_TRY)
		link_up_delta = current_ts - link_up_copy.last_entry_ts;

	if (state_copy == STATE_LINK_DOWN || state_copy == STATE_LINK_UP_TRY)
		link_down_delta = current_ts - link_down_copy.last_entry_ts;

	ret = scnprintf(buf + ret, PAGE_SIZE - ret, "Version: 1\n");

	ret += PRINT_STATUS(buf, ret, "up", link_up_copy.count,
			    link_up_copy.duration + link_up_delta,
			    link_up_copy.last_entry_ts);

	ret += PRINT_STATUS(buf, ret, "down", link_down_copy.count,
			    link_down_copy.duration + link_down_delta,
			    link_down_copy.last_entry_ts);

	return ret;
}

static DEVICE_ATTR_RO(power_stats);

static ssize_t link_speed_show(struct device *dev, struct device_attribute *attr, char *buf)
{
	int ret = 0;
	struct exynos_pcie *exynos_pcie = dev_get_drvdata(dev);
	int link_speed;

	link_speed = exynos_pcie_rc_check_link_speed(exynos_pcie->ch_num);
	if (link_speed > 0) {
		dev_info(dev, "\tCurrent Link Speed = GEN%d", link_speed);
		ret = scnprintf(buf, PAGE_SIZE, "GEN%d\n", link_speed);
	} else {
		ret = scnprintf(buf, PAGE_SIZE, "Link is not up\n");
	}

	return ret;
}

static DEVICE_ATTR_RO(link_speed);

static inline int create_pcie_sys_file(struct device *dev)
{
	struct device_node *np = dev->of_node;
	int ret;
	int num_lane;

	ret = device_create_file(dev, &dev_attr_pcie_rc_test);
	if (ret) {
		dev_err(dev, "%s: couldn't create device file for test(%d)\n", __func__, ret);

		return ret;
	}

	ret = of_property_read_u32(np, "num-lanes", &num_lane);
	if (ret)
		num_lane = 0;

	ret = device_create_file(dev, &dev_attr_eom1);
	if (ret) {
		dev_err(dev, "%s: couldn't create device file for eom(%d)\n", __func__, ret);
		return ret;
	}

	if (num_lane > 0) {
		ret = device_create_file(dev, &dev_attr_eom2);
		if (ret) {
			dev_err(dev, "%s: couldn't create device file for eom(%d)\n",
				__func__, ret);

			return ret;
		}
	}

	ret = device_create_file(dev, &dev_attr_link_state);
	if (ret) {
		dev_err(dev, "%s: couldn't create device file for linkst(%d)\n", __func__, ret);
		return ret;
	}

	ret = device_create_file(dev, &dev_attr_power_stats);
	if (ret) {
		dev_err(dev, "%s: couldn't create device file for power_stats(%d)\n",
			__func__, ret);
		return ret;
	}

	ret = device_create_file(dev, &dev_attr_link_speed);
	if (ret) {
		dev_err(dev, "%s: couldn't create device file for link_speed(%d)\n",
			__func__, ret);
		return ret;
	}

	return 0;
}

static inline void remove_pcie_sys_file(struct device *dev)
{
	device_remove_file(dev, &dev_attr_pcie_rc_test);
	device_remove_file(dev, &dev_attr_link_state);
	device_remove_file(dev, &dev_attr_power_stats);
	device_remove_file(dev, &dev_attr_link_speed);
}

static int exynos_pcie_rc_clock_enable(struct pcie_port *pp, int enable)
{
	struct dw_pcie *pci = to_dw_pcie_from_pp(pp);
	struct exynos_pcie *exynos_pcie = to_exynos_pcie(pci);
	struct exynos_pcie_clks	*clks = &exynos_pcie->clks;
	int i;
	int ret = 0;

	if (enable) {
		for (i = 0; i < exynos_pcie->pcie_clk_num; i++)
			ret = clk_prepare_enable(clks->pcie_clks[i]);
	} else {
		for (i = 0; i < exynos_pcie->pcie_clk_num; i++)
			clk_disable_unprepare(clks->pcie_clks[i]);
	}

	return ret;
}

static int exynos_pcie_rc_phy_clock_enable(struct pcie_port *pp, int enable)
{
	struct dw_pcie *pci = to_dw_pcie_from_pp(pp);
	struct exynos_pcie *exynos_pcie = to_exynos_pcie(pci);
	struct exynos_pcie_clks	*clks = &exynos_pcie->clks;
	int i;
	int ret = 0;

	if (enable) {
		for (i = 0; i < exynos_pcie->phy_clk_num; i++)
			ret = clk_prepare_enable(clks->phy_clks[i]);
	} else {
		for (i = 0; i < exynos_pcie->phy_clk_num; i++)
			clk_disable_unprepare(clks->phy_clks[i]);
	}

	return ret;
}

void exynos_pcie_rc_print_link_history(struct pcie_port *pp)
{
	struct dw_pcie *pci = to_dw_pcie_from_pp(pp);
	struct device *dev = pci->dev;
	struct exynos_pcie *exynos_pcie = to_exynos_pcie(pci);
	u32 history;
	int i;

	for (i = 31; i >= 0; i--) {
		history = exynos_elbi_read(exynos_pcie,
					   PCIE_HISTORY_REG(i));

		dev_info(dev, "LTSSM: 0x%02x, L1sub: 0x%x, D state: 0x%x\n",
				LTSSM_STATE(history),
				L1SUB_STATE(history),
				PM_DSTATE(history));
	}
}

static int exynos_pcie_rc_rd_own_conf(struct pcie_port *pp, int where, int size, u32 *val)
{
	struct dw_pcie *pci = to_dw_pcie_from_pp(pp);
	struct exynos_pcie *exynos_pcie = to_exynos_pcie(pci);
	int is_linked = 0;
	int ret = 0;
	u32 __maybe_unused reg_val;
	unsigned long flags;

	spin_lock_irqsave(&exynos_pcie->reg_lock, flags);

	if (exynos_pcie->state == STATE_LINK_UP)
		is_linked = 1;

	if (is_linked == 0) {
		exynos_pcie_rc_clock_enable(pp, PCIE_ENABLE_CLOCK);
		exynos_pcie_rc_phy_clock_enable(pp, PCIE_ENABLE_CLOCK);

		if (exynos_pcie->phy_ops.phy_check_rx_elecidle)
			exynos_pcie->phy_ops.phy_check_rx_elecidle(exynos_pcie->phy_pcs_base,
								   IGNORE_ELECIDLE,
								   exynos_pcie->ch_num);
	}

	ret = dw_pcie_read(exynos_pcie->rc_dbi_base + (where), size, val);

	if (is_linked == 0) {
		if (exynos_pcie->phy_ops.phy_check_rx_elecidle)
			exynos_pcie->phy_ops.phy_check_rx_elecidle(exynos_pcie->phy_pcs_base,
								   ENABLE_ELECIDLE,
								   exynos_pcie->ch_num);

		exynos_pcie_rc_phy_clock_enable(pp, PCIE_DISABLE_CLOCK);
		exynos_pcie_rc_clock_enable(pp, PCIE_DISABLE_CLOCK);
	}
	spin_unlock_irqrestore(&exynos_pcie->reg_lock, flags);

	return ret;
}

static int exynos_pcie_rc_wr_own_conf(struct pcie_port *pp, int where, int size, u32 val)
{
	struct dw_pcie *pci = to_dw_pcie_from_pp(pp);
	struct exynos_pcie *exynos_pcie = to_exynos_pcie(pci);
	int is_linked = 0;
	int ret = 0;
	u32 __maybe_unused reg_val;
	unsigned long flags;

	spin_lock_irqsave(&exynos_pcie->reg_lock, flags);
	if (exynos_pcie->state == STATE_LINK_UP)
		is_linked = 1;

	if (is_linked == 0) {
		exynos_pcie_rc_clock_enable(pp, PCIE_ENABLE_CLOCK);
		exynos_pcie_rc_phy_clock_enable(pp, PCIE_ENABLE_CLOCK);

		if (exynos_pcie->phy_ops.phy_check_rx_elecidle)
			exynos_pcie->phy_ops.phy_check_rx_elecidle(exynos_pcie->phy_pcs_base,
								   IGNORE_ELECIDLE,
								   exynos_pcie->ch_num);
	}

	ret = dw_pcie_write(exynos_pcie->rc_dbi_base + (where), size, val);

	if (is_linked == 0) {
		if (exynos_pcie->phy_ops.phy_check_rx_elecidle)
			exynos_pcie->phy_ops.phy_check_rx_elecidle(exynos_pcie->phy_pcs_base,
								   ENABLE_ELECIDLE,
								   exynos_pcie->ch_num);

		exynos_pcie_rc_phy_clock_enable(pp, PCIE_DISABLE_CLOCK);
		exynos_pcie_rc_clock_enable(pp, PCIE_DISABLE_CLOCK);
	}

	spin_unlock_irqrestore(&exynos_pcie->reg_lock, flags);
	return ret;
}

static void exynos_pcie_rc_prog_viewport_cfg0(struct pcie_port *pp, u32 busdev)
{
	struct dw_pcie *pci = to_dw_pcie_from_pp(pp);
	struct exynos_pcie *exynos_pcie = to_exynos_pcie(pci);

	/* Program viewport 0 : OUTBOUND : CFG0 */
	exynos_pcie_rc_wr_own_conf(pp, PCIE_ATU_LOWER_BASE_OUTBOUND0, 4, pp->cfg0_base);
	exynos_pcie_rc_wr_own_conf(pp, PCIE_ATU_UPPER_BASE_OUTBOUND0, 4, (pp->cfg0_base >> 32));
	exynos_pcie_rc_wr_own_conf(pp, PCIE_ATU_LIMIT_OUTBOUND0, 4,
				   pp->cfg0_base + pp->cfg0_size - 1);
	exynos_pcie_rc_wr_own_conf(pp, PCIE_ATU_LOWER_TARGET_OUTBOUND0, 4, busdev);
	exynos_pcie_rc_wr_own_conf(pp, PCIE_ATU_UPPER_TARGET_OUTBOUND0, 4, 0);
	exynos_pcie_rc_wr_own_conf(pp, PCIE_ATU_CR1_OUTBOUND0, 4, PCIE_ATU_TYPE_CFG0);
	exynos_pcie_rc_wr_own_conf(pp, PCIE_ATU_CR2_OUTBOUND0, 4, EXYNOS_PCIE_ATU_ENABLE);
	exynos_pcie->atu_ok = 1;
}

static void exynos_pcie_rc_prog_viewport_mem_outbound(struct pcie_port *pp)
{
	struct resource_entry *entry =
		resource_list_first_type(&pp->bridge->windows, IORESOURCE_MEM);

	/* Program viewport 0 : OUTBOUND : MEM */
	exynos_pcie_rc_wr_own_conf(pp, PCIE_ATU_CR1_OUTBOUND1, 4, EXYNOS_PCIE_ATU_TYPE_MEM);
	exynos_pcie_rc_wr_own_conf(pp, PCIE_ATU_LOWER_BASE_OUTBOUND1, 4, entry->res->start);
	exynos_pcie_rc_wr_own_conf(pp, PCIE_ATU_UPPER_BASE_OUTBOUND1, 4, (entry->res->start >> 32));
	/* exynos_pcie_rc_wr_own_conf(pp, PCIE_ATU_LIMIT_OUTBOUND1, 4,
	 *			      entry->res->start +
	 *			      resource_size(entry->res) - 1);
	 */
	exynos_pcie_rc_wr_own_conf(pp, PCIE_ATU_LIMIT_OUTBOUND1, 4, entry->res->start + SZ_2M - 1);
	exynos_pcie_rc_wr_own_conf(pp, PCIE_ATU_LOWER_TARGET_OUTBOUND1, 4,
				   entry->res->start - entry->offset);
	exynos_pcie_rc_wr_own_conf(pp, PCIE_ATU_UPPER_TARGET_OUTBOUND1, 4,
				   upper_32_bits(entry->res->start -
						 entry->offset));
	exynos_pcie_rc_wr_own_conf(pp, PCIE_ATU_CR2_OUTBOUND1, 4, EXYNOS_PCIE_ATU_ENABLE);
}

int exynos_pcie_rc_set_bar(int ch_num, u32 bar_num)
{
	struct exynos_pcie *exynos_pcie = &g_pcie_rc[ch_num];
	struct dw_pcie *pci = exynos_pcie->pci;
	struct pcie_port *pp = &pci->pp;
	struct pci_dev *ep_pci_dev;
	u32 val;

	pr_info("%s: +++\n", __func__);

	if (exynos_pcie->state == STATE_LINK_UP) {
		ep_pci_dev = exynos_pcie_get_pci_dev(pp);
	} else {
		pr_info("%s: PCIe link is not up\n", __func__);

		return -EPIPE;
	}

	/* EP BAR setup */
	ep_pci_dev->resource[bar_num].start =
		exynos_pcie->btl_target_addr + exynos_pcie->btl_offset;
	ep_pci_dev->resource[bar_num].end =
		exynos_pcie->btl_target_addr + exynos_pcie->btl_offset + exynos_pcie->btl_size;
	ep_pci_dev->resource[bar_num].flags = 0x82000000;
	pci_assign_resource(ep_pci_dev, bar_num);

	pci_read_config_dword(ep_pci_dev, PCI_BASE_ADDRESS_0 + (bar_num * 0x4), &val);
	pr_info("%s: Check EP BAR[%d] = 0x%x\n", __func__, bar_num, val);

	pr_info("%s: ---\n", __func__);
	return 0;
}

int exynos_pcie_rc_set_outbound_atu(int ch_num, u32 target_addr, u32 offset, u32 size)
{
	struct exynos_pcie *exynos_pcie = &g_pcie_rc[ch_num];
	struct dw_pcie *pci = exynos_pcie->pci;
	struct pcie_port *pp = &pci->pp;
	struct resource_entry *entry =
		resource_list_first_type(&pp->bridge->windows, IORESOURCE_MEM);
	u32 val;
	int ret;

	pr_info("%s: +++\n", __func__);

	exynos_pcie->btl_target_addr = target_addr;
	exynos_pcie->btl_offset = offset;
	exynos_pcie->btl_size = size;

	pr_info("%s: target_addr = 0x%x, offset = 0x%x, size = 0x%x\n", __func__,
		exynos_pcie->btl_target_addr,
		exynos_pcie->btl_offset,
		exynos_pcie->btl_size);

	/* Only for BTL */
	/* 0x1420_0000 ~ (size -1) */
	exynos_pcie_rc_wr_own_conf(pp, PCIE_ATU_CR1_OUTBOUND2, 4, EXYNOS_PCIE_ATU_TYPE_MEM);
	exynos_pcie_rc_wr_own_conf(pp, PCIE_ATU_LOWER_BASE_OUTBOUND2, 4, entry->res->start + SZ_2M);
	exynos_pcie_rc_wr_own_conf(pp, PCIE_ATU_UPPER_BASE_OUTBOUND2, 4,
				   ((entry->res->start + SZ_2M) >> 32));
	exynos_pcie_rc_wr_own_conf(pp, PCIE_ATU_LIMIT_OUTBOUND2, 4,
				   entry->res->start + SZ_2M + exynos_pcie->btl_size - 1);
	exynos_pcie_rc_wr_own_conf(pp, PCIE_ATU_LOWER_TARGET_OUTBOUND2, 4,
				   exynos_pcie->btl_target_addr + exynos_pcie->btl_offset);
	exynos_pcie_rc_wr_own_conf(pp, PCIE_ATU_UPPER_TARGET_OUTBOUND2, 4, 0);
	exynos_pcie_rc_wr_own_conf(pp, PCIE_ATU_CR2_OUTBOUND2, 4, EXYNOS_PCIE_ATU_ENABLE);

	exynos_pcie_rc_rd_own_conf(pp, PCIE_ATU_CR1_OUTBOUND2, 4, &val);
	pr_info("%s:  PCIE_ATU_CR1_OUTBOUND2(0x400) = 0x%x\n", __func__, val);
	exynos_pcie_rc_rd_own_conf(pp, PCIE_ATU_LOWER_BASE_OUTBOUND2, 4, &val);
	pr_info("%s:  PCIE_ATU_LOWER_BASE_OUTBOUND2(0x408) = 0x%x\n", __func__, val);
	exynos_pcie_rc_rd_own_conf(pp, PCIE_ATU_UPPER_BASE_OUTBOUND2, 4, &val);
	pr_info("%s:  PCIE_ATU_UPPER_BASE_OUTBOUND2(0x40C) = 0x%x\n", __func__, val);
	exynos_pcie_rc_rd_own_conf(pp, PCIE_ATU_LIMIT_OUTBOUND2, 4, &val);
	pr_info("%s:  PCIE_ATU_LIMIT_OUTBOUND2(0x410) = 0x%x\n", __func__, val);
	exynos_pcie_rc_rd_own_conf(pp, PCIE_ATU_LOWER_TARGET_OUTBOUND2, 4, &val);
	pr_info("%s:  PCIE_ATU_LOWER_TARGET_OUTBOUND2(0x414) = 0x%x\n", __func__, val);
	exynos_pcie_rc_rd_own_conf(pp, PCIE_ATU_UPPER_TARGET_OUTBOUND2, 4, &val);
	pr_info("%s:  PCIE_ATU_UPPER_TARGET_OUTBOUND2(0x418) = 0x%x\n", __func__, val);
	exynos_pcie_rc_rd_own_conf(pp, PCIE_ATU_CR2_OUTBOUND2, 4, &val);
	pr_info("%s:  PCIE_ATU_CR2_OUTBOUND2(0x404) = 0x%x\n", __func__, val);

	ret = exynos_pcie_rc_set_bar(ch_num, 2);

	pr_info("%s: ---\n", __func__);

	return ret;
}
EXPORT_SYMBOL_GPL(exynos_pcie_rc_set_outbound_atu);

static int exynos_pcie_rc_rd_other_conf(struct pcie_port *pp, struct pci_bus *bus, u32 devfn,
					int where, int size, u32 *val)
{
	u32 busdev, cfg_size;
	u64 cpu_addr;
	void __iomem *va_cfg_base;

	busdev = EXYNOS_PCIE_ATU_BUS(bus->number) | EXYNOS_PCIE_ATU_DEV(PCI_SLOT(devfn)) |
		 EXYNOS_PCIE_ATU_FUNC(PCI_FUNC(devfn));

	cpu_addr = pp->cfg0_base;
	cfg_size = pp->cfg0_size;
	va_cfg_base = pp->va_cfg0_base;
	/* setup ATU for cfg/mem outbound */
	exynos_pcie_rc_prog_viewport_cfg0(pp, busdev);

	return dw_pcie_read(va_cfg_base + where, size, val);
}

static int exynos_pcie_rc_wr_other_conf(struct pcie_port *pp, struct pci_bus *bus, u32 devfn,
					int where, int size, u32 val)
{
	u32 busdev, cfg_size;
	u64 cpu_addr;
	void __iomem *va_cfg_base;

	busdev = EXYNOS_PCIE_ATU_BUS(bus->number) | EXYNOS_PCIE_ATU_DEV(PCI_SLOT(devfn)) |
		 EXYNOS_PCIE_ATU_FUNC(PCI_FUNC(devfn));

	cpu_addr = pp->cfg0_base;
	cfg_size = pp->cfg0_size;
	va_cfg_base = pp->va_cfg0_base;
	/* setup ATU for cfg/mem outbound */
	exynos_pcie_rc_prog_viewport_cfg0(pp, busdev);

	return dw_pcie_write(va_cfg_base + where, size, val);
}

static int exynos_pcie_rc_rd_other_conf_new(struct pci_bus *bus,
					    unsigned int devfn,
					    int where, int size, u32 *val)
{
	struct pcie_port *pp = bus->sysdata;
	struct dw_pcie *pci = to_dw_pcie_from_pp(pp);
	struct exynos_pcie *exynos_pcie = to_exynos_pcie(pci);
	int ret = 0;

	if (exynos_pcie->state == STATE_LINK_UP)
		ret = exynos_pcie_rc_rd_other_conf(pp, bus, devfn, where, size, val);
	return ret;
}

static int exynos_pcie_rc_wr_other_conf_new(struct pci_bus *bus,
					    unsigned int devfn,
					    int where, int size, u32 val)
{
	struct pcie_port *pp = bus->sysdata;
	struct dw_pcie *pci = to_dw_pcie_from_pp(pp);
	struct exynos_pcie *exynos_pcie = to_exynos_pcie(pci);
	int ret = 0;

	if (exynos_pcie->state == STATE_LINK_UP)
		ret = exynos_pcie_rc_wr_other_conf(pp, bus, devfn, where, size, val);
	return ret;
}

static struct pci_ops exynos_pcie_rc_child_ops = {
	.read = exynos_pcie_rc_rd_other_conf_new,
	.write = exynos_pcie_rc_wr_other_conf_new
};

u32 exynos_pcie_rc_read_dbi(struct dw_pcie *pci, void __iomem *base, u32 reg, size_t size)
{
	struct pcie_port *pp = &pci->pp;
	u32 val;

	exynos_pcie_rc_rd_own_conf(pp, reg, size, &val);

	return val;
}

void exynos_pcie_rc_write_dbi(struct dw_pcie *pci, void __iomem *base, u32 reg, size_t size,
			      u32 val)
{
	struct pcie_port *pp = &pci->pp;

	exynos_pcie_rc_wr_own_conf(pp, reg, size, val);
}

static int exynos_pcie_rc_link_up(struct dw_pcie *pci)
{
	struct exynos_pcie *exynos_pcie = to_exynos_pcie(pci);
	u32 val;

	if (exynos_pcie->state != STATE_LINK_UP)
		return 0;

	val = exynos_elbi_read(exynos_pcie, PCIE_ELBI_RDLH_LINKUP) & 0x3f;
	if (val >= 0x0d && val <= 0x15)
		return 1;

	return 0;
}

static const struct dw_pcie_ops dw_pcie_ops = {
	.read_dbi = exynos_pcie_rc_read_dbi,
	.write_dbi = exynos_pcie_rc_write_dbi,
	.link_up = exynos_pcie_rc_link_up,
};

static void exynos_pcie_rc_set_iocc(struct pcie_port *pp, int enable)
{
	struct dw_pcie *pci = to_dw_pcie_from_pp(pp);
	struct exynos_pcie *exynos_pcie = to_exynos_pcie(pci);
	int val;
	u32 sysreg_sharability;

	if (!exynos_pcie->use_cache_coherency) {
		dev_err(pci->dev, "IOCC: use_cache_coherency = false\n");

		return;
	}

	if (exynos_pcie->ip_ver != EXYNOS_IP_VER_OF_WHI) {
		dev_info(pci->dev, "IOCC: not supported SoC(ip_ver=0x%x)\n", exynos_pcie->ip_ver);

		return;
	}

	/* set SYSREG SHAABILITY sfr offset of HSI1(GEN4A_0) or HSI2(GEN4A_1) */
	if (exynos_pcie->ch_num == 0)		/* HSI1 */
		sysreg_sharability = PCIE_SYSREG_HSI1_SHARABILITY_CTRL;
	else if (exynos_pcie->ch_num == 1) {	/* HSI2 */
		sysreg_sharability = PCIE_SYSREG_HSI2_SHARABILITY_CTRL;
	} else {
		dev_err(pci->dev, "IOCC: not supported: wrong ch_num\n");

		return;
	}

	if (enable) {
		dev_dbg(pci->dev, "enable cache coherency.\n");

		/* set PCIe Axcache[1] = 1 */
		exynos_pcie_rc_wr_own_conf(pp, PCIE_COHERENCY_CONTROL_3_OFF, 4, 0x10101010);

		/* set PCIe Shareability */
		val = exynos_sysreg_read(exynos_pcie, sysreg_sharability);
		val &= ~(PCIE_SYSREG_HSIX_SHARABLE_MASK);
		val |= PCIE_SYSREG_HSIX_SHARABLE_ENABLE;
		exynos_sysreg_write(exynos_pcie, val, sysreg_sharability);
	} else {
		dev_dbg(pci->dev, "disable cache coherency.\n");

		/* clear PCIe Axcache[1] = 1 */
		exynos_pcie_rc_wr_own_conf(pp, PCIE_COHERENCY_CONTROL_3_OFF, 4, 0x0);

		/* clear PCIe Shareability */
		val = exynos_sysreg_read(exynos_pcie, sysreg_sharability);
		val &= ~(PCIE_SYSREG_HSIX_SHARABLE_MASK);
		exynos_sysreg_write(exynos_pcie, val, sysreg_sharability);
	}

	exynos_pcie_rc_rd_own_conf(pp, PCIE_COHERENCY_CONTROL_3_OFF, 4, &val);
	dev_dbg(pci->dev, "PCIe Axcache[1] = 0x%x\n", val);

	dev_dbg(pci->dev, "PCIe Shareability(offset: 0x%x) = 0x%x\n", sysreg_sharability,
		exynos_sysreg_read(exynos_pcie, sysreg_sharability));
}

static int exynos_pcie_rc_parse_dt(struct device *dev, struct exynos_pcie *exynos_pcie)
{
	struct device_node *np = dev->of_node;
	struct device_node *syscon_np;
	struct resource res;
	const char *use_cache_coherency;
	const char *use_msi;
	const char *use_sicd;
	const char *use_sysmmu;
	const char *use_ia;
	const char *use_l1ss;
	const char *use_nclkoff_en;
	const char *use_pcieon_sleep;

	if (of_property_read_u32(np, "ip-ver", &exynos_pcie->ip_ver)) {
		dev_err(dev, "Failed to parse the number of ip-ver\n");

		return -EINVAL;
	}

	if (of_property_read_u32(np, "pcie-clk-num", &exynos_pcie->pcie_clk_num)) {
		dev_err(dev, "Failed to parse the number of pcie clock\n");

		return -EINVAL;
	}

	if (of_property_read_u32(np, "phy-clk-num", &exynos_pcie->phy_clk_num)) {
		dev_err(dev, "Failed to parse the number of phy clock\n");

		return -EINVAL;
	}

	if (of_property_read_u32(np, "pmu-offset", &exynos_pcie->pmu_offset)) {
		dev_err(dev, "Failed to parse the number of pmu-offset\n");

		return -EINVAL;
	}

	if (of_property_read_u32(np, "ep-device-type", &exynos_pcie->ep_device_type)) {
		dev_err(dev, "EP device type is NOT defined, device type is 'EP_NO_DEVICE(0)'\n");
		exynos_pcie->ep_device_type = EP_NO_DEVICE;
	}

	if (of_property_read_u32(np, "max-link-speed", &exynos_pcie->max_link_speed)) {
		dev_err(dev, "MAX Link Speed is NOT defined...(GEN1)\n");
		/* Default Link Speet is GEN1 */
		exynos_pcie->max_link_speed = LINK_SPEED_GEN1;
	}

	if (of_property_read_u32(np, "chip-ver", &exynos_pcie->chip_ver)) {
		dev_err(dev, "Failed to parse the number of chip-ver, default '0'\n");
		exynos_pcie->chip_ver = 0;
	}

	if (of_property_read_u32(np, "num-lanes", &exynos_pcie->num_lanes)) {
		dev_err(dev, "Failed to parse the # of lanes, default '1'\n");
		exynos_pcie->num_lanes = 1;
	} else {
		dev_info(dev, "parse the number of lanes: %d\n", exynos_pcie->num_lanes);
	}

	if (!of_property_read_string(np, "use-cache-coherency", &use_cache_coherency)) {
		if (!strcmp(use_cache_coherency, "true")) {
			dev_info(dev, "Cache Coherency unit is ENABLED.\n");
			exynos_pcie->use_cache_coherency = true;
		} else if (!strcmp(use_cache_coherency, "false")) {
			exynos_pcie->use_cache_coherency = false;
		} else {
			dev_err(dev, "Invalid use-cache-coherency value(Set to default->false)\n");
			exynos_pcie->use_cache_coherency = false;
		}
	} else {
		exynos_pcie->use_cache_coherency = false;
	}

	if (!of_property_read_string(np, "use-msi", &use_msi)) {
		if (!strcmp(use_msi, "true")) {
			exynos_pcie->use_msi = true;
			dev_info(dev, "MSI is ENABLED.\n");
		} else if (!strcmp(use_msi, "false")) {
			dev_info(dev, "## PCIe don't use MSI\n");
			exynos_pcie->use_msi = false;
		} else {
			dev_err(dev, "Invalid use-msi value(Set to default->true)\n");
			exynos_pcie->use_msi = true;
		}
	} else {
		exynos_pcie->use_msi = false;
	}

	if (!of_property_read_string(np, "use-sicd", &use_sicd)) {
		if (!strcmp(use_sicd, "true")) {
			dev_info(dev, "## PCIe use SICD\n");
			exynos_pcie->use_sicd = true;
		} else if (!strcmp(use_sicd, "false")) {
			dev_info(dev, "## PCIe don't use SICD\n");
			exynos_pcie->use_sicd = false;
		} else {
			dev_err(dev, "Invalid use-sicd value(set to default->false)\n");
			exynos_pcie->use_sicd = false;
		}
	} else {
		exynos_pcie->use_sicd = false;
	}

	if (!of_property_read_string(np, "use-pcieon-sleep", &use_pcieon_sleep)) {
		if (!strcmp(use_pcieon_sleep, "true")) {
			dev_info(dev, "## PCIe use PCIE ON Sleep\n");
			exynos_pcie->use_pcieon_sleep = true;
		} else if (!strcmp(use_pcieon_sleep, "false")) {
			dev_info(dev, "## PCIe don't use PCIE ON Sleep\n");
			exynos_pcie->use_pcieon_sleep = false;
		} else {
			dev_err(dev, "Invalid use-pcieon-sleep value(set to default->false)\n");
			exynos_pcie->use_pcieon_sleep = false;
		}
	} else {
		exynos_pcie->use_pcieon_sleep = false;
	}

	if (!of_property_read_string(np, "use-sysmmu", &use_sysmmu)) {
		if (!strcmp(use_sysmmu, "true")) {
			dev_info(dev, "PCIe SysMMU is ENABLED.\n");
			exynos_pcie->use_sysmmu = true;
		} else if (!strcmp(use_sysmmu, "false")) {
			dev_info(dev, "PCIe SysMMU is DISABLED.\n");
			exynos_pcie->use_sysmmu = false;
		} else {
			dev_err(dev, "Invalid use-sysmmu value(set to default->false)\n");
			exynos_pcie->use_sysmmu = false;
		}
	} else {
		exynos_pcie->use_sysmmu = false;
	}

	if (!of_property_read_string(np, "use-ia", &use_ia)) {
		if (!strcmp(use_ia, "true")) {
			dev_info(dev, "PCIe I/A is ENABLED.\n");
			exynos_pcie->use_ia = true;
		} else if (!strcmp(use_ia, "false")) {
			dev_info(dev, "PCIe I/A is DISABLED.\n");
			exynos_pcie->use_ia = false;
		} else {
			dev_err(dev, "Invalid use-ia value(set to default->false)\n");
			exynos_pcie->use_ia = false;
		}
	} else {
		exynos_pcie->use_ia = false;
	}

	if (!of_property_read_string(np, "use-l1ss", &use_l1ss)) {
		if (!strcmp(use_l1ss, "true")) {
			dev_info(dev, "PCIe L1SS(L1.2) is ENABLED.\n");
			exynos_pcie->use_l1ss = true;
		} else if (!strcmp(use_l1ss, "false")) {
			dev_info(dev, "PCIe L1SS(L1.2) is DISABLED.\n");
			exynos_pcie->use_l1ss = false;
		} else {
			dev_err(dev, "Invalid use-l1ss value(default=false)\n");
			exynos_pcie->use_l1ss = false;
		}
	} else {
		exynos_pcie->use_l1ss = false;
	}

	if (!of_property_read_string(np, "use-nclkoff-en", &use_nclkoff_en)) {
		if (!strcmp(use_nclkoff_en, "true")) {
			dev_info(dev, "PCIe NCLKOFF is ENABLED.\n");
			exynos_pcie->use_nclkoff_en = true;
		} else if (!strcmp(use_nclkoff_en, "false")) {
			dev_info(dev, "PCIe NCLKOFF is DISABLED.\n");
			exynos_pcie->use_nclkoff_en = false;
		} else {
			dev_err(dev, "Invalid use-nclkoff_en value(set to default -> false)\n");
			exynos_pcie->use_nclkoff_en = false;
		}
	} else {
		exynos_pcie->use_nclkoff_en = false;
	}
#if IS_ENABLED(CONFIG_PM_DEVFREQ)
	if (of_property_read_u32(np, "pcie-pm-qos-int", &exynos_pcie->int_min_lock))
		exynos_pcie->int_min_lock = 0;

	if (exynos_pcie->int_min_lock)
		exynos_pm_qos_add_request(&exynos_pcie_int_qos[exynos_pcie->ch_num],
					  PM_QOS_DEVICE_THROUGHPUT, 0);

	dev_info(dev, "%s: pcie int_min_lock = %d\n", __func__, exynos_pcie->int_min_lock);
#endif
	exynos_pcie->pmureg = syscon_regmap_lookup_by_phandle(np, "samsung,syscon-phandle");
	if (IS_ERR(exynos_pcie->pmureg)) {
		dev_err(dev, "syscon regmap lookup failed.\n");
		return PTR_ERR(exynos_pcie->pmureg);
	}

	syscon_np = of_parse_phandle(np, "samsung,syscon-phandle", 0);
	if (!syscon_np) {
		dev_err(dev, "syscon device node not found\n");
		return -EINVAL;
	}

	if (of_address_to_resource(syscon_np, 0, &res)) {
		dev_err(dev, "failed to get syscon base address\n");
		return -ENOMEM;
	}

	exynos_pcie->pmu_alive_pa = res.start;

	exynos_pcie->sysreg = syscon_regmap_lookup_by_phandle(np, "samsung,sysreg-phandle");
	/* Check definitions to access SYSREG in DT*/
	if (IS_ERR(exynos_pcie->sysreg) && IS_ERR(exynos_pcie->sysreg_base)) {
		dev_err(dev, "SYSREG is not defined.\n");
		return PTR_ERR(exynos_pcie->sysreg);
	}

	/* SSD & WIFI power control */
	exynos_pcie->wlan_gpio = of_get_named_gpio(np, "pcie,wlan-gpio", 0);
	if (exynos_pcie->wlan_gpio < 0) {
		dev_err(dev, "wlan gpio is not defined -> don't use wifi through pcie#%d\n",
			exynos_pcie->ch_num);
	} else {
		gpio_direction_output(exynos_pcie->wlan_gpio, 0);
	}

	exynos_pcie->ssd_gpio = of_get_named_gpio(np, "pcie,ssd-gpio", 0);
	if (exynos_pcie->ssd_gpio < 0) {
		dev_err(dev, "ssd gpio is not defined -> don't use ssd through pcie#%d\n",
			exynos_pcie->ch_num);
	} else {
		gpio_direction_output(exynos_pcie->ssd_gpio, 0);
	}

	return 0;
}

static int exynos_pcie_rc_get_pin_state(struct platform_device *pdev,
					struct exynos_pcie *exynos_pcie)
{
	struct device *dev = &pdev->dev;
	struct device_node *np = dev->of_node;
	int ret;

	exynos_pcie->perst_gpio = of_get_gpio(np, 0);
	if (exynos_pcie->perst_gpio < 0) {
		dev_err(&pdev->dev, "cannot get perst_gpio\n");
	} else {
		ret = devm_gpio_request_one(dev, exynos_pcie->perst_gpio,
					    GPIOF_OUT_INIT_LOW, dev_name(dev));
		if (ret)
			return -EINVAL;
	}
	/* Get pin state */
	exynos_pcie->pcie_pinctrl = devm_pinctrl_get(&pdev->dev);
	if (IS_ERR(exynos_pcie->pcie_pinctrl)) {
		dev_err(&pdev->dev, "Can't get pcie pinctrl!!!\n");

		return -EINVAL;
	}
	exynos_pcie->pin_state[PCIE_PIN_ACTIVE] =
		pinctrl_lookup_state(exynos_pcie->pcie_pinctrl, "active");
	if (IS_ERR(exynos_pcie->pin_state[PCIE_PIN_ACTIVE])) {
		dev_err(&pdev->dev, "Can't set pcie clkerq to output high!\n");

		return -EINVAL;
	}
	exynos_pcie->pin_state[PCIE_PIN_IDLE] =
		pinctrl_lookup_state(exynos_pcie->pcie_pinctrl, "idle");
	if (IS_ERR(exynos_pcie->pin_state[PCIE_PIN_IDLE]))
		dev_err(&pdev->dev, "No idle pin state(but it's OK)!!\n");
	else
		pinctrl_select_state(exynos_pcie->pcie_pinctrl,
				     exynos_pcie->pin_state[PCIE_PIN_IDLE]);

	return 0;
}

static int exynos_pcie_rc_clock_get(struct pcie_port *pp)
{
	struct dw_pcie *pci = to_dw_pcie_from_pp(pp);
	struct device *dev = pci->dev;
	struct exynos_pcie *exynos_pcie = to_exynos_pcie(pci);
	struct exynos_pcie_clks	*clks = &exynos_pcie->clks;
	int i, total_clk_num, phy_count;

	/*
	 * CAUTION - PCIe and phy clock have to define in order.
	 * You must define related PCIe clock first in DT.
	 */
	total_clk_num = exynos_pcie->pcie_clk_num + exynos_pcie->phy_clk_num;

	for (i = 0; i < total_clk_num; i++) {
		if (i < exynos_pcie->pcie_clk_num) {
			clks->pcie_clks[i] = of_clk_get(dev->of_node, i);
			if (IS_ERR(clks->pcie_clks[i])) {
				dev_err(dev, "Failed to get pcie clock\n");

				return -ENODEV;
			}
		} else {
			phy_count = i - exynos_pcie->pcie_clk_num;
			clks->phy_clks[phy_count] = of_clk_get(dev->of_node, i);
			if (IS_ERR(clks->phy_clks[i])) {
				dev_err(dev, "Failed to get pcie clock\n");

				return -ENODEV;
			}
		}
	}

	return 0;
}

static int exynos_pcie_rc_nclkoff_ctrl(struct platform_device *pdev,
				       struct exynos_pcie *exynos_pcie)
{
#ifdef NEED_NCLKOFF	/* NEED_NCLKOFF is always 0(not defined) in gs101 */
	struct device *dev = &pdev->dev;
	u32 val;

	dev_info(dev, "control NCLK OFF to prevent DBI asseccing when PCIE off\n");

	/* need to check base address & offset of each channel's sysreg */
	val = readl(exynos_pcie->sysreg_base + 0x4);
	dev_info(dev, "orig HSI1_PCIE_GEN4_0_BUS_CTRL: 0x%x\n", val);
	val &= ~PCIE_SUB_CTRL_SLV_EN;
	val &= ~PCIE_SLV_BUS_NCLK_OFF;
	val &= ~PCIE_DBI_BUS_NCLK_OFF;
	writel(val, exynos_pcie->sysreg_base);
	dev_info(dev, "aft HSI1_PCIE_GEN4_0_BUS_CTRL: 0x%x\n", val);
#endif
	return 0;
}

static int exynos_pcie_rc_get_resource(struct platform_device *pdev,
				       struct exynos_pcie *exynos_pcie)
{
	struct resource *temp_rsc;
	int ret;

	temp_rsc = platform_get_resource_byname(pdev, IORESOURCE_MEM, "elbi");
	exynos_pcie->elbi_base_physical_addr = temp_rsc->start;
	exynos_pcie->elbi_base = devm_ioremap_resource(&pdev->dev, temp_rsc);
	if (IS_ERR(exynos_pcie->elbi_base)) {
		ret = PTR_ERR(exynos_pcie->elbi_base);

		return ret;
	}
	temp_rsc = platform_get_resource_byname(pdev, IORESOURCE_MEM, "phy");
	exynos_pcie->phy_base_physical_addr = temp_rsc->start;
	exynos_pcie->phy_base = devm_ioremap_resource(&pdev->dev, temp_rsc);
	if (IS_ERR(exynos_pcie->phy_base)) {
		ret = PTR_ERR(exynos_pcie->phy_base);

		return ret;
	}

	temp_rsc = platform_get_resource_byname(pdev, IORESOURCE_MEM, "sysreg");
	exynos_pcie->sysreg_base = devm_ioremap_resource(&pdev->dev, temp_rsc);
	if (IS_ERR(exynos_pcie->sysreg_base)) {
		ret = PTR_ERR(exynos_pcie->sysreg_base);

		return ret;
	}

	temp_rsc = platform_get_resource_byname(pdev, IORESOURCE_MEM, "dbi");
	exynos_pcie->rc_dbi_base = devm_ioremap_resource(&pdev->dev, temp_rsc);
	if (IS_ERR(exynos_pcie->rc_dbi_base)) {
		ret = PTR_ERR(exynos_pcie->rc_dbi_base);

		return ret;
	}

	temp_rsc = platform_get_resource_byname(pdev, IORESOURCE_MEM, "pcs");
	exynos_pcie->phy_pcs_base = devm_ioremap_resource(&pdev->dev, temp_rsc);
	if (IS_ERR(exynos_pcie->phy_pcs_base)) {
		ret = PTR_ERR(exynos_pcie->phy_pcs_base);

		return ret;
	}

	if (exynos_pcie->use_ia) {
		temp_rsc = platform_get_resource_byname(pdev, IORESOURCE_MEM, "ia");
		exynos_pcie->ia_base_physical_addr = temp_rsc->start;
		exynos_pcie->ia_base = devm_ioremap_resource(&pdev->dev, temp_rsc);
		if (IS_ERR(exynos_pcie->ia_base)) {
			ret = PTR_ERR(exynos_pcie->ia_base);

			return ret;
		}
	}

	return 0;
}

static void exynos_pcie_rc_enable_interrupts(struct pcie_port *pp, int enable)
{
	u32 val_irq0, val_irq1, val_irq2;
	struct dw_pcie *pci = to_dw_pcie_from_pp(pp);
	struct exynos_pcie *exynos_pcie = to_exynos_pcie(pci);

	dev_dbg(pci->dev, "## %s PCIe INTERRUPT ##\n", enable ? "ENABLE" : "DISABLE");

	if (enable) {
		if (!exynos_pcie->use_msi) {
			/* IRQ0: to enable INTX interrupt */
			val_irq0 = exynos_elbi_read(exynos_pcie, PCIE_IRQ0_EN);
			val_irq0 |= (IRQ_INTA_ENABLE | IRQ_INTB_ENABLE |
				     IRQ_INTC_ENABLE | IRQ_INTD_ENABLE);
			exynos_elbi_write(exynos_pcie, val_irq0, PCIE_IRQ0_EN);
		}

		/* IRQ1: to enable LINKDOWN interrupt */
		val_irq1 = exynos_elbi_read(exynos_pcie, PCIE_IRQ1_EN);
		val_irq1 |= IRQ_LINK_DOWN_ENABLE;
		exynos_elbi_write(exynos_pcie, val_irq1, PCIE_IRQ1_EN);

		/* IRQ2: to enable Completion_Timeout interrupt */
		val_irq2 = exynos_elbi_read(exynos_pcie, PCIE_IRQ2_EN);
		val_irq2 |= IRQ_RADM_CPL_TIMEOUT_ENABLE;
		exynos_elbi_write(exynos_pcie, val_irq2, PCIE_IRQ2_EN);

		dev_dbg(pci->dev, "enabled irqs:IRQ0_EN = 0x%x / IRQ1_EN = 0x%x / IRQ2_EN = 0x%x\n",
			val_irq0, val_irq1, val_irq2);
	} else {
		exynos_elbi_write(exynos_pcie, 0, PCIE_IRQ0_EN);
		exynos_elbi_write(exynos_pcie, 0, PCIE_IRQ1_EN);
		exynos_elbi_write(exynos_pcie, 0, PCIE_IRQ2_EN);
	}
}

static void __maybe_unused exynos_pcie_notify_callback(struct pcie_port *pp, int event)
{
	struct dw_pcie *pci = to_dw_pcie_from_pp(pp);
	struct exynos_pcie *exynos_pcie = to_exynos_pcie(pci);

	if (exynos_pcie->event_reg && exynos_pcie->event_reg->callback &&
	    (exynos_pcie->event_reg->events & event)) {
		struct exynos_pcie_notify *notify = &exynos_pcie->event_reg->notify;

		notify->event = event;
		notify->user = exynos_pcie->event_reg->user;
		dev_info(pci->dev, "Callback for the event : %d\n", event);
		exynos_pcie->event_reg->callback(notify);
	} else {
		dev_info(pci->dev, "Client driver does not have registration of the event : %d\n",
			 event);
		dev_info(pci->dev, "Force PCIe poweroff --> poweron\n");
		exynos_pcie_rc_poweroff(exynos_pcie->ch_num);
		exynos_pcie_rc_poweron(exynos_pcie->ch_num);
	}
}

void exynos_pcie_rc_register_dump(int ch_num)
{
	struct exynos_pcie *exynos_pcie = &g_pcie_rc[ch_num];
	struct dw_pcie *pci = exynos_pcie->pci;
	struct pcie_port *pp = &pci->pp;
	u32 i, val_0, val_4, val_8, val_c;

	pr_err("%s: +++\n", __func__);
	/* ---------------------- */
	/* Link Reg : 0x0 ~ 0x47C */
	/* ---------------------- */
	pr_err("[Print SUB_CTRL region]\n");
	pr_err("offset:	0x0	0x4	0x8	0xC\n");
	for (i = 0; i < 0x480; i += 0x10) {
		pr_err("ELBI 0x%04x:    0x%08x    0x%08x    0x%08x    0x%08x\n",
				i,
				exynos_elbi_read(exynos_pcie, i + 0x0),
				exynos_elbi_read(exynos_pcie, i + 0x4),
				exynos_elbi_read(exynos_pcie, i + 0x8),
				exynos_elbi_read(exynos_pcie, i + 0xC));
	}
	pr_err("\n");

	/* ---------------------- */
	/* PHY Reg : 0x0 ~ 0x19C */
	/* ---------------------- */
	pr_err("[Print PHY region]\n");
	pr_err("offset:	0x0	0x4	0x8	0xC\n");
	for (i = 0; i < 0x200; i += 0x10) {
		pr_err("PHY 0x%04x:    0x%08x    0x%08x    0x%08x    0x%08x\n",
				i,
				exynos_phy_read(exynos_pcie, i + 0x0),
				exynos_phy_read(exynos_pcie, i + 0x4),
				exynos_phy_read(exynos_pcie, i + 0x8),
				exynos_phy_read(exynos_pcie, i + 0xC));
	}
	/* common */
	pr_err("PHY 0x03F0:    0x%08x\n", exynos_phy_read(exynos_pcie, 0x3F0));

	/* lane0 */
	for (i = 0xE00; i < 0xED0; i += 0x10) {
		pr_err("PHY 0x%04x:    0x%08x    0x%08x    0x%08x    0x%08x\n",
				i,
				exynos_phy_read(exynos_pcie, i + 0x0),
				exynos_phy_read(exynos_pcie, i + 0x4),
				exynos_phy_read(exynos_pcie, i + 0x8),
				exynos_phy_read(exynos_pcie, i + 0xC));
	}
	pr_err("PHY 0x0FC0:    0x%08x\n", exynos_phy_read(exynos_pcie, 0xFC0));

	/* lane1 */
	for (i = (0xE00 + 0x800); i < ( 0xED0 + 0x800); i += 0x10) {
		pr_err("PHY 0x%04x:    0x%08x    0x%08x    0x%08x    0x%08x\n",
				i,
				exynos_phy_read(exynos_pcie, i + 0x0),
				exynos_phy_read(exynos_pcie, i + 0x4),
				exynos_phy_read(exynos_pcie, i + 0x8),
				exynos_phy_read(exynos_pcie, i + 0xC));
	}
	pr_err("PHY 0x17C0 : 0x%08x\n",
		exynos_phy_read(exynos_pcie, 0xFC0 + 0x800));
	pr_err("\n");

	/* ---------------------- */
	/* PHY PCS : 0x0 ~ 0x19C */
	/* ---------------------- */
	pr_err("[Print PHY_PCS region]\n");
	pr_err("offset:	0x0 	0x4	0x8	0xC\n");
	for (i = 0; i < 0x200; i += 0x10) {
		pr_err("PCS 0x%04x:    0x%08x    0x%08x    0x%08x    0x%08x\n",
				i,
				exynos_phy_pcs_read(exynos_pcie, i + 0x0),
				exynos_phy_pcs_read(exynos_pcie, i + 0x4),
				exynos_phy_pcs_read(exynos_pcie, i + 0x8),
				exynos_phy_pcs_read(exynos_pcie, i + 0xC));
	}
	pr_err("\n");

	/* ---------------------- */
	/* DBI : 0x0 ~ 0x8FC */
	/* ---------------------- */
	pr_err("[Print DBI region]\n");
	pr_err("offset:	0x0	0x4	0x8	0xC\n");
	for (i = 0; i < 0x900; i += 0x10) {
		exynos_pcie_rc_rd_own_conf(pp, i + 0x0, 4, &val_0);
		exynos_pcie_rc_rd_own_conf(pp, i + 0x4, 4, &val_4);
		exynos_pcie_rc_rd_own_conf(pp, i + 0x8, 4, &val_8);
		exynos_pcie_rc_rd_own_conf(pp, i + 0xC, 4, &val_c);
		pr_err("DBI 0x%04x:    0x%08x    0x%08x    0x%08x    0x%08x\n",
				i, val_0, val_4, val_8, val_c);
	}
	pr_err("\n");
	pr_err("%s: ---\n", __func__);

}
EXPORT_SYMBOL_GPL(exynos_pcie_rc_register_dump);

void exynos_pcie_rc_dump_link_down_status(int ch_num)
{
	struct exynos_pcie *exynos_pcie = &g_pcie_rc[ch_num];
	struct dw_pcie *pci = exynos_pcie->pci;

	/* if (exynos_pcie->state == STATE_LINK_UP) { */
		dev_info(pci->dev, "LTSSM: 0x%08x\n",
			 exynos_elbi_read(exynos_pcie, PCIE_ELBI_RDLH_LINKUP));
		dev_info(pci->dev, "LTSSM_H: 0x%08x\n",
			 exynos_elbi_read(exynos_pcie, PCIE_CXPL_DEBUG_INFO_H));
		dev_info(pci->dev, "DMA_MONITOR1: 0x%08x\n",
			 exynos_elbi_read(exynos_pcie, PCIE_DMA_MONITOR1));
		dev_info(pci->dev, "DMA_MONITOR2: 0x%08x\n",
			 exynos_elbi_read(exynos_pcie, PCIE_DMA_MONITOR2));
		dev_info(pci->dev, "DMA_MONITOR3: 0x%08x\n",
			 exynos_elbi_read(exynos_pcie, PCIE_DMA_MONITOR3));
	/* } else { */
		dev_info(pci->dev, "PCIE link state is %d\n", exynos_pcie->state);
	/* } */
}

void exynos_pcie_rc_dislink_work(struct work_struct *work)
{
	struct exynos_pcie *exynos_pcie = container_of(work, struct exynos_pcie, dislink_work.work);
	struct dw_pcie *pci = exynos_pcie->pci;
	struct pcie_port *pp = &pci->pp;
	struct device *dev = pci->dev;

	if (exynos_pcie->state == STATE_LINK_DOWN)
		return;

	exynos_pcie_rc_print_link_history(pp);
	exynos_pcie_rc_dump_link_down_status(exynos_pcie->ch_num);
	exynos_pcie_rc_register_dump(exynos_pcie->ch_num);

	exynos_pcie->linkdown_cnt++;
	dev_info(dev, "link down and recovery cnt: %d\n", exynos_pcie->linkdown_cnt);
	if (exynos_pcie->use_pcieon_sleep) {
		dev_info(dev, "%s, pcie_is_linkup 0\n", __func__);
		pcie_is_linkup = 0;
	}

	exynos_pcie_notify_callback(pp, EXYNOS_PCIE_EVENT_LINKDOWN);
}

void exynos_pcie_rc_cpl_timeout_work(struct work_struct *work)
{
	struct exynos_pcie *exynos_pcie =
		container_of(work, struct exynos_pcie, cpl_timeout_work.work);
	struct dw_pcie *pci = exynos_pcie->pci;
	struct pcie_port *pp = &pci->pp;
	struct device *dev = pci->dev;
	u32 afc_code_lane0, afc_code_lane1, cdr_mon_lane0, cdr_mon_lane1;
	u32 i, val, lane_num = 0, count = 0;

	dev_err(dev, "[%s] +++\n", __func__);

	/* dump phy monitor registers */
	/* common */
	pr_err("PHY PMA 0x3F0 : 0x%08x\n", exynos_phy_read(exynos_pcie, 0x3F0));
	/* lane0 */
	for (i = 0xE00; i < 0xE50; i += 4)
		pr_err("PHY PMA 0x%04x : 0x%08x\n", i, exynos_phy_read(exynos_pcie, i));

	pr_err("PHY PMA 0xE74: 0x%08x\n", exynos_phy_read(exynos_pcie, 0xE74));
	pr_err("PHY PMA 0xE78: 0x%08x\n", exynos_phy_read(exynos_pcie, 0xE78));
	pr_err("PHY PMA 0xE7C: 0x%08x\n", exynos_phy_read(exynos_pcie, 0xE7C));
	pr_err("PHY PMA 0xEC4: 0x%08x\n", exynos_phy_read(exynos_pcie, 0xEC4));
	pr_err("PHY PMA 0xEC8: 0x%08x\n", exynos_phy_read(exynos_pcie, 0xEC8));
	pr_err("PHY PMA 0xFC0: 0x%08x\n", exynos_phy_read(exynos_pcie, 0xFC0));
	/* lane1 */
	for (i = 0x1600; i < 0x1650; i += 4)
		pr_err("PHY PMA 0x%04x : 0x%08x\n", i, exynos_phy_read(exynos_pcie, i));

	pr_err("PHY PMA 0x1674: 0x%08x\n", exynos_phy_read(exynos_pcie, 0x1674));
	pr_err("PHY PMA 0x1678: 0x%08x\n", exynos_phy_read(exynos_pcie, 0x1678));
	pr_err("PHY PMA 0x167C: 0x%08x\n", exynos_phy_read(exynos_pcie, 0x167C));
	pr_err("PHY PMA 0x16C4: 0x%08x\n", exynos_phy_read(exynos_pcie, 0x16C4));
	pr_err("PHY PMA 0x16C8: 0x%08x\n", exynos_phy_read(exynos_pcie, 0x16C8));
	pr_err("PHY PMA 0x17C0: 0x%08x\n", exynos_phy_read(exynos_pcie, 0x17C0));

	/* PMA sfr dump for debegging */
	/* PHY PMA lane0 */
	afc_code_lane0 = exynos_phy_read(exynos_pcie, 0xE38);
	pr_err("PHY PMA(0x%04x afc_code0): 0x%08x\n", 0xE38, afc_code_lane0);
	afc_code_lane0 &= (0x3f);
	cdr_mon_lane0 = exynos_phy_read(exynos_pcie, 0xFC0);
	pr_err("PHY PMA(0x%04x cdr_mon0): 0x%08x\n", 0xFC0, cdr_mon_lane0);
	cdr_mon_lane0 = (cdr_mon_lane0 >> 4) & 0xf;
	/* PHY PMA lane1 */
	afc_code_lane1 = exynos_phy_read(exynos_pcie, 0x1638);
	pr_err("PHY PMA(0x%04x afc_code1): 0x%08x\n", 0x1638, afc_code_lane1);
	afc_code_lane1 &= (0x3f);
	cdr_mon_lane1 = exynos_phy_read(exynos_pcie, 0x17C0);
	pr_err("PHY PMA(0x%04x cdr_mon1): 0x%08x\n", 0x17C0, cdr_mon_lane1);
	cdr_mon_lane1 = (cdr_mon_lane1 >> 4) & 0xf;

	dev_info(pci->dev, "afc_code_lane0 = 0x%x, cdr_mon_lane0 = 0x%x\n",
		 afc_code_lane0, cdr_mon_lane0);
	dev_info(pci->dev, "afc_code_lane1 = 0x%x, cdr_mon_lane1 = 0x%x\n",
		 afc_code_lane1, cdr_mon_lane1);

	/* check lane number */
	exynos_pcie_rc_rd_own_conf(pp, PCIE_LINK_CTRL_STAT, 4, &lane_num);
	lane_num = lane_num >> 20;
	lane_num &= PCIE_CAP_NEGO_LINK_WIDTH_MASK;
	dev_info(pci->dev, "Current lane_num(0x80) = %d\n", lane_num);

	/* check LTSSM */
	dev_info(pci->dev, "check LTSSM +++\n");
	count = 0;
	while (count < LNKRCVYWAIT_TIMEOUT) {
		val = exynos_elbi_read(exynos_pcie, PCIE_ELBI_RDLH_LINKUP) & 0x3f;
		if (val >= 0x11 && val <= 0x14) {
			dev_info(dev, "LTSSM == 0x%x Link OK\n", val);
			return;
		}

		count++;
		usleep_range(10, 12);
	}
	dev_info(pci->dev, "check LTSSM ---, LTSSM: 0x%x\n", val);

	exynos_pcie->state = STATE_LINK_DOWN_TRY;
	exynos_pcie_rc_dump_link_down_status(exynos_pcie->ch_num);
	exynos_pcie_rc_register_dump(exynos_pcie->ch_num);
	dev_info(dev, "printed DUMP STATE after CPL Timeout IRQ\n", __func__);

	if (exynos_pcie->use_pcieon_sleep) {
		dev_info(dev, "[%s] pcie_is_linkup = 0\n", __func__);
		pcie_is_linkup = 0;
	}

	dev_info(dev, "[%s] call PCIE_LINKDOWN callback after CPL Timeout\n", __func__);
	exynos_pcie_notify_callback(pp, EXYNOS_PCIE_EVENT_LINKDOWN);
}

static void exynos_pcie_rc_use_ia(struct exynos_pcie *exynos_pcie)
{
	if (!exynos_pcie->use_ia) {
		pr_info("[%s] Not support I/A(use_ia = false)\n", __func__);

		return;
	}

	/* PCIE_IA_IRQ Selection */
	/* 1. Enable Link up Interrupt for PCIE_IA */
	exynos_elbi_write(exynos_pcie, 0x400, 0x388);

	/* BASE_ADDR */
	/* Base_addr of WHI
	 * 1) [elbi_base]
	 *	ch0> 0x1192_0000, ch1> 0x1452_0000
	 * 2) [phy_base]
	 *	ch0> 0x1195_0000, ch1> 0x1455_0000
	 * 3) [ia_base]
	 *	ch0> 0x1190_0000, ch1> 0x1450_0000
	 */
	/* 1. GEN4_HSIx sub_con */
	exynos_ia_write(exynos_pcie, exynos_pcie->elbi_base_physical_addr, 0x30);
	/* 2. GEN4_HSIx pma */
	exynos_ia_write(exynos_pcie, exynos_pcie->phy_base_physical_addr, 0x34);
	/* 3. PCIE_IA_GEN4A&B base */
	exynos_ia_write(exynos_pcie, exynos_pcie->ia_base_physical_addr, 0x38);

	/* Loop CTRL */
	/* 1. LOOP Interval, 0x3000(12288) x bus_clk_period */
	exynos_ia_write(exynos_pcie, 0x00023000, 0x40);

	/* EVENT: L1.2 EXIT Interrupt happens */
	/* SQ0) UIR_1 : DATA MASK */
	/* 1. UIR_1: DATA MASK_REG */
	exynos_ia_write(exynos_pcie, 0x50000004, 0x100);
	/* 2. ENABLE bit[15:0] */
	exynos_ia_write(exynos_pcie, 0x00000100, 0x104);

	/* SQ1) BRT */
	/* 1. READ CDR_DONE REG */
	exynos_ia_write(exynos_pcie, 0x20420008, 0x108);
	/* 2. CHECK CDR_DONE */
	exynos_ia_write(exynos_pcie, 0x00000100, 0x10C);

	/* SQ2) UIR_1 : DATA MASK */
	/* 1. UIR_1: DATA MASK_REG */
	exynos_ia_write(exynos_pcie, 0x50000004, 0x110);
	/* 2. ENABLE bit[15:0] */
	exynos_ia_write(exynos_pcie, 0x00000400, 0x114);

	/* SQ3) LOOP */
	/* 1. CDR_EN 0x18 */
	exynos_ia_write(exynos_pcie, 0x10000008, 0x118);
	/* 2. LOOP until L1.2 exit IRQ clear,
	 * but loop timeout because of pending still
	 */
	exynos_ia_write(exynos_pcie, 0x00000000, 0x11C);

	/* SQ4) WRITE */
	/* 1. CDR_EN 0x00 */
	exynos_ia_write(exynos_pcie, 0x40020008, 0x120);
	/* 2. Write0-Clear LOOP_CNT_OVER_INTR_STATUS */
	exynos_ia_write(exynos_pcie, 0x00000100, 0x124);

	/* SQ5) UIR_1 : DATA MASK */
	/* 1. AFC toggle */
	exynos_ia_write(exynos_pcie, 0x50000004, 0x128);
	/* 2. ENABLE bit[15:0] */
	exynos_ia_write(exynos_pcie, 0x000000F0, 0x12C);

	/* SQ6) BRT */
	/* 1. READ CDR_DONE REG */
	exynos_ia_write(exynos_pcie, 0x20D10FC0, 0x130);
	/* 2. CHECK CDR_DONE */
	exynos_ia_write(exynos_pcie, 0x000000F0, 0x134);

	/* SQ7) WRITE */
	/* 1. CDR_EN 0x20 */
	exynos_ia_write(exynos_pcie, 0x40010A48, 0x138);
	exynos_ia_write(exynos_pcie, 0x00000020, 0x13C);

	/* SQ8) WRITE */
	/* 1. CDR_EN 0x30 */
	exynos_ia_write(exynos_pcie, 0x40010A48, 0x140);
	exynos_ia_write(exynos_pcie, 0x00000030, 0x144);

	/* SQ9) WRITE */
	/* 1. CDR_EN 0x00 */
	exynos_ia_write(exynos_pcie, 0x40010A48, 0x148);
	exynos_ia_write(exynos_pcie, 0x00000000, 0x14C);

	/* SQ10) WRITE */
	/* 1. AFC toggle */
	exynos_ia_write(exynos_pcie, 0x40010BF4, 0x150);
	exynos_ia_write(exynos_pcie, 0x00000005, 0x154);

	/* SQ11) WRITE */
	/* 1. AFC toggle */
	exynos_ia_write(exynos_pcie, 0x40010BF4, 0x158);
	exynos_ia_write(exynos_pcie, 0x00000004, 0x15C);

	/* SQ12) BRF */
	/* 1. READ CDR_DONE REG */
	exynos_ia_write(exynos_pcie, 0x30010FC0, 0x160);
	/* 2. CHECK CDR_DONE  */
	exynos_ia_write(exynos_pcie, 0x000000F0, 0x164);

	/* SQ13) WRITE */
	/* 1. AFC toggle */
	exynos_ia_write(exynos_pcie, 0x40010BF4, 0x168);
	exynos_ia_write(exynos_pcie, 0x00000005, 0x16C);

	/* SQ14) WRITE */
	exynos_ia_write(exynos_pcie, 0x40000008, 0x170);
	/* 1. Write1-Clear IRQ  */
	exynos_ia_write(exynos_pcie, 0x00000400, 0x174);

	/* SQ15) WRITE */
	/* 1. RETURN to IDLE */
	exynos_ia_write(exynos_pcie, 0x80000000, 0x178);
	exynos_ia_write(exynos_pcie, 0x00000000, 0x17C);

	/* PCIE_IA_EN */
	exynos_ia_write(exynos_pcie, 0x00000001, 0x000);
}

void exynos_pcie_rc_assert_phy_reset(struct pcie_port *pp)
{
	struct dw_pcie *pci = to_dw_pcie_from_pp(pp);
	struct exynos_pcie *exynos_pcie = to_exynos_pcie(pci);
	struct device *dev = pci->dev;
	int ret;

	ret = exynos_pcie_rc_phy_clock_enable(pp, PCIE_ENABLE_CLOCK);
	dev_dbg(dev, "phy clk enable, ret value = %d\n", ret);
	if (exynos_pcie->phy_ops.phy_config)
		exynos_pcie->phy_ops.phy_config(exynos_pcie, exynos_pcie->ch_num);

	/* Added for CDR Lock */
	exynos_pcie_rc_use_ia(exynos_pcie);
}

void exynos_pcie_rc_resumed_phydown(struct pcie_port *pp)
{
	struct dw_pcie *pci = to_dw_pcie_from_pp(pp);
	struct device *dev = pci->dev;
	struct exynos_pcie *exynos_pcie = to_exynos_pcie(pci);
	int ret;

	/* phy all power down during suspend/resume */
	ret = exynos_pcie_rc_clock_enable(pp, PCIE_ENABLE_CLOCK);
	dev_dbg(dev, "pcie clk enable, ret value = %d\n", ret);

	exynos_pcie_rc_enable_interrupts(pp, 0);
	/* PCIe PHY VREG on/off in L2 */
	/* 1. PCIe PHY VREG On */
	exynos_pcie_vreg_control(exynos_pcie, PHY_VREG_ON);
	/* 2. PMU: PCIe PHY input isolation bypassed - 1 (0: isolation) */
	rmw_priv_reg(exynos_pcie->pmu_alive_pa + exynos_pcie->pmu_offset,
		     PCIE_PHY_CONTROL_MASK, 1);

	exynos_pcie_rc_assert_phy_reset(pp);

	/* phy all power down */
	if (exynos_pcie->phy_ops.phy_all_pwrdn)
		exynos_pcie->phy_ops.phy_all_pwrdn(exynos_pcie, exynos_pcie->ch_num);

	exynos_pcie_rc_phy_clock_enable(pp, PCIE_DISABLE_CLOCK);
	exynos_pcie_rc_clock_enable(pp, PCIE_DISABLE_CLOCK);
}

static void exynos_pcie_setup_rc(struct pcie_port *pp)
{
	struct dw_pcie *pci = to_dw_pcie_from_pp(pp);
	struct exynos_pcie *exynos_pcie = to_exynos_pcie(pci);
	u32 pcie_cap_off = PCIE_CAP_OFFSET;
	u32 pm_cap_off = PM_CAP_OFFSET;
	u32 val;

	/* enable writing to DBI read-only registers */
	exynos_pcie_rc_wr_own_conf(pp, PCIE_MISC_CONTROL, 4, DBI_RO_WR_EN);

	if (exynos_pcie->ep_device_type == EP_SAMSUNG_MODEM) {
		/* Disable BAR and Exapansion ROM BAR */
		exynos_pcie_rc_wr_own_conf(pp, 0x100010, 4, 0);
		exynos_pcie_rc_wr_own_conf(pp, 0x100030, 4, 0);
	}

	/* change vendor ID and device ID for PCIe */
	exynos_pcie_rc_wr_own_conf(pp, PCI_VENDOR_ID, 2, PCI_VENDOR_ID_SAMSUNG);
	exynos_pcie_rc_wr_own_conf(pp, PCI_DEVICE_ID, 2,
				   PCI_DEVICE_ID_EXYNOS + exynos_pcie->ch_num);

	/* set max link width & speed : Gen3, Lane1 */
	exynos_pcie_rc_rd_own_conf(pp, pcie_cap_off + PCI_EXP_LNKCAP, 4, &val);
	val &= ~(PCI_EXP_LNKCAP_L1EL | PCI_EXP_LNKCAP_SLS);
	val |= PCI_EXP_LNKCAP_L1EL_64USEC;
	val |= PCI_EXP_LNKCTL2_TLS_8_0GB;

	exynos_pcie_rc_wr_own_conf(pp, pcie_cap_off + PCI_EXP_LNKCAP, 4, val);

	/* set auxiliary clock frequency: 26MHz */
	exynos_pcie_rc_wr_own_conf(pp, PCIE_AUX_CLK_FREQ_OFF, 4, PCIE_AUX_CLK_FREQ_26MHZ);

	/* set duration of L1.2 & L1.2.Entry */
	exynos_pcie_rc_wr_own_conf(pp, PCIE_L1_SUBSTATES_OFF, 4, PCIE_L1_SUB_VAL);

	/* clear power management control and status register */
	exynos_pcie_rc_wr_own_conf(pp, pm_cap_off + PCI_PM_CTRL, 4, 0x0);

	/* set target speed from DT */
	exynos_pcie_rc_rd_own_conf(pp, pcie_cap_off + PCI_EXP_LNKCTL2, 4, &val);
	val &= ~PCI_EXP_LNKCTL2_TLS;
	val |= exynos_pcie->max_link_speed;
	exynos_pcie_rc_wr_own_conf(pp, pcie_cap_off + PCI_EXP_LNKCTL2, 4, val);

	/* TBD : */
	/* initiate link retraining */
	/* exynos_pcie_rc_rd_own_conf(pp, pcie_cap_off + PCI_EXP_LNKCTL, 4, &val);
	 * val |= PCI_EXP_LNKCTL_RL;
	 * exynos_pcie_rc_wr_own_conf(pp, pcie_cap_off + PCI_EXP_LNKCTL, 4, val);
	 */

	/* completion timeout setting values*/
	/* Range/ Encoding/ Spec Minimum/ Spec Maximum/ PCIe controller Minimum/
	 *						 PCIe controller Maximum
	 *Default 0000b 50 us 50 ms 28 ms 44 ms (M-PCIe: 45)
	 *	A 0001b 50 us 100 us 65 us 99 us (M-PCIe: 100)
	 *	A 0010b 1 ms 10 ms 4.1 ms 6.2 ms (M-PCIe: 6.4)
	 *	B 0101b 16 ms 55 ms 28 ms 44 ms (M-PCIe: 45)
	 *	B 0110b 65 ms 210 ms 86 ms 131 ms (M-PCIe: 133)
	 *	C 1001b 260 ms 900 ms 260 ms 390 ms (M-PCIe: 398)
	 *	C 1010b 1s 3.5 s 1.8 s 2.8 s (M-PCIe: 2.8)
	 *	D 1101b 4s 13 s 5.4 s 8.2 s (M-PCIe: 8.4)
	 *	D 1110b 17s 64 s 38 s 58 s (M-PCIe: 59)
	 */
	exynos_pcie_rc_rd_own_conf(pp, pcie_cap_off + PCI_EXP_DEVCTL2, 4, &val);
	/* pr_info("%s:read:device_ctrl_status2(0x98)=0x%x\n", __func__, val); */
	val &= ~(PCIE_CAP_CPL_TIMEOUT_VAL_MASK);
	val |= PCIE_CAP_CPL_TIMEOUT_VAL_44MS_DEFALT;
	exynos_pcie_rc_wr_own_conf(pp, pcie_cap_off + PCI_EXP_DEVCTL2, 4, val);
}

static int exynos_pcie_rc_init(struct pcie_port *pp)
{
	/* Setup RC to avoid initialization faile in PCIe stack */
	pp->bridge->child_ops = &exynos_pcie_rc_child_ops;
	dw_pcie_setup_rc(pp);

	return 0;
}

static struct dw_pcie_host_ops exynos_pcie_rc_ops = {
	.host_init = exynos_pcie_rc_init,
};

static irqreturn_t exynos_pcie_rc_irq_handler(int irq, void *arg)
{
	struct pcie_port *pp = arg;
	u32 val_irq0, val_irq1, val_irq2;
	struct dw_pcie *pci = to_dw_pcie_from_pp(pp);
	struct exynos_pcie *exynos_pcie = to_exynos_pcie(pci);
	struct device *dev = pci->dev;

	/* handle IRQ0 interrupt */
	val_irq0 = exynos_elbi_read(exynos_pcie, PCIE_IRQ0);
	exynos_elbi_write(exynos_pcie, val_irq0, PCIE_IRQ0);

	/* handle IRQ1 interrupt */
	val_irq1 = exynos_elbi_read(exynos_pcie, PCIE_IRQ1);
	exynos_elbi_write(exynos_pcie, val_irq1, PCIE_IRQ1);

	/* handle IRQ2 interrupt */
	val_irq2 = exynos_elbi_read(exynos_pcie, PCIE_IRQ2);
	exynos_elbi_write(exynos_pcie, val_irq2, PCIE_IRQ2);

	/* only support after EXYNOS9820 EVT 1.1 */
	if (val_irq1 & IRQ_LINK_DOWN_ASSERT) {
		dev_info(dev, "! PCIE LINK DOWN-irq1_state: 0x%x !\n", val_irq1);
		dev_info(dev, "(irq0 = 0x%x, irq1 = 0x%x, irq2 = 0x%x)\n",
			 val_irq0, val_irq1, val_irq2);
		exynos_pcie->state = STATE_LINK_DOWN_TRY;
		queue_work(exynos_pcie->pcie_wq, &exynos_pcie->dislink_work.work);
	}

	if (val_irq2 & IRQ_RADM_CPL_TIMEOUT_ASSERT) {
		dev_info(dev, "!! PCIE_CPL_TIMEOUT-irq2_state: 0x%x !!\n", val_irq2);
		dev_info(dev, "(irq0 = 0x%x, irq1 = 0x%x, irq2 = 0x%x)\n",
			 val_irq0, val_irq1, val_irq2);

		val_irq2 = exynos_elbi_read(exynos_pcie, PCIE_IRQ2);
		dev_info(dev, "check irq22 pending clear: irq2_state = 0x%x\n", val_irq2);
	}

#if IS_ENABLED(CONFIG_PCI_MSI)
	if (val_irq2 & IRQ_MSI_RISING_ASSERT && exynos_pcie->use_msi) {
		dw_handle_msi_irq(pp);

		/* Mask & Clear MSI to pend MSI interrupt.
		 * After clearing IRQ_PULSE, MSI interrupt can be ignored if
		 * lower MSI status bit is set while processing upper bit.
		 * Through the Mask/Unmask, ignored interrupts will be pended.
		 */
		exynos_pcie_rc_wr_own_conf(pp, PCIE_MSI_INTR0_MASK, 4, 0xffffffff);
		exynos_pcie_rc_wr_own_conf(pp, PCIE_MSI_INTR0_MASK, 4, 0x0);
	}
#endif

	return IRQ_HANDLED;
}

static int exynos_pcie_rc_msi_init(struct pcie_port *pp)
{
	u32 val, mask_val;
	struct dw_pcie *pci = to_dw_pcie_from_pp(pp);
	struct exynos_pcie *exynos_pcie = to_exynos_pcie(pci);
	struct device *dev = pci->dev;
	struct pci_bus *ep_pci_bus;
#if IS_ENABLED(CONFIG_LINK_DEVICE_PCIE)
	unsigned long msi_addr_from_dt;
#endif
	/*
	 * The following code is added to avoid duplicated allocation.
	 */
	if (!exynos_pcie->probe_ok) {
		dev_dbg(dev, "%s: allocate MSI data\n", __func__);
		ep_pci_bus = pci_find_bus(exynos_pcie->pci_dev->bus->domain_nr, 1);
		exynos_pcie_rc_rd_other_conf(pp, ep_pci_bus, 0, MSI_CONTROL, 4, &val);
		dev_dbg(dev, "%s: EP support %d-bit MSI address (0x%x)\n",
			__func__, (val & MSI_64CAP_MASK) ? 64 : 32, val);

		if (exynos_pcie->ep_device_type == EP_SAMSUNG_MODEM) {
#if IS_ENABLED(CONFIG_LINK_DEVICE_PCIE)
			/* get the MSI target address from DT */
			msi_addr_from_dt = shm_get_msi_base();

			if (msi_addr_from_dt) {
				dev_dbg(dev, "MSI target addr. from DT: 0x%pK\n", msi_addr_from_dt);
				pp->msi_data = msi_addr_from_dt;
				goto program_msi_data;
			} else {
				dev_err(dev, "%s: msi_addr_from_dt is null\n", __func__);

				return -EINVAL;
			}
#else
			dev_dbg(dev, "EP is Modem but ModemIF is disabled\n");
#endif
		} else {
			dw_pcie_msi_init(pp);

			if ((pp->msi_data >> 32) != 0)
				dev_info(dev, "MSI memory is allocated over 32bit boundary\n");
			dev_dbg(dev, "msi_data : 0x%pK\n", pp->msi_data);
		}
	}

#if IS_ENABLED(CONFIG_LINK_DEVICE_PCIE)
program_msi_data:
#endif
	dev_dbg(dev, "%s: Program the MSI data: 0x%lx (probe ok:%d)\n",
		__func__, (unsigned long)pp->msi_data, exynos_pcie->probe_ok);
	/* Program the msi_data */
	exynos_pcie_rc_wr_own_conf(pp, PCIE_MSI_ADDR_LO, 4, lower_32_bits(pp->msi_data));
	exynos_pcie_rc_wr_own_conf(pp, PCIE_MSI_ADDR_HI, 4, upper_32_bits(pp->msi_data));

	val = exynos_elbi_read(exynos_pcie, PCIE_IRQ2_EN);
	val |= IRQ_MSI_CTRL_EN_RISING_EDG;
	exynos_elbi_write(exynos_pcie, val, PCIE_IRQ2_EN);

	/* Enable MSI interrupt after PCIe reset */
	val = (u32)(*pp->msi_irq_in_use);
	exynos_pcie_rc_wr_own_conf(pp, PCIE_MSI_INTR0_ENABLE, 4, val);
	exynos_pcie_rc_rd_own_conf(pp, PCIE_MSI_INTR0_ENABLE, 4, &val);
	exynos_pcie_rc_rd_own_conf(pp, PCIE_MSI_INTR0_MASK, 4, &mask_val);
#if IS_ENABLED(CONFIG_LINK_DEVICE_PCIE)
	dev_info(dev, "MSI INIT: check MSI_INTR0_ENABLE(0x%x): 0x%x\n", PCIE_MSI_INTR0_ENABLE, val);
	if (val != 0xf1) {
		exynos_pcie_rc_wr_own_conf(pp, PCIE_MSI_INTR0_ENABLE, 4, 0xf1);
		exynos_pcie_rc_rd_own_conf(pp, PCIE_MSI_INTR0_ENABLE, 4, &val);
	}

	dev_info(dev, "MSI INIT: check MSI_INTR0_MASK(0x%x): 0x%x\n", PCIE_MSI_INTR0_MASK, mask_val);
	mask_val &= ~(0xf1);
	exynos_pcie_rc_wr_own_conf(pp, PCIE_MSI_INTR0_MASK, 4, mask_val);
	udelay(1);
	exynos_pcie_rc_rd_own_conf(pp, PCIE_MSI_INTR0_MASK, 4, &mask_val);
#endif

	dev_info(dev, "%s: MSI INIT END (MSI_ENABLE(0x%x)=0x%x, MSI_MASK(0x%x)=0x%x)\n",
		__func__, PCIE_MSI_INTR0_ENABLE, val, PCIE_MSI_INTR0_MASK, mask_val);

	return 0;
}

static void exynos_pcie_rc_send_pme_turn_off(struct exynos_pcie *exynos_pcie)
{
	struct dw_pcie *pci = exynos_pcie->pci;
	struct device *dev = pci->dev;
	int count = 0;
	u32 val;

	/* L1.2 enable check */
	dev_dbg(dev, "Current PM state(PCS + 0x188) : 0x%x\n",
		readl(exynos_pcie->phy_pcs_base + 0x188));
	dev_dbg(dev, "DBI Link Control Register: 0x%x\n", readl(exynos_pcie->rc_dbi_base + 0x80));

	val = exynos_elbi_read(exynos_pcie, PCIE_ELBI_RDLH_LINKUP) & 0x3f;
	dev_dbg(dev, "%s: link state:%x\n", __func__, val);
	if (!(val >= 0x0d && val <= 0x14)) {
		dev_info(dev, "%s, pcie link is not up\n", __func__);

		return;
	}

	exynos_elbi_write(exynos_pcie, 0x1, PCIE_APP_REQ_EXIT_L1);
	val = exynos_elbi_read(exynos_pcie, PCIE_APP_REQ_EXIT_L1_MODE);
	val &= ~APP_REQ_EXIT_L1_MODE;
	val |= L1_REQ_NAK_CONTROL_MASTER;
	exynos_elbi_write(exynos_pcie, val, PCIE_APP_REQ_EXIT_L1_MODE);

	exynos_elbi_write(exynos_pcie, 0x1, XMIT_PME_TURNOFF);

	while (count < MAX_L2_TIMEOUT) {
		if ((exynos_elbi_read(exynos_pcie, PCIE_IRQ0) & IRQ_RADM_PM_TO_ACK)) {
			dev_dbg(dev, "ack message is ok\n");
			udelay(10);

			break;
		}

		udelay(10);
		count++;
	}
	if (count >= MAX_L2_TIMEOUT)
		dev_err(dev, "cannot receive ack message from EP\n");

	exynos_elbi_write(exynos_pcie, 0x0, XMIT_PME_TURNOFF);

	count = 0;
	do {
		val = exynos_elbi_read(exynos_pcie, PCIE_ELBI_RDLH_LINKUP);
		val = val & 0x1f;
		if (val == 0x15) {
			dev_dbg(dev, "received Enter_L23_READY DLLP packet\n");

			break;
		}
		udelay(10);
		count++;
	} while (count < MAX_L2_TIMEOUT);

	if (count >= MAX_L2_TIMEOUT)
		dev_err(dev, "cannot receive L23_READY DLLP packet(0x%x)\n", val);
}

static int exynos_pcie_rc_establish_link(struct pcie_port *pp)
{
	struct dw_pcie *pci = to_dw_pcie_from_pp(pp);
	struct exynos_pcie *exynos_pcie = to_exynos_pcie(pci);
	struct device *dev = pci->dev;
	u32 val, busdev;
	int count = 0, try_cnt = 0;
	unsigned int save_before_state = 0xff;
retry:

	/* to call eyxnos_pcie_rc_pcie_phy_config() in cal.c file */
	exynos_pcie_rc_assert_phy_reset(pp);

	/* Soft Power RST */
	val = exynos_elbi_read(exynos_pcie, PCIE_SOFT_RESET);
	val &= ~SOFT_PWR_RESET;
	exynos_elbi_write(exynos_pcie, val, PCIE_SOFT_RESET);
	/* old: udelay(20); */
	mdelay(1);
	val |= SOFT_PWR_RESET;
	exynos_elbi_write(exynos_pcie, val, PCIE_SOFT_RESET);

	/* Check if OC (CDR Offset Calibration) is done */
	count = 0;
	while (count < 1000) {
		usleep_range(10, 12);
		val = exynos_phy_read(exynos_pcie, 0x0E18) & (1 << 7);
		if (val != 0)
			break;
		count++;
	}
	if (count >= 1000) {
		dev_err(dev, "OC failed - Dump Registers.\n");
		exynos_pcie_rc_register_dump(exynos_pcie->ch_num);
	}

	dev_info(dev, "PMA Info : 0x760(0x%x), 0xE0C(0x%x), 0x3F0(0x%x), 0xFC0(0x%x)\n",
			exynos_phy_read(exynos_pcie, 0x760),
			exynos_phy_read(exynos_pcie, 0xE0C),
			exynos_phy_read(exynos_pcie, 0x3F0),
			exynos_phy_read(exynos_pcie, 0xFC0));

	/* Device Type (Sub Controller: DEVICE_TYPE offset: 0x80  */
	exynos_elbi_write(exynos_pcie, 0x04, 0x80);

	/* NON-sticky RST */
	val = exynos_elbi_read(exynos_pcie, PCIE_SOFT_RESET);
	val |= SOFT_NON_STICKY_RESET;
	exynos_elbi_write(exynos_pcie, val, PCIE_SOFT_RESET);
	usleep_range(10, 12);
	val &= ~SOFT_NON_STICKY_RESET;
	exynos_elbi_write(exynos_pcie, val, PCIE_SOFT_RESET);
	mdelay(1);
	val |= SOFT_NON_STICKY_RESET;
	exynos_elbi_write(exynos_pcie, val, PCIE_SOFT_RESET);

	/* EQ Off */
	exynos_pcie_rc_wr_own_conf(pp, 0x890, 4, 0x12000);

	/* set #PERST high */
	gpio_set_value(exynos_pcie->perst_gpio, 1);

	dev_info(dev, "%s: Set PERST to HIGH, gpio val = %d\n",
		__func__, gpio_get_value(exynos_pcie->perst_gpio));
	if (exynos_pcie->ep_device_type == EP_BCM_WIFI) {
		usleep_range(20000, 22000);
	} else {
		usleep_range(18000, 20000);
	}

	val = exynos_elbi_read(exynos_pcie, PCIE_APP_REQ_EXIT_L1_MODE);
	val |= APP_REQ_EXIT_L1_MODE;
	val |= L1_REQ_NAK_CONTROL_MASTER;
	exynos_elbi_write(exynos_pcie, val, PCIE_APP_REQ_EXIT_L1_MODE);
	exynos_elbi_write(exynos_pcie, PCIE_LINKDOWN_RST_MANUAL, PCIE_LINKDOWN_RST_CTRL_SEL);

	/* Q-Channel support */
	val = exynos_elbi_read(exynos_pcie, PCIE_QCH_SEL);
	if (exynos_pcie->ip_ver >= 0x889500) {
		val &= ~(CLOCK_GATING_PMU_MASK | CLOCK_GATING_APB_MASK | CLOCK_GATING_AXI_MASK);
	} else {
		val &= ~CLOCK_GATING_MASK;
		val |= CLOCK_NOT_GATING;
	}
	exynos_elbi_write(exynos_pcie, val, PCIE_QCH_SEL);

	/* NAK enable when AXI pending */
	exynos_elbi_write(exynos_pcie, NACK_ENABLE, PCIE_MSTR_PEND_SEL_NAK);
	dev_dbg(dev, "%s: NACK option enable: 0x%x\n", __func__,
		exynos_elbi_read(exynos_pcie, PCIE_MSTR_PEND_SEL_NAK));

	/* setup root complex */
	dw_pcie_setup_rc(pp);
	exynos_pcie_setup_rc(pp);

	if (exynos_pcie->use_cache_coherency)
		exynos_pcie_rc_set_iocc(pp, 1);

	dev_info(dev, "D state: %x, %x\n",
		exynos_elbi_read(exynos_pcie, PCIE_PM_DSTATE) & 0x7,
		exynos_elbi_read(exynos_pcie, PCIE_ELBI_RDLH_LINKUP));

	save_before_state = exynos_elbi_read(exynos_pcie, PCIE_ELBI_RDLH_LINKUP);
	/* DBG: sleep_range(48000, 50000); */

	/* assert LTSSM enable */
	exynos_elbi_write(exynos_pcie, PCIE_ELBI_LTSSM_ENABLE, PCIE_APP_LTSSM_ENABLE);
	count = 0;
	while (count < MAX_TIMEOUT) {
		val = exynos_elbi_read(exynos_pcie, PCIE_ELBI_RDLH_LINKUP) & 0x3f;
		/* if (val != save_before_state) {
		 *	dev_info(dev, "PCIE_ELBI_RDLH_LINKUP :0x%x\n", val);
		 *	save_before_state = val;
		 *	}
		 */
		if (val == 0x11)
			break;

		count++;

		usleep_range(10, 12);
	}

	if (count >= MAX_TIMEOUT) {
		try_cnt++;

		val = exynos_elbi_read(exynos_pcie, PCIE_ELBI_RDLH_LINKUP) & 0x3f;
		dev_err(dev, "%s: Link is not up, try count: %d, linksts: %s(0x%x)\n",
			__func__, try_cnt, LINK_STATE_DISP(val), val);

		if (try_cnt < 10) {
			gpio_set_value(exynos_pcie->perst_gpio, 0);
			dev_info(dev, "%s: Set PERST to LOW, gpio val = %d\n", __func__,
				gpio_get_value(exynos_pcie->perst_gpio));
			/* LTSSM disable */
			exynos_elbi_write(exynos_pcie, PCIE_ELBI_LTSSM_DISABLE,
					  PCIE_APP_LTSSM_ENABLE);
			exynos_pcie_rc_phy_clock_enable(pp, PCIE_DISABLE_CLOCK);

			goto retry;
		} else {
			//exynos_pcie_host_v1_print_link_history(pp);
			if (exynos_pcie->ip_ver >= 0x889000 &&
			    exynos_pcie->ep_device_type == EP_BCM_WIFI) {
				return -EPIPE;
			}

			return -EPIPE;
		}
	} else {
		val = exynos_elbi_read(exynos_pcie, PCIE_ELBI_RDLH_LINKUP) & 0xff;
		dev_info(dev, "%s: %s(0x%x)\n", __func__, LINK_STATE_DISP(val), val);

		dev_dbg(dev, "(phy+0xC08=0x%x)(phy+0x1408=0x%x)(phy+0xC6C=0x%x)(phy+0x146C=0x%x)\n",
			__func__, exynos_phy_read(exynos_pcie, 0xC08),
			exynos_phy_read(exynos_pcie, 0x1408),
			exynos_phy_read(exynos_pcie, 0xC6C),
			exynos_phy_read(exynos_pcie, 0x146C));

		/* need delay for link speed change from GEN1 to Max(ex GEN3) */
		usleep_range(2800, 3000); /* 3 ms - OK */

		exynos_pcie_rc_rd_own_conf(pp, PCIE_LINK_CTRL_STAT, 4, &val);
		val = (val >> 16) & 0xf;
		dev_info(dev, "Current Link Speed is GEN%d (MAX GEN%d)\n",
			val, exynos_pcie->max_link_speed);

		/* check link training result(speed) */
		if (exynos_pcie->ip_ver >= 0x982000 && val < exynos_pcie->max_link_speed) {
			try_cnt++;
			dev_info(dev, "%s: Link is up. But not max speed, try count: %d\n",
				__func__, try_cnt);
			if (try_cnt < 10) {
				gpio_set_value(exynos_pcie->perst_gpio, 0);
				dev_info(dev, "Set PERST LOW, gpio val = %d\n",
					gpio_get_value(exynos_pcie->perst_gpio));
				/* LTSSM disable */
				exynos_elbi_write(exynos_pcie, PCIE_ELBI_LTSSM_DISABLE,
						  PCIE_APP_LTSSM_ENABLE);
				exynos_pcie_rc_phy_clock_enable(pp, PCIE_DISABLE_CLOCK);

				goto retry;
			} else {
				dev_info(dev, "Current Link Speed is GEN%d (MAX GEN%d)\n",
					 val, exynos_pcie->max_link_speed);
			}
		}

		/* check L0 state one more time after link recovery */
		count = 0;
		dev_info(dev, "check L0 state after link recovery\n");
		while (count < MAX_TIMEOUT) {
			val = exynos_elbi_read(exynos_pcie, PCIE_ELBI_RDLH_LINKUP) & 0x3f;
			if (val >= 0x11 && val <= 0x14)
				break;

			count++;

			usleep_range(10, 12);
		}

		val = exynos_elbi_read(exynos_pcie, PCIE_IRQ0);
		exynos_elbi_write(exynos_pcie, val, PCIE_IRQ0);
		val = exynos_elbi_read(exynos_pcie, PCIE_IRQ1);
		exynos_elbi_write(exynos_pcie, val, PCIE_IRQ1);
		val = exynos_elbi_read(exynos_pcie, PCIE_IRQ2);
		exynos_elbi_write(exynos_pcie, val, PCIE_IRQ2);

		/* enable IRQ */
		exynos_pcie_rc_enable_interrupts(pp, 1);

		/* setup ATU for cfg/mem outbound */
		busdev = EXYNOS_PCIE_ATU_BUS(1) | EXYNOS_PCIE_ATU_DEV(0) | EXYNOS_PCIE_ATU_FUNC(0);
		exynos_pcie_rc_prog_viewport_cfg0(pp, busdev);
		exynos_pcie_rc_prog_viewport_mem_outbound(pp);
	}

	return 0;
}

int exynos_pcie_rc_poweron(int ch_num)
{
	struct exynos_pcie *exynos_pcie = &g_pcie_rc[ch_num];
	struct dw_pcie *pci;
	struct pcie_port *pp;
	struct device *dev;
	u32 val, vendor_id, device_id;
	int ret;
	struct irq_desc *exynos_pcie_desc;
	unsigned long flags;

	if (!exynos_pcie) {
		pr_err("%s: ch#%d PCIe device is not loaded\n", __func__, ch_num);

		return -ENODEV;
	}

	pci = exynos_pcie->pci;
	pp = &pci->pp;
	dev = pci->dev;
	exynos_pcie_desc = irq_to_desc(pp->irq);

	dev_info(dev, "start poweron, state: %d\n", exynos_pcie->state);
	if (exynos_pcie->state == STATE_LINK_DOWN) {
		if (exynos_pcie->use_pcieon_sleep) {
			dev_dbg(dev, "%s, pcie_is_linkup 1\n", __func__);
			pcie_is_linkup = 1;
		}
		ret = exynos_pcie_rc_clock_enable(pp, PCIE_ENABLE_CLOCK);
		dev_dbg(dev, "pcie clk enable, ret value = %d\n", ret);

#if IS_ENABLED(CONFIG_CPU_IDLE)
		if (exynos_pcie->use_sicd) {
			dev_info(dev, "ip idle status: %d, index: %d\n",
				PCIE_IS_ACTIVE, exynos_pcie->idle_ip_index);
			exynos_update_ip_idle_status(exynos_pcie->idle_ip_index, PCIE_IS_ACTIVE);
		}
#endif
#if IS_ENABLED(CONFIG_PM_DEVFREQ)
		if (exynos_pcie->int_min_lock) {
			exynos_pm_qos_update_request(&exynos_pcie_int_qos[ch_num],
						     exynos_pcie->int_min_lock);
			dev_dbg(dev, "%s: pcie int_min_lock = %d\n",
				__func__, exynos_pcie->int_min_lock);
		}
#endif
		/* Enable SysMMU */
		if (exynos_pcie->use_sysmmu)
			pcie_sysmmu_enable(ch_num);

		pinctrl_select_state(exynos_pcie->pcie_pinctrl,
				     exynos_pcie->pin_state[PCIE_PIN_ACTIVE]);

		if (!exynos_pcie->vreg_enable) {
			/* PCIe PHY VREG on/off in L2 */
			/* 1. PCIe PHY VREG On */
			exynos_pcie_vreg_control(exynos_pcie, PHY_VREG_ON);
			/* 2. PMU: PCIe PHY input isolation bypassed - 1(0: isolated) */
<<<<<<< HEAD
			rmw_priv_reg(exynos_pcie->pmu_alive_pa + exynos_pcie->pmu_offset,
				     PCIE_PHY_CONTROL_MASK, 1);
			dev_dbg(dev, "[%s]# PCIe PMU regmap update: 1(BYPASS) #\n", __func__);
=======
			ret = rmw_priv_reg(exynos_pcie->pmu_alive_pa + exynos_pcie->pmu_offset,
					   PCIE_PHY_CONTROL_MASK, 1);
			/* TODO: remove following as part of b/169128860 */
			if (ret)
				regmap_update_bits(exynos_pcie->pmureg, exynos_pcie->pmu_offset,
						   PCIE_PHY_CONTROL_MASK, 1);
			dev_info(dev, "[%s]# PCIe PMU regmap update: 1(BYPASS) #\n", __func__);
>>>>>>> 463c19b8
		}

		/* phy all power down clear */
		if (exynos_pcie->phy_ops.phy_all_pwrdn_clear)
			exynos_pcie->phy_ops.phy_all_pwrdn_clear(exynos_pcie, exynos_pcie->ch_num);

		/* make sure force_pclk_en disabled before link-up start */
		/* this setting will be done during phy_config
		 * writel(0x0C, exynos_pcie->phy_pcs_base + 0x0180);
		 */

		spin_lock_irqsave(&exynos_pcie->reg_lock, flags);
		exynos_pcie->state = STATE_LINK_UP_TRY;
		spin_unlock_irqrestore(&exynos_pcie->reg_lock, flags);

		if ((exynos_pcie_desc) && (exynos_pcie_desc->depth > 0))
			enable_irq(pp->irq);
		else
			dev_info(pci->dev, "%s, already enable_irq, so skip\n", __func__);

		if (exynos_pcie_rc_establish_link(pp)) {
			dev_err(dev, "pcie link up fail\n");
			goto poweron_fail;
		}

		val = exynos_elbi_read(exynos_pcie, PCIE_STATE_HISTORY_CHECK);
		val &= ~(HISTORY_BUFFER_CONDITION_SEL);
		exynos_elbi_write(exynos_pcie, val, PCIE_STATE_HISTORY_CHECK);

		exynos_elbi_write(exynos_pcie, 0xffffffff, PCIE_STATE_POWER_S);
		exynos_elbi_write(exynos_pcie, 0xffffffff, PCIE_STATE_POWER_M);

		val = exynos_elbi_read(exynos_pcie, PCIE_STATE_HISTORY_CHECK);
		val |= HISTORY_BUFFER_ENABLE;
		exynos_elbi_write(exynos_pcie, val, PCIE_STATE_HISTORY_CHECK);

		spin_lock_irqsave(&exynos_pcie->reg_lock, flags);
		exynos_pcie->state = STATE_LINK_UP;
		spin_unlock_irqrestore(&exynos_pcie->reg_lock, flags);

		power_stats_update_up(exynos_pcie);

		dev_info(dev, "[%s] exynos_pcie->probe_ok : %d\n", __func__, exynos_pcie->probe_ok);
		if (!exynos_pcie->probe_ok) {
			exynos_pcie_rc_rd_own_conf(pp, PCI_VENDOR_ID, 4, &val);
			vendor_id = val & ID_MASK;
			device_id = (val >> 16) & ID_MASK;

			exynos_pcie->pci_dev = pci_get_device(vendor_id, device_id, NULL);
			if (!exynos_pcie->pci_dev) {
				dev_err(dev, "Failed to get pci device\n");

				goto poweron_fail;
			}
			dev_dbg(dev, "(%s):ep_pci_device:vendor/device id = 0x%x\n", __func__, val);

			pci_rescan_bus(exynos_pcie->pci_dev->bus);
			if (exynos_pcie->use_msi) {
				ret = exynos_pcie_rc_msi_init(pp);
				if (ret) {
					dev_err(dev, "%s: Failed MSI initialization(%d)\n",
						__func__, ret);

					return ret;
				}
			}

			if (pci_save_state(exynos_pcie->pci_dev)) {
				dev_err(dev, "Failed to save pcie state\n");

				goto poweron_fail;
			}
			exynos_pcie->pci_saved_configs =
				pci_store_saved_state(exynos_pcie->pci_dev);

#if IS_ENABLED(CONFIG_GS_S2MPU)
			if (exynos_pcie->s2mpu) {
				exynos_pcie->ep_pci_dev = exynos_pcie_get_pci_dev(&pci->pp);
				set_dma_ops(&exynos_pcie->ep_pci_dev->dev, &gs101_pcie_dma_ops);
				dev_info(dev, "Wifi DMA operations are changed\n");
			}
#endif

			exynos_pcie->probe_ok = 1;
		} else if (exynos_pcie->probe_ok) {
			if (exynos_pcie->use_msi) {
				ret = exynos_pcie_rc_msi_init(pp);
				if (ret) {
					dev_err(dev, "%s: Failed MSI initialization(%d)\n",
						__func__, ret);

					return ret;
				}
			}

			if (pci_load_saved_state(exynos_pcie->pci_dev,
						 exynos_pcie->pci_saved_configs)) {
				dev_err(dev, "Failed to load pcie state\n");

				goto poweron_fail;
			}
			pci_restore_state(exynos_pcie->pci_dev);
		}
	}

	dev_info(dev, "end poweron, state: %d\n", exynos_pcie->state);

	return 0;

poweron_fail:
	exynos_pcie->state = STATE_LINK_UP;
	exynos_pcie_rc_poweroff(exynos_pcie->ch_num);

	return -EPIPE;
}

void exynos_pcie_rc_poweroff(int ch_num)
{
	struct exynos_pcie *exynos_pcie = &g_pcie_rc[ch_num];
	struct dw_pcie *pci;
	struct pcie_port *pp;
	struct device *dev;
	unsigned long flags, flags1;
	u32 val;

	if (!exynos_pcie) {
		pr_err("%s: ch#%d PCIe device is not loaded\n", __func__, ch_num);
		return;
	}

	pci = exynos_pcie->pci;
	pp = &pci->pp;
	dev = pci->dev;

	dev_info(dev, "start poweroff, state: %d\n", exynos_pcie->state);

	if (exynos_pcie->state == STATE_LINK_UP ||
	    exynos_pcie->state == STATE_LINK_DOWN_TRY) {
		spin_lock_irqsave(&exynos_pcie->reg_lock, flags1);
		exynos_pcie->state = STATE_LINK_DOWN_TRY;
		spin_unlock_irqrestore(&exynos_pcie->reg_lock, flags1);

		disable_irq(pp->irq);

		/* disable LINKDOWN irq */
		if (exynos_pcie->ip_ver == 0x982000) {
			/* only support EVT1.1 */
			val = exynos_elbi_read(exynos_pcie, PCIE_IRQ1_EN);
			val &= ~IRQ_LINKDOWN_ENABLE_EVT1_1;
			exynos_elbi_write(exynos_pcie, val, PCIE_IRQ1_EN);
		} else {
			val = exynos_elbi_read(exynos_pcie, PCIE_IRQ1_EN);
			val &= ~IRQ_LINK_DOWN_ENABLE;
			exynos_elbi_write(exynos_pcie, val, PCIE_IRQ1_EN);
		}

		spin_lock_irqsave(&exynos_pcie->conf_lock, flags);
		exynos_pcie_rc_send_pme_turn_off(exynos_pcie);
		exynos_pcie->state = STATE_LINK_DOWN;
		power_stats_update_down(exynos_pcie);

		/* Disable SysMMU */
		if (exynos_pcie->use_sysmmu)
			pcie_sysmmu_disable(ch_num);

		/* Disable history buffer */
		val = exynos_elbi_read(exynos_pcie, PCIE_STATE_HISTORY_CHECK);
		val &= ~HISTORY_BUFFER_ENABLE;
		exynos_elbi_write(exynos_pcie, val, PCIE_STATE_HISTORY_CHECK);

		gpio_set_value(exynos_pcie->perst_gpio, 0);
		dev_dbg(dev, "%s: Set PERST to LOW, gpio val = %d\n",
			__func__, gpio_get_value(exynos_pcie->perst_gpio));

		/* LTSSM disable */
		exynos_elbi_write(exynos_pcie, PCIE_ELBI_LTSSM_DISABLE, PCIE_APP_LTSSM_ENABLE);

		/* force SOFT_PWR_RESET */
		val = exynos_elbi_read(exynos_pcie, PCIE_SOFT_RESET);
		val &= ~SOFT_PWR_RESET;
		exynos_elbi_write(exynos_pcie, val, PCIE_SOFT_RESET);
		udelay(20);
		val |= SOFT_PWR_RESET;
		exynos_elbi_write(exynos_pcie, val, PCIE_SOFT_RESET);

		/* phy all power down */
		if (exynos_pcie->phy_ops.phy_all_pwrdn)
			exynos_pcie->phy_ops.phy_all_pwrdn(exynos_pcie, exynos_pcie->ch_num);

		spin_unlock_irqrestore(&exynos_pcie->conf_lock, flags);

		exynos_pcie_rc_phy_clock_enable(pp, PCIE_DISABLE_CLOCK);
		exynos_pcie_rc_clock_enable(pp, PCIE_DISABLE_CLOCK);
		exynos_pcie->atu_ok = 0;

		if (!IS_ERR(exynos_pcie->pin_state[PCIE_PIN_IDLE]))
			pinctrl_select_state(exynos_pcie->pcie_pinctrl,
					     exynos_pcie->pin_state[PCIE_PIN_IDLE]);

#if IS_ENABLED(CONFIG_PM_DEVFREQ)
		if (exynos_pcie->int_min_lock) {
			exynos_pm_qos_update_request(&exynos_pcie_int_qos[ch_num], 0);
			dev_dbg(dev, "%s: pcie int_min_lock = %d\n",
				__func__, exynos_pcie->int_min_lock);
		}
#endif
#if IS_ENABLED(CONFIG_CPU_IDLE)
		if (exynos_pcie->use_sicd) {
			dev_info(dev, "%s, ip idle status: %d, idle_ip_index: %d\n",
				__func__, PCIE_IS_IDLE, exynos_pcie->idle_ip_index);
			exynos_update_ip_idle_status(exynos_pcie->idle_ip_index, PCIE_IS_IDLE);
		}
#endif
	}

	if (exynos_pcie->use_pcieon_sleep) {
		dev_dbg(dev, "%s, pcie_is_linkup 0\n", __func__);
		pcie_is_linkup = 0;
	}

	dev_info(dev, "end poweroff, state: %d\n", exynos_pcie->state);
}

void exynos_pcie_pm_suspend(int ch_num)
{
	struct exynos_pcie *exynos_pcie = &g_pcie_rc[ch_num];
	struct dw_pcie *pci = exynos_pcie->pci;
	unsigned long flags;

	if (exynos_pcie->state == STATE_LINK_DOWN) {
		dev_info(pci->dev, "RC%d already off\n", exynos_pcie->ch_num);

		return;
	}

	spin_lock_irqsave(&exynos_pcie->conf_lock, flags);
	exynos_pcie->state = STATE_LINK_DOWN_TRY;
	spin_unlock_irqrestore(&exynos_pcie->conf_lock, flags);

	exynos_pcie_rc_poweroff(ch_num);
}
EXPORT_SYMBOL_GPL(exynos_pcie_pm_suspend);

int exynos_pcie_pm_resume(int ch_num)
{
	return exynos_pcie_rc_poweron(ch_num);
}
EXPORT_SYMBOL_GPL(exynos_pcie_pm_resume);

/* get EP pci_dev structure of BUS */
static struct pci_dev *exynos_pcie_get_pci_dev(struct pcie_port *pp)
{
	int domain_num;
	struct pci_bus *ep_pci_bus;
	static struct pci_dev *ep_pci_dev;
	struct dw_pcie *pci = to_dw_pcie_from_pp(pp);
	struct exynos_pcie *exynos_pcie = to_exynos_pcie(pci);
	u32 val;

	if (ep_pci_dev)
		return ep_pci_dev;

	/* Get EP vendor/device ID to get pci_dev structure */
	domain_num = exynos_pcie->pci_dev->bus->domain_nr;
	ep_pci_bus = pci_find_bus(domain_num, 1);

	exynos_pcie_rc_rd_other_conf(pp, ep_pci_bus, 0, PCI_VENDOR_ID, 4, &val);

	ep_pci_dev = pci_get_device(val & ID_MASK, (val >> 16) & ID_MASK, NULL);

	return ep_pci_dev;
}

int exynos_pcie_l1_exit(int ch_num)
{
	struct exynos_pcie *exynos_pcie = &g_pcie_rc[ch_num];
	u32 count = 0, ret = 0, val = 0;
	unsigned long flags;

	if (exynos_pcie->ep_device_type != EP_BCM_WIFI) {
		pr_err("%s: EP is not EP_BCM_WIFI (not support l1_exit)\n", __func__);

		return -EPIPE;
	}

	spin_lock_irqsave(&exynos_pcie->pcie_l1_exit_lock, flags);

	if (exynos_pcie->l1ss_ctrl_id_state == 0) {
		/* Set s/w L1 exit mode */
		/* 1. Set app_req_exit_l1 Signal */
		exynos_elbi_write(exynos_pcie, 0x1, PCIE_APP_REQ_EXIT_L1);
		/* 2. exit_l1_control_mode[0:0] - 0x0: SW mode (0x1: HW mode) */
		val = exynos_elbi_read(exynos_pcie, PCIE_APP_REQ_EXIT_L1_MODE);
		val &= ~APP_REQ_EXIT_L1_MODE;
		exynos_elbi_write(exynos_pcie, val, PCIE_APP_REQ_EXIT_L1_MODE);

		/* Max timeout = 3ms (300 * 10us) */
		while (count < MAX_L1_EXIT_TIMEOUT) {
			val = exynos_elbi_read(exynos_pcie, PCIE_ELBI_RDLH_LINKUP) & 0x1f;
			if (val == 0x11)
				break;

			count++;

			udelay(10);
		}

		if (count >= MAX_L1_EXIT_TIMEOUT) {
			pr_err("%s: cannot change to L0(LTSSM = 0x%x, cnt = %d)\n",
			       __func__, val, count);
			ret = -EPIPE;
		}

		/* Set h/w L1 exit mode */
		/* 1. exit_l1_control_mode[0:0] - 0x1: HW mode (0x0: SW mode) */
		val = exynos_elbi_read(exynos_pcie, PCIE_APP_REQ_EXIT_L1_MODE);
		val |= APP_REQ_EXIT_L1_MODE;
		exynos_elbi_write(exynos_pcie, val, PCIE_APP_REQ_EXIT_L1_MODE);
		/* 2. Reset app_req_exit_l1 Signal */
		exynos_elbi_write(exynos_pcie, 0x0, PCIE_APP_REQ_EXIT_L1);
	}

	spin_unlock_irqrestore(&exynos_pcie->pcie_l1_exit_lock, flags);

	return ret;
}
EXPORT_SYMBOL_GPL(exynos_pcie_l1_exit);

static int exynos_pcie_rc_set_l1ss(int enable, struct pcie_port *pp, int id)
{
	struct dw_pcie *pci = to_dw_pcie_from_pp(pp);
	struct exynos_pcie *exynos_pcie = to_exynos_pcie(pci);
	struct device *dev = pci->dev;
	u32 val;
	unsigned long flags;
	int domain_num;
	struct pci_bus *ep_pci_bus;
	u32 exp_cap_off = PCIE_CAP_OFFSET;

	/* This function is only working with the devices which support L1SS */
	if (exynos_pcie->ep_device_type != EP_SAMSUNG_MODEM &&
	    exynos_pcie->ep_device_type != EP_BCM_WIFI) {
		dev_err(dev, "Can't set L1SS!!! (EP: L1SS not supported)\n");

		return -EINVAL;
	}

	dev_dbg(dev, "%s:L1SS_START: l1ss_ctrl_id_state = 0x%x\n",
		__func__, exynos_pcie->l1ss_ctrl_id_state);
	dev_dbg(dev, "%s:\tid = 0x%x, enable=%d, exynos_pcie=0x%x\n",
		__func__, id, enable, exynos_pcie);

	if (exynos_pcie->state != STATE_LINK_UP || exynos_pcie->atu_ok == 0) {
		spin_lock_irqsave(&exynos_pcie->conf_lock, flags);

		if (enable)
			exynos_pcie->l1ss_ctrl_id_state &= ~(id);
		else
			exynos_pcie->l1ss_ctrl_id_state |= id;

		spin_unlock_irqrestore(&exynos_pcie->conf_lock, flags);

		dev_dbg(dev, "%s:state = 0x%x, id = 0x%x: not needed(This will be set later)\n",
			__func__, exynos_pcie->l1ss_ctrl_id_state, id);

		return -1;
	}

	/* get the domain_num & ep_pci_bus of EP device */
	domain_num = exynos_pcie->pci_dev->bus->domain_nr;
	ep_pci_bus = pci_find_bus(domain_num, 1);
	dev_dbg(dev, "%s:[DBG] domain_num = %d, ep_pci_bus = 0x%x\n",
		__func__, domain_num, ep_pci_bus);

	spin_lock_irqsave(&exynos_pcie->conf_lock, flags);
	if (enable) {	/* enable == 1 */
		exynos_pcie->l1ss_ctrl_id_state &= ~(id);

		if (exynos_pcie->l1ss_ctrl_id_state == 0) {
			/* [RC & EP] enable L1SS & ASPM */
			if (exynos_pcie->ep_device_type == EP_SAMSUNG_MODEM) {
				dev_dbg(dev, "%s: #1 enalbe CP L1.2\n", __func__);

				/* 1) [RC] enable L1SS */
				exynos_pcie_rc_rd_own_conf(pp, PCIE_LINK_L1SS_CONTROL, 4, &val);
				/* Actual TCOMMON is 42usec (val = 0x2a << 8) */
				val |= PORT_LINK_TCOMMON_32US
					| PORT_LINK_L1SS_ENABLE;
				dev_dbg(dev, "CPen:1RC:L1SS_CTRL(0x19C) = 0x%x\n", val);
				exynos_pcie_rc_wr_own_conf(pp, PCIE_LINK_L1SS_CONTROL, 4, val);

				/* [RC] set TPOWERON */
				/* Set TPOWERON value for RC: 90->130 usec */
				exynos_pcie_rc_wr_own_conf(pp, PCIE_LINK_L1SS_CONTROL2, 4,
							   PORT_LINK_TPOWERON_130US);

				/* exynos_pcie_rc_wr_own_conf(pp,
				 *	PCIE_L1_SUBSTATES_OFF, 4,
				 *	PCIE_L1_SUB_VAL);
				 */

				/* [RC] set LTR_EN */
				exynos_pcie_rc_wr_own_conf(pp, exp_cap_off + PCI_EXP_DEVCTL2,
							   4, PCI_EXP_DEVCTL2_LTR_EN);

				/* [EP] set LTR_EN (reg_addr = 0x98) */
				exynos_pcie_rc_rd_other_conf(pp, ep_pci_bus, 0,
							     exp_cap_off + PCI_EXP_DEVCTL2, 4,
							     &val);
				val |= PCI_EXP_DEVCTL2_LTR_EN;
				exynos_pcie_rc_wr_other_conf(pp, ep_pci_bus, 0,
							     exp_cap_off + PCI_EXP_DEVCTL2, 4, val);

				/* [EP] set TPOWERON */
				/* Set TPOWERON value for EP: 90->130 usec */
				exynos_pcie_rc_wr_other_conf(pp, ep_pci_bus, 0,
							     PCIE_LINK_L1SS_CONTROL2, 4,
							     PORT_LINK_TPOWERON_130US);

				/* [EP] set Entrance latency */
				/* Set L1.2 Enterance Latency for EP: 64 usec */
				exynos_pcie_rc_rd_other_conf(pp, ep_pci_bus, 0,
							     PCIE_ACK_F_ASPM_CONTROL, 4, &val);
				val &= ~PCIE_L1_ENTERANCE_LATENCY;
				val |= PCIE_L1_ENTERANCE_LATENCY_64us;
				exynos_pcie_rc_wr_other_conf(pp, ep_pci_bus, 0,
							     PCIE_ACK_F_ASPM_CONTROL, 4, val);

				/* 2) [EP] enable L1SS */
				exynos_pcie_rc_rd_other_conf(pp, ep_pci_bus, 0,
							     PCIE_LINK_L1SS_CONTROL, 4, &val);
				val |= PORT_LINK_L1SS_ENABLE;
				exynos_pcie_rc_wr_other_conf(pp, ep_pci_bus, 0,
							     PCIE_LINK_L1SS_CONTROL, 4, val);
				dev_dbg(dev, "CPen:2EP:L1SS_CTRL(0x19C)=0x%x\n", val);

				/* 3) [RC] enable ASPM */
				exynos_pcie_rc_rd_own_conf(pp, exp_cap_off +
							   PCI_EXP_LNKCTL, 4, &val);
				val &= ~PCI_EXP_LNKCTL_ASPMC;
				val |= PCI_EXP_LNKCTL_CCC | PCI_EXP_LNKCTL_ASPM_L1;
				exynos_pcie_rc_wr_own_conf(pp, exp_cap_off +
							   PCI_EXP_LNKCTL, 4, val);
				dev_dbg(dev, "CPen:3RC:ASPM(0x70+16)=0x%x\n", val);

				/* 4) [EP] enable ASPM */
				exynos_pcie_rc_rd_other_conf(pp, ep_pci_bus, 0,
							     PCIE_LINK_CTRL_STAT, 4, &val);
				val |= PCI_EXP_LNKCTL_CCC | PCI_EXP_LNKCTL_CLKREQ_EN |
					PCI_EXP_LNKCTL_ASPM_L1;
				exynos_pcie_rc_wr_other_conf(pp, ep_pci_bus, 0,
							     PCIE_LINK_CTRL_STAT, 4, val);
				dev_dbg(dev, "CPen:4EP:ASPM(0x80)=0x%x\n", val);
			} else if (exynos_pcie->ep_device_type == EP_BCM_WIFI) {
				dev_dbg(dev, "%s: #2 enable WIFI L1.2\n", __func__);

				/* enable sequence:
				 * 1. PCIPM RC
				 * 2. PCIPM EP
				 * 3. ASPM RC
				 * 4. ASPM EP
				 */

				/* 1. to enable PCIPM RC */
				/* [RC:set value] TPowerOn(130 usec) */
				exynos_pcie_rc_wr_own_conf(pp, PCIE_LINK_L1SS_CONTROL2, 4,
							   PORT_LINK_TPOWERON_130US);

				/* [RC:set value] TPowerOff(3 us), T_L1.2(10 us), T_PCLKACK(2 us) */
				exynos_pcie_rc_wr_own_conf(pp, PCIE_L1_SUBSTATES_OFF, 4,
							   PCIE_L1_SUB_VAL);

				/* [RC:set enable bit] LTR Mechanism Enable */
				exynos_pcie_rc_rd_own_conf(pp, exp_cap_off + PCI_EXP_DEVCTL2,
							   4, &val);
				val |= PCI_EXP_DEVCTL2_LTR_EN;
				exynos_pcie_rc_wr_own_conf(pp, exp_cap_off + PCI_EXP_DEVCTL2,
							   4, val);

				/* [RC:set value] LTR_L1.2_Threshold(160 us) and TCommon(42 us)
				 *	Actual TCommon is 42usec (val = (0xa | 0x20) << 8)
				 * [RC:enable] L1SS_ENABLE(0xf)
				 */
				exynos_pcie_rc_rd_own_conf(pp, PCIE_LINK_L1SS_CONTROL, 4, &val);
				val |= PORT_LINK_L12_LTR_THRESHOLD | PORT_LINK_TCOMMON_32US |
				       PORT_LINK_L1SS_ENABLE;
				exynos_pcie_rc_wr_own_conf(pp, PCIE_LINK_L1SS_CONTROL, 4, val);
				dev_dbg(dev, "WIFIen:1RC:L1SS_CTRL(0x19C)=0x%x\n", val);

				/* 2. to enable PCIPM EP */
				/* [EP:set value] TPowerOn(130 usec) */
				exynos_pcie_rc_wr_other_conf(pp, ep_pci_bus, 0, WIFI_L1SS_CONTROL2,
							     4, PORT_LINK_TPOWERON_130US);

				/* [EP:set value] LTR Latency(max snoop(3 ms)/no-snoop(3 ms))
				 * Reported_LTR value in LTR message
				 */
				val = MAX_NO_SNOOP_LAT_SCALE_MS | MAX_NO_SNOOP_LAT_VALUE_3 |
					      MAX_SNOOP_LAT_SCALE_MS | MAX_SNOOP_LAT_VALUE_3;
				exynos_pcie_rc_wr_other_conf(pp, ep_pci_bus, 0,
							     WIFI_L1SS_LTR_LATENCY, 4, val);

				/* [EP:set enable bit] LTR Mechanism Enable */
				exynos_pcie_rc_rd_other_conf(pp, ep_pci_bus, 0,
							     WIFI_PCI_EXP_DEVCTL2, 4, &val);
				val |= PCI_EXP_DEVCTL2_LTR_EN;
				exynos_pcie_rc_wr_other_conf(pp, ep_pci_bus, 0,
							     WIFI_PCI_EXP_DEVCTL2, 4, val);

				/* [EP:set values] LTR_L1.2_Threshold(160 us) and TCommon(10 us)
				 * [EP:enable] WIFI_PM_ENALKBE(0xf)
				 */
				exynos_pcie_rc_rd_other_conf(pp, ep_pci_bus, 0, WIFI_L1SS_CONTROL,
							     4, &val);
				val |= PORT_LINK_L12_LTR_THRESHOLD | WIFI_COMMON_RESTORE_TIME |
				       WIFI_ALL_PM_ENABEL;
				exynos_pcie_rc_wr_other_conf(pp, ep_pci_bus, 0, WIFI_L1SS_CONTROL,
							     4, val);
				dev_dbg(dev, "WIFIen:2EP:L1SS_CTRL(0x248)=0x%x\n", val);

				/* 3. to enable ASPM RC */
				exynos_pcie_rc_rd_own_conf(pp, exp_cap_off + PCI_EXP_LNKCTL,
							   4, &val);
				val &= ~PCI_EXP_LNKCTL_ASPMC;
				/* PCI_EXP_LNKCTL_CCC: Common Clock Configuration */
				val |= PCI_EXP_LNKCTL_CCC | PCI_EXP_LNKCTL_ASPM_L1;
				exynos_pcie_rc_wr_own_conf(pp, exp_cap_off + PCI_EXP_LNKCTL,
							   4, val);
				dev_dbg(dev, "WIFIen:3RC:ASPM(0x70+16)=0x%x\n", val);

				/* 4. to enable ASPM EP */
				exynos_pcie_rc_rd_other_conf(pp, ep_pci_bus, 0, WIFI_L1SS_LINKCTRL,
							     4, &val);
				val &= ~(WIFI_ASPM_CONTROL_MASK);
				val |= WIFI_CLK_REQ_EN | WIFI_USE_SAME_REF_CLK |
				       WIFI_ASPM_L1_ENTRY_EN;
				exynos_pcie_rc_wr_other_conf(pp, ep_pci_bus, 0, WIFI_L1SS_LINKCTRL,
							     4, val);
				dev_dbg(dev, "WIFIen:4EP:ASPM(0xBC)=0x%x\n", val);
			} else {
				dev_err(dev, "[ERR] EP: L1SS not supported\n");
			}
		}
	} else {	/* enable == 0 */
		if (exynos_pcie->l1ss_ctrl_id_state) {
			exynos_pcie->l1ss_ctrl_id_state |= id;
		} else {
			exynos_pcie->l1ss_ctrl_id_state |= id;

			if (exynos_pcie->ep_device_type == EP_SAMSUNG_MODEM) {
				dev_dbg(dev, "%s: #3 disable CP L1.2\n", __func__);

				/* 1) [EP] disable ASPM */
				exynos_pcie_rc_rd_other_conf(pp, ep_pci_bus, 0,
							     PCIE_LINK_CTRL_STAT, 4, &val);
				val &= ~(PCI_EXP_LNKCTL_ASPMC);
				exynos_pcie_rc_wr_other_conf(pp, ep_pci_bus, 0,
							     PCIE_LINK_CTRL_STAT, 4, val);
				dev_dbg(dev, "CPdis:1EP:ASPM(0x80)=0x%x\n", val);

				/* 2) [RC] disable ASPM */
				exynos_pcie_rc_rd_own_conf(pp, exp_cap_off +
							   PCI_EXP_LNKCTL, 4, &val);
				val &= ~PCI_EXP_LNKCTL_ASPMC;
				exynos_pcie_rc_wr_own_conf(pp, exp_cap_off +
							   PCI_EXP_LNKCTL, 4, val);
				dev_dbg(dev, "CPdis:2RC:ASPM(0x70+16)=0x%x\n", val);

				/* 3) [EP] disable L1SS */
				exynos_pcie_rc_rd_other_conf(pp, ep_pci_bus, 0,
							     PCIE_LINK_L1SS_CONTROL, 4, &val);
				val &= ~(PORT_LINK_L1SS_ENABLE);
				exynos_pcie_rc_wr_other_conf(pp, ep_pci_bus, 0,
							     PCIE_LINK_L1SS_CONTROL, 4, val);
				dev_dbg(dev, "CPdis:3EP:L1SS_CTRL(0x19C)=0x%x\n", val);

				/* 4) [RC] disable L1SS */
				exynos_pcie_rc_rd_own_conf(pp, PCIE_LINK_L1SS_CONTROL, 4, &val);
				val &= ~(PORT_LINK_L1SS_ENABLE);
				exynos_pcie_rc_wr_own_conf(pp, PCIE_LINK_L1SS_CONTROL, 4, val);
				dev_dbg(dev, "CPdis:4RC:L1SS_CTRL(0x19C)=0x%x\n", val);
			} else if (exynos_pcie->ep_device_type == EP_BCM_WIFI) {
				dev_dbg(dev, "%s: #4 disable WIFI L1.2\n", __func__);

				/* disable sequence:
				 * 1. ASPM EP
				 * 2. ASPM RC
				 * 3. PCIPM EP
				 * 4. PCIPM RC
				 */
				/* 1) [EP] disable ASPM */
				exynos_pcie_rc_rd_other_conf(pp, ep_pci_bus, 0, WIFI_L1SS_LINKCTRL,
							     4, &val);
				val &= ~(WIFI_ASPM_CONTROL_MASK);
				/* val |= WIFI_CLK_REQ_EN | WIFI_USE_SAME_REF_CLK; */
				exynos_pcie_rc_wr_other_conf(pp, ep_pci_bus, 0, WIFI_L1SS_LINKCTRL,
							     4, val);
				dev_dbg(pci->dev, "WIFIdis:1EP:ASPM(0xBC)=0x%x\n", val);

				/* 2) [RC] disable ASPM */
				exynos_pcie_rc_rd_own_conf(pp, exp_cap_off + PCI_EXP_LNKCTL,
							   4, &val);
				val &= ~PCI_EXP_LNKCTL_ASPMC;
				exynos_pcie_rc_wr_own_conf(pp, exp_cap_off + PCI_EXP_LNKCTL,
							   4, val);
				dev_dbg(pci->dev, "WIFIdis:2RC:ASPM(0x70+16)=0x%x\n", val);

				/* 3) [EP] disable L1SS */
				exynos_pcie_rc_rd_other_conf(pp, ep_pci_bus, 0, WIFI_L1SS_CONTROL,
							     4, &val);
				val &= ~(WIFI_ALL_PM_ENABEL);
				exynos_pcie_rc_wr_other_conf(pp, ep_pci_bus, 0, WIFI_L1SS_CONTROL,
							     4, val);
				dev_dbg(pci->dev, "WIFIdis:3EP:L1SS_CTRL(0x248)=0x%x\n", val);

				/* 4) [RC] disable L1SS */
				exynos_pcie_rc_rd_own_conf(pp, PCIE_LINK_L1SS_CONTROL, 4, &val);
				val &= ~(PORT_LINK_L1SS_ENABLE);
				exynos_pcie_rc_wr_own_conf(pp, PCIE_LINK_L1SS_CONTROL, 4, val);
				dev_dbg(pci->dev, "WIFIdis:4RC:L1SS_CTRL(0x19C)=0x%x\n", val);
			} else {
				dev_err(dev, "[ERR] EP: L1SS not supported\n");
			}
		}
	}

	spin_unlock_irqrestore(&exynos_pcie->conf_lock, flags);

	dev_dbg(dev, "%s:L1SS_END(l1ss_ctrl_id_state=0x%x, id=0x%x, enable=%d)\n",
		__func__, exynos_pcie->l1ss_ctrl_id_state, id, enable);

	return 0;
}

int exynos_pcie_rc_l1ss_ctrl(int enable, int id, int ch_num)
{
	struct exynos_pcie *exynos_pcie = &g_pcie_rc[ch_num];
	struct dw_pcie *pci = exynos_pcie->pci;
	struct pcie_port *pp = &pci->pp;

	if (!exynos_pcie->use_l1ss) {
		pr_err("%s: 'use_l1ss' is false in DT(not support L1.2)\n", __func__);

		return -EINVAL;
	}

	if (pp)
		return	exynos_pcie_rc_set_l1ss(enable, pp, id);
	else
		return -EINVAL;
}
EXPORT_SYMBOL_GPL(exynos_pcie_rc_l1ss_ctrl);

/* to support CP driver */
int exynos_pcie_poweron(int ch_num)
{
	return exynos_pcie_rc_poweron(ch_num);
}
EXPORT_SYMBOL_GPL(exynos_pcie_poweron);

void exynos_pcie_poweroff(int ch_num)
{
	return exynos_pcie_rc_poweroff(ch_num);
}
EXPORT_SYMBOL_GPL(exynos_pcie_poweroff);

/* PCIe link status check function */
int exynos_pcie_rc_chk_link_status(int ch_num)
{
	struct exynos_pcie *exynos_pcie = &g_pcie_rc[ch_num];
	struct dw_pcie *pci;
	struct device *dev;

	u32 val;
	int link_status;

	if (!exynos_pcie) {
		pr_err("%s: ch#%d PCIe device is not loaded\n", __func__, ch_num);

		return -ENODEV;
	}
	pci = exynos_pcie->pci;
	dev = pci->dev;

	if (exynos_pcie->state == STATE_LINK_DOWN)
		return 0;

	if (exynos_pcie->ep_device_type == EP_SAMSUNG_MODEM) {
		val = readl(exynos_pcie->elbi_base + PCIE_ELBI_RDLH_LINKUP) & 0x1f;
		if (val >= 0x0d && val <= 0x14) {
			link_status = 1;
		} else {
			dev_err(dev, "Check unexpected state - H/W:0x%x, S/W:%d\n",
				val, exynos_pcie->state);
			/* exynos_pcie->state = STATE_LINK_DOWN; */
			link_status = 0;
		}

		return link_status;
	}

	return 0;
}
EXPORT_SYMBOL_GPL(exynos_pcie_rc_chk_link_status);

/* LINK SPEED: check and change */
int exynos_pcie_rc_check_link_speed(int ch_num)
{
	struct exynos_pcie *exynos_pcie = &g_pcie_rc[ch_num];
	struct dw_pcie *pci = exynos_pcie->pci;
	struct pcie_port *pp = &pci->pp;
	u32 current_speed = 0;

	if (exynos_pcie->state != STATE_LINK_UP) {
		dev_err(pci->dev, "Link is not up\n");

		return -EINVAL;
	}

	exynos_pcie_rc_rd_own_conf(pp, PCIE_LINK_CTRL_STAT, 4, &current_speed);
	current_speed = current_speed >> 16;
	current_speed &= PCIE_LINK_CTRL_LINK_SPEED_MASK;
	dev_info(pci->dev, "(%s) Current link speed(0x80): GEN%d\n", __func__, (int)current_speed);

	return current_speed;
}

int exynos_pcie_rc_change_link_speed(int ch_num, int target_speed)
{
	struct exynos_pcie *exynos_pcie = &g_pcie_rc[ch_num];
	struct dw_pcie *pci = exynos_pcie->pci;
	struct pcie_port *pp = &pci->pp;
	struct pci_bus *ep_pci_bus;
	int i;
	u32 val, current_speed, new_speed;

	if (exynos_pcie->state != STATE_LINK_UP) {
		dev_err(pci->dev, "Link is not up\n");
		return -EINVAL;
	}

	if (target_speed > 3 || target_speed < 1) {
		dev_err(pci->dev, "Invalid target speed: Unable to change\n");

		return -EINVAL;
	}

	current_speed = exynos_pcie_rc_check_link_speed(ch_num);
	if (current_speed == target_speed) {
		dev_err(pci->dev, "Already GEN%d(current), target: GEN%d\n",
			current_speed, target_speed);

		return -EINVAL;
	}

	/* make sure that the link state is L0 by accessing ep config register
	 * such as 'PCI_VENDOR_ID'.
	 */
	ep_pci_bus = pci_find_bus(exynos_pcie->pci_dev->bus->domain_nr, 1);
	exynos_pcie_rc_rd_other_conf(pp, ep_pci_bus, 0, PCI_VENDOR_ID, 4, &val);

	/* modify registers to change link speed:
	 * 1. PCIe_LINK_CTRL2_STAT2(offset: 0xA0)
	 */
	exynos_pcie_rc_rd_other_conf(pp, ep_pci_bus, 0, PCIE_LINK_CTRL2_STAT2, 4, &val);
	val = val & PCIE_LINK_CTRL2_TARGET_LINK_SPEED_MASK;
	val = val | 0x3;
	exynos_pcie_rc_wr_other_conf(pp, ep_pci_bus, 0, PCIE_LINK_CTRL2_STAT2, 4, val);

	exynos_pcie_rc_rd_own_conf(pp, PCIE_LINK_CTRL2_STAT2, 4, &val);
	val = val & PCIE_LINK_CTRL2_TARGET_LINK_SPEED_MASK;
	val = val | target_speed;
	exynos_pcie_rc_wr_own_conf(pp, PCIE_LINK_CTRL2_STAT2, 4, val);

	/* modify registers to change link speed:
	 * 2. PCIE_LINK_WIDTH_SPEED_CONTROL(offset: 0x80C)
	 */
	exynos_pcie_rc_rd_own_conf(pp, PCIE_LINK_WIDTH_SPEED_CONTROL, 4, &val);
	val = val & DIRECT_SPEED_CHANGE_ENABLE_MASK;
	exynos_pcie_rc_wr_own_conf(pp, PCIE_LINK_WIDTH_SPEED_CONTROL, 4, val);

	exynos_pcie_rc_rd_own_conf(pp, PCIE_LINK_WIDTH_SPEED_CONTROL, 4, &val);
	val = val | DIRECT_SPEED_CHANGE_ENABLE;
	exynos_pcie_rc_wr_own_conf(pp, PCIE_LINK_WIDTH_SPEED_CONTROL, 4, val);

	for (i = 0; i < MAX_TIMEOUT_SPEEDCHANGE; i++) {
		val = exynos_elbi_read(exynos_pcie, PCIE_ELBI_RDLH_LINKUP) & 0x3f;

		if (val >= 0x11 && val <= 0x14)
			break;

		usleep_range(80, 100);
	}

	for (i = 0; i < MAX_TIMEOUT_SPEEDCHANGE; i++) {
		exynos_pcie_rc_rd_own_conf(pp, PCIE_LINK_CTRL_STAT, 4, &new_speed);
		new_speed = new_speed >> 16;
		new_speed &= PCIE_LINK_CTRL_LINK_SPEED_MASK;

		if (new_speed == target_speed)
			break;

		usleep_range(80, 100);
	}

	if (new_speed != target_speed) {
		dev_err(pci->dev, "Fail: Unable to change to GEN%d\n", target_speed);

		return -EINVAL;
	}

	dev_info(pci->dev, "Link Speed Changed: from GEN%d to GEN%d\n", current_speed, new_speed);

	return 0;
}

int exynos_pcie_register_event(struct exynos_pcie_register_event *reg)
{
	int ret = 0;
	struct pcie_port *pp;
	struct exynos_pcie *exynos_pcie;
	struct dw_pcie *pci;

	if (!reg) {
		pr_err("PCIe: Event registration is NULL\n");

		return -ENODEV;
	}
	if (!reg->user) {
		pr_err("PCIe: User of event registration is NULL\n");

		return -ENODEV;
	}
	pp = PCIE_BUS_PRIV_DATA(((struct pci_dev *)reg->user));
	pci = to_dw_pcie_from_pp(pp);
	exynos_pcie = to_exynos_pcie(pci);

	if (pp) {
		exynos_pcie->event_reg = reg;
		dev_info(pci->dev, "Event 0x%x is registered for RC %d\n",
			 reg->events, exynos_pcie->ch_num);
	} else {
		pr_err("PCIe: did not find RC for pci endpoint device\n");
		ret = -ENODEV;
	}

	return ret;
}
EXPORT_SYMBOL_GPL(exynos_pcie_register_event);

int exynos_pcie_deregister_event(struct exynos_pcie_register_event *reg)
{
	int ret = 0;
	struct pcie_port *pp;
	struct exynos_pcie *exynos_pcie;
	struct dw_pcie *pci;

	if (!reg) {
		pr_err("PCIe: Event deregistration is NULL\n");

		return -ENODEV;
	}
	if (!reg->user) {
		pr_err("PCIe: User of event deregistration is NULL\n");

		return -ENODEV;
	}

	pp = PCIE_BUS_PRIV_DATA(((struct pci_dev *)reg->user));
	pci = to_dw_pcie_from_pp(pp);
	exynos_pcie = to_exynos_pcie(pci);

	if (pp) {
		exynos_pcie->event_reg = NULL;
		dev_info(pci->dev, "Event is deregistered for RC %d\n", exynos_pcie->ch_num);
	} else {
		pr_err("PCIe: did not find RC for pci endpoint device\n");
		ret = -ENODEV;
	}

	return ret;
}
EXPORT_SYMBOL_GPL(exynos_pcie_deregister_event);

int exynos_pcie_rc_set_affinity(int ch_num, int affinity)
{
	struct exynos_pcie *exynos_pcie = &g_pcie_rc[ch_num];
	struct dw_pcie *pci;
	struct pcie_port *pp;

	if (!exynos_pcie) {
		pr_err("%s: ch#%d PCIe device is not loaded\n", __func__, ch_num);

		return -ENODEV;
	}

	pci = exynos_pcie->pci;
	pp = &pci->pp;

	irq_set_affinity_hint(pp->irq, cpumask_of(affinity));

	return 0;
}
EXPORT_SYMBOL_GPL(exynos_pcie_rc_set_affinity);

#if IS_ENABLED(CONFIG_CPU_IDLE)
static void __maybe_unused exynos_pcie_rc_set_tpoweron(struct pcie_port *pp, int max)
{
	void __iomem *ep_dbi_base = pp->va_cfg0_base;
	struct dw_pcie *pci = to_dw_pcie_from_pp(pp);
	struct exynos_pcie *exynos_pcie = to_exynos_pcie(pci);
	u32 val;

	if (exynos_pcie->state != STATE_LINK_UP)
		return;

	/* Disable ASPM */
	val = readl(ep_dbi_base + WIFI_L1SS_LINKCTRL);
	val &= ~(WIFI_ASPM_CONTROL_MASK);
	writel(val, ep_dbi_base + WIFI_L1SS_LINKCTRL);

	val = readl(ep_dbi_base + WIFI_L1SS_CONTROL);
	writel(val & ~(WIFI_ALL_PM_ENABEL), ep_dbi_base + WIFI_L1SS_CONTROL);

	if (max) {
		writel(PORT_LINK_TPOWERON_3100US, ep_dbi_base + WIFI_L1SS_CONTROL2);
		exynos_pcie_rc_wr_own_conf(pp, PCIE_LINK_L1SS_CONTROL2, 4,
					   PORT_LINK_TPOWERON_3100US);
	} else {
		writel(PORT_LINK_TPOWERON_130US, ep_dbi_base + WIFI_L1SS_CONTROL2);
		exynos_pcie_rc_wr_own_conf(pp, PCIE_LINK_L1SS_CONTROL2, 4,
					   PORT_LINK_TPOWERON_130US);
	}

	/* Enable L1ss */
	val = readl(ep_dbi_base + WIFI_L1SS_LINKCTRL);
	val |= WIFI_ASPM_L1_ENTRY_EN;
	writel(val, ep_dbi_base + WIFI_L1SS_LINKCTRL);

	val = readl(ep_dbi_base + WIFI_L1SS_CONTROL);
	val |= WIFI_ALL_PM_ENABEL;
	writel(val, ep_dbi_base + WIFI_L1SS_CONTROL);
}

/* Temporary remove: Need to enable to use sicd powermode */
#if IS_ENABLED(CONFIG_EXYNOS_PCIE_SICD)
static int exynos_pcie_rc_power_mode_event(struct notifier_block *nb, unsigned long event,
					   void *data)
{
	int ret = NOTIFY_DONE;
	struct exynos_pcie *exynos_pcie = container_of(nb, struct exynos_pcie, power_mode_nb);
	u32 val;
	struct dw_pcie *pci = exynos_pcie->pci;
	struct pcie_port *pp = &pci->pp;

	dev_info(pci->dev, "[%s] event: %lx\n", __func__, event);
	switch (event) {
	case SICD_ENTER:
		if (exynos_pcie->use_sicd) {
			if (exynos_pcie->ip_ver >= 0x889500) {
				if (exynos_pcie->state != STATE_LINK_DOWN) {
					val = readl(exynos_pcie->elbi_base +
						PCIE_ELBI_RDLH_LINKUP) & 0x3f;
					if (val == 0x14 || val == 0x15) {
						ret = NOTIFY_DONE;
						/* Change tpower on time to
						 * value
						 */
						exynos_pcie_rc_set_tpoweron(pp, 1);
					} else {
						ret = NOTIFY_BAD;
					}
				}
			}
		}

		break;
	case SICD_EXIT:
		if (exynos_pcie->use_sicd) {
			if (exynos_pcie->ip_ver >= 0x889500) {
				if (exynos_pcie->state != STATE_LINK_DOWN) {
					/* Change tpower on time to NORMAL value */
					exynos_pcie_rc_set_tpoweron(pp, 0);
				}
			}
		}

		break;
	default:
		ret = NOTIFY_DONE;
	}

	return notifier_from_errno(ret);
}
#endif
#endif
static int exynos_pcie_msi_set_affinity(struct irq_data *irq_data, const struct cpumask *mask,
					bool force)
{
	return 0;
}

#if IS_ENABLED(CONFIG_EXYNOS_ITMON)
int exynos_pcie_rc_itmon_notifier(struct notifier_block *nb, unsigned long action, void *nb_data)
{
	struct exynos_pcie *exynos_pcie = container_of(nb, struct exynos_pcie, itmon_nb);
	struct device *dev = exynos_pcie->pci->dev;
	struct itmon_notifier *itmon_info = nb_data;
	unsigned int val;

	dev_info(dev, "### EXYNOS PCIE ITMON ###\n");

	if (IS_ERR_OR_NULL(itmon_info))
		return NOTIFY_DONE;

	/* only for 9830 HSI2 block */
	if (exynos_pcie->ip_ver == 0x983000) {
		if ((itmon_info->port && !strcmp(itmon_info->port, "HSI2")) ||
		    (itmon_info->dest && !strcmp(itmon_info->dest, "HSI2"))) {
			regmap_read(exynos_pcie->pmureg, exynos_pcie->pmu_offset, &val);
			dev_info(dev, "### PMU PHY Isolation : 0x%x\n", val);

			exynos_pcie_rc_register_dump(exynos_pcie->ch_num);
		}
	} else if (exynos_pcie->ip_ver == 0x984500){
		if ((itmon_info->port && !strcmp(itmon_info->port, "HSI2")) ||
		    (itmon_info->dest && !strcmp(itmon_info->dest, "HSI2"))) {
			regmap_read(exynos_pcie->pmureg, exynos_pcie->pmu_offset, &val);
			dev_info(dev, "### PMU PHY Isolation : 0x%x\n", val);

			exynos_pcie_rc_register_dump(exynos_pcie->ch_num);
		}
	} else {
		dev_info(dev, "skip register dump(ip_ver = 0x%x)\n", exynos_pcie->ip_ver);
	}

	return NOTIFY_DONE;
}
#endif

static int exynos_pcie_rc_add_port(struct platform_device *pdev, struct pcie_port *pp)
{
	struct dw_pcie *pci = to_dw_pcie_from_pp(pp);
	struct exynos_pcie *exynos_pcie = to_exynos_pcie(pci);
	struct irq_domain *msi_domain;
	struct msi_domain_info *msi_domain_info;
	int ret;

	pp->irq = platform_get_irq(pdev, 0);
	if (!pp->irq) {
		dev_err(&pdev->dev, "failed to get irq\n");
		return -ENODEV;
	}
	ret = devm_request_irq(&pdev->dev, pp->irq, exynos_pcie_rc_irq_handler,
			       IRQF_SHARED | IRQF_TRIGGER_HIGH, "exynos-pcie", pp);
	if (ret) {
		dev_err(&pdev->dev, "failed to request irq\n");

		return ret;
	}

	exynos_pcie_setup_rc(pp);

	spin_lock_init(&exynos_pcie->pcie_l1_exit_lock);
	spin_lock_init(&exynos_pcie->conf_lock);
	spin_lock_init(&exynos_pcie->power_stats_lock);
	spin_lock_init(&exynos_pcie->reg_lock);
	spin_lock_init(&exynos_pcie->s2mpu_refcnt_lock);

	ret = dw_pcie_host_init(pp);
	if (ret) {
		dev_err(&pdev->dev, "failed to dw pcie host init\n");

		return ret;
	}

	if (pp->msi_domain) {
		msi_domain = pp->msi_domain;
		msi_domain_info = (struct msi_domain_info *)msi_domain->host_data;
		msi_domain_info->chip->irq_set_affinity = exynos_pcie_msi_set_affinity;
	}

	return 0;
}

static void exynos_pcie_rc_pcie_ops_init(struct pcie_port *pp)
{
	struct dw_pcie *pci = to_dw_pcie_from_pp(pp);
	struct exynos_pcie *exynos_pcie = to_exynos_pcie(pci);
	struct exynos_pcie_ops *pcie_ops = &exynos_pcie->exynos_pcie_ops;
	struct device *dev = pci->dev;

	dev_info(dev, "Initialize PCIe function.\n");

	pcie_ops->poweron = exynos_pcie_rc_poweron;
	pcie_ops->poweroff = exynos_pcie_rc_poweroff;
	pcie_ops->rd_own_conf = exynos_pcie_rc_rd_own_conf;
	pcie_ops->wr_own_conf = exynos_pcie_rc_wr_own_conf;
	pcie_ops->rd_other_conf = exynos_pcie_rc_rd_other_conf;
	pcie_ops->wr_other_conf = exynos_pcie_rc_wr_other_conf;
}

static int exynos_pcie_rc_make_reg_tb(struct device *dev, struct exynos_pcie *exynos_pcie)
{
	unsigned int pos, val, id;
	int i;

	/* initialize the reg table */
	for (i = 0; i < 48; i++) {
		exynos_pcie->pci_cap[i] = 0;
		exynos_pcie->pci_ext_cap[i] = 0;
	}

	pos = 0xFF & readl(exynos_pcie->rc_dbi_base + PCI_CAPABILITY_LIST);

	while (pos) {
		val = readl(exynos_pcie->rc_dbi_base + pos);
		id = val & CAP_ID_MASK;
		exynos_pcie->pci_cap[id] = pos;
		pos = (readl(exynos_pcie->rc_dbi_base + pos) & CAP_NEXT_OFFSET_MASK) >> 8;
		dev_dbg(dev, "Next Cap pointer : 0x%x\n", pos);
	}

	pos = PCI_CFG_SPACE_SIZE;

	while (pos) {
		val = readl(exynos_pcie->rc_dbi_base + pos);
		if (val == 0) {
			dev_info(dev, "we have no ext capabilities!\n");

			break;
		}
		id = PCI_EXT_CAP_ID(val);
		exynos_pcie->pci_ext_cap[id] = pos;
		pos = PCI_EXT_CAP_NEXT(val);
		dev_dbg(dev, "Next ext Cap pointer : 0x%x\n", pos);
	}

	for (i = 0; i < 48; i++) {
		if (exynos_pcie->pci_cap[i])
			dev_info(dev, "PCIe cap [0x%x][%s]: 0x%x\n",
				 i, CAP_ID_NAME(i), exynos_pcie->pci_cap[i]);
	}
	for (i = 0; i < 48; i++) {
		if (exynos_pcie->pci_ext_cap[i])
			dev_info(dev, "PCIe ext cap [0x%x][%s]: 0x%x\n",
				 i, EXT_CAP_ID_NAME(i), exynos_pcie->pci_ext_cap[i]);
	}

	return 0;
}

u32 pcie_linkup_stat(void)
{
	pr_info("[%s] pcie_is_linkup : %d\n", __func__, pcie_is_linkup);

	return pcie_is_linkup;
}
EXPORT_SYMBOL_GPL(pcie_linkup_stat);

#if IS_ENABLED(CONFIG_GS_S2MPU)
static int setup_s2mpu_mem(struct device *dev, struct exynos_pcie *exynos_pcie)
{
	struct device_node *np;
	struct resource res;
	struct phys_mem *pm;
	phys_addr_t addr;
	int ret;

	/* Parse the memory nodes in the device tree to determine which areas
	 * the s2mpu should protect.
	 */

	INIT_LIST_HEAD(&exynos_pcie->phys_mem_list);

	for_each_node_by_type(np, "memory") {
		ret = of_address_to_resource(np, 0, &res);
		if (ret)
			continue;

		if (list_empty(&exynos_pcie->phys_mem_list)) {
			pm = devm_kzalloc(dev, sizeof(*pm), GFP_KERNEL);
			if (!pm)
				return -ENOMEM;

			pm->start = res.start;
			pm->size = resource_size(&res);
			list_add(&pm->list, &exynos_pcie->phys_mem_list);
		} else {
			/* To simplify the code, assume that memory regions
			 * in the device tree are sorted in the descending
			 * order. If this is not the case, abort.
			 */
			pm = list_last_entry(&exynos_pcie->phys_mem_list,
					     struct phys_mem, list);
			if (res.end > pm->start) {
				dev_err(dev, "s2mpu memory sort invalid end=%pa start=%pa\n",
					&res.end, &pm->start);
				dev_err(dev, "This driver expects all DRAM ranges i.e. device tree nodes with device_type=\"memory\" to be defined in descending order in the device tree. Please change your device tree accordingly.\n");
				return -EINVAL;
			}

			/* If two memory regions are consecutive, merge them. */
			if (pm->start - res.end == 1) {
				pm->start = res.start;
				pm->size += resource_size(&res);
			} else {
				pm = devm_kzalloc(dev, sizeof(*pm), GFP_KERNEL);
				if (!pm)
					return -ENOMEM;

				pm->start = res.start;
				pm->size = resource_size(&res);
				list_add_tail(&pm->list,
					      &exynos_pcie->phys_mem_list);
			}
		}
	}

	list_for_each_entry(pm, &exynos_pcie->phys_mem_list, list) {
		pm->refcnt_array = devm_kzalloc(dev, pm->size / SZ_4K,
						GFP_KERNEL);
		if (!pm->refcnt_array)
			return -ENOMEM;

		/* Optimize s2mpu operation by setting up 1G page tables */
		addr = pm->start;
		while (addr <  pm->start + pm->size) {
			ret = s2mpu_close(exynos_pcie->s2mpu, addr, ALIGN_SIZE);
			if (ret) {
				dev_err(dev,
					"probe s2mpu_close failed addr = 0x%pa\n",
					&addr);
			}
			addr += SZ_1G;
		}
	}

	return ret;
}
#endif

static int exynos_pcie_rc_probe(struct platform_device *pdev)
{
	struct exynos_pcie *exynos_pcie;
	struct dw_pcie *pci;
	struct pcie_port *pp;
	struct device_node *np = pdev->dev.of_node;
	int ret = 0;
	int ch_num;
#if IS_ENABLED(CONFIG_GS_S2MPU)
	struct device_node *s2mpu_dn;
#endif

	dev_info(&pdev->dev, "## PCIe RC PROBE start\n");

	if (create_pcie_sys_file(&pdev->dev))
		dev_err(&pdev->dev, "Failed to create pcie sys file\n");

	if (of_property_read_u32(np, "ch-num", &ch_num)) {
		dev_err(&pdev->dev, "Failed to parse the channel number\n");
		return -EINVAL;
	}

	dev_info(&pdev->dev, "## PCIe ch %d ##\n", ch_num);

	pci = devm_kzalloc(&pdev->dev, sizeof(*pci), GFP_KERNEL);
	if (!pci) {
		/* dev_err(&pdev->dev, "dw_pcie allocation is failed\n"); */

		return -ENOMEM;
	}

	exynos_pcie = &g_pcie_rc[ch_num];
	exynos_pcie->pci = pci;

	pci->dev = &pdev->dev;
	pci->ops = &dw_pcie_ops;

	pp = &pci->pp;
	pp->ops = &exynos_pcie_rc_ops;

	exynos_pcie->ch_num = ch_num;
	exynos_pcie->l1ss_enable = 1;
	exynos_pcie->state = STATE_LINK_DOWN;

	exynos_pcie->linkdown_cnt = 0;
	exynos_pcie->l1ss_ctrl_id_state = 0;
	exynos_pcie->atu_ok = 0;

	exynos_pcie->app_req_exit_l1 = PCIE_APP_REQ_EXIT_L1;
	exynos_pcie->app_req_exit_l1_mode = PCIE_APP_REQ_EXIT_L1_MODE;
	exynos_pcie->linkup_offset = PCIE_ELBI_RDLH_LINKUP;

	pm_runtime_enable(&pdev->dev);
	pm_runtime_get_sync(&pdev->dev);

	dma_set_mask_and_coherent(&pdev->dev, DMA_BIT_MASK(36));
	platform_set_drvdata(pdev, exynos_pcie);
	power_stats_init(exynos_pcie);

#if IS_ENABLED(CONFIG_GS_S2MPU)
	s2mpu_dn = of_parse_phandle(np, "s2mpu", 0);
	if (s2mpu_dn) {
		memcpy(&fake_dma_dev, &pdev->dev, sizeof(fake_dma_dev));
		fake_dma_dev.dma_ops = NULL;

		exynos_pcie->s2mpu = s2mpu_fwnode_to_info(&s2mpu_dn->fwnode);
		if (!exynos_pcie->s2mpu) {
			dev_err(&pdev->dev, "Failed to get S2MPU\n");
			return -EPROBE_DEFER;
		}

		ret = setup_s2mpu_mem(&pdev->dev, exynos_pcie);
		if (ret) {
			dev_err(&pdev->dev, "failed to bind to s2mpu\n");
			goto probe_fail;
		}

		dev_info(&pdev->dev, "successfully bound to S2MPU\n");
	}
#endif

	/* parsing pcie dts data for exynos */
	ret = exynos_pcie_rc_parse_dt(&pdev->dev, exynos_pcie);
	if (ret)
		goto probe_fail;

	ret = exynos_pcie_rc_get_pin_state(pdev, exynos_pcie);
	if (ret)
		goto probe_fail;

	ret = exynos_pcie_rc_clock_get(pp);
	if (ret)
		goto probe_fail;

	ret = exynos_pcie_rc_get_resource(pdev, exynos_pcie);
	if (ret)
		goto probe_fail;
	pci->dbi_base = exynos_pcie->rc_dbi_base;

	if (exynos_pcie->ip_ver == EXYNOS_IP_VER_OF_WHI) {
		if (exynos_pcie_rc_get_phy_vreg_resource(exynos_pcie))
			dev_err(&pdev->dev, "[%s] Failed to parse PHY vreg\n", __func__);
	}

	/* NOTE: TDB */
	/* Mapping PHY functions */
	exynos_pcie_rc_phy_init(pp);

	exynos_pcie_rc_pcie_ops_init(pp);

	exynos_pcie_rc_resumed_phydown(pp);

	if (exynos_pcie->use_nclkoff_en)
		exynos_pcie_rc_nclkoff_ctrl(pdev, exynos_pcie);
#if IS_ENABLED(CONFIG_EXYNOS_PCIE_IOMMU)
	/* if it needed for msi init, property should be added on dt */
#if 0	/* to be updated when ready */
	set_dma_ops(&pdev->dev, &exynos_pcie_dma_ops);
	dev_info(&pdev->dev, "DMA operations are changed\n");
#endif	/* to be updated when ready */
#endif

	ret = exynos_pcie_rc_make_reg_tb(&pdev->dev, exynos_pcie);
	if (ret)
		goto probe_fail;

	ret = exynos_pcie_rc_add_port(pdev, pp);
	if (ret)
		goto probe_fail;

	if (exynos_pcie->use_cache_coherency)
		exynos_pcie_rc_set_iocc(pp, 1);

	disable_irq(pp->irq);

#if IS_ENABLED(CONFIG_CPU_IDLE)
	exynos_pcie->idle_ip_index =
			exynos_get_idle_ip_index(dev_name(&pdev->dev));
	if (exynos_pcie->idle_ip_index < 0)
		dev_err(&pdev->dev, "Cant get idle_ip_dex!!!\n");
	else
		dev_err(&pdev->dev, "PCIE idle ip index : %d\n", exynos_pcie->idle_ip_index);

	exynos_update_ip_idle_status(exynos_pcie->idle_ip_index, PCIE_IS_IDLE);
	dev_info(&pdev->dev, "%s, ip idle status : %d, idle_ip_index: %d\n",
		 __func__, PCIE_IS_IDLE, exynos_pcie->idle_ip_index);

/* Temporary remove: Need to enable to use sicd powermode */
#if IS_ENABLED(CONFIG_EXYNOS_PCIE_SICD)
	exynos_pcie->power_mode_nb.notifier_call = exynos_pcie_rc_power_mode_event;
	exynos_pcie->power_mode_nb.next = NULL;
	exynos_pcie->power_mode_nb.priority = 0;

	ret = exynos_cpupm_notifier_register(&exynos_pcie->power_mode_nb);
	if (ret) {
		dev_err(&pdev->dev, "Failed to register lpa notifier\n");

		goto probe_fail;
	}
#endif
#endif

	exynos_pcie->pcie_wq = create_freezable_workqueue("pcie_wq");
	if (IS_ERR(exynos_pcie->pcie_wq)) {
		dev_err(&pdev->dev, "couldn't create workqueue\n");
		ret = EBUSY;

		goto probe_fail;
	}

	INIT_DELAYED_WORK(&exynos_pcie->dislink_work, exynos_pcie_rc_dislink_work);
	INIT_DELAYED_WORK(&exynos_pcie->cpl_timeout_work, exynos_pcie_rc_cpl_timeout_work);

#if IS_ENABLED(CONFIG_EXYNOS_ITMON)
	exynos_pcie->itmon_nb.notifier_call = exynos_pcie_rc_itmon_notifier;
	itmon_notifier_chain_register(&exynos_pcie->itmon_nb);
#endif

	if (exynos_pcie->use_pcieon_sleep) {
		dev_info(&pdev->dev, "## register pcie connection function\n");
		register_pcie_is_connect(pcie_linkup_stat);
	}

	platform_set_drvdata(pdev, exynos_pcie);

probe_fail:

	if (ret)
		dev_err(&pdev->dev, "## %s: PCIe probe failed\n", __func__);
	else
		dev_info(&pdev->dev, "## %s: PCIe probe success\n", __func__);

	return ret;
}

static int __exit exynos_pcie_rc_remove(struct platform_device *pdev)
{
	dev_info(&pdev->dev, "%s\n", __func__);

	return 0;
}

#if IS_ENABLED(CONFIG_PM)
static int exynos_pcie_rc_suspend_noirq(struct device *dev)
{
	struct exynos_pcie *exynos_pcie = dev_get_drvdata(dev);

	if (exynos_pcie->state == STATE_LINK_DOWN) {
		/* 1. PMU: PCIe PHY input isolation - 0: isolated (1: bypassed) */
<<<<<<< HEAD
		dev_dbg(dev, "[%s] # PCIe PMU ISOLATION #\n", __func__);
		rmw_priv_reg(exynos_pcie->pmu_alive_pa + exynos_pcie->pmu_offset,
			     PCIE_PHY_CONTROL_MASK, 0);
=======
		dev_info(dev, "[%s] # PCIe PMU ISOLATION #\n", __func__);
		ret = rmw_priv_reg(exynos_pcie->pmu_alive_pa + exynos_pcie->pmu_offset,
				   PCIE_PHY_CONTROL_MASK, 0);
		/* TODO: remove following as part of b/169128860 */
		if (ret)
			regmap_update_bits(exynos_pcie->pmureg, exynos_pcie->pmu_offset,
					   PCIE_PHY_CONTROL_MASK, 0);
>>>>>>> 463c19b8

		/*  2. PCIe PHY VREG off */
		dev_info(dev, "[%s] # VREG OFF: vreg_control(PHY_VREG_OFF) #\n", __func__);
		exynos_pcie_vreg_control(exynos_pcie, PHY_VREG_OFF);
	}

	return 0;
}

static int exynos_pcie_rc_resume_noirq(struct device *dev)
{
	struct exynos_pcie *exynos_pcie = dev_get_drvdata(dev);
	struct dw_pcie *pci = exynos_pcie->pci;

	dev_dbg(dev, "## RESUME[%s] pcie_is_linkup: %d)\n", __func__, pcie_is_linkup);

	if (exynos_pcie->state == STATE_LINK_DOWN) {
		dev_dbg(dev, "[%s] dislink state after resume -> phy pwr off\n", __func__);
		exynos_pcie_rc_resumed_phydown(&pci->pp);
	}

	return 0;
}
#endif

static const struct dev_pm_ops exynos_pcie_rc_pm_ops = {
	.suspend_noirq	= exynos_pcie_rc_suspend_noirq,
	.resume_noirq	= exynos_pcie_rc_resume_noirq,
};

static const struct of_device_id exynos_pcie_rc_of_match[] = {
	{ .compatible = "samsung,exynos-pcie-rc", },
	{},
};

static struct platform_driver exynos_pcie_rc_driver = {
	.probe		= exynos_pcie_rc_probe,
	.remove		= exynos_pcie_rc_remove,
	.driver = {
		.name		= "exynos-pcie-rc",
		.owner		= THIS_MODULE,
		.of_match_table = exynos_pcie_rc_of_match,
		.pm		= &exynos_pcie_rc_pm_ops,
	},
};
module_platform_driver(exynos_pcie_rc_driver);

MODULE_AUTHOR("Hongseock Kim <hongpooh.kim@samsung.com>");
MODULE_DESCRIPTION("Samsung PCIe RC(RootComplex) controller driver");
MODULE_LICENSE("GPL v2");<|MERGE_RESOLUTION|>--- conflicted
+++ resolved
@@ -2707,19 +2707,9 @@
 			/* 1. PCIe PHY VREG On */
 			exynos_pcie_vreg_control(exynos_pcie, PHY_VREG_ON);
 			/* 2. PMU: PCIe PHY input isolation bypassed - 1(0: isolated) */
-<<<<<<< HEAD
 			rmw_priv_reg(exynos_pcie->pmu_alive_pa + exynos_pcie->pmu_offset,
 				     PCIE_PHY_CONTROL_MASK, 1);
-			dev_dbg(dev, "[%s]# PCIe PMU regmap update: 1(BYPASS) #\n", __func__);
-=======
-			ret = rmw_priv_reg(exynos_pcie->pmu_alive_pa + exynos_pcie->pmu_offset,
-					   PCIE_PHY_CONTROL_MASK, 1);
-			/* TODO: remove following as part of b/169128860 */
-			if (ret)
-				regmap_update_bits(exynos_pcie->pmureg, exynos_pcie->pmu_offset,
-						   PCIE_PHY_CONTROL_MASK, 1);
 			dev_info(dev, "[%s]# PCIe PMU regmap update: 1(BYPASS) #\n", __func__);
->>>>>>> 463c19b8
 		}
 
 		/* phy all power down clear */
@@ -4171,19 +4161,9 @@
 
 	if (exynos_pcie->state == STATE_LINK_DOWN) {
 		/* 1. PMU: PCIe PHY input isolation - 0: isolated (1: bypassed) */
-<<<<<<< HEAD
-		dev_dbg(dev, "[%s] # PCIe PMU ISOLATION #\n", __func__);
+		dev_info(dev, "[%s] # PCIe PMU ISOLATION #\n", __func__);
 		rmw_priv_reg(exynos_pcie->pmu_alive_pa + exynos_pcie->pmu_offset,
 			     PCIE_PHY_CONTROL_MASK, 0);
-=======
-		dev_info(dev, "[%s] # PCIe PMU ISOLATION #\n", __func__);
-		ret = rmw_priv_reg(exynos_pcie->pmu_alive_pa + exynos_pcie->pmu_offset,
-				   PCIE_PHY_CONTROL_MASK, 0);
-		/* TODO: remove following as part of b/169128860 */
-		if (ret)
-			regmap_update_bits(exynos_pcie->pmureg, exynos_pcie->pmu_offset,
-					   PCIE_PHY_CONTROL_MASK, 0);
->>>>>>> 463c19b8
 
 		/*  2. PCIe PHY VREG off */
 		dev_info(dev, "[%s] # VREG OFF: vreg_control(PHY_VREG_OFF) #\n", __func__);
