/*
 * Copyright (c) 2016 Hisilicon Limited.
 * Copyright (c) 2007, 2008 Mellanox Technologies. All rights reserved.
 *
 * This software is available to you under a choice of one of two
 * licenses.  You may choose to be licensed under the terms of the GNU
 * General Public License (GPL) Version 2, available from the file
 * COPYING in the main directory of this source tree, or the
 * OpenIB.org BSD license below:
 *
 *     Redistribution and use in source and binary forms, with or
 *     without modification, are permitted provided that the following
 *     conditions are met:
 *
 *      - Redistributions of source code must retain the above
 *        copyright notice, this list of conditions and the following
 *        disclaimer.
 *
 *      - Redistributions in binary form must reproduce the above
 *        copyright notice, this list of conditions and the following
 *        disclaimer in the documentation and/or other materials
 *        provided with the distribution.
 *
 * THE SOFTWARE IS PROVIDED "AS IS", WITHOUT WARRANTY OF ANY KIND,
 * EXPRESS OR IMPLIED, INCLUDING BUT NOT LIMITED TO THE WARRANTIES OF
 * MERCHANTABILITY, FITNESS FOR A PARTICULAR PURPOSE AND
 * NONINFRINGEMENT. IN NO EVENT SHALL THE AUTHORS OR COPYRIGHT HOLDERS
 * BE LIABLE FOR ANY CLAIM, DAMAGES OR OTHER LIABILITY, WHETHER IN AN
 * ACTION OF CONTRACT, TORT OR OTHERWISE, ARISING FROM, OUT OF OR IN
 * CONNECTION WITH THE SOFTWARE OR THE USE OR OTHER DEALINGS IN THE
 * SOFTWARE.
 */

#include <linux/pci.h>
#include <linux/platform_device.h>
#include <rdma/ib_addr.h>
#include <rdma/ib_umem.h>
#include <rdma/uverbs_ioctl.h>
#include "hns_roce_common.h"
#include "hns_roce_device.h"
#include "hns_roce_hem.h"

static void flush_work_handle(struct work_struct *work)
{
	struct hns_roce_work *flush_work = container_of(work,
					struct hns_roce_work, work);
	struct hns_roce_qp *hr_qp = container_of(flush_work,
					struct hns_roce_qp, flush_work);
	struct device *dev = flush_work->hr_dev->dev;
	struct ib_qp_attr attr;
	int attr_mask;
	int ret;

	attr_mask = IB_QP_STATE;
	attr.qp_state = IB_QPS_ERR;

	if (test_and_clear_bit(HNS_ROCE_FLUSH_FLAG, &hr_qp->flush_flag)) {
		ret = hns_roce_modify_qp(&hr_qp->ibqp, &attr, attr_mask, NULL);
		if (ret)
			dev_err(dev, "Modify QP to error state failed(%d) during CQE flush\n",
				ret);
	}

	/*
	 * make sure we signal QP destroy leg that flush QP was completed
	 * so that it can safely proceed ahead now and destroy QP
	 */
	if (atomic_dec_and_test(&hr_qp->refcount))
		complete(&hr_qp->free);
}

void init_flush_work(struct hns_roce_dev *hr_dev, struct hns_roce_qp *hr_qp)
{
	struct hns_roce_work *flush_work = &hr_qp->flush_work;

	flush_work->hr_dev = hr_dev;
	INIT_WORK(&flush_work->work, flush_work_handle);
	atomic_inc(&hr_qp->refcount);
	queue_work(hr_dev->irq_workq, &flush_work->work);
}

void hns_roce_qp_event(struct hns_roce_dev *hr_dev, u32 qpn, int event_type)
{
	struct device *dev = hr_dev->dev;
	struct hns_roce_qp *qp;

	xa_lock(&hr_dev->qp_table_xa);
	qp = __hns_roce_qp_lookup(hr_dev, qpn);
	if (qp)
		atomic_inc(&qp->refcount);
	xa_unlock(&hr_dev->qp_table_xa);

	if (!qp) {
		dev_warn(dev, "Async event for bogus QP %08x\n", qpn);
		return;
	}

	if (hr_dev->hw_rev != HNS_ROCE_HW_VER1 &&
	    (event_type == HNS_ROCE_EVENT_TYPE_WQ_CATAS_ERROR ||
	     event_type == HNS_ROCE_EVENT_TYPE_INV_REQ_LOCAL_WQ_ERROR ||
	     event_type == HNS_ROCE_EVENT_TYPE_LOCAL_WQ_ACCESS_ERROR)) {
		qp->state = IB_QPS_ERR;
		if (!test_and_set_bit(HNS_ROCE_FLUSH_FLAG, &qp->flush_flag))
			init_flush_work(hr_dev, qp);
	}

	qp->event(qp, (enum hns_roce_event)event_type);

	if (atomic_dec_and_test(&qp->refcount))
		complete(&qp->free);
}

static void hns_roce_ib_qp_event(struct hns_roce_qp *hr_qp,
				 enum hns_roce_event type)
{
	struct ib_qp *ibqp = &hr_qp->ibqp;
	struct ib_event event;

	if (ibqp->event_handler) {
		event.device = ibqp->device;
		event.element.qp = ibqp;
		switch (type) {
		case HNS_ROCE_EVENT_TYPE_PATH_MIG:
			event.event = IB_EVENT_PATH_MIG;
			break;
		case HNS_ROCE_EVENT_TYPE_COMM_EST:
			event.event = IB_EVENT_COMM_EST;
			break;
		case HNS_ROCE_EVENT_TYPE_SQ_DRAINED:
			event.event = IB_EVENT_SQ_DRAINED;
			break;
		case HNS_ROCE_EVENT_TYPE_SRQ_LAST_WQE_REACH:
			event.event = IB_EVENT_QP_LAST_WQE_REACHED;
			break;
		case HNS_ROCE_EVENT_TYPE_WQ_CATAS_ERROR:
			event.event = IB_EVENT_QP_FATAL;
			break;
		case HNS_ROCE_EVENT_TYPE_PATH_MIG_FAILED:
			event.event = IB_EVENT_PATH_MIG_ERR;
			break;
		case HNS_ROCE_EVENT_TYPE_INV_REQ_LOCAL_WQ_ERROR:
			event.event = IB_EVENT_QP_REQ_ERR;
			break;
		case HNS_ROCE_EVENT_TYPE_LOCAL_WQ_ACCESS_ERROR:
			event.event = IB_EVENT_QP_ACCESS_ERR;
			break;
		default:
			dev_dbg(ibqp->device->dev.parent, "roce_ib: Unexpected event type %d on QP %06lx\n",
				type, hr_qp->qpn);
			return;
		}
		ibqp->event_handler(&event, ibqp->qp_context);
	}
}

static u8 get_least_load_bankid_for_qp(struct hns_roce_bank *bank)
{
	u32 least_load = bank[0].inuse;
	u8 bankid = 0;
	u32 bankcnt;
	u8 i;

	for (i = 1; i < HNS_ROCE_QP_BANK_NUM; i++) {
		bankcnt = bank[i].inuse;
		if (bankcnt < least_load) {
			least_load = bankcnt;
			bankid = i;
		}
	}

	return bankid;
}

static int alloc_qpn_with_bankid(struct hns_roce_bank *bank, u8 bankid,
				 unsigned long *qpn)
{
	int id;

	id = ida_alloc_range(&bank->ida, bank->next, bank->max, GFP_KERNEL);
	if (id < 0) {
		id = ida_alloc_range(&bank->ida, bank->min, bank->max,
				     GFP_KERNEL);
		if (id < 0)
			return id;
	}

	/* the QPN should keep increasing until the max value is reached. */
	bank->next = (id + 1) > bank->max ? bank->min : id + 1;

	/* the lower 3 bits is bankid */
	*qpn = (id << 3) | bankid;

	return 0;
}
static int alloc_qpn(struct hns_roce_dev *hr_dev, struct hns_roce_qp *hr_qp)
{
	struct hns_roce_qp_table *qp_table = &hr_dev->qp_table;
	unsigned long num = 0;
	u8 bankid;
	int ret;

	if (hr_qp->ibqp.qp_type == IB_QPT_GSI) {
		/* when hw version is v1, the sqpn is allocated */
		if (hr_dev->hw_rev == HNS_ROCE_HW_VER1)
			num = HNS_ROCE_MAX_PORTS +
			      hr_dev->iboe.phy_port[hr_qp->port];
		else
			num = 1;

		hr_qp->doorbell_qpn = 1;
	} else {
		mutex_lock(&qp_table->bank_mutex);
		bankid = get_least_load_bankid_for_qp(qp_table->bank);

		ret = alloc_qpn_with_bankid(&qp_table->bank[bankid], bankid,
					    &num);
		if (ret) {
			ibdev_err(&hr_dev->ib_dev,
				  "failed to alloc QPN, ret = %d\n", ret);
			mutex_unlock(&qp_table->bank_mutex);
			return ret;
		}

		qp_table->bank[bankid].inuse++;
		mutex_unlock(&qp_table->bank_mutex);

		hr_qp->doorbell_qpn = (u32)num;
	}

	hr_qp->qpn = num;

	return 0;
}

enum hns_roce_qp_state to_hns_roce_state(enum ib_qp_state state)
{
	switch (state) {
	case IB_QPS_RESET:
		return HNS_ROCE_QP_STATE_RST;
	case IB_QPS_INIT:
		return HNS_ROCE_QP_STATE_INIT;
	case IB_QPS_RTR:
		return HNS_ROCE_QP_STATE_RTR;
	case IB_QPS_RTS:
		return HNS_ROCE_QP_STATE_RTS;
	case IB_QPS_SQD:
		return HNS_ROCE_QP_STATE_SQD;
	case IB_QPS_ERR:
		return HNS_ROCE_QP_STATE_ERR;
	default:
		return HNS_ROCE_QP_NUM_STATE;
	}
}

static void add_qp_to_list(struct hns_roce_dev *hr_dev,
			   struct hns_roce_qp *hr_qp,
			   struct ib_cq *send_cq, struct ib_cq *recv_cq)
{
	struct hns_roce_cq *hr_send_cq, *hr_recv_cq;
	unsigned long flags;

	hr_send_cq = send_cq ? to_hr_cq(send_cq) : NULL;
	hr_recv_cq = recv_cq ? to_hr_cq(recv_cq) : NULL;

	spin_lock_irqsave(&hr_dev->qp_list_lock, flags);
	hns_roce_lock_cqs(hr_send_cq, hr_recv_cq);

	list_add_tail(&hr_qp->node, &hr_dev->qp_list);
	if (hr_send_cq)
		list_add_tail(&hr_qp->sq_node, &hr_send_cq->sq_list);
	if (hr_recv_cq)
		list_add_tail(&hr_qp->rq_node, &hr_recv_cq->rq_list);

	hns_roce_unlock_cqs(hr_send_cq, hr_recv_cq);
	spin_unlock_irqrestore(&hr_dev->qp_list_lock, flags);
}

static int hns_roce_qp_store(struct hns_roce_dev *hr_dev,
			     struct hns_roce_qp *hr_qp,
			     struct ib_qp_init_attr *init_attr)
{
	struct xarray *xa = &hr_dev->qp_table_xa;
	int ret;

	if (!hr_qp->qpn)
		return -EINVAL;

	ret = xa_err(xa_store_irq(xa, hr_qp->qpn, hr_qp, GFP_KERNEL));
	if (ret)
		dev_err(hr_dev->dev, "Failed to xa store for QPC\n");
	else
		/* add QP to device's QP list for softwc */
		add_qp_to_list(hr_dev, hr_qp, init_attr->send_cq,
			       init_attr->recv_cq);

	return ret;
}

static int alloc_qpc(struct hns_roce_dev *hr_dev, struct hns_roce_qp *hr_qp)
{
	struct hns_roce_qp_table *qp_table = &hr_dev->qp_table;
	struct device *dev = hr_dev->dev;
	int ret;

	if (!hr_qp->qpn)
		return -EINVAL;

	/* In v1 engine, GSI QP context is saved in the RoCE hw's register */
	if (hr_qp->ibqp.qp_type == IB_QPT_GSI &&
	    hr_dev->hw_rev == HNS_ROCE_HW_VER1)
		return 0;

	/* Alloc memory for QPC */
	ret = hns_roce_table_get(hr_dev, &qp_table->qp_table, hr_qp->qpn);
	if (ret) {
		dev_err(dev, "Failed to get QPC table\n");
		goto err_out;
	}

	/* Alloc memory for IRRL */
	ret = hns_roce_table_get(hr_dev, &qp_table->irrl_table, hr_qp->qpn);
	if (ret) {
		dev_err(dev, "Failed to get IRRL table\n");
		goto err_put_qp;
	}

	if (hr_dev->caps.trrl_entry_sz) {
		/* Alloc memory for TRRL */
		ret = hns_roce_table_get(hr_dev, &qp_table->trrl_table,
					 hr_qp->qpn);
		if (ret) {
			dev_err(dev, "Failed to get TRRL table\n");
			goto err_put_irrl;
		}
	}

	if (hr_dev->caps.flags & HNS_ROCE_CAP_FLAG_QP_FLOW_CTRL) {
		/* Alloc memory for SCC CTX */
		ret = hns_roce_table_get(hr_dev, &qp_table->sccc_table,
					 hr_qp->qpn);
		if (ret) {
			dev_err(dev, "Failed to get SCC CTX table\n");
			goto err_put_trrl;
		}
	}

	return 0;

err_put_trrl:
	if (hr_dev->caps.trrl_entry_sz)
		hns_roce_table_put(hr_dev, &qp_table->trrl_table, hr_qp->qpn);

err_put_irrl:
	hns_roce_table_put(hr_dev, &qp_table->irrl_table, hr_qp->qpn);

err_put_qp:
	hns_roce_table_put(hr_dev, &qp_table->qp_table, hr_qp->qpn);

err_out:
	return ret;
}

void hns_roce_qp_remove(struct hns_roce_dev *hr_dev, struct hns_roce_qp *hr_qp)
{
	struct xarray *xa = &hr_dev->qp_table_xa;
	unsigned long flags;

	list_del(&hr_qp->node);
	list_del(&hr_qp->sq_node);
	list_del(&hr_qp->rq_node);

	xa_lock_irqsave(xa, flags);
	__xa_erase(xa, hr_qp->qpn & (hr_dev->caps.num_qps - 1));
	xa_unlock_irqrestore(xa, flags);
}

static void free_qpc(struct hns_roce_dev *hr_dev, struct hns_roce_qp *hr_qp)
{
	struct hns_roce_qp_table *qp_table = &hr_dev->qp_table;

	/* In v1 engine, GSI QP context is saved in the RoCE hw's register */
	if (hr_qp->ibqp.qp_type == IB_QPT_GSI &&
	    hr_dev->hw_rev == HNS_ROCE_HW_VER1)
		return;

	if (hr_dev->caps.trrl_entry_sz)
		hns_roce_table_put(hr_dev, &qp_table->trrl_table, hr_qp->qpn);
	hns_roce_table_put(hr_dev, &qp_table->irrl_table, hr_qp->qpn);
}

static inline u8 get_qp_bankid(unsigned long qpn)
{
	/* The lower 3 bits of QPN are used to hash to different banks */
	return (u8)(qpn & GENMASK(2, 0));
}

static void free_qpn(struct hns_roce_dev *hr_dev, struct hns_roce_qp *hr_qp)
{
	u8 bankid;

	if (hr_qp->ibqp.qp_type == IB_QPT_GSI)
		return;

	if (hr_qp->qpn < hr_dev->caps.reserved_qps)
		return;

	bankid = get_qp_bankid(hr_qp->qpn);

	ida_free(&hr_dev->qp_table.bank[bankid].ida, hr_qp->qpn >> 3);

	mutex_lock(&hr_dev->qp_table.bank_mutex);
	hr_dev->qp_table.bank[bankid].inuse--;
	mutex_unlock(&hr_dev->qp_table.bank_mutex);
<<<<<<< HEAD
=======
}

static u32 proc_rq_sge(struct hns_roce_dev *dev, struct hns_roce_qp *hr_qp,
		       bool user)
{
	u32 max_sge = dev->caps.max_rq_sg;

	if (dev->pci_dev->revision >= PCI_REVISION_ID_HIP09)
		return max_sge;

	/* Reserve SGEs only for HIP08 in kernel; The userspace driver will
	 * calculate number of max_sge with reserved SGEs when allocating wqe
	 * buf, so there is no need to do this again in kernel. But the number
	 * may exceed the capacity of SGEs recorded in the firmware, so the
	 * kernel driver should just adapt the value accordingly.
	 */
	if (user)
		max_sge = roundup_pow_of_two(max_sge + 1);
	else
		hr_qp->rq.rsv_sge = 1;

	return max_sge;
>>>>>>> 7289e26f
}

static int set_rq_size(struct hns_roce_dev *hr_dev, struct ib_qp_cap *cap,
		       struct hns_roce_qp *hr_qp, int has_rq, bool user)
{
	u32 max_sge = proc_rq_sge(hr_dev, hr_qp, user);
	u32 cnt;

	/* If srq exist, set zero for relative number of rq */
	if (!has_rq) {
		hr_qp->rq.wqe_cnt = 0;
		hr_qp->rq.max_gs = 0;
		hr_qp->rq_inl_buf.wqe_cnt = 0;
		cap->max_recv_wr = 0;
		cap->max_recv_sge = 0;

		return 0;
	}

	/* Check the validity of QP support capacity */
	if (!cap->max_recv_wr || cap->max_recv_wr > hr_dev->caps.max_wqes ||
	    cap->max_recv_sge > max_sge) {
		ibdev_err(&hr_dev->ib_dev,
			  "RQ config error, depth = %u, sge = %u\n",
			  cap->max_recv_wr, cap->max_recv_sge);
		return -EINVAL;
	}

	cnt = roundup_pow_of_two(max(cap->max_recv_wr, hr_dev->caps.min_wqes));
	if (cnt > hr_dev->caps.max_wqes) {
		ibdev_err(&hr_dev->ib_dev, "rq depth %u too large\n",
			  cap->max_recv_wr);
		return -EINVAL;
	}

	hr_qp->rq.max_gs = roundup_pow_of_two(max(1U, cap->max_recv_sge) +
					      hr_qp->rq.rsv_sge);

	if (hr_dev->caps.max_rq_sg <= HNS_ROCE_SGE_IN_WQE)
		hr_qp->rq.wqe_shift = ilog2(hr_dev->caps.max_rq_desc_sz);
	else
		hr_qp->rq.wqe_shift = ilog2(hr_dev->caps.max_rq_desc_sz *
					    hr_qp->rq.max_gs);

	hr_qp->rq.wqe_cnt = cnt;
	if (hr_dev->caps.flags & HNS_ROCE_CAP_FLAG_RQ_INLINE)
		hr_qp->rq_inl_buf.wqe_cnt = cnt;
	else
		hr_qp->rq_inl_buf.wqe_cnt = 0;

	cap->max_recv_wr = cnt;
	cap->max_recv_sge = hr_qp->rq.max_gs - hr_qp->rq.rsv_sge;

	return 0;
}

static u32 get_wqe_ext_sge_cnt(struct hns_roce_qp *qp)
{
	/* GSI/UD QP only has extended sge */
	if (qp->ibqp.qp_type == IB_QPT_GSI || qp->ibqp.qp_type == IB_QPT_UD)
		return qp->sq.max_gs;

	if (qp->sq.max_gs > HNS_ROCE_SGE_IN_WQE)
		return qp->sq.max_gs - HNS_ROCE_SGE_IN_WQE;

	return 0;
}

static void set_ext_sge_param(struct hns_roce_dev *hr_dev, u32 sq_wqe_cnt,
			      struct hns_roce_qp *hr_qp, struct ib_qp_cap *cap)
{
	u32 total_sge_cnt;
	u32 wqe_sge_cnt;

	hr_qp->sge.sge_shift = HNS_ROCE_SGE_SHIFT;

	if (hr_dev->hw_rev == HNS_ROCE_HW_VER1) {
		hr_qp->sq.max_gs = HNS_ROCE_SGE_IN_WQE;
		return;
	}

	hr_qp->sq.max_gs = max(1U, cap->max_send_sge);

	wqe_sge_cnt = get_wqe_ext_sge_cnt(hr_qp);

	/* If the number of extended sge is not zero, they MUST use the
	 * space of HNS_HW_PAGE_SIZE at least.
	 */
	if (wqe_sge_cnt) {
		total_sge_cnt = roundup_pow_of_two(sq_wqe_cnt * wqe_sge_cnt);
		hr_qp->sge.sge_cnt = max(total_sge_cnt,
				(u32)HNS_HW_PAGE_SIZE / HNS_ROCE_SGE_SIZE);
	}
}

static int check_sq_size_with_integrity(struct hns_roce_dev *hr_dev,
					struct ib_qp_cap *cap,
					struct hns_roce_ib_create_qp *ucmd)
{
	u32 roundup_sq_stride = roundup_pow_of_two(hr_dev->caps.max_sq_desc_sz);
	u8 max_sq_stride = ilog2(roundup_sq_stride);

	/* Sanity check SQ size before proceeding */
	if (ucmd->log_sq_stride > max_sq_stride ||
	    ucmd->log_sq_stride < HNS_ROCE_IB_MIN_SQ_STRIDE) {
		ibdev_err(&hr_dev->ib_dev, "failed to check SQ stride size.\n");
		return -EINVAL;
	}

	if (cap->max_send_sge > hr_dev->caps.max_sq_sg) {
		ibdev_err(&hr_dev->ib_dev, "failed to check SQ SGE size %u.\n",
			  cap->max_send_sge);
		return -EINVAL;
	}

	return 0;
}

static int set_user_sq_size(struct hns_roce_dev *hr_dev,
			    struct ib_qp_cap *cap, struct hns_roce_qp *hr_qp,
			    struct hns_roce_ib_create_qp *ucmd)
{
	struct ib_device *ibdev = &hr_dev->ib_dev;
	u32 cnt = 0;
	int ret;

	if (check_shl_overflow(1, ucmd->log_sq_bb_count, &cnt) ||
	    cnt > hr_dev->caps.max_wqes)
		return -EINVAL;

	ret = check_sq_size_with_integrity(hr_dev, cap, ucmd);
	if (ret) {
		ibdev_err(ibdev, "failed to check user SQ size, ret = %d.\n",
			  ret);
		return ret;
	}

	set_ext_sge_param(hr_dev, cnt, hr_qp, cap);

	hr_qp->sq.wqe_shift = ucmd->log_sq_stride;
	hr_qp->sq.wqe_cnt = cnt;

	return 0;
}

static int set_wqe_buf_attr(struct hns_roce_dev *hr_dev,
			    struct hns_roce_qp *hr_qp,
			    struct hns_roce_buf_attr *buf_attr)
{
	int buf_size;
	int idx = 0;

	hr_qp->buff_size = 0;

	/* SQ WQE */
	hr_qp->sq.offset = 0;
	buf_size = to_hr_hem_entries_size(hr_qp->sq.wqe_cnt,
					  hr_qp->sq.wqe_shift);
	if (buf_size > 0 && idx < ARRAY_SIZE(buf_attr->region)) {
		buf_attr->region[idx].size = buf_size;
		buf_attr->region[idx].hopnum = hr_dev->caps.wqe_sq_hop_num;
		idx++;
		hr_qp->buff_size += buf_size;
	}

	/* extend SGE WQE in SQ */
	hr_qp->sge.offset = hr_qp->buff_size;
	buf_size = to_hr_hem_entries_size(hr_qp->sge.sge_cnt,
					  hr_qp->sge.sge_shift);
	if (buf_size > 0 && idx < ARRAY_SIZE(buf_attr->region)) {
		buf_attr->region[idx].size = buf_size;
		buf_attr->region[idx].hopnum = hr_dev->caps.wqe_sge_hop_num;
		idx++;
		hr_qp->buff_size += buf_size;
	}

	/* RQ WQE */
	hr_qp->rq.offset = hr_qp->buff_size;
	buf_size = to_hr_hem_entries_size(hr_qp->rq.wqe_cnt,
					  hr_qp->rq.wqe_shift);
	if (buf_size > 0 && idx < ARRAY_SIZE(buf_attr->region)) {
		buf_attr->region[idx].size = buf_size;
		buf_attr->region[idx].hopnum = hr_dev->caps.wqe_rq_hop_num;
		idx++;
		hr_qp->buff_size += buf_size;
	}

	if (hr_qp->buff_size < 1)
		return -EINVAL;

	buf_attr->page_shift = HNS_HW_PAGE_SHIFT + hr_dev->caps.mtt_buf_pg_sz;
	buf_attr->region_count = idx;

	return 0;
}

static int set_kernel_sq_size(struct hns_roce_dev *hr_dev,
			      struct ib_qp_cap *cap, struct hns_roce_qp *hr_qp)
{
	struct ib_device *ibdev = &hr_dev->ib_dev;
	u32 cnt;

	if (!cap->max_send_wr || cap->max_send_wr > hr_dev->caps.max_wqes ||
	    cap->max_send_sge > hr_dev->caps.max_sq_sg) {
		ibdev_err(ibdev,
			  "failed to check SQ WR or SGE num, ret = %d.\n",
			  -EINVAL);
		return -EINVAL;
	}

	cnt = roundup_pow_of_two(max(cap->max_send_wr, hr_dev->caps.min_wqes));
	if (cnt > hr_dev->caps.max_wqes) {
		ibdev_err(ibdev, "failed to check WQE num, WQE num = %u.\n",
			  cnt);
		return -EINVAL;
	}

	hr_qp->sq.wqe_shift = ilog2(hr_dev->caps.max_sq_desc_sz);
	hr_qp->sq.wqe_cnt = cnt;

	set_ext_sge_param(hr_dev, cnt, hr_qp, cap);

	/* sync the parameters of kernel QP to user's configuration */
	cap->max_send_wr = cnt;
	cap->max_send_sge = hr_qp->sq.max_gs;

	return 0;
}

static int hns_roce_qp_has_sq(struct ib_qp_init_attr *attr)
{
	if (attr->qp_type == IB_QPT_XRC_TGT || !attr->cap.max_send_wr)
		return 0;

	return 1;
}

static int hns_roce_qp_has_rq(struct ib_qp_init_attr *attr)
{
	if (attr->qp_type == IB_QPT_XRC_INI ||
	    attr->qp_type == IB_QPT_XRC_TGT || attr->srq ||
	    !attr->cap.max_recv_wr)
		return 0;

	return 1;
}

static int alloc_rq_inline_buf(struct hns_roce_qp *hr_qp,
			       struct ib_qp_init_attr *init_attr)
{
	u32 max_recv_sge = init_attr->cap.max_recv_sge;
	u32 wqe_cnt = hr_qp->rq_inl_buf.wqe_cnt;
	struct hns_roce_rinl_wqe *wqe_list;
	int i;

	/* allocate recv inline buf */
	wqe_list = kcalloc(wqe_cnt, sizeof(struct hns_roce_rinl_wqe),
			   GFP_KERNEL);

	if (!wqe_list)
		goto err;

	/* Allocate a continuous buffer for all inline sge we need */
	wqe_list[0].sg_list = kcalloc(wqe_cnt, (max_recv_sge *
				      sizeof(struct hns_roce_rinl_sge)),
				      GFP_KERNEL);
	if (!wqe_list[0].sg_list)
		goto err_wqe_list;

	/* Assign buffers of sg_list to each inline wqe */
	for (i = 1; i < wqe_cnt; i++)
		wqe_list[i].sg_list = &wqe_list[0].sg_list[i * max_recv_sge];

	hr_qp->rq_inl_buf.wqe_list = wqe_list;

	return 0;

err_wqe_list:
	kfree(wqe_list);

err:
	return -ENOMEM;
}

static void free_rq_inline_buf(struct hns_roce_qp *hr_qp)
{
	if (hr_qp->rq_inl_buf.wqe_list)
		kfree(hr_qp->rq_inl_buf.wqe_list[0].sg_list);
	kfree(hr_qp->rq_inl_buf.wqe_list);
}

static int alloc_qp_buf(struct hns_roce_dev *hr_dev, struct hns_roce_qp *hr_qp,
			struct ib_qp_init_attr *init_attr,
			struct ib_udata *udata, unsigned long addr)
{
	struct ib_device *ibdev = &hr_dev->ib_dev;
	struct hns_roce_buf_attr buf_attr = {};
	int ret;

	if (!udata && hr_qp->rq_inl_buf.wqe_cnt) {
		ret = alloc_rq_inline_buf(hr_qp, init_attr);
		if (ret) {
			ibdev_err(ibdev,
				  "failed to alloc inline buf, ret = %d.\n",
				  ret);
			return ret;
		}
	} else {
		hr_qp->rq_inl_buf.wqe_list = NULL;
	}

	ret = set_wqe_buf_attr(hr_dev, hr_qp, &buf_attr);
	if (ret) {
		ibdev_err(ibdev, "failed to split WQE buf, ret = %d.\n", ret);
		goto err_inline;
	}
	ret = hns_roce_mtr_create(hr_dev, &hr_qp->mtr, &buf_attr,
				  HNS_HW_PAGE_SHIFT + hr_dev->caps.mtt_ba_pg_sz,
				  udata, addr);
	if (ret) {
		ibdev_err(ibdev, "failed to create WQE mtr, ret = %d.\n", ret);
		goto err_inline;
	}

	return 0;
err_inline:
	free_rq_inline_buf(hr_qp);

	return ret;
}

static void free_qp_buf(struct hns_roce_dev *hr_dev, struct hns_roce_qp *hr_qp)
{
	hns_roce_mtr_destroy(hr_dev, &hr_qp->mtr);
	free_rq_inline_buf(hr_qp);
}

static inline bool user_qp_has_sdb(struct hns_roce_dev *hr_dev,
				   struct ib_qp_init_attr *init_attr,
				   struct ib_udata *udata,
				   struct hns_roce_ib_create_qp_resp *resp,
				   struct hns_roce_ib_create_qp *ucmd)
{
	return ((hr_dev->caps.flags & HNS_ROCE_CAP_FLAG_SQ_RECORD_DB) &&
		udata->outlen >= offsetofend(typeof(*resp), cap_flags) &&
		hns_roce_qp_has_sq(init_attr) &&
		udata->inlen >= offsetofend(typeof(*ucmd), sdb_addr));
}

static inline bool user_qp_has_rdb(struct hns_roce_dev *hr_dev,
				   struct ib_qp_init_attr *init_attr,
				   struct ib_udata *udata,
				   struct hns_roce_ib_create_qp_resp *resp)
{
	return ((hr_dev->caps.flags & HNS_ROCE_CAP_FLAG_RECORD_DB) &&
		udata->outlen >= offsetofend(typeof(*resp), cap_flags) &&
		hns_roce_qp_has_rq(init_attr));
}

static inline bool kernel_qp_has_rdb(struct hns_roce_dev *hr_dev,
				     struct ib_qp_init_attr *init_attr)
{
	return ((hr_dev->caps.flags & HNS_ROCE_CAP_FLAG_RECORD_DB) &&
		hns_roce_qp_has_rq(init_attr));
}

static int alloc_qp_db(struct hns_roce_dev *hr_dev, struct hns_roce_qp *hr_qp,
		       struct ib_qp_init_attr *init_attr,
		       struct ib_udata *udata,
		       struct hns_roce_ib_create_qp *ucmd,
		       struct hns_roce_ib_create_qp_resp *resp)
{
	struct hns_roce_ucontext *uctx = rdma_udata_to_drv_context(
		udata, struct hns_roce_ucontext, ibucontext);
	struct ib_device *ibdev = &hr_dev->ib_dev;
	int ret;

	if (hr_dev->caps.flags & HNS_ROCE_CAP_FLAG_SDI_MODE)
		hr_qp->en_flags |= HNS_ROCE_QP_CAP_OWNER_DB;

	if (udata) {
		if (user_qp_has_sdb(hr_dev, init_attr, udata, resp, ucmd)) {
			ret = hns_roce_db_map_user(uctx, udata, ucmd->sdb_addr,
						   &hr_qp->sdb);
			if (ret) {
				ibdev_err(ibdev,
					  "failed to map user SQ doorbell, ret = %d.\n",
					  ret);
				goto err_out;
			}
			hr_qp->en_flags |= HNS_ROCE_QP_CAP_SQ_RECORD_DB;
			resp->cap_flags |= HNS_ROCE_QP_CAP_SQ_RECORD_DB;
		}

		if (user_qp_has_rdb(hr_dev, init_attr, udata, resp)) {
			ret = hns_roce_db_map_user(uctx, udata, ucmd->db_addr,
						   &hr_qp->rdb);
			if (ret) {
				ibdev_err(ibdev,
					  "failed to map user RQ doorbell, ret = %d.\n",
					  ret);
				goto err_sdb;
			}
			hr_qp->en_flags |= HNS_ROCE_QP_CAP_RQ_RECORD_DB;
			resp->cap_flags |= HNS_ROCE_QP_CAP_RQ_RECORD_DB;
		}
	} else {
		/* QP doorbell register address */
		hr_qp->sq.db_reg_l = hr_dev->reg_base + hr_dev->sdb_offset +
				     DB_REG_OFFSET * hr_dev->priv_uar.index;
		hr_qp->rq.db_reg_l = hr_dev->reg_base + hr_dev->odb_offset +
				     DB_REG_OFFSET * hr_dev->priv_uar.index;

		if (kernel_qp_has_rdb(hr_dev, init_attr)) {
			ret = hns_roce_alloc_db(hr_dev, &hr_qp->rdb, 0);
			if (ret) {
				ibdev_err(ibdev,
					  "failed to alloc kernel RQ doorbell, ret = %d.\n",
					  ret);
				goto err_out;
			}
			*hr_qp->rdb.db_record = 0;
			hr_qp->en_flags |= HNS_ROCE_QP_CAP_RQ_RECORD_DB;
		}
	}

	return 0;
err_sdb:
	if (udata && hr_qp->en_flags & HNS_ROCE_QP_CAP_SQ_RECORD_DB)
		hns_roce_db_unmap_user(uctx, &hr_qp->sdb);
err_out:
	return ret;
}

static void free_qp_db(struct hns_roce_dev *hr_dev, struct hns_roce_qp *hr_qp,
		       struct ib_udata *udata)
{
	struct hns_roce_ucontext *uctx = rdma_udata_to_drv_context(
		udata, struct hns_roce_ucontext, ibucontext);

	if (udata) {
		if (hr_qp->en_flags & HNS_ROCE_QP_CAP_RQ_RECORD_DB)
			hns_roce_db_unmap_user(uctx, &hr_qp->rdb);
		if (hr_qp->en_flags & HNS_ROCE_QP_CAP_SQ_RECORD_DB)
			hns_roce_db_unmap_user(uctx, &hr_qp->sdb);
	} else {
		if (hr_qp->en_flags & HNS_ROCE_QP_CAP_RQ_RECORD_DB)
			hns_roce_free_db(hr_dev, &hr_qp->rdb);
	}
}

static int alloc_kernel_wrid(struct hns_roce_dev *hr_dev,
			     struct hns_roce_qp *hr_qp)
{
	struct ib_device *ibdev = &hr_dev->ib_dev;
	u64 *sq_wrid = NULL;
	u64 *rq_wrid = NULL;
	int ret;

	sq_wrid = kcalloc(hr_qp->sq.wqe_cnt, sizeof(u64), GFP_KERNEL);
	if (ZERO_OR_NULL_PTR(sq_wrid)) {
		ibdev_err(ibdev, "failed to alloc SQ wrid.\n");
		return -ENOMEM;
	}

	if (hr_qp->rq.wqe_cnt) {
		rq_wrid = kcalloc(hr_qp->rq.wqe_cnt, sizeof(u64), GFP_KERNEL);
		if (ZERO_OR_NULL_PTR(rq_wrid)) {
			ibdev_err(ibdev, "failed to alloc RQ wrid.\n");
			ret = -ENOMEM;
			goto err_sq;
		}
	}

	hr_qp->sq.wrid = sq_wrid;
	hr_qp->rq.wrid = rq_wrid;
	return 0;
err_sq:
	kfree(sq_wrid);

	return ret;
}

static void free_kernel_wrid(struct hns_roce_qp *hr_qp)
{
	kfree(hr_qp->rq.wrid);
	kfree(hr_qp->sq.wrid);
}

static int set_qp_param(struct hns_roce_dev *hr_dev, struct hns_roce_qp *hr_qp,
			struct ib_qp_init_attr *init_attr,
			struct ib_udata *udata,
			struct hns_roce_ib_create_qp *ucmd)
{
	struct ib_device *ibdev = &hr_dev->ib_dev;
	int ret;

	hr_qp->ibqp.qp_type = init_attr->qp_type;

	if (init_attr->cap.max_inline_data > hr_dev->caps.max_sq_inline)
		init_attr->cap.max_inline_data = hr_dev->caps.max_sq_inline;

	hr_qp->max_inline_data = init_attr->cap.max_inline_data;

	if (init_attr->sq_sig_type == IB_SIGNAL_ALL_WR)
		hr_qp->sq_signal_bits = IB_SIGNAL_ALL_WR;
	else
		hr_qp->sq_signal_bits = IB_SIGNAL_REQ_WR;

	ret = set_rq_size(hr_dev, &init_attr->cap, hr_qp,
			  hns_roce_qp_has_rq(init_attr), !!udata);
	if (ret) {
		ibdev_err(ibdev, "failed to set user RQ size, ret = %d.\n",
			  ret);
		return ret;
	}

	if (udata) {
		ret = ib_copy_from_udata(ucmd, udata,
					 min(udata->inlen, sizeof(*ucmd)));
		if (ret) {
			ibdev_err(ibdev,
				  "failed to copy QP ucmd, ret = %d\n", ret);
			return ret;
		}

		ret = set_user_sq_size(hr_dev, &init_attr->cap, hr_qp, ucmd);
		if (ret)
			ibdev_err(ibdev,
				  "failed to set user SQ size, ret = %d.\n",
				  ret);
	} else {
		ret = set_kernel_sq_size(hr_dev, &init_attr->cap, hr_qp);
		if (ret)
			ibdev_err(ibdev,
				  "failed to set kernel SQ size, ret = %d.\n",
				  ret);
	}

	return ret;
}

static int hns_roce_create_qp_common(struct hns_roce_dev *hr_dev,
				     struct ib_pd *ib_pd,
				     struct ib_qp_init_attr *init_attr,
				     struct ib_udata *udata,
				     struct hns_roce_qp *hr_qp)
{
	struct hns_roce_ib_create_qp_resp resp = {};
	struct ib_device *ibdev = &hr_dev->ib_dev;
	struct hns_roce_ib_create_qp ucmd;
	int ret;

	mutex_init(&hr_qp->mutex);
	spin_lock_init(&hr_qp->sq.lock);
	spin_lock_init(&hr_qp->rq.lock);

	hr_qp->state = IB_QPS_RESET;
	hr_qp->flush_flag = 0;

	if (init_attr->create_flags)
		return -EOPNOTSUPP;

	ret = set_qp_param(hr_dev, hr_qp, init_attr, udata, &ucmd);
	if (ret) {
		ibdev_err(ibdev, "failed to set QP param, ret = %d.\n", ret);
		return ret;
	}

	if (!udata) {
		ret = alloc_kernel_wrid(hr_dev, hr_qp);
		if (ret) {
			ibdev_err(ibdev, "failed to alloc wrid, ret = %d.\n",
				  ret);
			return ret;
		}
	}

	ret = alloc_qp_db(hr_dev, hr_qp, init_attr, udata, &ucmd, &resp);
	if (ret) {
		ibdev_err(ibdev, "failed to alloc QP doorbell, ret = %d.\n",
			  ret);
		goto err_wrid;
	}

	ret = alloc_qp_buf(hr_dev, hr_qp, init_attr, udata, ucmd.buf_addr);
	if (ret) {
		ibdev_err(ibdev, "failed to alloc QP buffer, ret = %d.\n", ret);
		goto err_db;
	}

	ret = alloc_qpn(hr_dev, hr_qp);
	if (ret) {
		ibdev_err(ibdev, "failed to alloc QPN, ret = %d.\n", ret);
		goto err_buf;
	}

	ret = alloc_qpc(hr_dev, hr_qp);
	if (ret) {
		ibdev_err(ibdev, "failed to alloc QP context, ret = %d.\n",
			  ret);
		goto err_qpn;
	}

	ret = hns_roce_qp_store(hr_dev, hr_qp, init_attr);
	if (ret) {
		ibdev_err(ibdev, "failed to store QP, ret = %d.\n", ret);
		goto err_qpc;
	}

	if (udata) {
		ret = ib_copy_to_udata(udata, &resp,
				       min(udata->outlen, sizeof(resp)));
		if (ret) {
			ibdev_err(ibdev, "copy qp resp failed!\n");
			goto err_store;
		}
	}

	if (hr_dev->caps.flags & HNS_ROCE_CAP_FLAG_QP_FLOW_CTRL) {
		ret = hr_dev->hw->qp_flow_control_init(hr_dev, hr_qp);
		if (ret)
			goto err_store;
	}

	hr_qp->ibqp.qp_num = hr_qp->qpn;
	hr_qp->event = hns_roce_ib_qp_event;
	atomic_set(&hr_qp->refcount, 1);
	init_completion(&hr_qp->free);

	return 0;

err_store:
	hns_roce_qp_remove(hr_dev, hr_qp);
err_qpc:
	free_qpc(hr_dev, hr_qp);
err_qpn:
	free_qpn(hr_dev, hr_qp);
err_buf:
	free_qp_buf(hr_dev, hr_qp);
err_db:
	free_qp_db(hr_dev, hr_qp, udata);
err_wrid:
	free_kernel_wrid(hr_qp);
	return ret;
}

void hns_roce_qp_destroy(struct hns_roce_dev *hr_dev, struct hns_roce_qp *hr_qp,
			 struct ib_udata *udata)
{
	if (atomic_dec_and_test(&hr_qp->refcount))
		complete(&hr_qp->free);
	wait_for_completion(&hr_qp->free);

	free_qpc(hr_dev, hr_qp);
	free_qpn(hr_dev, hr_qp);
	free_qp_buf(hr_dev, hr_qp);
	free_kernel_wrid(hr_qp);
	free_qp_db(hr_dev, hr_qp, udata);

	kfree(hr_qp);
}

static int check_qp_type(struct hns_roce_dev *hr_dev, enum ib_qp_type type,
			 bool is_user)
{
	switch (type) {
	case IB_QPT_UD:
		if (hr_dev->pci_dev->revision <= PCI_REVISION_ID_HIP08 &&
		    is_user)
			goto out;
		fallthrough;
	case IB_QPT_RC:
	case IB_QPT_GSI:
		break;
	default:
		goto out;
	}

	return 0;

out:
	ibdev_err(&hr_dev->ib_dev, "not support QP type %d\n", type);

	return -EOPNOTSUPP;
}

struct ib_qp *hns_roce_create_qp(struct ib_pd *pd,
				 struct ib_qp_init_attr *init_attr,
				 struct ib_udata *udata)
{
	struct hns_roce_dev *hr_dev = to_hr_dev(pd->device);
	struct ib_device *ibdev = &hr_dev->ib_dev;
	struct hns_roce_qp *hr_qp;
	int ret;

	ret = check_qp_type(hr_dev, init_attr->qp_type, !!udata);
	if (ret)
		return ERR_PTR(ret);

	hr_qp = kzalloc(sizeof(*hr_qp), GFP_KERNEL);
	if (!hr_qp)
		return ERR_PTR(-ENOMEM);

	if (init_attr->qp_type == IB_QPT_GSI) {
		hr_qp->port = init_attr->port_num - 1;
		hr_qp->phy_port = hr_dev->iboe.phy_port[hr_qp->port];
	}

	ret = hns_roce_create_qp_common(hr_dev, pd, init_attr, udata, hr_qp);
	if (ret) {
		ibdev_err(ibdev, "Create QP type 0x%x failed(%d)\n",
			  init_attr->qp_type, ret);

		kfree(hr_qp);
		return ERR_PTR(ret);
	}

	return &hr_qp->ibqp;
}

int to_hr_qp_type(int qp_type)
{
	int transport_type;

	if (qp_type == IB_QPT_RC)
		transport_type = SERV_TYPE_RC;
	else if (qp_type == IB_QPT_UC)
		transport_type = SERV_TYPE_UC;
	else if (qp_type == IB_QPT_UD)
		transport_type = SERV_TYPE_UD;
	else if (qp_type == IB_QPT_GSI)
		transport_type = SERV_TYPE_UD;
	else
		transport_type = -1;

	return transport_type;
}

static int check_mtu_validate(struct hns_roce_dev *hr_dev,
			      struct hns_roce_qp *hr_qp,
			      struct ib_qp_attr *attr, int attr_mask)
{
	enum ib_mtu active_mtu;
	int p;

	p = attr_mask & IB_QP_PORT ? (attr->port_num - 1) : hr_qp->port;
	active_mtu = iboe_get_mtu(hr_dev->iboe.netdevs[p]->mtu);

	if ((hr_dev->caps.max_mtu >= IB_MTU_2048 &&
	    attr->path_mtu > hr_dev->caps.max_mtu) ||
	    attr->path_mtu < IB_MTU_256 || attr->path_mtu > active_mtu) {
		ibdev_err(&hr_dev->ib_dev,
			"attr path_mtu(%d)invalid while modify qp",
			attr->path_mtu);
		return -EINVAL;
	}

	return 0;
}

static int hns_roce_check_qp_attr(struct ib_qp *ibqp, struct ib_qp_attr *attr,
				  int attr_mask)
{
	struct hns_roce_dev *hr_dev = to_hr_dev(ibqp->device);
	struct hns_roce_qp *hr_qp = to_hr_qp(ibqp);
	int p;

	if ((attr_mask & IB_QP_PORT) &&
	    (attr->port_num == 0 || attr->port_num > hr_dev->caps.num_ports)) {
		ibdev_err(&hr_dev->ib_dev, "invalid attr, port_num = %u.\n",
			  attr->port_num);
		return -EINVAL;
	}

	if (attr_mask & IB_QP_PKEY_INDEX) {
		p = attr_mask & IB_QP_PORT ? (attr->port_num - 1) : hr_qp->port;
		if (attr->pkey_index >= hr_dev->caps.pkey_table_len[p]) {
			ibdev_err(&hr_dev->ib_dev,
				  "invalid attr, pkey_index = %u.\n",
				  attr->pkey_index);
			return -EINVAL;
		}
	}

	if (attr_mask & IB_QP_MAX_QP_RD_ATOMIC &&
	    attr->max_rd_atomic > hr_dev->caps.max_qp_init_rdma) {
		ibdev_err(&hr_dev->ib_dev,
			  "invalid attr, max_rd_atomic = %u.\n",
			  attr->max_rd_atomic);
		return -EINVAL;
	}

	if (attr_mask & IB_QP_MAX_DEST_RD_ATOMIC &&
	    attr->max_dest_rd_atomic > hr_dev->caps.max_qp_dest_rdma) {
		ibdev_err(&hr_dev->ib_dev,
			  "invalid attr, max_dest_rd_atomic = %u.\n",
			  attr->max_dest_rd_atomic);
		return -EINVAL;
	}

	if (attr_mask & IB_QP_PATH_MTU)
		return check_mtu_validate(hr_dev, hr_qp, attr, attr_mask);

	return 0;
}

int hns_roce_modify_qp(struct ib_qp *ibqp, struct ib_qp_attr *attr,
		       int attr_mask, struct ib_udata *udata)
{
	struct hns_roce_dev *hr_dev = to_hr_dev(ibqp->device);
	struct hns_roce_qp *hr_qp = to_hr_qp(ibqp);
	enum ib_qp_state cur_state, new_state;
	int ret = -EINVAL;

	mutex_lock(&hr_qp->mutex);

	if (attr_mask & IB_QP_CUR_STATE && attr->cur_qp_state != hr_qp->state)
		goto out;

	cur_state = hr_qp->state;
	new_state = attr_mask & IB_QP_STATE ? attr->qp_state : cur_state;

	if (ibqp->uobject &&
	    (attr_mask & IB_QP_STATE) && new_state == IB_QPS_ERR) {
		if (hr_qp->en_flags & HNS_ROCE_QP_CAP_SQ_RECORD_DB) {
			hr_qp->sq.head = *(int *)(hr_qp->sdb.virt_addr);

			if (hr_qp->en_flags & HNS_ROCE_QP_CAP_RQ_RECORD_DB)
				hr_qp->rq.head = *(int *)(hr_qp->rdb.virt_addr);
		} else {
			ibdev_warn(&hr_dev->ib_dev,
				  "flush cqe is not supported in userspace!\n");
			goto out;
		}
	}

	if (!ib_modify_qp_is_ok(cur_state, new_state, ibqp->qp_type,
				attr_mask)) {
		ibdev_err(&hr_dev->ib_dev, "ib_modify_qp_is_ok failed\n");
		goto out;
	}

	ret = hns_roce_check_qp_attr(ibqp, attr, attr_mask);
	if (ret)
		goto out;

	if (cur_state == new_state && cur_state == IB_QPS_RESET) {
		if (hr_dev->hw_rev == HNS_ROCE_HW_VER1) {
			ret = -EPERM;
			ibdev_err(&hr_dev->ib_dev,
				  "RST2RST state is not supported\n");
		} else {
			ret = 0;
		}

		goto out;
	}

	ret = hr_dev->hw->modify_qp(ibqp, attr, attr_mask, cur_state,
				    new_state);

out:
	mutex_unlock(&hr_qp->mutex);

	return ret;
}

void hns_roce_lock_cqs(struct hns_roce_cq *send_cq, struct hns_roce_cq *recv_cq)
		       __acquires(&send_cq->lock) __acquires(&recv_cq->lock)
{
	if (unlikely(send_cq == NULL && recv_cq == NULL)) {
		__acquire(&send_cq->lock);
		__acquire(&recv_cq->lock);
	} else if (unlikely(send_cq != NULL && recv_cq == NULL)) {
		spin_lock_irq(&send_cq->lock);
		__acquire(&recv_cq->lock);
	} else if (unlikely(send_cq == NULL && recv_cq != NULL)) {
		spin_lock_irq(&recv_cq->lock);
		__acquire(&send_cq->lock);
	} else if (send_cq == recv_cq) {
		spin_lock_irq(&send_cq->lock);
		__acquire(&recv_cq->lock);
	} else if (send_cq->cqn < recv_cq->cqn) {
		spin_lock_irq(&send_cq->lock);
		spin_lock_nested(&recv_cq->lock, SINGLE_DEPTH_NESTING);
	} else {
		spin_lock_irq(&recv_cq->lock);
		spin_lock_nested(&send_cq->lock, SINGLE_DEPTH_NESTING);
	}
}

void hns_roce_unlock_cqs(struct hns_roce_cq *send_cq,
			 struct hns_roce_cq *recv_cq) __releases(&send_cq->lock)
			 __releases(&recv_cq->lock)
{
	if (unlikely(send_cq == NULL && recv_cq == NULL)) {
		__release(&recv_cq->lock);
		__release(&send_cq->lock);
	} else if (unlikely(send_cq != NULL && recv_cq == NULL)) {
		__release(&recv_cq->lock);
		spin_unlock(&send_cq->lock);
	} else if (unlikely(send_cq == NULL && recv_cq != NULL)) {
		__release(&send_cq->lock);
		spin_unlock(&recv_cq->lock);
	} else if (send_cq == recv_cq) {
		__release(&recv_cq->lock);
		spin_unlock_irq(&send_cq->lock);
	} else if (send_cq->cqn < recv_cq->cqn) {
		spin_unlock(&recv_cq->lock);
		spin_unlock_irq(&send_cq->lock);
	} else {
		spin_unlock(&send_cq->lock);
		spin_unlock_irq(&recv_cq->lock);
	}
}

static inline void *get_wqe(struct hns_roce_qp *hr_qp, int offset)
{
	return hns_roce_buf_offset(hr_qp->mtr.kmem, offset);
}

void *hns_roce_get_recv_wqe(struct hns_roce_qp *hr_qp, unsigned int n)
{
	return get_wqe(hr_qp, hr_qp->rq.offset + (n << hr_qp->rq.wqe_shift));
}

void *hns_roce_get_send_wqe(struct hns_roce_qp *hr_qp, unsigned int n)
{
	return get_wqe(hr_qp, hr_qp->sq.offset + (n << hr_qp->sq.wqe_shift));
}

void *hns_roce_get_extend_sge(struct hns_roce_qp *hr_qp, unsigned int n)
{
	return get_wqe(hr_qp, hr_qp->sge.offset + (n << hr_qp->sge.sge_shift));
}

bool hns_roce_wq_overflow(struct hns_roce_wq *hr_wq, u32 nreq,
			  struct ib_cq *ib_cq)
{
	struct hns_roce_cq *hr_cq;
	u32 cur;

	cur = hr_wq->head - hr_wq->tail;
	if (likely(cur + nreq < hr_wq->wqe_cnt))
		return false;

	hr_cq = to_hr_cq(ib_cq);
	spin_lock(&hr_cq->lock);
	cur = hr_wq->head - hr_wq->tail;
	spin_unlock(&hr_cq->lock);

	return cur + nreq >= hr_wq->wqe_cnt;
}

int hns_roce_init_qp_table(struct hns_roce_dev *hr_dev)
{
	struct hns_roce_qp_table *qp_table = &hr_dev->qp_table;
	unsigned int reserved_from_bot;
	unsigned int i;

	mutex_init(&qp_table->scc_mutex);
	mutex_init(&qp_table->bank_mutex);
	xa_init(&hr_dev->qp_table_xa);

	reserved_from_bot = hr_dev->caps.reserved_qps;

	for (i = 0; i < reserved_from_bot; i++) {
		hr_dev->qp_table.bank[get_qp_bankid(i)].inuse++;
		hr_dev->qp_table.bank[get_qp_bankid(i)].min++;
	}

	for (i = 0; i < HNS_ROCE_QP_BANK_NUM; i++) {
		ida_init(&hr_dev->qp_table.bank[i].ida);
		hr_dev->qp_table.bank[i].max = hr_dev->caps.num_qps /
					       HNS_ROCE_QP_BANK_NUM - 1;
		hr_dev->qp_table.bank[i].next = hr_dev->qp_table.bank[i].min;
	}

	return 0;
}

void hns_roce_cleanup_qp_table(struct hns_roce_dev *hr_dev)
{
	int i;

	for (i = 0; i < HNS_ROCE_QP_BANK_NUM; i++)
		ida_destroy(&hr_dev->qp_table.bank[i].ida);
}<|MERGE_RESOLUTION|>--- conflicted
+++ resolved
@@ -411,8 +411,6 @@
 	mutex_lock(&hr_dev->qp_table.bank_mutex);
 	hr_dev->qp_table.bank[bankid].inuse--;
 	mutex_unlock(&hr_dev->qp_table.bank_mutex);
-<<<<<<< HEAD
-=======
 }
 
 static u32 proc_rq_sge(struct hns_roce_dev *dev, struct hns_roce_qp *hr_qp,
@@ -435,7 +433,6 @@
 		hr_qp->rq.rsv_sge = 1;
 
 	return max_sge;
->>>>>>> 7289e26f
 }
 
 static int set_rq_size(struct hns_roce_dev *hr_dev, struct ib_qp_cap *cap,
