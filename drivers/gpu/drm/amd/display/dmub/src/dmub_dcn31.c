--- conflicted
+++ resolved
@@ -338,14 +338,10 @@
 	union dmub_fw_boot_options boot_options = {0};
 
 	boot_options.bits.z10_disable = params->disable_z10;
-<<<<<<< HEAD
-	boot_options.bits.enable_dpia = params->disable_dpia ? 0 : 1;
-=======
 	boot_options.bits.dpia_supported = params->dpia_supported;
 	boot_options.bits.enable_dpia = params->disable_dpia ? 0 : 1;
 
 	boot_options.bits.sel_mux_phy_c_d_phy_f_g = (dmub->asic == DMUB_ASIC_DCN31B) ? 1 : 0;
->>>>>>> 56d33754
 
 	REG_WRITE(DMCUB_SCRATCH14, boot_options.all);
 }
