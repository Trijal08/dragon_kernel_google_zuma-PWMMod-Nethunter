--- conflicted
+++ resolved
@@ -343,41 +343,7 @@
 	void (*optimize_watermarks)(struct intel_atomic_state *state,
 				    struct intel_crtc *crtc);
 	int (*compute_global_watermarks)(struct intel_atomic_state *state);
-<<<<<<< HEAD
-	void (*update_wm)(struct intel_crtc *crtc);
-	int (*modeset_calc_cdclk)(struct intel_cdclk_state *state);
-	u8 (*calc_voltage_level)(int cdclk);
-	/* Returns the active state of the crtc, and if the crtc is active,
-	 * fills out the pipe-config with the hw state. */
-	bool (*get_pipe_config)(struct intel_crtc *,
-				struct intel_crtc_state *);
-	void (*get_initial_plane_config)(struct intel_crtc *,
-					 struct intel_initial_plane_config *);
-	int (*crtc_compute_clock)(struct intel_crtc_state *crtc_state);
-	void (*crtc_enable)(struct intel_atomic_state *state,
-			    struct intel_crtc *crtc);
-	void (*crtc_disable)(struct intel_atomic_state *state,
-			     struct intel_crtc *crtc);
-	void (*commit_modeset_enables)(struct intel_atomic_state *state);
-	void (*commit_modeset_disables)(struct intel_atomic_state *state);
-	void (*audio_codec_enable)(struct intel_encoder *encoder,
-				   const struct intel_crtc_state *crtc_state,
-				   const struct drm_connector_state *conn_state);
-	void (*audio_codec_disable)(struct intel_encoder *encoder,
-				    const struct intel_crtc_state *old_crtc_state,
-				    const struct drm_connector_state *old_conn_state);
-	void (*fdi_link_train)(struct intel_crtc *crtc,
-			       const struct intel_crtc_state *crtc_state);
-	void (*init_clock_gating)(struct drm_i915_private *dev_priv);
-	void (*hpd_irq_setup)(struct drm_i915_private *dev_priv);
-	/* clock updates for mode set */
-	/* cursor updates */
-	/* render clock increase/decrease */
-	/* display clock increase/decrease */
-	/* pll clock increase/decrease */
-=======
-};
->>>>>>> 56d33754
+};
 
 struct intel_color_funcs {
 	int (*color_check)(struct intel_crtc_state *crtc_state);
@@ -505,10 +471,6 @@
 		} fb;
 
 		unsigned int fence_y_offset;
-<<<<<<< HEAD
-		u16 override_cfb_stride;
-=======
->>>>>>> 56d33754
 		u16 interval;
 		s8 fence_id;
 		bool psr2_active;
@@ -1078,15 +1040,11 @@
 
 	struct list_head global_obj_list;
 
-<<<<<<< HEAD
-	struct i915_wa_list gt_wa_list;
-=======
 	/*
 	 * For reading active_pipes holding any crtc lock is
 	 * sufficient, for writing must hold all of them.
 	 */
 	u8 active_pipes;
->>>>>>> 56d33754
 
 	struct i915_frontbuffer_tracking fb_tracking;
 
