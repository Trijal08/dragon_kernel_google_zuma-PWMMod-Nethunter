--- conflicted
+++ resolved
@@ -1441,11 +1441,7 @@
 
 	/* PLL is protected by panel, make sure we can write it */
 	if (i9xx_has_pps(dev_priv))
-<<<<<<< HEAD
-		assert_panel_unlocked(dev_priv, pipe);
-=======
 		assert_pps_unlocked(dev_priv, pipe);
->>>>>>> 56d33754
 
 	intel_de_write(dev_priv, FP0(pipe), crtc_state->dpll_hw_state.fp0);
 	intel_de_write(dev_priv, FP1(pipe), crtc_state->dpll_hw_state.fp1);
@@ -1621,17 +1617,10 @@
 	struct drm_i915_private *dev_priv = to_i915(crtc->base.dev);
 	enum pipe pipe = crtc->pipe;
 
-<<<<<<< HEAD
-	assert_pipe_disabled(dev_priv, crtc_state->cpu_transcoder);
-
-	/* PLL is protected by panel, make sure we can write it */
-	assert_panel_unlocked(dev_priv, pipe);
-=======
 	assert_transcoder_disabled(dev_priv, crtc_state->cpu_transcoder);
 
 	/* PLL is protected by panel, make sure we can write it */
 	assert_pps_unlocked(dev_priv, pipe);
->>>>>>> 56d33754
 
 	/* Enable Refclk */
 	intel_de_write(dev_priv, DPLL(pipe),
@@ -1780,17 +1769,10 @@
 	struct drm_i915_private *dev_priv = to_i915(crtc->base.dev);
 	enum pipe pipe = crtc->pipe;
 
-<<<<<<< HEAD
-	assert_pipe_disabled(dev_priv, crtc_state->cpu_transcoder);
-
-	/* PLL is protected by panel, make sure we can write it */
-	assert_panel_unlocked(dev_priv, pipe);
-=======
 	assert_transcoder_disabled(dev_priv, crtc_state->cpu_transcoder);
 
 	/* PLL is protected by panel, make sure we can write it */
 	assert_pps_unlocked(dev_priv, pipe);
->>>>>>> 56d33754
 
 	/* Enable Refclk and SSC */
 	intel_de_write(dev_priv, DPLL(pipe),
