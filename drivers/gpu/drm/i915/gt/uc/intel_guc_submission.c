// SPDX-License-Identifier: MIT
/*
 * Copyright © 2014 Intel Corporation
 */

#include <linux/circ_buf.h>

#include "gem/i915_gem_context.h"
#include "gt/gen8_engine_cs.h"
#include "gt/intel_breadcrumbs.h"
#include "gt/intel_context.h"
#include "gt/intel_engine_pm.h"
#include "gt/intel_engine_heartbeat.h"
#include "gt/intel_gpu_commands.h"
#include "gt/intel_gt.h"
#include "gt/intel_gt_irq.h"
#include "gt/intel_gt_pm.h"
#include "gt/intel_gt_requests.h"
#include "gt/intel_lrc.h"
#include "gt/intel_lrc_reg.h"
#include "gt/intel_mocs.h"
#include "gt/intel_ring.h"

#include "intel_guc_submission.h"

#include "i915_drv.h"
#include "i915_trace.h"

/**
 * DOC: GuC-based command submission
 *
 * The Scratch registers:
 * There are 16 MMIO-based registers start from 0xC180. The kernel driver writes
 * a value to the action register (SOFT_SCRATCH_0) along with any data. It then
 * triggers an interrupt on the GuC via another register write (0xC4C8).
 * Firmware writes a success/fail code back to the action register after
 * processes the request. The kernel driver polls waiting for this update and
 * then proceeds.
 *
 * Command Transport buffers (CTBs):
 * Covered in detail in other sections but CTBs (Host to GuC - H2G, GuC to Host
 * - G2H) are a message interface between the i915 and GuC.
 *
 * Context registration:
 * Before a context can be submitted it must be registered with the GuC via a
 * H2G. A unique guc_id is associated with each context. The context is either
 * registered at request creation time (normal operation) or at submission time
 * (abnormal operation, e.g. after a reset).
 *
 * Context submission:
 * The i915 updates the LRC tail value in memory. The i915 must enable the
 * scheduling of the context within the GuC for the GuC to actually consider it.
 * Therefore, the first time a disabled context is submitted we use a schedule
 * enable H2G, while follow up submissions are done via the context submit H2G,
 * which informs the GuC that a previously enabled context has new work
 * available.
 *
 * Context unpin:
 * To unpin a context a H2G is used to disable scheduling. When the
 * corresponding G2H returns indicating the scheduling disable operation has
 * completed it is safe to unpin the context. While a disable is in flight it
 * isn't safe to resubmit the context so a fence is used to stall all future
 * requests of that context until the G2H is returned.
 *
 * Context deregistration:
 * Before a context can be destroyed or if we steal its guc_id we must
 * deregister the context with the GuC via H2G. If stealing the guc_id it isn't
 * safe to submit anything to this guc_id until the deregister completes so a
 * fence is used to stall all requests associated with this guc_id until the
 * corresponding G2H returns indicating the guc_id has been deregistered.
 *
<<<<<<< HEAD
 * guc_ids:
=======
 * submission_state.guc_ids:
>>>>>>> 56d33754
 * Unique number associated with private GuC context data passed in during
 * context registration / submission / deregistration. 64k available. Simple ida
 * is used for allocation.
 *
 * Stealing guc_ids:
 * If no guc_ids are available they can be stolen from another context at
 * request creation time if that context is unpinned. If a guc_id can't be found
 * we punt this problem to the user as we believe this is near impossible to hit
 * during normal use cases.
 *
 * Locking:
 * In the GuC submission code we have 3 basic spin locks which protect
 * everything. Details about each below.
 *
 * sched_engine->lock
 * This is the submission lock for all contexts that share an i915 schedule
 * engine (sched_engine), thus only one of the contexts which share a
 * sched_engine can be submitting at a time. Currently only one sched_engine is
 * used for all of GuC submission but that could change in the future.
 *
<<<<<<< HEAD
 * guc->contexts_lock
 * Protects guc_id allocation for the given GuC, i.e. only one context can be
 * doing guc_id allocation operations at a time for each GuC in the system.
=======
 * guc->submission_state.lock
 * Global lock for GuC submission state. Protects guc_ids and destroyed contexts
 * list.
>>>>>>> 56d33754
 *
 * ce->guc_state.lock
 * Protects everything under ce->guc_state. Ensures that a context is in the
 * correct state before issuing a H2G. e.g. We don't issue a schedule disable
 * on a disabled context (bad idea), we don't issue a schedule enable when a
 * schedule disable is in flight, etc... Also protects list of inflight requests
 * on the context and the priority management state. Lock is individual to each
 * context.
 *
 * Lock ordering rules:
 * sched_engine->lock -> ce->guc_state.lock
<<<<<<< HEAD
 * guc->contexts_lock -> ce->guc_state.lock
=======
 * guc->submission_state.lock -> ce->guc_state.lock
>>>>>>> 56d33754
 *
 * Reset races:
 * When a full GT reset is triggered it is assumed that some G2H responses to
 * H2Gs can be lost as the GuC is also reset. Losing these G2H can prove to be
 * fatal as we do certain operations upon receiving a G2H (e.g. destroy
 * contexts, release guc_ids, etc...). When this occurs we can scrub the
 * context state and cleanup appropriately, however this is quite racey.
 * To avoid races, the reset code must disable submission before scrubbing for
 * the missing G2H, while the submission code must check for submission being
 * disabled and skip sending H2Gs and updating context states when it is. Both
 * sides must also make sure to hold the relevant locks.
 */

/* GuC Virtual Engine */
struct guc_virtual_engine {
	struct intel_engine_cs base;
	struct intel_context context;
};

static struct intel_context *
guc_create_virtual(struct intel_engine_cs **siblings, unsigned int count,
		   unsigned long flags);

static struct intel_context *
guc_create_parallel(struct intel_engine_cs **engines,
		    unsigned int num_siblings,
		    unsigned int width);

#define GUC_REQUEST_SIZE 64 /* bytes */

/*
<<<<<<< HEAD
=======
 * We reserve 1/16 of the guc_ids for multi-lrc as these need to be contiguous
 * per the GuC submission interface. A different allocation algorithm is used
 * (bitmap vs. ida) between multi-lrc and single-lrc hence the reason to
 * partition the guc_id space. We believe the number of multi-lrc contexts in
 * use should be low and 1/16 should be sufficient. Minimum of 32 guc_ids for
 * multi-lrc.
 */
#define NUMBER_MULTI_LRC_GUC_ID		(GUC_MAX_LRC_DESCRIPTORS / 16)

/*
>>>>>>> 56d33754
 * Below is a set of functions which control the GuC scheduling state which
 * require a lock.
 */
#define SCHED_STATE_WAIT_FOR_DEREGISTER_TO_REGISTER	BIT(0)
#define SCHED_STATE_DESTROYED				BIT(1)
#define SCHED_STATE_PENDING_DISABLE			BIT(2)
#define SCHED_STATE_BANNED				BIT(3)
#define SCHED_STATE_ENABLED				BIT(4)
#define SCHED_STATE_PENDING_ENABLE			BIT(5)
#define SCHED_STATE_REGISTERED				BIT(6)
#define SCHED_STATE_BLOCKED_SHIFT			7
#define SCHED_STATE_BLOCKED		BIT(SCHED_STATE_BLOCKED_SHIFT)
#define SCHED_STATE_BLOCKED_MASK	(0xfff << SCHED_STATE_BLOCKED_SHIFT)

static inline void init_sched_state(struct intel_context *ce)
{
	lockdep_assert_held(&ce->guc_state.lock);
	ce->guc_state.sched_state &= SCHED_STATE_BLOCKED_MASK;
}

__maybe_unused
static bool sched_state_is_init(struct intel_context *ce)
{
	/*
	 * XXX: Kernel contexts can have SCHED_STATE_NO_LOCK_REGISTERED after
	 * suspend.
	 */
	return !(ce->guc_state.sched_state &=
		 ~(SCHED_STATE_BLOCKED_MASK | SCHED_STATE_REGISTERED));
}

static inline bool
context_wait_for_deregister_to_register(struct intel_context *ce)
{
	return ce->guc_state.sched_state &
		SCHED_STATE_WAIT_FOR_DEREGISTER_TO_REGISTER;
}

static inline void
set_context_wait_for_deregister_to_register(struct intel_context *ce)
{
	lockdep_assert_held(&ce->guc_state.lock);
	ce->guc_state.sched_state |=
		SCHED_STATE_WAIT_FOR_DEREGISTER_TO_REGISTER;
}

static inline void
clr_context_wait_for_deregister_to_register(struct intel_context *ce)
{
	lockdep_assert_held(&ce->guc_state.lock);
	ce->guc_state.sched_state &=
		~SCHED_STATE_WAIT_FOR_DEREGISTER_TO_REGISTER;
}

static inline bool
context_destroyed(struct intel_context *ce)
{
	return ce->guc_state.sched_state & SCHED_STATE_DESTROYED;
}

static inline void
set_context_destroyed(struct intel_context *ce)
{
	lockdep_assert_held(&ce->guc_state.lock);
	ce->guc_state.sched_state |= SCHED_STATE_DESTROYED;
}

static inline bool context_pending_disable(struct intel_context *ce)
{
	return ce->guc_state.sched_state & SCHED_STATE_PENDING_DISABLE;
}

static inline void set_context_pending_disable(struct intel_context *ce)
{
	lockdep_assert_held(&ce->guc_state.lock);
	ce->guc_state.sched_state |= SCHED_STATE_PENDING_DISABLE;
}

static inline void clr_context_pending_disable(struct intel_context *ce)
{
	lockdep_assert_held(&ce->guc_state.lock);
	ce->guc_state.sched_state &= ~SCHED_STATE_PENDING_DISABLE;
}

static inline bool context_banned(struct intel_context *ce)
{
	return ce->guc_state.sched_state & SCHED_STATE_BANNED;
}

static inline void set_context_banned(struct intel_context *ce)
{
	lockdep_assert_held(&ce->guc_state.lock);
	ce->guc_state.sched_state |= SCHED_STATE_BANNED;
}

static inline void clr_context_banned(struct intel_context *ce)
{
	lockdep_assert_held(&ce->guc_state.lock);
	ce->guc_state.sched_state &= ~SCHED_STATE_BANNED;
}

static inline bool context_enabled(struct intel_context *ce)
{
	return ce->guc_state.sched_state & SCHED_STATE_ENABLED;
}

static inline void set_context_enabled(struct intel_context *ce)
{
	lockdep_assert_held(&ce->guc_state.lock);
	ce->guc_state.sched_state |= SCHED_STATE_ENABLED;
}

static inline void clr_context_enabled(struct intel_context *ce)
{
	lockdep_assert_held(&ce->guc_state.lock);
	ce->guc_state.sched_state &= ~SCHED_STATE_ENABLED;
}

static inline bool context_pending_enable(struct intel_context *ce)
{
	return ce->guc_state.sched_state & SCHED_STATE_PENDING_ENABLE;
}

static inline void set_context_pending_enable(struct intel_context *ce)
{
	lockdep_assert_held(&ce->guc_state.lock);
	ce->guc_state.sched_state |= SCHED_STATE_PENDING_ENABLE;
}

static inline void clr_context_pending_enable(struct intel_context *ce)
{
	lockdep_assert_held(&ce->guc_state.lock);
	ce->guc_state.sched_state &= ~SCHED_STATE_PENDING_ENABLE;
}

static inline bool context_registered(struct intel_context *ce)
{
	return ce->guc_state.sched_state & SCHED_STATE_REGISTERED;
}

static inline void set_context_registered(struct intel_context *ce)
{
	lockdep_assert_held(&ce->guc_state.lock);
	ce->guc_state.sched_state |= SCHED_STATE_REGISTERED;
}

static inline void clr_context_registered(struct intel_context *ce)
{
	lockdep_assert_held(&ce->guc_state.lock);
	ce->guc_state.sched_state &= ~SCHED_STATE_REGISTERED;
}

static inline u32 context_blocked(struct intel_context *ce)
{
	return (ce->guc_state.sched_state & SCHED_STATE_BLOCKED_MASK) >>
		SCHED_STATE_BLOCKED_SHIFT;
}

static inline void incr_context_blocked(struct intel_context *ce)
{
	lockdep_assert_held(&ce->guc_state.lock);

	ce->guc_state.sched_state += SCHED_STATE_BLOCKED;

	GEM_BUG_ON(!context_blocked(ce));	/* Overflow check */
}

static inline void decr_context_blocked(struct intel_context *ce)
{
	lockdep_assert_held(&ce->guc_state.lock);

	GEM_BUG_ON(!context_blocked(ce));	/* Underflow check */

	ce->guc_state.sched_state -= SCHED_STATE_BLOCKED;
}

static inline bool context_has_committed_requests(struct intel_context *ce)
{
	return !!ce->guc_state.number_committed_requests;
}

static inline void incr_context_committed_requests(struct intel_context *ce)
{
	lockdep_assert_held(&ce->guc_state.lock);
	++ce->guc_state.number_committed_requests;
	GEM_BUG_ON(ce->guc_state.number_committed_requests < 0);
}

static inline void decr_context_committed_requests(struct intel_context *ce)
{
	lockdep_assert_held(&ce->guc_state.lock);
	--ce->guc_state.number_committed_requests;
	GEM_BUG_ON(ce->guc_state.number_committed_requests < 0);
}

<<<<<<< HEAD
=======
static struct intel_context *
request_to_scheduling_context(struct i915_request *rq)
{
	return intel_context_to_parent(rq->context);
}

>>>>>>> 56d33754
static inline bool context_guc_id_invalid(struct intel_context *ce)
{
	return ce->guc_id.id == GUC_INVALID_LRC_ID;
}

static inline void set_context_guc_id_invalid(struct intel_context *ce)
{
	ce->guc_id.id = GUC_INVALID_LRC_ID;
}

static inline struct intel_guc *ce_to_guc(struct intel_context *ce)
{
	return &ce->engine->gt->uc.guc;
}

static inline struct i915_priolist *to_priolist(struct rb_node *rb)
{
	return rb_entry(rb, struct i915_priolist, node);
}

/*
 * When using multi-lrc submission a scratch memory area is reserved in the
 * parent's context state for the process descriptor, work queue, and handshake
 * between the parent + children contexts to insert safe preemption points
 * between each of the BBs. Currently the scratch area is sized to a page.
 *
 * The layout of this scratch area is below:
 * 0						guc_process_desc
 * + sizeof(struct guc_process_desc)		child go
 * + CACHELINE_BYTES				child join[0]
 * ...
 * + CACHELINE_BYTES				child join[n - 1]
 * ...						unused
 * PARENT_SCRATCH_SIZE / 2			work queue start
 * ...						work queue
 * PARENT_SCRATCH_SIZE - 1			work queue end
 */
#define WQ_SIZE			(PARENT_SCRATCH_SIZE / 2)
#define WQ_OFFSET		(PARENT_SCRATCH_SIZE - WQ_SIZE)

struct sync_semaphore {
	u32 semaphore;
	u8 unused[CACHELINE_BYTES - sizeof(u32)];
};

struct parent_scratch {
	struct guc_process_desc pdesc;

	struct sync_semaphore go;
	struct sync_semaphore join[MAX_ENGINE_INSTANCE + 1];

	u8 unused[WQ_OFFSET - sizeof(struct guc_process_desc) -
		sizeof(struct sync_semaphore) * (MAX_ENGINE_INSTANCE + 2)];

	u32 wq[WQ_SIZE / sizeof(u32)];
};

static u32 __get_parent_scratch_offset(struct intel_context *ce)
{
	GEM_BUG_ON(!ce->parallel.guc.parent_page);

	return ce->parallel.guc.parent_page * PAGE_SIZE;
}

static u32 __get_wq_offset(struct intel_context *ce)
{
	BUILD_BUG_ON(offsetof(struct parent_scratch, wq) != WQ_OFFSET);

	return __get_parent_scratch_offset(ce) + WQ_OFFSET;
}

static struct parent_scratch *
__get_parent_scratch(struct intel_context *ce)
{
	BUILD_BUG_ON(sizeof(struct parent_scratch) != PARENT_SCRATCH_SIZE);
	BUILD_BUG_ON(sizeof(struct sync_semaphore) != CACHELINE_BYTES);

	/*
	 * Need to subtract LRC_STATE_OFFSET here as the
	 * parallel.guc.parent_page is the offset into ce->state while
	 * ce->lrc_reg_reg is ce->state + LRC_STATE_OFFSET.
	 */
	return (struct parent_scratch *)
		(ce->lrc_reg_state +
		 ((__get_parent_scratch_offset(ce) -
		   LRC_STATE_OFFSET) / sizeof(u32)));
}

static struct guc_process_desc *
__get_process_desc(struct intel_context *ce)
{
	struct parent_scratch *ps = __get_parent_scratch(ce);

	return &ps->pdesc;
}

static u32 *get_wq_pointer(struct guc_process_desc *desc,
			   struct intel_context *ce,
			   u32 wqi_size)
{
	/*
	 * Check for space in work queue. Caching a value of head pointer in
	 * intel_context structure in order reduce the number accesses to shared
	 * GPU memory which may be across a PCIe bus.
	 */
#define AVAILABLE_SPACE	\
	CIRC_SPACE(ce->parallel.guc.wqi_tail, ce->parallel.guc.wqi_head, WQ_SIZE)
	if (wqi_size > AVAILABLE_SPACE) {
		ce->parallel.guc.wqi_head = READ_ONCE(desc->head);

		if (wqi_size > AVAILABLE_SPACE)
			return NULL;
	}
#undef AVAILABLE_SPACE

	return &__get_parent_scratch(ce)->wq[ce->parallel.guc.wqi_tail / sizeof(u32)];
}

static struct guc_lrc_desc *__get_lrc_desc(struct intel_guc *guc, u32 index)
{
	struct guc_lrc_desc *base = guc->lrc_desc_pool_vaddr;

	GEM_BUG_ON(index >= GUC_MAX_LRC_DESCRIPTORS);

	return &base[index];
}

static inline struct intel_context *__get_context(struct intel_guc *guc, u32 id)
{
	struct intel_context *ce = xa_load(&guc->context_lookup, id);

	GEM_BUG_ON(id >= GUC_MAX_LRC_DESCRIPTORS);

	return ce;
}

static int guc_lrc_desc_pool_create(struct intel_guc *guc)
{
	u32 size;
	int ret;

	size = PAGE_ALIGN(sizeof(struct guc_lrc_desc) *
			  GUC_MAX_LRC_DESCRIPTORS);
	ret = intel_guc_allocate_and_map_vma(guc, size, &guc->lrc_desc_pool,
					     (void **)&guc->lrc_desc_pool_vaddr);
	if (ret)
		return ret;

	return 0;
}

static void guc_lrc_desc_pool_destroy(struct intel_guc *guc)
{
	guc->lrc_desc_pool_vaddr = NULL;
	i915_vma_unpin_and_release(&guc->lrc_desc_pool, I915_VMA_RELEASE_MAP);
}

static inline bool guc_submission_initialized(struct intel_guc *guc)
{
	return !!guc->lrc_desc_pool_vaddr;
}

static inline void reset_lrc_desc(struct intel_guc *guc, u32 id)
{
	if (likely(guc_submission_initialized(guc))) {
		struct guc_lrc_desc *desc = __get_lrc_desc(guc, id);
		unsigned long flags;

		memset(desc, 0, sizeof(*desc));

		/*
		 * xarray API doesn't have xa_erase_irqsave wrapper, so calling
		 * the lower level functions directly.
		 */
		xa_lock_irqsave(&guc->context_lookup, flags);
		__xa_erase(&guc->context_lookup, id);
		xa_unlock_irqrestore(&guc->context_lookup, flags);
	}
}

static inline bool lrc_desc_registered(struct intel_guc *guc, u32 id)
{
	return __get_context(guc, id);
}

static inline void set_lrc_desc_registered(struct intel_guc *guc, u32 id,
					   struct intel_context *ce)
{
	unsigned long flags;

	/*
	 * xarray API doesn't have xa_save_irqsave wrapper, so calling the
	 * lower level functions directly.
	 */
	xa_lock_irqsave(&guc->context_lookup, flags);
	__xa_store(&guc->context_lookup, id, ce, GFP_ATOMIC);
	xa_unlock_irqrestore(&guc->context_lookup, flags);
}

static void decr_outstanding_submission_g2h(struct intel_guc *guc)
{
	if (atomic_dec_and_test(&guc->outstanding_submission_g2h))
		wake_up_all(&guc->ct.wq);
}

static int guc_submission_send_busy_loop(struct intel_guc *guc,
					 const u32 *action,
					 u32 len,
					 u32 g2h_len_dw,
					 bool loop)
{
	/*
	 * We always loop when a send requires a reply (i.e. g2h_len_dw > 0),
	 * so we don't handle the case where we don't get a reply because we
	 * aborted the send due to the channel being busy.
	 */
	GEM_BUG_ON(g2h_len_dw && !loop);

	if (g2h_len_dw)
		atomic_inc(&guc->outstanding_submission_g2h);

	return intel_guc_send_busy_loop(guc, action, len, g2h_len_dw, loop);
}

int intel_guc_wait_for_pending_msg(struct intel_guc *guc,
				   atomic_t *wait_var,
				   bool interruptible,
				   long timeout)
{
	const int state = interruptible ?
		TASK_INTERRUPTIBLE : TASK_UNINTERRUPTIBLE;
	DEFINE_WAIT(wait);

	might_sleep();
	GEM_BUG_ON(timeout < 0);

	if (!atomic_read(wait_var))
		return 0;

	if (!timeout)
		return -ETIME;

	for (;;) {
		prepare_to_wait(&guc->ct.wq, &wait, state);

		if (!atomic_read(wait_var))
			break;

		if (signal_pending_state(state, current)) {
			timeout = -EINTR;
			break;
		}

		if (!timeout) {
			timeout = -ETIME;
			break;
		}

		timeout = io_schedule_timeout(timeout);
	}
	finish_wait(&guc->ct.wq, &wait);

	return (timeout < 0) ? timeout : 0;
}

int intel_guc_wait_for_idle(struct intel_guc *guc, long timeout)
{
	if (!intel_uc_uses_guc_submission(&guc_to_gt(guc)->uc))
		return 0;

	return intel_guc_wait_for_pending_msg(guc,
					      &guc->outstanding_submission_g2h,
					      true, timeout);
}

static int guc_lrc_desc_pin(struct intel_context *ce, bool loop);

static int __guc_add_request(struct intel_guc *guc, struct i915_request *rq)
{
	int err = 0;
	struct intel_context *ce = request_to_scheduling_context(rq);
	u32 action[3];
	int len = 0;
	u32 g2h_len_dw = 0;
	bool enabled;

	lockdep_assert_held(&rq->engine->sched_engine->lock);

	/*
	 * Corner case where requests were sitting in the priority list or a
	 * request resubmitted after the context was banned.
	 */
	if (unlikely(intel_context_is_banned(ce))) {
		i915_request_put(i915_request_mark_eio(rq));
		intel_engine_signal_breadcrumbs(ce->engine);
		return 0;
	}

	GEM_BUG_ON(!atomic_read(&ce->guc_id.ref));
	GEM_BUG_ON(context_guc_id_invalid(ce));

<<<<<<< HEAD
	/*
	 * Corner case where the GuC firmware was blown away and reloaded while
	 * this context was pinned.
	 */
	if (unlikely(!lrc_desc_registered(guc, ce->guc_id.id))) {
		err = guc_lrc_desc_pin(ce, false);
		if (unlikely(err))
			return err;
	}
=======
	spin_lock(&ce->guc_state.lock);
>>>>>>> 56d33754

	spin_lock(&ce->guc_state.lock);

	/*
	 * The request / context will be run on the hardware when scheduling
	 * gets enabled in the unblock. For multi-lrc we still submit the
	 * context to move the LRC tails.
	 */
	if (unlikely(context_blocked(ce) && !intel_context_is_parent(ce)))
		goto out;

	enabled = context_enabled(ce) || context_blocked(ce);

	if (!enabled) {
		action[len++] = INTEL_GUC_ACTION_SCHED_CONTEXT_MODE_SET;
		action[len++] = ce->guc_id.id;
		action[len++] = GUC_CONTEXT_ENABLE;
		set_context_pending_enable(ce);
		intel_context_get(ce);
		g2h_len_dw = G2H_LEN_DW_SCHED_CONTEXT_MODE_SET;
	} else {
		action[len++] = INTEL_GUC_ACTION_SCHED_CONTEXT;
		action[len++] = ce->guc_id.id;
	}

	err = intel_guc_send_nb(guc, action, len, g2h_len_dw);
	if (!enabled && !err) {
		trace_intel_context_sched_enable(ce);
		atomic_inc(&guc->outstanding_submission_g2h);
		set_context_enabled(ce);

		/*
		 * Without multi-lrc KMD does the submission step (moving the
		 * lrc tail) so enabling scheduling is sufficient to submit the
		 * context. This isn't the case in multi-lrc submission as the
		 * GuC needs to move the tails, hence the need for another H2G
		 * to submit a multi-lrc context after enabling scheduling.
		 */
		if (intel_context_is_parent(ce)) {
			action[0] = INTEL_GUC_ACTION_SCHED_CONTEXT;
			err = intel_guc_send_nb(guc, action, len - 1, 0);
		}
	} else if (!enabled) {
		clr_context_pending_enable(ce);
		intel_context_put(ce);
	}
	if (likely(!err))
		trace_i915_request_guc_submit(rq);

out:
	spin_unlock(&ce->guc_state.lock);
	return err;
}

static int guc_add_request(struct intel_guc *guc, struct i915_request *rq)
{
	int ret = __guc_add_request(guc, rq);

	if (unlikely(ret == -EBUSY)) {
		guc->stalled_request = rq;
		guc->submission_stall_reason = STALL_ADD_REQUEST;
	}

	return ret;
}

static inline void guc_set_lrc_tail(struct i915_request *rq)
{
	rq->context->lrc_reg_state[CTX_RING_TAIL] =
		intel_ring_set_tail(rq->ring, rq->tail);
}

static inline int rq_prio(const struct i915_request *rq)
{
	return rq->sched.attr.priority;
}

static bool is_multi_lrc_rq(struct i915_request *rq)
{
	return intel_context_is_parallel(rq->context);
}

static bool can_merge_rq(struct i915_request *rq,
			 struct i915_request *last)
{
	return request_to_scheduling_context(rq) ==
		request_to_scheduling_context(last);
}

static u32 wq_space_until_wrap(struct intel_context *ce)
{
	return (WQ_SIZE - ce->parallel.guc.wqi_tail);
}

static void write_wqi(struct guc_process_desc *desc,
		      struct intel_context *ce,
		      u32 wqi_size)
{
	BUILD_BUG_ON(!is_power_of_2(WQ_SIZE));

	/*
	 * Ensure WQI are visible before updating tail
	 */
	intel_guc_write_barrier(ce_to_guc(ce));

	ce->parallel.guc.wqi_tail = (ce->parallel.guc.wqi_tail + wqi_size) &
		(WQ_SIZE - 1);
	WRITE_ONCE(desc->tail, ce->parallel.guc.wqi_tail);
}

static int guc_wq_noop_append(struct intel_context *ce)
{
	struct guc_process_desc *desc = __get_process_desc(ce);
	u32 *wqi = get_wq_pointer(desc, ce, wq_space_until_wrap(ce));
	u32 len_dw = wq_space_until_wrap(ce) / sizeof(u32) - 1;

	if (!wqi)
		return -EBUSY;

	GEM_BUG_ON(!FIELD_FIT(WQ_LEN_MASK, len_dw));

	*wqi = FIELD_PREP(WQ_TYPE_MASK, WQ_TYPE_NOOP) |
		FIELD_PREP(WQ_LEN_MASK, len_dw);
	ce->parallel.guc.wqi_tail = 0;

	return 0;
}

static int __guc_wq_item_append(struct i915_request *rq)
{
	struct intel_context *ce = request_to_scheduling_context(rq);
	struct intel_context *child;
	struct guc_process_desc *desc = __get_process_desc(ce);
	unsigned int wqi_size = (ce->parallel.number_children + 4) *
		sizeof(u32);
	u32 *wqi;
	u32 len_dw = (wqi_size / sizeof(u32)) - 1;
	int ret;

	/* Ensure context is in correct state updating work queue */
	GEM_BUG_ON(!atomic_read(&ce->guc_id.ref));
	GEM_BUG_ON(context_guc_id_invalid(ce));
	GEM_BUG_ON(context_wait_for_deregister_to_register(ce));
	GEM_BUG_ON(!lrc_desc_registered(ce_to_guc(ce), ce->guc_id.id));

	/* Insert NOOP if this work queue item will wrap the tail pointer. */
	if (wqi_size > wq_space_until_wrap(ce)) {
		ret = guc_wq_noop_append(ce);
		if (ret)
			return ret;
	}

	wqi = get_wq_pointer(desc, ce, wqi_size);
	if (!wqi)
		return -EBUSY;

	GEM_BUG_ON(!FIELD_FIT(WQ_LEN_MASK, len_dw));

	*wqi++ = FIELD_PREP(WQ_TYPE_MASK, WQ_TYPE_MULTI_LRC) |
		FIELD_PREP(WQ_LEN_MASK, len_dw);
	*wqi++ = ce->lrc.lrca;
	*wqi++ = FIELD_PREP(WQ_GUC_ID_MASK, ce->guc_id.id) |
	       FIELD_PREP(WQ_RING_TAIL_MASK, ce->ring->tail / sizeof(u64));
	*wqi++ = 0;	/* fence_id */
	for_each_child(ce, child)
		*wqi++ = child->ring->tail / sizeof(u64);

	write_wqi(desc, ce, wqi_size);

	return 0;
}

static int guc_wq_item_append(struct intel_guc *guc,
			      struct i915_request *rq)
{
	struct intel_context *ce = request_to_scheduling_context(rq);
	int ret = 0;

	if (likely(!intel_context_is_banned(ce))) {
		ret = __guc_wq_item_append(rq);

		if (unlikely(ret == -EBUSY)) {
			guc->stalled_request = rq;
			guc->submission_stall_reason = STALL_MOVE_LRC_TAIL;
		}
	}

	return ret;
}

static bool multi_lrc_submit(struct i915_request *rq)
{
	struct intel_context *ce = request_to_scheduling_context(rq);

	intel_ring_set_tail(rq->ring, rq->tail);

	/*
	 * We expect the front end (execbuf IOCTL) to set this flag on the last
	 * request generated from a multi-BB submission. This indicates to the
	 * backend (GuC interface) that we should submit this context thus
	 * submitting all the requests generated in parallel.
	 */
	return test_bit(I915_FENCE_FLAG_SUBMIT_PARALLEL, &rq->fence.flags) ||
		intel_context_is_banned(ce);
}

static int guc_dequeue_one_context(struct intel_guc *guc)
{
	struct i915_sched_engine * const sched_engine = guc->sched_engine;
	struct i915_request *last = NULL;
	bool submit = false;
	struct rb_node *rb;
	int ret;

	lockdep_assert_held(&sched_engine->lock);

	if (guc->stalled_request) {
		submit = true;
		last = guc->stalled_request;

		switch (guc->submission_stall_reason) {
		case STALL_REGISTER_CONTEXT:
			goto register_context;
		case STALL_MOVE_LRC_TAIL:
			goto move_lrc_tail;
		case STALL_ADD_REQUEST:
			goto add_request;
		default:
			MISSING_CASE(guc->submission_stall_reason);
		}
	}

	while ((rb = rb_first_cached(&sched_engine->queue))) {
		struct i915_priolist *p = to_priolist(rb);
		struct i915_request *rq, *rn;

		priolist_for_each_request_consume(rq, rn, p) {
			if (last && !can_merge_rq(rq, last))
				goto register_context;

			list_del_init(&rq->sched.link);

			__i915_request_submit(rq);

			trace_i915_request_in(rq, 0);
			last = rq;

			if (is_multi_lrc_rq(rq)) {
				/*
				 * We need to coalesce all multi-lrc requests in
				 * a relationship into a single H2G. We are
				 * guaranteed that all of these requests will be
				 * submitted sequentially.
				 */
				if (multi_lrc_submit(rq)) {
					submit = true;
					goto register_context;
				}
			} else {
				submit = true;
			}
		}

		rb_erase_cached(&p->node, &sched_engine->queue);
		i915_priolist_free(p);
	}

register_context:
	if (submit) {
		struct intel_context *ce = request_to_scheduling_context(last);

		if (unlikely(!lrc_desc_registered(guc, ce->guc_id.id) &&
			     !intel_context_is_banned(ce))) {
			ret = guc_lrc_desc_pin(ce, false);
			if (unlikely(ret == -EPIPE)) {
				goto deadlk;
			} else if (ret == -EBUSY) {
				guc->stalled_request = last;
				guc->submission_stall_reason =
					STALL_REGISTER_CONTEXT;
				goto schedule_tasklet;
			} else if (ret != 0) {
				GEM_WARN_ON(ret);	/* Unexpected */
				goto deadlk;
			}
		}

move_lrc_tail:
		if (is_multi_lrc_rq(last)) {
			ret = guc_wq_item_append(guc, last);
			if (ret == -EBUSY) {
				goto schedule_tasklet;
			} else if (ret != 0) {
				GEM_WARN_ON(ret);	/* Unexpected */
				goto deadlk;
			}
		} else {
			guc_set_lrc_tail(last);
		}

add_request:
		ret = guc_add_request(guc, last);
		if (unlikely(ret == -EPIPE)) {
			goto deadlk;
		} else if (ret == -EBUSY) {
			goto schedule_tasklet;
		} else if (ret != 0) {
			GEM_WARN_ON(ret);	/* Unexpected */
			goto deadlk;
		}
	}

	guc->stalled_request = NULL;
	guc->submission_stall_reason = STALL_NONE;
	return submit;

deadlk:
	sched_engine->tasklet.callback = NULL;
	tasklet_disable_nosync(&sched_engine->tasklet);
	return false;

schedule_tasklet:
	tasklet_schedule(&sched_engine->tasklet);
	return false;
}

static void guc_submission_tasklet(struct tasklet_struct *t)
{
	struct i915_sched_engine *sched_engine =
		from_tasklet(sched_engine, t, tasklet);
	unsigned long flags;
	bool loop;

	spin_lock_irqsave(&sched_engine->lock, flags);

	do {
		loop = guc_dequeue_one_context(sched_engine->private_data);
	} while (loop);

	i915_sched_engine_reset_on_empty(sched_engine);

	spin_unlock_irqrestore(&sched_engine->lock, flags);
}

static void cs_irq_handler(struct intel_engine_cs *engine, u16 iir)
{
	if (iir & GT_RENDER_USER_INTERRUPT)
		intel_engine_signal_breadcrumbs(engine);
}

static void __guc_context_destroy(struct intel_context *ce);
static void release_guc_id(struct intel_guc *guc, struct intel_context *ce);
static void guc_signal_context_fence(struct intel_context *ce);
static void guc_cancel_context_requests(struct intel_context *ce);
static void guc_blocked_fence_complete(struct intel_context *ce);

static void scrub_guc_desc_for_outstanding_g2h(struct intel_guc *guc)
{
	struct intel_context *ce;
	unsigned long index, flags;
	bool pending_disable, pending_enable, deregister, destroyed, banned;

	xa_lock_irqsave(&guc->context_lookup, flags);
	xa_for_each(&guc->context_lookup, index, ce) {
		/*
		 * Corner case where the ref count on the object is zero but and
		 * deregister G2H was lost. In this case we don't touch the ref
		 * count and finish the destroy of the context.
		 */
		bool do_put = kref_get_unless_zero(&ce->ref);

		xa_unlock(&guc->context_lookup);

		spin_lock(&ce->guc_state.lock);

		/*
		 * Once we are at this point submission_disabled() is guaranteed
		 * to be visible to all callers who set the below flags (see above
		 * flush and flushes in reset_prepare). If submission_disabled()
		 * is set, the caller shouldn't set these flags.
		 */

		destroyed = context_destroyed(ce);
		pending_enable = context_pending_enable(ce);
		pending_disable = context_pending_disable(ce);
		deregister = context_wait_for_deregister_to_register(ce);
		banned = context_banned(ce);
		init_sched_state(ce);

		spin_unlock(&ce->guc_state.lock);

		GEM_BUG_ON(!do_put && !destroyed);

		if (pending_enable || destroyed || deregister) {
			decr_outstanding_submission_g2h(guc);
			if (deregister)
				guc_signal_context_fence(ce);
			if (destroyed) {
				intel_gt_pm_put_async(guc_to_gt(guc));
				release_guc_id(guc, ce);
				__guc_context_destroy(ce);
			}
			if (pending_enable || deregister)
				intel_context_put(ce);
		}

		/* Not mutualy exclusive with above if statement. */
		if (pending_disable) {
			guc_signal_context_fence(ce);
			if (banned) {
				guc_cancel_context_requests(ce);
				intel_engine_signal_breadcrumbs(ce->engine);
			}
			intel_context_sched_disable_unpin(ce);
			decr_outstanding_submission_g2h(guc);

			spin_lock(&ce->guc_state.lock);
			guc_blocked_fence_complete(ce);
			spin_unlock(&ce->guc_state.lock);

			intel_context_put(ce);
		}

		if (do_put)
			intel_context_put(ce);
		xa_lock(&guc->context_lookup);
	}
	xa_unlock_irqrestore(&guc->context_lookup, flags);
}

static inline bool
submission_disabled(struct intel_guc *guc)
{
	struct i915_sched_engine * const sched_engine = guc->sched_engine;

	return unlikely(!sched_engine ||
			!__tasklet_is_enabled(&sched_engine->tasklet));
}

static void disable_submission(struct intel_guc *guc)
{
	struct i915_sched_engine * const sched_engine = guc->sched_engine;

	if (__tasklet_is_enabled(&sched_engine->tasklet)) {
		GEM_BUG_ON(!guc->ct.enabled);
		__tasklet_disable_sync_once(&sched_engine->tasklet);
		sched_engine->tasklet.callback = NULL;
	}
}

static void enable_submission(struct intel_guc *guc)
{
	struct i915_sched_engine * const sched_engine = guc->sched_engine;
	unsigned long flags;

	spin_lock_irqsave(&guc->sched_engine->lock, flags);
	sched_engine->tasklet.callback = guc_submission_tasklet;
	wmb();	/* Make sure callback visible */
	if (!__tasklet_is_enabled(&sched_engine->tasklet) &&
	    __tasklet_enable(&sched_engine->tasklet)) {
		GEM_BUG_ON(!guc->ct.enabled);

		/* And kick in case we missed a new request submission. */
		tasklet_hi_schedule(&sched_engine->tasklet);
	}
	spin_unlock_irqrestore(&guc->sched_engine->lock, flags);
}

static void guc_flush_submissions(struct intel_guc *guc)
{
	struct i915_sched_engine * const sched_engine = guc->sched_engine;
	unsigned long flags;

	spin_lock_irqsave(&sched_engine->lock, flags);
	spin_unlock_irqrestore(&sched_engine->lock, flags);
}

static void guc_flush_destroyed_contexts(struct intel_guc *guc);

void intel_guc_submission_reset_prepare(struct intel_guc *guc)
{
	int i;

	if (unlikely(!guc_submission_initialized(guc))) {
		/* Reset called during driver load? GuC not yet initialised! */
		return;
	}

	intel_gt_park_heartbeats(guc_to_gt(guc));
	disable_submission(guc);
	guc->interrupts.disable(guc);

	/* Flush IRQ handler */
	spin_lock_irq(&guc_to_gt(guc)->irq_lock);
	spin_unlock_irq(&guc_to_gt(guc)->irq_lock);

	guc_flush_submissions(guc);
	guc_flush_destroyed_contexts(guc);

	/*
	 * Handle any outstanding G2Hs before reset. Call IRQ handler directly
	 * each pass as interrupt have been disabled. We always scrub for
	 * outstanding G2H as it is possible for outstanding_submission_g2h to
	 * be incremented after the context state update.
	 */
	for (i = 0; i < 4 && atomic_read(&guc->outstanding_submission_g2h); ++i) {
		intel_guc_to_host_event_handler(guc);
#define wait_for_reset(guc, wait_var) \
		intel_guc_wait_for_pending_msg(guc, wait_var, false, (HZ / 20))
		do {
			wait_for_reset(guc, &guc->outstanding_submission_g2h);
		} while (!list_empty(&guc->ct.requests.incoming));
	}

	scrub_guc_desc_for_outstanding_g2h(guc);
}

static struct intel_engine_cs *
guc_virtual_get_sibling(struct intel_engine_cs *ve, unsigned int sibling)
{
	struct intel_engine_cs *engine;
	intel_engine_mask_t tmp, mask = ve->mask;
	unsigned int num_siblings = 0;

	for_each_engine_masked(engine, ve->gt, mask, tmp)
		if (num_siblings++ == sibling)
			return engine;

	return NULL;
}

static inline struct intel_engine_cs *
__context_to_physical_engine(struct intel_context *ce)
{
	struct intel_engine_cs *engine = ce->engine;

	if (intel_engine_is_virtual(engine))
		engine = guc_virtual_get_sibling(engine, 0);

	return engine;
}

static void guc_reset_state(struct intel_context *ce, u32 head, bool scrub)
{
	struct intel_engine_cs *engine = __context_to_physical_engine(ce);

	if (intel_context_is_banned(ce))
		return;

	GEM_BUG_ON(!intel_context_is_pinned(ce));

	/*
	 * We want a simple context + ring to execute the breadcrumb update.
	 * We cannot rely on the context being intact across the GPU hang,
	 * so clear it and rebuild just what we need for the breadcrumb.
	 * All pending requests for this context will be zapped, and any
	 * future request will be after userspace has had the opportunity
	 * to recreate its own state.
	 */
	if (scrub)
		lrc_init_regs(ce, engine, true);

	/* Rerun the request; its payload has been neutered (if guilty). */
	lrc_update_regs(ce, engine, head);
}

static void guc_reset_nop(struct intel_engine_cs *engine)
{
}

static void guc_rewind_nop(struct intel_engine_cs *engine, bool stalled)
{
}

static void
__unwind_incomplete_requests(struct intel_context *ce)
{
	struct i915_request *rq, *rn;
	struct list_head *pl;
	int prio = I915_PRIORITY_INVALID;
	struct i915_sched_engine * const sched_engine =
		ce->engine->sched_engine;
	unsigned long flags;

	spin_lock_irqsave(&sched_engine->lock, flags);
	spin_lock(&ce->guc_state.lock);
	list_for_each_entry_safe_reverse(rq, rn,
					 &ce->guc_state.requests,
					 sched.link) {
		if (i915_request_completed(rq))
			continue;

		list_del_init(&rq->sched.link);
		__i915_request_unsubmit(rq);

		/* Push the request back into the queue for later resubmission. */
		GEM_BUG_ON(rq_prio(rq) == I915_PRIORITY_INVALID);
		if (rq_prio(rq) != prio) {
			prio = rq_prio(rq);
			pl = i915_sched_lookup_priolist(sched_engine, prio);
		}
		GEM_BUG_ON(i915_sched_engine_is_empty(sched_engine));

		list_add(&rq->sched.link, pl);
		set_bit(I915_FENCE_FLAG_PQUEUE, &rq->fence.flags);
	}
	spin_unlock(&ce->guc_state.lock);
	spin_unlock_irqrestore(&sched_engine->lock, flags);
}

static void __guc_reset_context(struct intel_context *ce, bool stalled)
{
	bool local_stalled;
	struct i915_request *rq;
	unsigned long flags;
	u32 head;
<<<<<<< HEAD
	bool skip = false;
=======
	int i, number_children = ce->parallel.number_children;
	bool skip = false;
	struct intel_context *parent = ce;

	GEM_BUG_ON(intel_context_is_child(ce));
>>>>>>> 56d33754

	intel_context_get(ce);

	/*
	 * GuC will implicitly mark the context as non-schedulable when it sends
	 * the reset notification. Make sure our state reflects this change. The
	 * context will be marked enabled on resubmission.
	 *
	 * XXX: If the context is reset as a result of the request cancellation
	 * this G2H is received after the schedule disable complete G2H which is
	 * wrong as this creates a race between the request cancellation code
	 * re-submitting the context and this G2H handler. This is a bug in the
	 * GuC but can be worked around in the meantime but converting this to a
	 * NOP if a pending enable is in flight as this indicates that a request
	 * cancellation has occurred.
	 */
	spin_lock_irqsave(&ce->guc_state.lock, flags);
	if (likely(!context_pending_enable(ce)))
		clr_context_enabled(ce);
	else
		skip = true;
	spin_unlock_irqrestore(&ce->guc_state.lock, flags);
	if (unlikely(skip))
		goto out_put;

	/*
	 * For each context in the relationship find the hanging request
	 * resetting each context / request as needed
	 */
	for (i = 0; i < number_children + 1; ++i) {
		if (!intel_context_is_pinned(ce))
			goto next_context;

		local_stalled = false;
		rq = intel_context_find_active_request(ce);
		if (!rq) {
			head = ce->ring->tail;
			goto out_replay;
		}

		if (i915_request_started(rq))
			local_stalled = true;

		GEM_BUG_ON(i915_active_is_idle(&ce->active));
		head = intel_ring_wrap(ce->ring, rq->head);

		__i915_request_reset(rq, local_stalled && stalled);
out_replay:
<<<<<<< HEAD
	guc_reset_state(ce, head, stalled);
	__unwind_incomplete_requests(ce);
out_put:
	intel_context_put(ce);
=======
		guc_reset_state(ce, head, local_stalled && stalled);
next_context:
		if (i != number_children)
			ce = list_next_entry(ce, parallel.child_link);
	}

	__unwind_incomplete_requests(parent);
out_put:
	intel_context_put(parent);
>>>>>>> 56d33754
}

void intel_guc_submission_reset(struct intel_guc *guc, bool stalled)
{
	struct intel_context *ce;
	unsigned long index;
	unsigned long flags;

	if (unlikely(!guc_submission_initialized(guc))) {
		/* Reset called during driver load? GuC not yet initialised! */
		return;
	}

	xa_lock_irqsave(&guc->context_lookup, flags);
	xa_for_each(&guc->context_lookup, index, ce) {
		if (!kref_get_unless_zero(&ce->ref))
			continue;

		xa_unlock(&guc->context_lookup);

<<<<<<< HEAD
		if (intel_context_is_pinned(ce))
=======
		if (intel_context_is_pinned(ce) &&
		    !intel_context_is_child(ce))
>>>>>>> 56d33754
			__guc_reset_context(ce, stalled);

		intel_context_put(ce);

		xa_lock(&guc->context_lookup);
	}
	xa_unlock_irqrestore(&guc->context_lookup, flags);

	/* GuC is blown away, drop all references to contexts */
	xa_destroy(&guc->context_lookup);
}

static void guc_cancel_context_requests(struct intel_context *ce)
{
	struct i915_sched_engine *sched_engine = ce_to_guc(ce)->sched_engine;
	struct i915_request *rq;
	unsigned long flags;

	/* Mark all executing requests as skipped. */
	spin_lock_irqsave(&sched_engine->lock, flags);
	spin_lock(&ce->guc_state.lock);
	list_for_each_entry(rq, &ce->guc_state.requests, sched.link)
		i915_request_put(i915_request_mark_eio(rq));
	spin_unlock(&ce->guc_state.lock);
	spin_unlock_irqrestore(&sched_engine->lock, flags);
}

static void
guc_cancel_sched_engine_requests(struct i915_sched_engine *sched_engine)
{
	struct i915_request *rq, *rn;
	struct rb_node *rb;
	unsigned long flags;

	/* Can be called during boot if GuC fails to load */
	if (!sched_engine)
		return;

	/*
	 * Before we call engine->cancel_requests(), we should have exclusive
	 * access to the submission state. This is arranged for us by the
	 * caller disabling the interrupt generation, the tasklet and other
	 * threads that may then access the same state, giving us a free hand
	 * to reset state. However, we still need to let lockdep be aware that
	 * we know this state may be accessed in hardirq context, so we
	 * disable the irq around this manipulation and we want to keep
	 * the spinlock focused on its duties and not accidentally conflate
	 * coverage to the submission's irq state. (Similarly, although we
	 * shouldn't need to disable irq around the manipulation of the
	 * submission's irq state, we also wish to remind ourselves that
	 * it is irq state.)
	 */
	spin_lock_irqsave(&sched_engine->lock, flags);

	/* Flush the queued requests to the timeline list (for retiring). */
	while ((rb = rb_first_cached(&sched_engine->queue))) {
		struct i915_priolist *p = to_priolist(rb);

		priolist_for_each_request_consume(rq, rn, p) {
			list_del_init(&rq->sched.link);

			__i915_request_submit(rq);

			i915_request_put(i915_request_mark_eio(rq));
		}

		rb_erase_cached(&p->node, &sched_engine->queue);
		i915_priolist_free(p);
	}

	/* Remaining _unready_ requests will be nop'ed when submitted */

	sched_engine->queue_priority_hint = INT_MIN;
	sched_engine->queue = RB_ROOT_CACHED;

	spin_unlock_irqrestore(&sched_engine->lock, flags);
}

void intel_guc_submission_cancel_requests(struct intel_guc *guc)
{
	struct intel_context *ce;
	unsigned long index;
	unsigned long flags;

	xa_lock_irqsave(&guc->context_lookup, flags);
	xa_for_each(&guc->context_lookup, index, ce) {
		if (!kref_get_unless_zero(&ce->ref))
			continue;
<<<<<<< HEAD

		xa_unlock(&guc->context_lookup);

		if (intel_context_is_pinned(ce))
=======

		xa_unlock(&guc->context_lookup);

		if (intel_context_is_pinned(ce) &&
		    !intel_context_is_child(ce))
>>>>>>> 56d33754
			guc_cancel_context_requests(ce);

		intel_context_put(ce);

		xa_lock(&guc->context_lookup);
	}
	xa_unlock_irqrestore(&guc->context_lookup, flags);

	guc_cancel_sched_engine_requests(guc->sched_engine);

	/* GuC is blown away, drop all references to contexts */
	xa_destroy(&guc->context_lookup);
}

void intel_guc_submission_reset_finish(struct intel_guc *guc)
{
	/* Reset called during driver load or during wedge? */
	if (unlikely(!guc_submission_initialized(guc) ||
		     test_bit(I915_WEDGED, &guc_to_gt(guc)->reset.flags))) {
		return;
	}

	/*
	 * Technically possible for either of these values to be non-zero here,
	 * but very unlikely + harmless. Regardless let's add a warn so we can
	 * see in CI if this happens frequently / a precursor to taking down the
	 * machine.
	 */
	GEM_WARN_ON(atomic_read(&guc->outstanding_submission_g2h));
	atomic_set(&guc->outstanding_submission_g2h, 0);

	intel_guc_global_policies_update(guc);
	enable_submission(guc);
	intel_gt_unpark_heartbeats(guc_to_gt(guc));
}

static void destroyed_worker_func(struct work_struct *w);

/*
 * Set up the memory resources to be shared with the GuC (via the GGTT)
 * at firmware loading time.
 */
int intel_guc_submission_init(struct intel_guc *guc)
{
	int ret;

	if (guc->lrc_desc_pool)
		return 0;

	ret = guc_lrc_desc_pool_create(guc);
	if (ret)
		return ret;
	/*
	 * Keep static analysers happy, let them know that we allocated the
	 * vma after testing that it didn't exist earlier.
	 */
	GEM_BUG_ON(!guc->lrc_desc_pool);

	xa_init_flags(&guc->context_lookup, XA_FLAGS_LOCK_IRQ);

	spin_lock_init(&guc->submission_state.lock);
	INIT_LIST_HEAD(&guc->submission_state.guc_id_list);
	ida_init(&guc->submission_state.guc_ids);
	INIT_LIST_HEAD(&guc->submission_state.destroyed_contexts);
	INIT_WORK(&guc->submission_state.destroyed_worker,
		  destroyed_worker_func);

	guc->submission_state.guc_ids_bitmap =
		bitmap_zalloc(NUMBER_MULTI_LRC_GUC_ID, GFP_KERNEL);
	if (!guc->submission_state.guc_ids_bitmap)
		return -ENOMEM;

	return 0;
}

void intel_guc_submission_fini(struct intel_guc *guc)
{
	if (!guc->lrc_desc_pool)
		return;

	guc_flush_destroyed_contexts(guc);
	guc_lrc_desc_pool_destroy(guc);
	i915_sched_engine_put(guc->sched_engine);
	bitmap_free(guc->submission_state.guc_ids_bitmap);
}

static inline void queue_request(struct i915_sched_engine *sched_engine,
				 struct i915_request *rq,
				 int prio)
{
	GEM_BUG_ON(!list_empty(&rq->sched.link));
	list_add_tail(&rq->sched.link,
		      i915_sched_lookup_priolist(sched_engine, prio));
	set_bit(I915_FENCE_FLAG_PQUEUE, &rq->fence.flags);
	tasklet_hi_schedule(&sched_engine->tasklet);
}

static int guc_bypass_tasklet_submit(struct intel_guc *guc,
				     struct i915_request *rq)
{
	int ret = 0;

	__i915_request_submit(rq);

	trace_i915_request_in(rq, 0);

	if (is_multi_lrc_rq(rq)) {
		if (multi_lrc_submit(rq)) {
			ret = guc_wq_item_append(guc, rq);
			if (!ret)
				ret = guc_add_request(guc, rq);
		}
	} else {
		guc_set_lrc_tail(rq);
		ret = guc_add_request(guc, rq);
	}

	if (unlikely(ret == -EPIPE))
		disable_submission(guc);

	return ret;
}

static bool need_tasklet(struct intel_guc *guc, struct i915_request *rq)
{
	struct i915_sched_engine *sched_engine = rq->engine->sched_engine;
	struct intel_context *ce = request_to_scheduling_context(rq);

	return submission_disabled(guc) || guc->stalled_request ||
		!i915_sched_engine_is_empty(sched_engine) ||
		!lrc_desc_registered(guc, ce->guc_id.id);
}

static void guc_submit_request(struct i915_request *rq)
{
	struct i915_sched_engine *sched_engine = rq->engine->sched_engine;
	struct intel_guc *guc = &rq->engine->gt->uc.guc;
	unsigned long flags;

	/* Will be called from irq-context when using foreign fences. */
	spin_lock_irqsave(&sched_engine->lock, flags);

	if (need_tasklet(guc, rq))
		queue_request(sched_engine, rq, rq_prio(rq));
	else if (guc_bypass_tasklet_submit(guc, rq) == -EBUSY)
		tasklet_hi_schedule(&sched_engine->tasklet);

	spin_unlock_irqrestore(&sched_engine->lock, flags);
}

static int new_guc_id(struct intel_guc *guc, struct intel_context *ce)
{
	int ret;

	GEM_BUG_ON(intel_context_is_child(ce));

	if (intel_context_is_parent(ce))
		ret = bitmap_find_free_region(guc->submission_state.guc_ids_bitmap,
					      NUMBER_MULTI_LRC_GUC_ID,
					      order_base_2(ce->parallel.number_children
							   + 1));
	else
		ret = ida_simple_get(&guc->submission_state.guc_ids,
				     NUMBER_MULTI_LRC_GUC_ID,
				     GUC_MAX_LRC_DESCRIPTORS,
				     GFP_KERNEL | __GFP_RETRY_MAYFAIL |
				     __GFP_NOWARN);
	if (unlikely(ret < 0))
		return ret;

	ce->guc_id.id = ret;
	return 0;
}

static void __release_guc_id(struct intel_guc *guc, struct intel_context *ce)
{
	GEM_BUG_ON(intel_context_is_child(ce));

	if (!context_guc_id_invalid(ce)) {
<<<<<<< HEAD
		ida_simple_remove(&guc->guc_ids, ce->guc_id.id);
=======
		if (intel_context_is_parent(ce))
			bitmap_release_region(guc->submission_state.guc_ids_bitmap,
					      ce->guc_id.id,
					      order_base_2(ce->parallel.number_children
							   + 1));
		else
			ida_simple_remove(&guc->submission_state.guc_ids,
					  ce->guc_id.id);
>>>>>>> 56d33754
		reset_lrc_desc(guc, ce->guc_id.id);
		set_context_guc_id_invalid(ce);
	}
	if (!list_empty(&ce->guc_id.link))
		list_del_init(&ce->guc_id.link);
}

static void release_guc_id(struct intel_guc *guc, struct intel_context *ce)
{
	unsigned long flags;

	spin_lock_irqsave(&guc->submission_state.lock, flags);
	__release_guc_id(guc, ce);
	spin_unlock_irqrestore(&guc->submission_state.lock, flags);
}

static int steal_guc_id(struct intel_guc *guc, struct intel_context *ce)
{
	struct intel_context *cn;

	lockdep_assert_held(&guc->submission_state.lock);
	GEM_BUG_ON(intel_context_is_child(ce));
	GEM_BUG_ON(intel_context_is_parent(ce));

	if (!list_empty(&guc->submission_state.guc_id_list)) {
		cn = list_first_entry(&guc->submission_state.guc_id_list,
				      struct intel_context,
				      guc_id.link);

<<<<<<< HEAD
		GEM_BUG_ON(atomic_read(&ce->guc_id.ref));
		GEM_BUG_ON(context_guc_id_invalid(ce));

		list_del_init(&ce->guc_id.link);
		guc_id = ce->guc_id.id;

		spin_lock(&ce->guc_state.lock);
		clr_context_registered(ce);
		spin_unlock(&ce->guc_state.lock);

		set_context_guc_id_invalid(ce);
		return guc_id;
=======
		GEM_BUG_ON(atomic_read(&cn->guc_id.ref));
		GEM_BUG_ON(context_guc_id_invalid(cn));
		GEM_BUG_ON(intel_context_is_child(cn));
		GEM_BUG_ON(intel_context_is_parent(cn));

		list_del_init(&cn->guc_id.link);
		ce->guc_id = cn->guc_id;

		spin_lock(&ce->guc_state.lock);
		clr_context_registered(cn);
		spin_unlock(&ce->guc_state.lock);

		set_context_guc_id_invalid(cn);

		return 0;
>>>>>>> 56d33754
	} else {
		return -EAGAIN;
	}
}

static int assign_guc_id(struct intel_guc *guc, struct intel_context *ce)
{
	int ret;

	lockdep_assert_held(&guc->submission_state.lock);
	GEM_BUG_ON(intel_context_is_child(ce));

	ret = new_guc_id(guc, ce);
	if (unlikely(ret < 0)) {
		if (intel_context_is_parent(ce))
			return -ENOSPC;

		ret = steal_guc_id(guc, ce);
		if (ret < 0)
			return ret;
	}

	if (intel_context_is_parent(ce)) {
		struct intel_context *child;
		int i = 1;

		for_each_child(ce, child)
			child->guc_id.id = ce->guc_id.id + i++;
	}

	return 0;
}

#define PIN_GUC_ID_TRIES	4
static int pin_guc_id(struct intel_guc *guc, struct intel_context *ce)
{
	int ret = 0;
	unsigned long flags, tries = PIN_GUC_ID_TRIES;

	GEM_BUG_ON(atomic_read(&ce->guc_id.ref));

try_again:
	spin_lock_irqsave(&guc->submission_state.lock, flags);

	might_lock(&ce->guc_state.lock);

	might_lock(&ce->guc_state.lock);

	if (context_guc_id_invalid(ce)) {
<<<<<<< HEAD
		ret = assign_guc_id(guc, &ce->guc_id.id);
=======
		ret = assign_guc_id(guc, ce);
>>>>>>> 56d33754
		if (ret)
			goto out_unlock;
		ret = 1;	/* Indidcates newly assigned guc_id */
	}
	if (!list_empty(&ce->guc_id.link))
		list_del_init(&ce->guc_id.link);
	atomic_inc(&ce->guc_id.ref);

out_unlock:
	spin_unlock_irqrestore(&guc->submission_state.lock, flags);

	/*
	 * -EAGAIN indicates no guc_id are available, let's retire any
	 * outstanding requests to see if that frees up a guc_id. If the first
	 * retire didn't help, insert a sleep with the timeslice duration before
	 * attempting to retire more requests. Double the sleep period each
	 * subsequent pass before finally giving up. The sleep period has max of
	 * 100ms and minimum of 1ms.
	 */
	if (ret == -EAGAIN && --tries) {
		if (PIN_GUC_ID_TRIES - tries > 1) {
			unsigned int timeslice_shifted =
				ce->engine->props.timeslice_duration_ms <<
				(PIN_GUC_ID_TRIES - tries - 2);
			unsigned int max = min_t(unsigned int, 100,
						 timeslice_shifted);

			msleep(max_t(unsigned int, max, 1));
		}
		intel_gt_retire_requests(guc_to_gt(guc));
		goto try_again;
	}

	return ret;
}

static void unpin_guc_id(struct intel_guc *guc, struct intel_context *ce)
{
	unsigned long flags;

	GEM_BUG_ON(atomic_read(&ce->guc_id.ref) < 0);
<<<<<<< HEAD
=======
	GEM_BUG_ON(intel_context_is_child(ce));
>>>>>>> 56d33754

	if (unlikely(context_guc_id_invalid(ce) ||
		     intel_context_is_parent(ce)))
		return;

<<<<<<< HEAD
	spin_lock_irqsave(&guc->contexts_lock, flags);
	if (!context_guc_id_invalid(ce) && list_empty(&ce->guc_id.link) &&
	    !atomic_read(&ce->guc_id.ref))
		list_add_tail(&ce->guc_id.link, &guc->guc_id_list);
	spin_unlock_irqrestore(&guc->contexts_lock, flags);
=======
	spin_lock_irqsave(&guc->submission_state.lock, flags);
	if (!context_guc_id_invalid(ce) && list_empty(&ce->guc_id.link) &&
	    !atomic_read(&ce->guc_id.ref))
		list_add_tail(&ce->guc_id.link,
			      &guc->submission_state.guc_id_list);
	spin_unlock_irqrestore(&guc->submission_state.lock, flags);
}

static int __guc_action_register_multi_lrc(struct intel_guc *guc,
					   struct intel_context *ce,
					   u32 guc_id,
					   u32 offset,
					   bool loop)
{
	struct intel_context *child;
	u32 action[4 + MAX_ENGINE_INSTANCE];
	int len = 0;

	GEM_BUG_ON(ce->parallel.number_children > MAX_ENGINE_INSTANCE);

	action[len++] = INTEL_GUC_ACTION_REGISTER_CONTEXT_MULTI_LRC;
	action[len++] = guc_id;
	action[len++] = ce->parallel.number_children + 1;
	action[len++] = offset;
	for_each_child(ce, child) {
		offset += sizeof(struct guc_lrc_desc);
		action[len++] = offset;
	}

	return guc_submission_send_busy_loop(guc, action, len, 0, loop);
>>>>>>> 56d33754
}

static int __guc_action_register_context(struct intel_guc *guc,
					 u32 guc_id,
					 u32 offset,
					 bool loop)
{
	u32 action[] = {
		INTEL_GUC_ACTION_REGISTER_CONTEXT,
		guc_id,
		offset,
	};

	return guc_submission_send_busy_loop(guc, action, ARRAY_SIZE(action),
					     0, loop);
}

static int register_context(struct intel_context *ce, bool loop)
{
	struct intel_guc *guc = ce_to_guc(ce);
	u32 offset = intel_guc_ggtt_offset(guc, guc->lrc_desc_pool) +
		ce->guc_id.id * sizeof(struct guc_lrc_desc);
	int ret;

	GEM_BUG_ON(intel_context_is_child(ce));
	trace_intel_context_register(ce);

<<<<<<< HEAD
	ret = __guc_action_register_context(guc, ce->guc_id.id, offset, loop);
=======
	if (intel_context_is_parent(ce))
		ret = __guc_action_register_multi_lrc(guc, ce, ce->guc_id.id,
						      offset, loop);
	else
		ret = __guc_action_register_context(guc, ce->guc_id.id, offset,
						    loop);
>>>>>>> 56d33754
	if (likely(!ret)) {
		unsigned long flags;

		spin_lock_irqsave(&ce->guc_state.lock, flags);
		set_context_registered(ce);
		spin_unlock_irqrestore(&ce->guc_state.lock, flags);
	}

	return ret;
}

static int __guc_action_deregister_context(struct intel_guc *guc,
					   u32 guc_id)
{
	u32 action[] = {
		INTEL_GUC_ACTION_DEREGISTER_CONTEXT,
		guc_id,
	};

	return guc_submission_send_busy_loop(guc, action, ARRAY_SIZE(action),
					     G2H_LEN_DW_DEREGISTER_CONTEXT,
					     true);
}

static int deregister_context(struct intel_context *ce, u32 guc_id)
{
	struct intel_guc *guc = ce_to_guc(ce);

	GEM_BUG_ON(intel_context_is_child(ce));
	trace_intel_context_deregister(ce);

	return __guc_action_deregister_context(guc, guc_id);
}

static inline void clear_children_join_go_memory(struct intel_context *ce)
{
	struct parent_scratch *ps = __get_parent_scratch(ce);
	int i;

	ps->go.semaphore = 0;
	for (i = 0; i < ce->parallel.number_children + 1; ++i)
		ps->join[i].semaphore = 0;
}

static inline u32 get_children_go_value(struct intel_context *ce)
{
	return __get_parent_scratch(ce)->go.semaphore;
}

static inline u32 get_children_join_value(struct intel_context *ce,
					  u8 child_index)
{
	return __get_parent_scratch(ce)->join[child_index].semaphore;
}

static void guc_context_policy_init(struct intel_engine_cs *engine,
				    struct guc_lrc_desc *desc)
{
	desc->policy_flags = 0;

	if (engine->flags & I915_ENGINE_WANT_FORCED_PREEMPTION)
		desc->policy_flags |= CONTEXT_POLICY_FLAG_PREEMPT_TO_IDLE;

	/* NB: For both of these, zero means disabled. */
	desc->execution_quantum = engine->props.timeslice_duration_ms * 1000;
	desc->preemption_timeout = engine->props.preempt_timeout_ms * 1000;
}

static int guc_lrc_desc_pin(struct intel_context *ce, bool loop)
{
	struct intel_engine_cs *engine = ce->engine;
	struct intel_runtime_pm *runtime_pm = engine->uncore->rpm;
	struct intel_guc *guc = &engine->gt->uc.guc;
	u32 desc_idx = ce->guc_id.id;
	struct guc_lrc_desc *desc;
	bool context_registered;
	intel_wakeref_t wakeref;
	struct intel_context *child;
	int ret = 0;

	GEM_BUG_ON(!engine->mask);
	GEM_BUG_ON(!sched_state_is_init(ce));

	/*
	 * Ensure LRC + CT vmas are is same region as write barrier is done
	 * based on CT vma region.
	 */
	GEM_BUG_ON(i915_gem_object_is_lmem(guc->ct.vma->obj) !=
		   i915_gem_object_is_lmem(ce->ring->vma->obj));

	context_registered = lrc_desc_registered(guc, desc_idx);

	reset_lrc_desc(guc, desc_idx);
	set_lrc_desc_registered(guc, desc_idx, ce);

	desc = __get_lrc_desc(guc, desc_idx);
	desc->engine_class = engine_class_to_guc_class(engine->class);
	desc->engine_submit_mask = engine->logical_mask;
	desc->hw_context_desc = ce->lrc.lrca;
	desc->priority = ce->guc_state.prio;
	desc->context_flags = CONTEXT_REGISTRATION_FLAG_KMD;
	guc_context_policy_init(engine, desc);
<<<<<<< HEAD
=======

	/*
	 * If context is a parent, we need to register a process descriptor
	 * describing a work queue and register all child contexts.
	 */
	if (intel_context_is_parent(ce)) {
		struct guc_process_desc *pdesc;

		ce->parallel.guc.wqi_tail = 0;
		ce->parallel.guc.wqi_head = 0;

		desc->process_desc = i915_ggtt_offset(ce->state) +
			__get_parent_scratch_offset(ce);
		desc->wq_addr = i915_ggtt_offset(ce->state) +
			__get_wq_offset(ce);
		desc->wq_size = WQ_SIZE;

		pdesc = __get_process_desc(ce);
		memset(pdesc, 0, sizeof(*(pdesc)));
		pdesc->stage_id = ce->guc_id.id;
		pdesc->wq_base_addr = desc->wq_addr;
		pdesc->wq_size_bytes = desc->wq_size;
		pdesc->wq_status = WQ_STATUS_ACTIVE;

		for_each_child(ce, child) {
			desc = __get_lrc_desc(guc, child->guc_id.id);

			desc->engine_class =
				engine_class_to_guc_class(engine->class);
			desc->hw_context_desc = child->lrc.lrca;
			desc->priority = ce->guc_state.prio;
			desc->context_flags = CONTEXT_REGISTRATION_FLAG_KMD;
			guc_context_policy_init(engine, desc);
		}

		clear_children_join_go_memory(ce);
	}
>>>>>>> 56d33754

	/*
	 * The context_lookup xarray is used to determine if the hardware
	 * context is currently registered. There are two cases in which it
	 * could be registered either the guc_id has been stolen from another
	 * context or the lrc descriptor address of this context has changed. In
	 * either case the context needs to be deregistered with the GuC before
	 * registering this context.
	 */
	if (context_registered) {
		bool disabled;
		unsigned long flags;

		trace_intel_context_steal_guc_id(ce);
		GEM_BUG_ON(!loop);

		/* Seal race with Reset */
		spin_lock_irqsave(&ce->guc_state.lock, flags);
		disabled = submission_disabled(guc);
		if (likely(!disabled)) {
			set_context_wait_for_deregister_to_register(ce);
			intel_context_get(ce);
		}
		spin_unlock_irqrestore(&ce->guc_state.lock, flags);
		if (unlikely(disabled)) {
			reset_lrc_desc(guc, desc_idx);
			return 0;	/* Will get registered later */
		}

		/*
		 * If stealing the guc_id, this ce has the same guc_id as the
		 * context whose guc_id was stolen.
		 */
		with_intel_runtime_pm(runtime_pm, wakeref)
			ret = deregister_context(ce, ce->guc_id.id);
		if (unlikely(ret == -ENODEV))
			ret = 0;	/* Will get registered later */
	} else {
		with_intel_runtime_pm(runtime_pm, wakeref)
			ret = register_context(ce, loop);
		if (unlikely(ret == -EBUSY)) {
			reset_lrc_desc(guc, desc_idx);
		} else if (unlikely(ret == -ENODEV)) {
			reset_lrc_desc(guc, desc_idx);
			ret = 0;	/* Will get registered later */
		}
	}

	return ret;
}

static int __guc_context_pre_pin(struct intel_context *ce,
				 struct intel_engine_cs *engine,
				 struct i915_gem_ww_ctx *ww,
				 void **vaddr)
{
	return lrc_pre_pin(ce, engine, ww, vaddr);
}

static int __guc_context_pin(struct intel_context *ce,
			     struct intel_engine_cs *engine,
			     void *vaddr)
{
	if (i915_ggtt_offset(ce->state) !=
	    (ce->lrc.lrca & CTX_GTT_ADDRESS_MASK))
		set_bit(CONTEXT_LRCA_DIRTY, &ce->flags);

	/*
	 * GuC context gets pinned in guc_request_alloc. See that function for
	 * explaination of why.
	 */

	return lrc_pin(ce, engine, vaddr);
}

static int guc_context_pre_pin(struct intel_context *ce,
			       struct i915_gem_ww_ctx *ww,
			       void **vaddr)
{
	return __guc_context_pre_pin(ce, ce->engine, ww, vaddr);
}

static int guc_context_pin(struct intel_context *ce, void *vaddr)
{
	int ret = __guc_context_pin(ce, ce->engine, vaddr);

	if (likely(!ret && !intel_context_is_barrier(ce)))
		intel_engine_pm_get(ce->engine);

	return ret;
}

static void guc_context_unpin(struct intel_context *ce)
{
	struct intel_guc *guc = ce_to_guc(ce);

	unpin_guc_id(guc, ce);
	lrc_unpin(ce);

	if (likely(!intel_context_is_barrier(ce)))
		intel_engine_pm_put_async(ce->engine);
}

static void guc_context_post_unpin(struct intel_context *ce)
{
	lrc_post_unpin(ce);
}

static void __guc_context_sched_enable(struct intel_guc *guc,
				       struct intel_context *ce)
{
	u32 action[] = {
		INTEL_GUC_ACTION_SCHED_CONTEXT_MODE_SET,
		ce->guc_id.id,
		GUC_CONTEXT_ENABLE
	};

	trace_intel_context_sched_enable(ce);

	guc_submission_send_busy_loop(guc, action, ARRAY_SIZE(action),
				      G2H_LEN_DW_SCHED_CONTEXT_MODE_SET, true);
}

static void __guc_context_sched_disable(struct intel_guc *guc,
					struct intel_context *ce,
					u16 guc_id)
{
	u32 action[] = {
		INTEL_GUC_ACTION_SCHED_CONTEXT_MODE_SET,
		guc_id,	/* ce->guc_id.id not stable */
		GUC_CONTEXT_DISABLE
	};

	GEM_BUG_ON(guc_id == GUC_INVALID_LRC_ID);

	GEM_BUG_ON(intel_context_is_child(ce));
	trace_intel_context_sched_disable(ce);

	guc_submission_send_busy_loop(guc, action, ARRAY_SIZE(action),
				      G2H_LEN_DW_SCHED_CONTEXT_MODE_SET, true);
}

static void guc_blocked_fence_complete(struct intel_context *ce)
{
	lockdep_assert_held(&ce->guc_state.lock);

	if (!i915_sw_fence_done(&ce->guc_state.blocked))
		i915_sw_fence_complete(&ce->guc_state.blocked);
}

static void guc_blocked_fence_reinit(struct intel_context *ce)
{
	lockdep_assert_held(&ce->guc_state.lock);
	GEM_BUG_ON(!i915_sw_fence_done(&ce->guc_state.blocked));

	/*
	 * This fence is always complete unless a pending schedule disable is
	 * outstanding. We arm the fence here and complete it when we receive
	 * the pending schedule disable complete message.
	 */
	i915_sw_fence_fini(&ce->guc_state.blocked);
	i915_sw_fence_reinit(&ce->guc_state.blocked);
	i915_sw_fence_await(&ce->guc_state.blocked);
	i915_sw_fence_commit(&ce->guc_state.blocked);
}

static u16 prep_context_pending_disable(struct intel_context *ce)
{
	lockdep_assert_held(&ce->guc_state.lock);

	set_context_pending_disable(ce);
	clr_context_enabled(ce);
	guc_blocked_fence_reinit(ce);
	intel_context_get(ce);

	return ce->guc_id.id;
}

static struct i915_sw_fence *guc_context_block(struct intel_context *ce)
{
	struct intel_guc *guc = ce_to_guc(ce);
	unsigned long flags;
	struct intel_runtime_pm *runtime_pm = ce->engine->uncore->rpm;
	intel_wakeref_t wakeref;
	u16 guc_id;
	bool enabled;

	GEM_BUG_ON(intel_context_is_child(ce));

	spin_lock_irqsave(&ce->guc_state.lock, flags);

	incr_context_blocked(ce);

	enabled = context_enabled(ce);
	if (unlikely(!enabled || submission_disabled(guc))) {
		if (enabled)
			clr_context_enabled(ce);
		spin_unlock_irqrestore(&ce->guc_state.lock, flags);
		return &ce->guc_state.blocked;
	}

	/*
	 * We add +2 here as the schedule disable complete CTB handler calls
	 * intel_context_sched_disable_unpin (-2 to pin_count).
	 */
	atomic_add(2, &ce->pin_count);

	guc_id = prep_context_pending_disable(ce);

	spin_unlock_irqrestore(&ce->guc_state.lock, flags);

	with_intel_runtime_pm(runtime_pm, wakeref)
		__guc_context_sched_disable(guc, ce, guc_id);

	return &ce->guc_state.blocked;
}

#define SCHED_STATE_MULTI_BLOCKED_MASK \
	(SCHED_STATE_BLOCKED_MASK & ~SCHED_STATE_BLOCKED)
#define SCHED_STATE_NO_UNBLOCK \
	(SCHED_STATE_MULTI_BLOCKED_MASK | \
	 SCHED_STATE_PENDING_DISABLE | \
	 SCHED_STATE_BANNED)

static bool context_cant_unblock(struct intel_context *ce)
{
	lockdep_assert_held(&ce->guc_state.lock);

	return (ce->guc_state.sched_state & SCHED_STATE_NO_UNBLOCK) ||
		context_guc_id_invalid(ce) ||
		!lrc_desc_registered(ce_to_guc(ce), ce->guc_id.id) ||
		!intel_context_is_pinned(ce);
}

static void guc_context_unblock(struct intel_context *ce)
{
	struct intel_guc *guc = ce_to_guc(ce);
	unsigned long flags;
	struct intel_runtime_pm *runtime_pm = ce->engine->uncore->rpm;
	intel_wakeref_t wakeref;
	bool enable;

	GEM_BUG_ON(context_enabled(ce));
	GEM_BUG_ON(intel_context_is_child(ce));

	spin_lock_irqsave(&ce->guc_state.lock, flags);

	if (unlikely(submission_disabled(guc) ||
		     context_cant_unblock(ce))) {
		enable = false;
	} else {
		enable = true;
		set_context_pending_enable(ce);
		set_context_enabled(ce);
		intel_context_get(ce);
	}

	decr_context_blocked(ce);

	spin_unlock_irqrestore(&ce->guc_state.lock, flags);

	if (enable) {
		with_intel_runtime_pm(runtime_pm, wakeref)
			__guc_context_sched_enable(guc, ce);
	}
}

static void guc_context_cancel_request(struct intel_context *ce,
				       struct i915_request *rq)
{
	struct intel_context *block_context =
		request_to_scheduling_context(rq);

	if (i915_sw_fence_signaled(&rq->submit)) {
		struct i915_sw_fence *fence;

		intel_context_get(ce);
<<<<<<< HEAD
		fence = guc_context_block(ce);
=======
		fence = guc_context_block(block_context);
>>>>>>> 56d33754
		i915_sw_fence_wait(fence);
		if (!i915_request_completed(rq)) {
			__i915_request_skip(rq);
			guc_reset_state(ce, intel_ring_wrap(ce->ring, rq->head),
					true);
		}

		/*
		 * XXX: Racey if context is reset, see comment in
		 * __guc_reset_context().
		 */
		flush_work(&ce_to_guc(ce)->ct.requests.worker);

<<<<<<< HEAD
		guc_context_unblock(ce);
=======
		guc_context_unblock(block_context);
>>>>>>> 56d33754
		intel_context_put(ce);
	}
}

static void __guc_context_set_preemption_timeout(struct intel_guc *guc,
						 u16 guc_id,
						 u32 preemption_timeout)
{
	u32 action[] = {
		INTEL_GUC_ACTION_SET_CONTEXT_PREEMPTION_TIMEOUT,
		guc_id,
		preemption_timeout
	};

	intel_guc_send_busy_loop(guc, action, ARRAY_SIZE(action), 0, true);
}

static void guc_context_ban(struct intel_context *ce, struct i915_request *rq)
{
	struct intel_guc *guc = ce_to_guc(ce);
	struct intel_runtime_pm *runtime_pm =
		&ce->engine->gt->i915->runtime_pm;
	intel_wakeref_t wakeref;
	unsigned long flags;

	GEM_BUG_ON(intel_context_is_child(ce));

	guc_flush_submissions(guc);

	spin_lock_irqsave(&ce->guc_state.lock, flags);
	set_context_banned(ce);

	if (submission_disabled(guc) ||
	    (!context_enabled(ce) && !context_pending_disable(ce))) {
		spin_unlock_irqrestore(&ce->guc_state.lock, flags);

		guc_cancel_context_requests(ce);
		intel_engine_signal_breadcrumbs(ce->engine);
	} else if (!context_pending_disable(ce)) {
		u16 guc_id;

		/*
		 * We add +2 here as the schedule disable complete CTB handler
		 * calls intel_context_sched_disable_unpin (-2 to pin_count).
		 */
		atomic_add(2, &ce->pin_count);

		guc_id = prep_context_pending_disable(ce);
		spin_unlock_irqrestore(&ce->guc_state.lock, flags);

		/*
		 * In addition to disabling scheduling, set the preemption
		 * timeout to the minimum value (1 us) so the banned context
		 * gets kicked off the HW ASAP.
		 */
		with_intel_runtime_pm(runtime_pm, wakeref) {
			__guc_context_set_preemption_timeout(guc, guc_id, 1);
			__guc_context_sched_disable(guc, ce, guc_id);
		}
	} else {
		if (!context_guc_id_invalid(ce))
			with_intel_runtime_pm(runtime_pm, wakeref)
				__guc_context_set_preemption_timeout(guc,
								     ce->guc_id.id,
								     1);
		spin_unlock_irqrestore(&ce->guc_state.lock, flags);
	}
}

static void guc_context_sched_disable(struct intel_context *ce)
{
	struct intel_guc *guc = ce_to_guc(ce);
	unsigned long flags;
	struct intel_runtime_pm *runtime_pm = &ce->engine->gt->i915->runtime_pm;
	intel_wakeref_t wakeref;
	u16 guc_id;
<<<<<<< HEAD
=======

	GEM_BUG_ON(intel_context_is_child(ce));
>>>>>>> 56d33754

	spin_lock_irqsave(&ce->guc_state.lock, flags);

	/*
	 * We have to check if the context has been disabled by another thread,
	 * check if submssion has been disabled to seal a race with reset and
	 * finally check if any more requests have been committed to the
	 * context ensursing that a request doesn't slip through the
	 * 'context_pending_disable' fence.
	 */
	if (unlikely(!context_enabled(ce) || submission_disabled(guc) ||
		     context_has_committed_requests(ce))) {
		clr_context_enabled(ce);
		spin_unlock_irqrestore(&ce->guc_state.lock, flags);
		goto unpin;
	}
	guc_id = prep_context_pending_disable(ce);

	spin_unlock_irqrestore(&ce->guc_state.lock, flags);

	with_intel_runtime_pm(runtime_pm, wakeref)
		__guc_context_sched_disable(guc, ce, guc_id);

	return;
unpin:
	intel_context_sched_disable_unpin(ce);
}

static inline void guc_lrc_desc_unpin(struct intel_context *ce)
{
	struct intel_guc *guc = ce_to_guc(ce);
	struct intel_gt *gt = guc_to_gt(guc);
	unsigned long flags;
	bool disabled;

<<<<<<< HEAD
=======
	GEM_BUG_ON(!intel_gt_pm_is_awake(gt));
>>>>>>> 56d33754
	GEM_BUG_ON(!lrc_desc_registered(guc, ce->guc_id.id));
	GEM_BUG_ON(ce != __get_context(guc, ce->guc_id.id));
	GEM_BUG_ON(context_enabled(ce));

<<<<<<< HEAD
=======
	/* Seal race with Reset */
	spin_lock_irqsave(&ce->guc_state.lock, flags);
	disabled = submission_disabled(guc);
	if (likely(!disabled)) {
		__intel_gt_pm_get(gt);
		set_context_destroyed(ce);
		clr_context_registered(ce);
	}
	spin_unlock_irqrestore(&ce->guc_state.lock, flags);
	if (unlikely(disabled)) {
		release_guc_id(guc, ce);
		__guc_context_destroy(ce);
		return;
	}

>>>>>>> 56d33754
	deregister_context(ce, ce->guc_id.id);
}

static void __guc_context_destroy(struct intel_context *ce)
{
	GEM_BUG_ON(ce->guc_state.prio_count[GUC_CLIENT_PRIORITY_KMD_HIGH] ||
		   ce->guc_state.prio_count[GUC_CLIENT_PRIORITY_HIGH] ||
		   ce->guc_state.prio_count[GUC_CLIENT_PRIORITY_KMD_NORMAL] ||
		   ce->guc_state.prio_count[GUC_CLIENT_PRIORITY_NORMAL]);
	GEM_BUG_ON(ce->guc_state.number_committed_requests);

	lrc_fini(ce);
	intel_context_fini(ce);

	if (intel_engine_is_virtual(ce->engine)) {
		struct guc_virtual_engine *ve =
			container_of(ce, typeof(*ve), context);

		if (ve->base.breadcrumbs)
			intel_breadcrumbs_put(ve->base.breadcrumbs);

		kfree(ve);
	} else {
		intel_context_free(ce);
	}
}

static void guc_flush_destroyed_contexts(struct intel_guc *guc)
{
	struct intel_context *ce, *cn;
	unsigned long flags;

	GEM_BUG_ON(!submission_disabled(guc) &&
		   guc_submission_initialized(guc));

	spin_lock_irqsave(&guc->submission_state.lock, flags);
	list_for_each_entry_safe(ce, cn,
				 &guc->submission_state.destroyed_contexts,
				 destroyed_link) {
		list_del_init(&ce->destroyed_link);
		__release_guc_id(guc, ce);
		__guc_context_destroy(ce);
	}
	spin_unlock_irqrestore(&guc->submission_state.lock, flags);
}

static void deregister_destroyed_contexts(struct intel_guc *guc)
{
	struct intel_context *ce, *cn;
	unsigned long flags;

	spin_lock_irqsave(&guc->submission_state.lock, flags);
	list_for_each_entry_safe(ce, cn,
				 &guc->submission_state.destroyed_contexts,
				 destroyed_link) {
		list_del_init(&ce->destroyed_link);
		guc_lrc_desc_unpin(ce);
	}
	spin_unlock_irqrestore(&guc->submission_state.lock, flags);
}

static void destroyed_worker_func(struct work_struct *w)
{
	struct intel_guc *guc = container_of(w, struct intel_guc,
					     submission_state.destroyed_worker);
	struct intel_gt *gt = guc_to_gt(guc);
	int tmp;

	with_intel_gt_pm(gt, tmp)
		deregister_destroyed_contexts(guc);
}

static void guc_context_destroy(struct kref *kref)
{
	struct intel_context *ce = container_of(kref, typeof(*ce), ref);
	struct intel_guc *guc = ce_to_guc(ce);
	unsigned long flags;
	bool destroy;

	/*
	 * If the guc_id is invalid this context has been stolen and we can free
	 * it immediately. Also can be freed immediately if the context is not
	 * registered with the GuC or the GuC is in the middle of a reset.
	 */
<<<<<<< HEAD
	if (context_guc_id_invalid(ce)) {
		__guc_context_destroy(ce);
		return;
	} else if (submission_disabled(guc) ||
		   !lrc_desc_registered(guc, ce->guc_id.id)) {
		release_guc_id(guc, ce);
		__guc_context_destroy(ce);
		return;
	}

	/*
	 * We have to acquire the context spinlock and check guc_id again, if it
	 * is valid it hasn't been stolen and needs to be deregistered. We
	 * delete this context from the list of unpinned guc_id available to
	 * steal to seal a race with guc_lrc_desc_pin(). When the G2H CTB
	 * returns indicating this context has been deregistered the guc_id is
	 * returned to the pool of available guc_id.
	 */
	spin_lock_irqsave(&guc->contexts_lock, flags);
	if (context_guc_id_invalid(ce)) {
		spin_unlock_irqrestore(&guc->contexts_lock, flags);
		__guc_context_destroy(ce);
		return;
	}

	if (!list_empty(&ce->guc_id.link))
		list_del_init(&ce->guc_id.link);
	spin_unlock_irqrestore(&guc->contexts_lock, flags);

	/* Seal race with Reset */
	spin_lock_irqsave(&ce->guc_state.lock, flags);
	disabled = submission_disabled(guc);
	if (likely(!disabled)) {
		set_context_destroyed(ce);
		clr_context_registered(ce);
	}
	spin_unlock_irqrestore(&ce->guc_state.lock, flags);
	if (unlikely(disabled)) {
		release_guc_id(guc, ce);
=======
	spin_lock_irqsave(&guc->submission_state.lock, flags);
	destroy = submission_disabled(guc) || context_guc_id_invalid(ce) ||
		!lrc_desc_registered(guc, ce->guc_id.id);
	if (likely(!destroy)) {
		if (!list_empty(&ce->guc_id.link))
			list_del_init(&ce->guc_id.link);
		list_add_tail(&ce->destroyed_link,
			      &guc->submission_state.destroyed_contexts);
	} else {
		__release_guc_id(guc, ce);
	}
	spin_unlock_irqrestore(&guc->submission_state.lock, flags);
	if (unlikely(destroy)) {
>>>>>>> 56d33754
		__guc_context_destroy(ce);
		return;
	}

	/*
	 * We use a worker to issue the H2G to deregister the context as we can
	 * take the GT PM for the first time which isn't allowed from an atomic
	 * context.
	 */
	queue_work(system_unbound_wq, &guc->submission_state.destroyed_worker);
}

static int guc_context_alloc(struct intel_context *ce)
{
	return lrc_alloc(ce, ce->engine);
}

static void guc_context_set_prio(struct intel_guc *guc,
				 struct intel_context *ce,
				 u8 prio)
{
	u32 action[] = {
		INTEL_GUC_ACTION_SET_CONTEXT_PRIORITY,
		ce->guc_id.id,
		prio,
	};

	GEM_BUG_ON(prio < GUC_CLIENT_PRIORITY_KMD_HIGH ||
		   prio > GUC_CLIENT_PRIORITY_NORMAL);
	lockdep_assert_held(&ce->guc_state.lock);

	if (ce->guc_state.prio == prio || submission_disabled(guc) ||
	    !context_registered(ce)) {
		ce->guc_state.prio = prio;
		return;
	}

	guc_submission_send_busy_loop(guc, action, ARRAY_SIZE(action), 0, true);

	ce->guc_state.prio = prio;
	trace_intel_context_set_prio(ce);
}

static inline u8 map_i915_prio_to_guc_prio(int prio)
{
	if (prio == I915_PRIORITY_NORMAL)
		return GUC_CLIENT_PRIORITY_KMD_NORMAL;
	else if (prio < I915_PRIORITY_NORMAL)
		return GUC_CLIENT_PRIORITY_NORMAL;
	else if (prio < I915_PRIORITY_DISPLAY)
		return GUC_CLIENT_PRIORITY_HIGH;
	else
		return GUC_CLIENT_PRIORITY_KMD_HIGH;
}

static inline void add_context_inflight_prio(struct intel_context *ce,
					     u8 guc_prio)
{
	lockdep_assert_held(&ce->guc_state.lock);
	GEM_BUG_ON(guc_prio >= ARRAY_SIZE(ce->guc_state.prio_count));

	++ce->guc_state.prio_count[guc_prio];

	/* Overflow protection */
	GEM_WARN_ON(!ce->guc_state.prio_count[guc_prio]);
}

static inline void sub_context_inflight_prio(struct intel_context *ce,
					     u8 guc_prio)
{
	lockdep_assert_held(&ce->guc_state.lock);
	GEM_BUG_ON(guc_prio >= ARRAY_SIZE(ce->guc_state.prio_count));

	/* Underflow protection */
	GEM_WARN_ON(!ce->guc_state.prio_count[guc_prio]);

	--ce->guc_state.prio_count[guc_prio];
}

static inline void update_context_prio(struct intel_context *ce)
{
	struct intel_guc *guc = &ce->engine->gt->uc.guc;
	int i;

	BUILD_BUG_ON(GUC_CLIENT_PRIORITY_KMD_HIGH != 0);
	BUILD_BUG_ON(GUC_CLIENT_PRIORITY_KMD_HIGH > GUC_CLIENT_PRIORITY_NORMAL);

	lockdep_assert_held(&ce->guc_state.lock);

	for (i = 0; i < ARRAY_SIZE(ce->guc_state.prio_count); ++i) {
		if (ce->guc_state.prio_count[i]) {
			guc_context_set_prio(guc, ce, i);
			break;
		}
	}
}

static inline bool new_guc_prio_higher(u8 old_guc_prio, u8 new_guc_prio)
{
	/* Lower value is higher priority */
	return new_guc_prio < old_guc_prio;
}

static void add_to_context(struct i915_request *rq)
{
	struct intel_context *ce = request_to_scheduling_context(rq);
	u8 new_guc_prio = map_i915_prio_to_guc_prio(rq_prio(rq));

	GEM_BUG_ON(intel_context_is_child(ce));
	GEM_BUG_ON(rq->guc_prio == GUC_PRIO_FINI);

	spin_lock(&ce->guc_state.lock);
	list_move_tail(&rq->sched.link, &ce->guc_state.requests);

	if (rq->guc_prio == GUC_PRIO_INIT) {
		rq->guc_prio = new_guc_prio;
		add_context_inflight_prio(ce, rq->guc_prio);
	} else if (new_guc_prio_higher(rq->guc_prio, new_guc_prio)) {
		sub_context_inflight_prio(ce, rq->guc_prio);
		rq->guc_prio = new_guc_prio;
		add_context_inflight_prio(ce, rq->guc_prio);
	}
	update_context_prio(ce);

	spin_unlock(&ce->guc_state.lock);
}

static void guc_prio_fini(struct i915_request *rq, struct intel_context *ce)
{
	lockdep_assert_held(&ce->guc_state.lock);

	if (rq->guc_prio != GUC_PRIO_INIT &&
	    rq->guc_prio != GUC_PRIO_FINI) {
		sub_context_inflight_prio(ce, rq->guc_prio);
		update_context_prio(ce);
	}
	rq->guc_prio = GUC_PRIO_FINI;
}

static void remove_from_context(struct i915_request *rq)
{
	struct intel_context *ce = request_to_scheduling_context(rq);

<<<<<<< HEAD
=======
	GEM_BUG_ON(intel_context_is_child(ce));

>>>>>>> 56d33754
	spin_lock_irq(&ce->guc_state.lock);

	list_del_init(&rq->sched.link);
	clear_bit(I915_FENCE_FLAG_PQUEUE, &rq->fence.flags);

	/* Prevent further __await_execution() registering a cb, then flush */
	set_bit(I915_FENCE_FLAG_ACTIVE, &rq->fence.flags);

	guc_prio_fini(rq, ce);

	decr_context_committed_requests(ce);

	spin_unlock_irq(&ce->guc_state.lock);

	atomic_dec(&ce->guc_id.ref);
	i915_request_notify_execute_cb_imm(rq);
}

static const struct intel_context_ops guc_context_ops = {
	.alloc = guc_context_alloc,

	.pre_pin = guc_context_pre_pin,
	.pin = guc_context_pin,
	.unpin = guc_context_unpin,
	.post_unpin = guc_context_post_unpin,

	.ban = guc_context_ban,

	.cancel_request = guc_context_cancel_request,

	.enter = intel_context_enter_engine,
	.exit = intel_context_exit_engine,

	.sched_disable = guc_context_sched_disable,

	.reset = lrc_reset,
	.destroy = guc_context_destroy,

	.create_virtual = guc_create_virtual,
	.create_parallel = guc_create_parallel,
};

static void submit_work_cb(struct irq_work *wrk)
{
	struct i915_request *rq = container_of(wrk, typeof(*rq), submit_work);

	might_lock(&rq->engine->sched_engine->lock);
	i915_sw_fence_complete(&rq->submit);
}

static void __guc_signal_context_fence(struct intel_context *ce)
{
	struct i915_request *rq, *rn;

	lockdep_assert_held(&ce->guc_state.lock);

	if (!list_empty(&ce->guc_state.fences))
		trace_intel_context_fence_release(ce);

	/*
	 * Use an IRQ to ensure locking order of sched_engine->lock ->
	 * ce->guc_state.lock is preserved.
	 */
	list_for_each_entry_safe(rq, rn, &ce->guc_state.fences,
				 guc_fence_link) {
		list_del(&rq->guc_fence_link);
		irq_work_queue(&rq->submit_work);
	}

	INIT_LIST_HEAD(&ce->guc_state.fences);
}

static void guc_signal_context_fence(struct intel_context *ce)
{
	unsigned long flags;

	GEM_BUG_ON(intel_context_is_child(ce));

	spin_lock_irqsave(&ce->guc_state.lock, flags);
	clr_context_wait_for_deregister_to_register(ce);
	__guc_signal_context_fence(ce);
	spin_unlock_irqrestore(&ce->guc_state.lock, flags);
}

static bool context_needs_register(struct intel_context *ce, bool new_guc_id)
{
	return (new_guc_id || test_bit(CONTEXT_LRCA_DIRTY, &ce->flags) ||
		!lrc_desc_registered(ce_to_guc(ce), ce->guc_id.id)) &&
		!submission_disabled(ce_to_guc(ce));
}

static void guc_context_init(struct intel_context *ce)
{
	const struct i915_gem_context *ctx;
	int prio = I915_CONTEXT_DEFAULT_PRIORITY;

	rcu_read_lock();
	ctx = rcu_dereference(ce->gem_context);
	if (ctx)
		prio = ctx->sched.priority;
	rcu_read_unlock();

	ce->guc_state.prio = map_i915_prio_to_guc_prio(prio);
	set_bit(CONTEXT_GUC_INIT, &ce->flags);
}

static int guc_request_alloc(struct i915_request *rq)
{
	struct intel_context *ce = request_to_scheduling_context(rq);
	struct intel_guc *guc = ce_to_guc(ce);
	unsigned long flags;
	int ret;

	GEM_BUG_ON(!intel_context_is_pinned(rq->context));

	/*
	 * Flush enough space to reduce the likelihood of waiting after
	 * we start building the request - in which case we will just
	 * have to repeat work.
	 */
	rq->reserved_space += GUC_REQUEST_SIZE;

	/*
	 * Note that after this point, we have committed to using
	 * this request as it is being used to both track the
	 * state of engine initialisation and liveness of the
	 * golden renderstate above. Think twice before you try
	 * to cancel/unwind this request now.
	 */

	/* Unconditionally invalidate GPU caches and TLBs. */
	ret = rq->engine->emit_flush(rq, EMIT_INVALIDATE);
	if (ret)
		return ret;

	rq->reserved_space -= GUC_REQUEST_SIZE;

	if (unlikely(!test_bit(CONTEXT_GUC_INIT, &ce->flags)))
		guc_context_init(ce);

	/*
	 * Call pin_guc_id here rather than in the pinning step as with
	 * dma_resv, contexts can be repeatedly pinned / unpinned trashing the
	 * guc_id and creating horrible race conditions. This is especially bad
	 * when guc_id are being stolen due to over subscription. By the time
	 * this function is reached, it is guaranteed that the guc_id will be
	 * persistent until the generated request is retired. Thus, sealing these
	 * race conditions. It is still safe to fail here if guc_id are
	 * exhausted and return -EAGAIN to the user indicating that they can try
	 * again in the future.
	 *
	 * There is no need for a lock here as the timeline mutex ensures at
	 * most one context can be executing this code path at once. The
	 * guc_id_ref is incremented once for every request in flight and
	 * decremented on each retire. When it is zero, a lock around the
	 * increment (in pin_guc_id) is needed to seal a race with unpin_guc_id.
	 */
	if (atomic_add_unless(&ce->guc_id.ref, 1, 0))
		goto out;

	ret = pin_guc_id(guc, ce);	/* returns 1 if new guc_id assigned */
	if (unlikely(ret < 0))
		return ret;
	if (context_needs_register(ce, !!ret)) {
		ret = guc_lrc_desc_pin(ce, true);
		if (unlikely(ret)) {	/* unwind */
			if (ret == -EPIPE) {
				disable_submission(guc);
				goto out;	/* GPU will be reset */
			}
			atomic_dec(&ce->guc_id.ref);
			unpin_guc_id(guc, ce);
			return ret;
		}
	}

	clear_bit(CONTEXT_LRCA_DIRTY, &ce->flags);

out:
	/*
	 * We block all requests on this context if a G2H is pending for a
	 * schedule disable or context deregistration as the GuC will fail a
	 * schedule enable or context registration if either G2H is pending
	 * respectfully. Once a G2H returns, the fence is released that is
	 * blocking these requests (see guc_signal_context_fence).
	 */
	spin_lock_irqsave(&ce->guc_state.lock, flags);
	if (context_wait_for_deregister_to_register(ce) ||
	    context_pending_disable(ce)) {
		init_irq_work(&rq->submit_work, submit_work_cb);
		i915_sw_fence_await(&rq->submit);

		list_add_tail(&rq->guc_fence_link, &ce->guc_state.fences);
	}
	incr_context_committed_requests(ce);
	spin_unlock_irqrestore(&ce->guc_state.lock, flags);

	return 0;
}

static int guc_virtual_context_pre_pin(struct intel_context *ce,
				       struct i915_gem_ww_ctx *ww,
				       void **vaddr)
{
	struct intel_engine_cs *engine = guc_virtual_get_sibling(ce->engine, 0);

	return __guc_context_pre_pin(ce, engine, ww, vaddr);
}

static int guc_virtual_context_pin(struct intel_context *ce, void *vaddr)
{
	struct intel_engine_cs *engine = guc_virtual_get_sibling(ce->engine, 0);
	int ret = __guc_context_pin(ce, engine, vaddr);
	intel_engine_mask_t tmp, mask = ce->engine->mask;

	if (likely(!ret))
		for_each_engine_masked(engine, ce->engine->gt, mask, tmp)
			intel_engine_pm_get(engine);

	return ret;
}

static void guc_virtual_context_unpin(struct intel_context *ce)
{
	intel_engine_mask_t tmp, mask = ce->engine->mask;
	struct intel_engine_cs *engine;
	struct intel_guc *guc = ce_to_guc(ce);

	GEM_BUG_ON(context_enabled(ce));
	GEM_BUG_ON(intel_context_is_barrier(ce));

	unpin_guc_id(guc, ce);
	lrc_unpin(ce);

	for_each_engine_masked(engine, ce->engine->gt, mask, tmp)
		intel_engine_pm_put_async(engine);
}

static void guc_virtual_context_enter(struct intel_context *ce)
{
	intel_engine_mask_t tmp, mask = ce->engine->mask;
	struct intel_engine_cs *engine;

	for_each_engine_masked(engine, ce->engine->gt, mask, tmp)
		intel_engine_pm_get(engine);

	intel_timeline_enter(ce->timeline);
}

static void guc_virtual_context_exit(struct intel_context *ce)
{
	intel_engine_mask_t tmp, mask = ce->engine->mask;
	struct intel_engine_cs *engine;

	for_each_engine_masked(engine, ce->engine->gt, mask, tmp)
		intel_engine_pm_put(engine);

	intel_timeline_exit(ce->timeline);
}

static int guc_virtual_context_alloc(struct intel_context *ce)
{
	struct intel_engine_cs *engine = guc_virtual_get_sibling(ce->engine, 0);

	return lrc_alloc(ce, engine);
}

static const struct intel_context_ops virtual_guc_context_ops = {
	.alloc = guc_virtual_context_alloc,

	.pre_pin = guc_virtual_context_pre_pin,
	.pin = guc_virtual_context_pin,
	.unpin = guc_virtual_context_unpin,
	.post_unpin = guc_context_post_unpin,

	.ban = guc_context_ban,

	.cancel_request = guc_context_cancel_request,

	.enter = guc_virtual_context_enter,
	.exit = guc_virtual_context_exit,

	.sched_disable = guc_context_sched_disable,

	.destroy = guc_context_destroy,

	.get_sibling = guc_virtual_get_sibling,
};

static int guc_parent_context_pin(struct intel_context *ce, void *vaddr)
{
	struct intel_engine_cs *engine = guc_virtual_get_sibling(ce->engine, 0);
	struct intel_guc *guc = ce_to_guc(ce);
	int ret;

	GEM_BUG_ON(!intel_context_is_parent(ce));
	GEM_BUG_ON(!intel_engine_is_virtual(ce->engine));

	ret = pin_guc_id(guc, ce);
	if (unlikely(ret < 0))
		return ret;

	return __guc_context_pin(ce, engine, vaddr);
}

static int guc_child_context_pin(struct intel_context *ce, void *vaddr)
{
	struct intel_engine_cs *engine = guc_virtual_get_sibling(ce->engine, 0);

	GEM_BUG_ON(!intel_context_is_child(ce));
	GEM_BUG_ON(!intel_engine_is_virtual(ce->engine));

	__intel_context_pin(ce->parallel.parent);
	return __guc_context_pin(ce, engine, vaddr);
}

static void guc_parent_context_unpin(struct intel_context *ce)
{
	struct intel_guc *guc = ce_to_guc(ce);

	GEM_BUG_ON(context_enabled(ce));
	GEM_BUG_ON(intel_context_is_barrier(ce));
	GEM_BUG_ON(!intel_context_is_parent(ce));
	GEM_BUG_ON(!intel_engine_is_virtual(ce->engine));

	if (ce->parallel.last_rq)
		i915_request_put(ce->parallel.last_rq);
	unpin_guc_id(guc, ce);
	lrc_unpin(ce);
}

static void guc_child_context_unpin(struct intel_context *ce)
{
	GEM_BUG_ON(context_enabled(ce));
	GEM_BUG_ON(intel_context_is_barrier(ce));
	GEM_BUG_ON(!intel_context_is_child(ce));
	GEM_BUG_ON(!intel_engine_is_virtual(ce->engine));

	lrc_unpin(ce);
}

static void guc_child_context_post_unpin(struct intel_context *ce)
{
	GEM_BUG_ON(!intel_context_is_child(ce));
	GEM_BUG_ON(!intel_context_is_pinned(ce->parallel.parent));
	GEM_BUG_ON(!intel_engine_is_virtual(ce->engine));

	lrc_post_unpin(ce);
	intel_context_unpin(ce->parallel.parent);
}

static void guc_child_context_destroy(struct kref *kref)
{
	struct intel_context *ce = container_of(kref, typeof(*ce), ref);

	__guc_context_destroy(ce);
}

static const struct intel_context_ops virtual_parent_context_ops = {
	.alloc = guc_virtual_context_alloc,

	.pre_pin = guc_context_pre_pin,
	.pin = guc_parent_context_pin,
	.unpin = guc_parent_context_unpin,
	.post_unpin = guc_context_post_unpin,

	.ban = guc_context_ban,

	.cancel_request = guc_context_cancel_request,

	.enter = guc_virtual_context_enter,
	.exit = guc_virtual_context_exit,

	.sched_disable = guc_context_sched_disable,

	.destroy = guc_context_destroy,

	.get_sibling = guc_virtual_get_sibling,
};

static const struct intel_context_ops virtual_child_context_ops = {
	.alloc = guc_virtual_context_alloc,

	.pre_pin = guc_context_pre_pin,
	.pin = guc_child_context_pin,
	.unpin = guc_child_context_unpin,
	.post_unpin = guc_child_context_post_unpin,

	.cancel_request = guc_context_cancel_request,

	.enter = guc_virtual_context_enter,
	.exit = guc_virtual_context_exit,

	.destroy = guc_child_context_destroy,

	.get_sibling = guc_virtual_get_sibling,
};

/*
 * The below override of the breadcrumbs is enabled when the user configures a
 * context for parallel submission (multi-lrc, parent-child).
 *
 * The overridden breadcrumbs implements an algorithm which allows the GuC to
 * safely preempt all the hw contexts configured for parallel submission
 * between each BB. The contract between the i915 and GuC is if the parent
 * context can be preempted, all the children can be preempted, and the GuC will
 * always try to preempt the parent before the children. A handshake between the
 * parent / children breadcrumbs ensures the i915 holds up its end of the deal
 * creating a window to preempt between each set of BBs.
 */
static int emit_bb_start_parent_no_preempt_mid_batch(struct i915_request *rq,
						     u64 offset, u32 len,
						     const unsigned int flags);
static int emit_bb_start_child_no_preempt_mid_batch(struct i915_request *rq,
						    u64 offset, u32 len,
						    const unsigned int flags);
static u32 *
emit_fini_breadcrumb_parent_no_preempt_mid_batch(struct i915_request *rq,
						 u32 *cs);
static u32 *
emit_fini_breadcrumb_child_no_preempt_mid_batch(struct i915_request *rq,
						u32 *cs);

static struct intel_context *
guc_create_parallel(struct intel_engine_cs **engines,
		    unsigned int num_siblings,
		    unsigned int width)
{
	struct intel_engine_cs **siblings = NULL;
	struct intel_context *parent = NULL, *ce, *err;
	int i, j;

	siblings = kmalloc_array(num_siblings,
				 sizeof(*siblings),
				 GFP_KERNEL);
	if (!siblings)
		return ERR_PTR(-ENOMEM);

	for (i = 0; i < width; ++i) {
		for (j = 0; j < num_siblings; ++j)
			siblings[j] = engines[i * num_siblings + j];

		ce = intel_engine_create_virtual(siblings, num_siblings,
						 FORCE_VIRTUAL);
		if (!ce) {
			err = ERR_PTR(-ENOMEM);
			goto unwind;
		}

		if (i == 0) {
			parent = ce;
			parent->ops = &virtual_parent_context_ops;
		} else {
			ce->ops = &virtual_child_context_ops;
			intel_context_bind_parent_child(parent, ce);
		}
	}

	parent->parallel.fence_context = dma_fence_context_alloc(1);

	parent->engine->emit_bb_start =
		emit_bb_start_parent_no_preempt_mid_batch;
	parent->engine->emit_fini_breadcrumb =
		emit_fini_breadcrumb_parent_no_preempt_mid_batch;
	parent->engine->emit_fini_breadcrumb_dw =
		12 + 4 * parent->parallel.number_children;
	for_each_child(parent, ce) {
		ce->engine->emit_bb_start =
			emit_bb_start_child_no_preempt_mid_batch;
		ce->engine->emit_fini_breadcrumb =
			emit_fini_breadcrumb_child_no_preempt_mid_batch;
		ce->engine->emit_fini_breadcrumb_dw = 16;
	}

	kfree(siblings);
	return parent;

unwind:
	if (parent)
		intel_context_put(parent);
	kfree(siblings);
	return err;
}

static bool
guc_irq_enable_breadcrumbs(struct intel_breadcrumbs *b)
{
	struct intel_engine_cs *sibling;
	intel_engine_mask_t tmp, mask = b->engine_mask;
	bool result = false;

	for_each_engine_masked(sibling, b->irq_engine->gt, mask, tmp)
		result |= intel_engine_irq_enable(sibling);

	return result;
}

static void
guc_irq_disable_breadcrumbs(struct intel_breadcrumbs *b)
{
	struct intel_engine_cs *sibling;
	intel_engine_mask_t tmp, mask = b->engine_mask;

	for_each_engine_masked(sibling, b->irq_engine->gt, mask, tmp)
		intel_engine_irq_disable(sibling);
}

static void guc_init_breadcrumbs(struct intel_engine_cs *engine)
{
	int i;

	/*
	 * In GuC submission mode we do not know which physical engine a request
	 * will be scheduled on, this creates a problem because the breadcrumb
	 * interrupt is per physical engine. To work around this we attach
	 * requests and direct all breadcrumb interrupts to the first instance
	 * of an engine per class. In addition all breadcrumb interrupts are
	 * enabled / disabled across an engine class in unison.
	 */
	for (i = 0; i < MAX_ENGINE_INSTANCE; ++i) {
		struct intel_engine_cs *sibling =
			engine->gt->engine_class[engine->class][i];

		if (sibling) {
			if (engine->breadcrumbs != sibling->breadcrumbs) {
				intel_breadcrumbs_put(engine->breadcrumbs);
				engine->breadcrumbs =
					intel_breadcrumbs_get(sibling->breadcrumbs);
			}
			break;
		}
	}

	if (engine->breadcrumbs) {
		engine->breadcrumbs->engine_mask |= engine->mask;
		engine->breadcrumbs->irq_enable = guc_irq_enable_breadcrumbs;
		engine->breadcrumbs->irq_disable = guc_irq_disable_breadcrumbs;
	}
}

static void guc_bump_inflight_request_prio(struct i915_request *rq,
					   int prio)
{
	struct intel_context *ce = request_to_scheduling_context(rq);
	u8 new_guc_prio = map_i915_prio_to_guc_prio(prio);

	/* Short circuit function */
	if (prio < I915_PRIORITY_NORMAL ||
	    rq->guc_prio == GUC_PRIO_FINI ||
	    (rq->guc_prio != GUC_PRIO_INIT &&
	     !new_guc_prio_higher(rq->guc_prio, new_guc_prio)))
		return;

	spin_lock(&ce->guc_state.lock);
	if (rq->guc_prio != GUC_PRIO_FINI) {
		if (rq->guc_prio != GUC_PRIO_INIT)
			sub_context_inflight_prio(ce, rq->guc_prio);
		rq->guc_prio = new_guc_prio;
		add_context_inflight_prio(ce, rq->guc_prio);
		update_context_prio(ce);
	}
	spin_unlock(&ce->guc_state.lock);
}

static void guc_retire_inflight_request_prio(struct i915_request *rq)
{
	struct intel_context *ce = request_to_scheduling_context(rq);

	spin_lock(&ce->guc_state.lock);
	guc_prio_fini(rq, ce);
	spin_unlock(&ce->guc_state.lock);
}

static void sanitize_hwsp(struct intel_engine_cs *engine)
{
	struct intel_timeline *tl;

	list_for_each_entry(tl, &engine->status_page.timelines, engine_link)
		intel_timeline_reset_seqno(tl);
}

static void guc_sanitize(struct intel_engine_cs *engine)
{
	/*
	 * Poison residual state on resume, in case the suspend didn't!
	 *
	 * We have to assume that across suspend/resume (or other loss
	 * of control) that the contents of our pinned buffers has been
	 * lost, replaced by garbage. Since this doesn't always happen,
	 * let's poison such state so that we more quickly spot when
	 * we falsely assume it has been preserved.
	 */
	if (IS_ENABLED(CONFIG_DRM_I915_DEBUG_GEM))
		memset(engine->status_page.addr, POISON_INUSE, PAGE_SIZE);

	/*
	 * The kernel_context HWSP is stored in the status_page. As above,
	 * that may be lost on resume/initialisation, and so we need to
	 * reset the value in the HWSP.
	 */
	sanitize_hwsp(engine);

	/* And scrub the dirty cachelines for the HWSP */
	clflush_cache_range(engine->status_page.addr, PAGE_SIZE);

	intel_engine_reset_pinned_contexts(engine);
}

static void setup_hwsp(struct intel_engine_cs *engine)
{
	intel_engine_set_hwsp_writemask(engine, ~0u); /* HWSTAM */

	ENGINE_WRITE_FW(engine,
			RING_HWS_PGA,
			i915_ggtt_offset(engine->status_page.vma));
}

static void start_engine(struct intel_engine_cs *engine)
{
	ENGINE_WRITE_FW(engine,
			RING_MODE_GEN7,
			_MASKED_BIT_ENABLE(GEN11_GFX_DISABLE_LEGACY_MODE));

	ENGINE_WRITE_FW(engine, RING_MI_MODE, _MASKED_BIT_DISABLE(STOP_RING));
	ENGINE_POSTING_READ(engine, RING_MI_MODE);
}

static int guc_resume(struct intel_engine_cs *engine)
{
	assert_forcewakes_active(engine->uncore, FORCEWAKE_ALL);

	intel_mocs_init_engine(engine);

	intel_breadcrumbs_reset(engine->breadcrumbs);

	setup_hwsp(engine);
	start_engine(engine);

	return 0;
}

static bool guc_sched_engine_disabled(struct i915_sched_engine *sched_engine)
{
	return !sched_engine->tasklet.callback;
}

static void guc_set_default_submission(struct intel_engine_cs *engine)
{
	engine->submit_request = guc_submit_request;
}

static inline void guc_kernel_context_pin(struct intel_guc *guc,
					  struct intel_context *ce)
{
	if (context_guc_id_invalid(ce))
		pin_guc_id(guc, ce);
	guc_lrc_desc_pin(ce, true);
}

static inline void guc_init_lrc_mapping(struct intel_guc *guc)
{
	struct intel_gt *gt = guc_to_gt(guc);
	struct intel_engine_cs *engine;
	enum intel_engine_id id;

	/* make sure all descriptors are clean... */
	xa_destroy(&guc->context_lookup);

	/*
	 * Some contexts might have been pinned before we enabled GuC
	 * submission, so we need to add them to the GuC bookeeping.
	 * Also, after a reset the of the GuC we want to make sure that the
	 * information shared with GuC is properly reset. The kernel LRCs are
	 * not attached to the gem_context, so they need to be added separately.
	 *
	 * Note: we purposefully do not check the return of guc_lrc_desc_pin,
	 * because that function can only fail if a reset is just starting. This
	 * is at the end of reset so presumably another reset isn't happening
	 * and even it did this code would be run again.
	 */

	for_each_engine(engine, gt, id) {
		struct intel_context *ce;

		list_for_each_entry(ce, &engine->pinned_contexts_list,
				    pinned_contexts_link)
			guc_kernel_context_pin(guc, ce);
	}
}

static void guc_release(struct intel_engine_cs *engine)
{
	engine->sanitize = NULL; /* no longer in control, nothing to sanitize */

	intel_engine_cleanup_common(engine);
	lrc_fini_wa_ctx(engine);
}

static void virtual_guc_bump_serial(struct intel_engine_cs *engine)
{
	struct intel_engine_cs *e;
	intel_engine_mask_t tmp, mask = engine->mask;

	for_each_engine_masked(e, engine->gt, mask, tmp)
		e->serial++;
}

static void guc_default_vfuncs(struct intel_engine_cs *engine)
{
	/* Default vfuncs which can be overridden by each engine. */

	engine->resume = guc_resume;

	engine->cops = &guc_context_ops;
	engine->request_alloc = guc_request_alloc;
	engine->add_active_request = add_to_context;
	engine->remove_active_request = remove_from_context;

	engine->sched_engine->schedule = i915_schedule;

	engine->reset.prepare = guc_reset_nop;
	engine->reset.rewind = guc_rewind_nop;
	engine->reset.cancel = guc_reset_nop;
	engine->reset.finish = guc_reset_nop;

	engine->emit_flush = gen8_emit_flush_xcs;
	engine->emit_init_breadcrumb = gen8_emit_init_breadcrumb;
	engine->emit_fini_breadcrumb = gen8_emit_fini_breadcrumb_xcs;
	if (GRAPHICS_VER(engine->i915) >= 12) {
		engine->emit_fini_breadcrumb = gen12_emit_fini_breadcrumb_xcs;
		engine->emit_flush = gen12_emit_flush_xcs;
	}
	engine->set_default_submission = guc_set_default_submission;

	engine->flags |= I915_ENGINE_HAS_PREEMPTION;
	engine->flags |= I915_ENGINE_HAS_TIMESLICES;

	/*
	 * TODO: GuC supports timeslicing and semaphores as well, but they're
	 * handled by the firmware so some minor tweaks are required before
	 * enabling.
	 *
	 * engine->flags |= I915_ENGINE_HAS_SEMAPHORES;
	 */

	engine->emit_bb_start = gen8_emit_bb_start;
}

static void rcs_submission_override(struct intel_engine_cs *engine)
{
	switch (GRAPHICS_VER(engine->i915)) {
	case 12:
		engine->emit_flush = gen12_emit_flush_rcs;
		engine->emit_fini_breadcrumb = gen12_emit_fini_breadcrumb_rcs;
		break;
	case 11:
		engine->emit_flush = gen11_emit_flush_rcs;
		engine->emit_fini_breadcrumb = gen11_emit_fini_breadcrumb_rcs;
		break;
	default:
		engine->emit_flush = gen8_emit_flush_rcs;
		engine->emit_fini_breadcrumb = gen8_emit_fini_breadcrumb_rcs;
		break;
	}
}

static inline void guc_default_irqs(struct intel_engine_cs *engine)
{
	engine->irq_keep_mask = GT_RENDER_USER_INTERRUPT;
	intel_engine_set_irq_handler(engine, cs_irq_handler);
}

static void guc_sched_engine_destroy(struct kref *kref)
{
	struct i915_sched_engine *sched_engine =
		container_of(kref, typeof(*sched_engine), ref);
	struct intel_guc *guc = sched_engine->private_data;

	guc->sched_engine = NULL;
	tasklet_kill(&sched_engine->tasklet); /* flush the callback */
	kfree(sched_engine);
}

int intel_guc_submission_setup(struct intel_engine_cs *engine)
{
	struct drm_i915_private *i915 = engine->i915;
	struct intel_guc *guc = &engine->gt->uc.guc;

	/*
	 * The setup relies on several assumptions (e.g. irqs always enabled)
	 * that are only valid on gen11+
	 */
	GEM_BUG_ON(GRAPHICS_VER(i915) < 11);

	if (!guc->sched_engine) {
		guc->sched_engine = i915_sched_engine_create(ENGINE_VIRTUAL);
		if (!guc->sched_engine)
			return -ENOMEM;

		guc->sched_engine->schedule = i915_schedule;
		guc->sched_engine->disabled = guc_sched_engine_disabled;
		guc->sched_engine->private_data = guc;
		guc->sched_engine->destroy = guc_sched_engine_destroy;
		guc->sched_engine->bump_inflight_request_prio =
			guc_bump_inflight_request_prio;
		guc->sched_engine->retire_inflight_request_prio =
			guc_retire_inflight_request_prio;
		tasklet_setup(&guc->sched_engine->tasklet,
			      guc_submission_tasklet);
	}
	i915_sched_engine_put(engine->sched_engine);
	engine->sched_engine = i915_sched_engine_get(guc->sched_engine);

	guc_default_vfuncs(engine);
	guc_default_irqs(engine);
	guc_init_breadcrumbs(engine);

	if (engine->class == RENDER_CLASS)
		rcs_submission_override(engine);

	lrc_init_wa_ctx(engine);

	/* Finally, take ownership and responsibility for cleanup! */
	engine->sanitize = guc_sanitize;
	engine->release = guc_release;

	return 0;
}

void intel_guc_submission_enable(struct intel_guc *guc)
{
	guc_init_lrc_mapping(guc);
}

void intel_guc_submission_disable(struct intel_guc *guc)
{
	/* Note: By the time we're here, GuC may have already been reset */
}

static bool __guc_submission_supported(struct intel_guc *guc)
{
	/* GuC submission is unavailable for pre-Gen11 */
	return intel_guc_is_supported(guc) &&
	       GRAPHICS_VER(guc_to_gt(guc)->i915) >= 11;
}

static bool __guc_submission_selected(struct intel_guc *guc)
{
	struct drm_i915_private *i915 = guc_to_gt(guc)->i915;

	if (!intel_guc_submission_is_supported(guc))
		return false;

	return i915->params.enable_guc & ENABLE_GUC_SUBMISSION;
}

void intel_guc_submission_init_early(struct intel_guc *guc)
{
	guc->submission_supported = __guc_submission_supported(guc);
	guc->submission_selected = __guc_submission_selected(guc);
}

static inline struct intel_context *
g2h_context_lookup(struct intel_guc *guc, u32 desc_idx)
{
	struct intel_context *ce;

	if (unlikely(desc_idx >= GUC_MAX_LRC_DESCRIPTORS)) {
		drm_err(&guc_to_gt(guc)->i915->drm,
			"Invalid desc_idx %u", desc_idx);
		return NULL;
	}

	ce = __get_context(guc, desc_idx);
	if (unlikely(!ce)) {
		drm_err(&guc_to_gt(guc)->i915->drm,
			"Context is NULL, desc_idx %u", desc_idx);
		return NULL;
	}

	if (unlikely(intel_context_is_child(ce))) {
		drm_err(&guc_to_gt(guc)->i915->drm,
			"Context is child, desc_idx %u", desc_idx);
		return NULL;
	}

<<<<<<< HEAD
=======
	return ce;
}

>>>>>>> 56d33754
int intel_guc_deregister_done_process_msg(struct intel_guc *guc,
					  const u32 *msg,
					  u32 len)
{
	struct intel_context *ce;
	u32 desc_idx = msg[0];

	if (unlikely(len < 1)) {
		drm_err(&guc_to_gt(guc)->i915->drm, "Invalid length %u", len);
		return -EPROTO;
	}

	ce = g2h_context_lookup(guc, desc_idx);
	if (unlikely(!ce))
		return -EPROTO;

	trace_intel_context_deregister_done(ce);

#ifdef CONFIG_DRM_I915_SELFTEST
	if (unlikely(ce->drop_deregister)) {
		ce->drop_deregister = false;
		return 0;
	}
#endif

	if (context_wait_for_deregister_to_register(ce)) {
		struct intel_runtime_pm *runtime_pm =
			&ce->engine->gt->i915->runtime_pm;
		intel_wakeref_t wakeref;

		/*
		 * Previous owner of this guc_id has been deregistered, now safe
		 * register this context.
		 */
		with_intel_runtime_pm(runtime_pm, wakeref)
			register_context(ce, true);
		guc_signal_context_fence(ce);
		intel_context_put(ce);
	} else if (context_destroyed(ce)) {
		/* Context has been destroyed */
		intel_gt_pm_put_async(guc_to_gt(guc));
		release_guc_id(guc, ce);
		__guc_context_destroy(ce);
	}

	decr_outstanding_submission_g2h(guc);

	return 0;
}

int intel_guc_sched_done_process_msg(struct intel_guc *guc,
				     const u32 *msg,
				     u32 len)
{
	struct intel_context *ce;
	unsigned long flags;
	u32 desc_idx = msg[0];

	if (unlikely(len < 2)) {
		drm_err(&guc_to_gt(guc)->i915->drm, "Invalid length %u", len);
		return -EPROTO;
	}

	ce = g2h_context_lookup(guc, desc_idx);
	if (unlikely(!ce))
		return -EPROTO;

	if (unlikely(context_destroyed(ce) ||
		     (!context_pending_enable(ce) &&
		     !context_pending_disable(ce)))) {
		drm_err(&guc_to_gt(guc)->i915->drm,
			"Bad context sched_state 0x%x, desc_idx %u",
			ce->guc_state.sched_state, desc_idx);
		return -EPROTO;
	}

	trace_intel_context_sched_done(ce);

	if (context_pending_enable(ce)) {
#ifdef CONFIG_DRM_I915_SELFTEST
		if (unlikely(ce->drop_schedule_enable)) {
			ce->drop_schedule_enable = false;
			return 0;
		}
#endif

		spin_lock_irqsave(&ce->guc_state.lock, flags);
		clr_context_pending_enable(ce);
		spin_unlock_irqrestore(&ce->guc_state.lock, flags);
	} else if (context_pending_disable(ce)) {
		bool banned;

#ifdef CONFIG_DRM_I915_SELFTEST
		if (unlikely(ce->drop_schedule_disable)) {
			ce->drop_schedule_disable = false;
			return 0;
		}
#endif

		/*
		 * Unpin must be done before __guc_signal_context_fence,
		 * otherwise a race exists between the requests getting
		 * submitted + retired before this unpin completes resulting in
		 * the pin_count going to zero and the context still being
		 * enabled.
		 */
		intel_context_sched_disable_unpin(ce);

		spin_lock_irqsave(&ce->guc_state.lock, flags);
		banned = context_banned(ce);
		clr_context_banned(ce);
		clr_context_pending_disable(ce);
		__guc_signal_context_fence(ce);
		guc_blocked_fence_complete(ce);
		spin_unlock_irqrestore(&ce->guc_state.lock, flags);

		if (banned) {
			guc_cancel_context_requests(ce);
			intel_engine_signal_breadcrumbs(ce->engine);
		}
	}

	decr_outstanding_submission_g2h(guc);
	intel_context_put(ce);

	return 0;
}

static void capture_error_state(struct intel_guc *guc,
				struct intel_context *ce)
{
	struct intel_gt *gt = guc_to_gt(guc);
	struct drm_i915_private *i915 = gt->i915;
	struct intel_engine_cs *engine = __context_to_physical_engine(ce);
	intel_wakeref_t wakeref;

	intel_engine_set_hung_context(engine, ce);
	with_intel_runtime_pm(&i915->runtime_pm, wakeref)
		i915_capture_error_state(gt, engine->mask);
	atomic_inc(&i915->gpu_error.reset_engine_count[engine->uabi_class]);
}

static void guc_context_replay(struct intel_context *ce)
{
	struct i915_sched_engine *sched_engine = ce->engine->sched_engine;

	__guc_reset_context(ce, true);
	tasklet_hi_schedule(&sched_engine->tasklet);
}

static void guc_handle_context_reset(struct intel_guc *guc,
				     struct intel_context *ce)
{
	trace_intel_context_reset(ce);

	/*
	 * XXX: Racey if request cancellation has occurred, see comment in
	 * __guc_reset_context().
	 */
	if (likely(!intel_context_is_banned(ce) &&
		   !context_blocked(ce))) {
		capture_error_state(guc, ce);
		guc_context_replay(ce);
	}
}

int intel_guc_context_reset_process_msg(struct intel_guc *guc,
					const u32 *msg, u32 len)
{
	struct intel_context *ce;
	int desc_idx;

	if (unlikely(len != 1)) {
		drm_err(&guc_to_gt(guc)->i915->drm, "Invalid length %u", len);
		return -EPROTO;
	}

	desc_idx = msg[0];
	ce = g2h_context_lookup(guc, desc_idx);
	if (unlikely(!ce))
		return -EPROTO;

	guc_handle_context_reset(guc, ce);

	return 0;
}

static struct intel_engine_cs *
guc_lookup_engine(struct intel_guc *guc, u8 guc_class, u8 instance)
{
	struct intel_gt *gt = guc_to_gt(guc);
	u8 engine_class = guc_class_to_engine_class(guc_class);

	/* Class index is checked in class converter */
	GEM_BUG_ON(instance > MAX_ENGINE_INSTANCE);

	return gt->engine_class[engine_class][instance];
}

int intel_guc_engine_failure_process_msg(struct intel_guc *guc,
					 const u32 *msg, u32 len)
{
	struct intel_engine_cs *engine;
	u8 guc_class, instance;
	u32 reason;

	if (unlikely(len != 3)) {
		drm_err(&guc_to_gt(guc)->i915->drm, "Invalid length %u", len);
		return -EPROTO;
	}

	guc_class = msg[0];
	instance = msg[1];
	reason = msg[2];

	engine = guc_lookup_engine(guc, guc_class, instance);
	if (unlikely(!engine)) {
		drm_err(&guc_to_gt(guc)->i915->drm,
			"Invalid engine %d:%d", guc_class, instance);
		return -EPROTO;
	}

	intel_gt_handle_error(guc_to_gt(guc), engine->mask,
			      I915_ERROR_CAPTURE,
			      "GuC failed to reset %s (reason=0x%08x)\n",
			      engine->name, reason);

	return 0;
}

void intel_guc_find_hung_context(struct intel_engine_cs *engine)
{
	struct intel_guc *guc = &engine->gt->uc.guc;
	struct intel_context *ce;
	struct i915_request *rq;
	unsigned long index;
	unsigned long flags;

	/* Reset called during driver load? GuC not yet initialised! */
	if (unlikely(!guc_submission_initialized(guc)))
		return;

	xa_lock_irqsave(&guc->context_lookup, flags);
	xa_for_each(&guc->context_lookup, index, ce) {
		if (!kref_get_unless_zero(&ce->ref))
			continue;

		xa_unlock(&guc->context_lookup);

		if (!intel_context_is_pinned(ce))
			goto next;

		if (intel_engine_is_virtual(ce->engine)) {
			if (!(ce->engine->mask & engine->mask))
				goto next;
		} else {
			if (ce->engine != engine)
				goto next;
		}

		list_for_each_entry(rq, &ce->guc_state.requests, sched.link) {
			if (i915_test_request_state(rq) != I915_REQUEST_ACTIVE)
				continue;

			intel_engine_set_hung_context(engine, ce);

			/* Can only cope with one hang at a time... */
			intel_context_put(ce);
			xa_lock(&guc->context_lookup);
			goto done;
		}
next:
		intel_context_put(ce);
		xa_lock(&guc->context_lookup);
	}
done:
	xa_unlock_irqrestore(&guc->context_lookup, flags);
}

void intel_guc_dump_active_requests(struct intel_engine_cs *engine,
				    struct i915_request *hung_rq,
				    struct drm_printer *m)
{
	struct intel_guc *guc = &engine->gt->uc.guc;
	struct intel_context *ce;
	unsigned long index;
	unsigned long flags;

	/* Reset called during driver load? GuC not yet initialised! */
	if (unlikely(!guc_submission_initialized(guc)))
		return;

	xa_lock_irqsave(&guc->context_lookup, flags);
	xa_for_each(&guc->context_lookup, index, ce) {
		if (!kref_get_unless_zero(&ce->ref))
			continue;

		xa_unlock(&guc->context_lookup);

		if (!intel_context_is_pinned(ce))
			goto next;

		if (intel_engine_is_virtual(ce->engine)) {
			if (!(ce->engine->mask & engine->mask))
				goto next;
		} else {
			if (ce->engine != engine)
				goto next;
		}

		spin_lock(&ce->guc_state.lock);
		intel_engine_dump_active_requests(&ce->guc_state.requests,
						  hung_rq, m);
		spin_unlock(&ce->guc_state.lock);

next:
		intel_context_put(ce);
		xa_lock(&guc->context_lookup);
	}
	xa_unlock_irqrestore(&guc->context_lookup, flags);
}

void intel_guc_submission_print_info(struct intel_guc *guc,
				     struct drm_printer *p)
{
	struct i915_sched_engine *sched_engine = guc->sched_engine;
	struct rb_node *rb;
	unsigned long flags;

	if (!sched_engine)
		return;

	drm_printf(p, "GuC Number Outstanding Submission G2H: %u\n",
		   atomic_read(&guc->outstanding_submission_g2h));
	drm_printf(p, "GuC tasklet count: %u\n\n",
		   atomic_read(&sched_engine->tasklet.count));

	spin_lock_irqsave(&sched_engine->lock, flags);
	drm_printf(p, "Requests in GuC submit tasklet:\n");
	for (rb = rb_first_cached(&sched_engine->queue); rb; rb = rb_next(rb)) {
		struct i915_priolist *pl = to_priolist(rb);
		struct i915_request *rq;

		priolist_for_each_request(rq, pl)
			drm_printf(p, "guc_id=%u, seqno=%llu\n",
				   rq->context->guc_id.id,
				   rq->fence.seqno);
	}
	spin_unlock_irqrestore(&sched_engine->lock, flags);
	drm_printf(p, "\n");
}

static inline void guc_log_context_priority(struct drm_printer *p,
					    struct intel_context *ce)
{
	int i;

	drm_printf(p, "\t\tPriority: %d\n", ce->guc_state.prio);
	drm_printf(p, "\t\tNumber Requests (lower index == higher priority)\n");
	for (i = GUC_CLIENT_PRIORITY_KMD_HIGH;
	     i < GUC_CLIENT_PRIORITY_NUM; ++i) {
		drm_printf(p, "\t\tNumber requests in priority band[%d]: %d\n",
			   i, ce->guc_state.prio_count[i]);
	}
	drm_printf(p, "\n");
}

static inline void guc_log_context(struct drm_printer *p,
				   struct intel_context *ce)
{
	drm_printf(p, "GuC lrc descriptor %u:\n", ce->guc_id.id);
	drm_printf(p, "\tHW Context Desc: 0x%08x\n", ce->lrc.lrca);
	drm_printf(p, "\t\tLRC Head: Internal %u, Memory %u\n",
		   ce->ring->head,
		   ce->lrc_reg_state[CTX_RING_HEAD]);
	drm_printf(p, "\t\tLRC Tail: Internal %u, Memory %u\n",
		   ce->ring->tail,
		   ce->lrc_reg_state[CTX_RING_TAIL]);
	drm_printf(p, "\t\tContext Pin Count: %u\n",
		   atomic_read(&ce->pin_count));
	drm_printf(p, "\t\tGuC ID Ref Count: %u\n",
		   atomic_read(&ce->guc_id.ref));
	drm_printf(p, "\t\tSchedule State: 0x%x\n\n",
		   ce->guc_state.sched_state);
}

void intel_guc_submission_print_context_info(struct intel_guc *guc,
					     struct drm_printer *p)
{
	struct intel_context *ce;
	unsigned long index;
	unsigned long flags;

	xa_lock_irqsave(&guc->context_lookup, flags);
	xa_for_each(&guc->context_lookup, index, ce) {
<<<<<<< HEAD
		drm_printf(p, "GuC lrc descriptor %u:\n", ce->guc_id.id);
		drm_printf(p, "\tHW Context Desc: 0x%08x\n", ce->lrc.lrca);
		drm_printf(p, "\t\tLRC Head: Internal %u, Memory %u\n",
			   ce->ring->head,
			   ce->lrc_reg_state[CTX_RING_HEAD]);
		drm_printf(p, "\t\tLRC Tail: Internal %u, Memory %u\n",
			   ce->ring->tail,
			   ce->lrc_reg_state[CTX_RING_TAIL]);
		drm_printf(p, "\t\tContext Pin Count: %u\n",
			   atomic_read(&ce->pin_count));
		drm_printf(p, "\t\tGuC ID Ref Count: %u\n",
			   atomic_read(&ce->guc_id.ref));
		drm_printf(p, "\t\tSchedule State: 0x%x\n\n",
			   ce->guc_state.sched_state);
=======
		GEM_BUG_ON(intel_context_is_child(ce));
>>>>>>> 56d33754

		guc_log_context(p, ce);
		guc_log_context_priority(p, ce);

		if (intel_context_is_parent(ce)) {
			struct guc_process_desc *desc = __get_process_desc(ce);
			struct intel_context *child;

			drm_printf(p, "\t\tNumber children: %u\n",
				   ce->parallel.number_children);
			drm_printf(p, "\t\tWQI Head: %u\n",
				   READ_ONCE(desc->head));
			drm_printf(p, "\t\tWQI Tail: %u\n",
				   READ_ONCE(desc->tail));
			drm_printf(p, "\t\tWQI Status: %u\n\n",
				   READ_ONCE(desc->wq_status));

			if (ce->engine->emit_bb_start ==
			    emit_bb_start_parent_no_preempt_mid_batch) {
				u8 i;

				drm_printf(p, "\t\tChildren Go: %u\n\n",
					   get_children_go_value(ce));
				for (i = 0; i < ce->parallel.number_children; ++i)
					drm_printf(p, "\t\tChildren Join: %u\n",
						   get_children_join_value(ce, i));
			}

			for_each_child(ce, child)
				guc_log_context(p, child);
		}
	}
	xa_unlock_irqrestore(&guc->context_lookup, flags);
}

static inline u32 get_children_go_addr(struct intel_context *ce)
{
	GEM_BUG_ON(!intel_context_is_parent(ce));

	return i915_ggtt_offset(ce->state) +
		__get_parent_scratch_offset(ce) +
		offsetof(struct parent_scratch, go.semaphore);
}

static inline u32 get_children_join_addr(struct intel_context *ce,
					 u8 child_index)
{
	GEM_BUG_ON(!intel_context_is_parent(ce));

	return i915_ggtt_offset(ce->state) +
		__get_parent_scratch_offset(ce) +
		offsetof(struct parent_scratch, join[child_index].semaphore);
}

#define PARENT_GO_BB			1
#define PARENT_GO_FINI_BREADCRUMB	0
#define CHILD_GO_BB			1
#define CHILD_GO_FINI_BREADCRUMB	0
static int emit_bb_start_parent_no_preempt_mid_batch(struct i915_request *rq,
						     u64 offset, u32 len,
						     const unsigned int flags)
{
	struct intel_context *ce = rq->context;
	u32 *cs;
	u8 i;

	GEM_BUG_ON(!intel_context_is_parent(ce));

	cs = intel_ring_begin(rq, 10 + 4 * ce->parallel.number_children);
	if (IS_ERR(cs))
		return PTR_ERR(cs);

	/* Wait on children */
	for (i = 0; i < ce->parallel.number_children; ++i) {
		*cs++ = (MI_SEMAPHORE_WAIT |
			 MI_SEMAPHORE_GLOBAL_GTT |
			 MI_SEMAPHORE_POLL |
			 MI_SEMAPHORE_SAD_EQ_SDD);
		*cs++ = PARENT_GO_BB;
		*cs++ = get_children_join_addr(ce, i);
		*cs++ = 0;
	}
<<<<<<< HEAD
	xa_unlock_irqrestore(&guc->context_lookup, flags);
=======

	/* Turn off preemption */
	*cs++ = MI_ARB_ON_OFF | MI_ARB_DISABLE;
	*cs++ = MI_NOOP;

	/* Tell children go */
	cs = gen8_emit_ggtt_write(cs,
				  CHILD_GO_BB,
				  get_children_go_addr(ce),
				  0);

	/* Jump to batch */
	*cs++ = MI_BATCH_BUFFER_START_GEN8 |
		(flags & I915_DISPATCH_SECURE ? 0 : BIT(8));
	*cs++ = lower_32_bits(offset);
	*cs++ = upper_32_bits(offset);
	*cs++ = MI_NOOP;

	intel_ring_advance(rq, cs);

	return 0;
}

static int emit_bb_start_child_no_preempt_mid_batch(struct i915_request *rq,
						    u64 offset, u32 len,
						    const unsigned int flags)
{
	struct intel_context *ce = rq->context;
	struct intel_context *parent = intel_context_to_parent(ce);
	u32 *cs;

	GEM_BUG_ON(!intel_context_is_child(ce));

	cs = intel_ring_begin(rq, 12);
	if (IS_ERR(cs))
		return PTR_ERR(cs);

	/* Signal parent */
	cs = gen8_emit_ggtt_write(cs,
				  PARENT_GO_BB,
				  get_children_join_addr(parent,
							 ce->parallel.child_index),
				  0);

	/* Wait on parent for go */
	*cs++ = (MI_SEMAPHORE_WAIT |
		 MI_SEMAPHORE_GLOBAL_GTT |
		 MI_SEMAPHORE_POLL |
		 MI_SEMAPHORE_SAD_EQ_SDD);
	*cs++ = CHILD_GO_BB;
	*cs++ = get_children_go_addr(parent);
	*cs++ = 0;

	/* Turn off preemption */
	*cs++ = MI_ARB_ON_OFF | MI_ARB_DISABLE;

	/* Jump to batch */
	*cs++ = MI_BATCH_BUFFER_START_GEN8 |
		(flags & I915_DISPATCH_SECURE ? 0 : BIT(8));
	*cs++ = lower_32_bits(offset);
	*cs++ = upper_32_bits(offset);

	intel_ring_advance(rq, cs);

	return 0;
}

static u32 *
__emit_fini_breadcrumb_parent_no_preempt_mid_batch(struct i915_request *rq,
						   u32 *cs)
{
	struct intel_context *ce = rq->context;
	u8 i;

	GEM_BUG_ON(!intel_context_is_parent(ce));

	/* Wait on children */
	for (i = 0; i < ce->parallel.number_children; ++i) {
		*cs++ = (MI_SEMAPHORE_WAIT |
			 MI_SEMAPHORE_GLOBAL_GTT |
			 MI_SEMAPHORE_POLL |
			 MI_SEMAPHORE_SAD_EQ_SDD);
		*cs++ = PARENT_GO_FINI_BREADCRUMB;
		*cs++ = get_children_join_addr(ce, i);
		*cs++ = 0;
	}

	/* Turn on preemption */
	*cs++ = MI_ARB_ON_OFF | MI_ARB_ENABLE;
	*cs++ = MI_NOOP;

	/* Tell children go */
	cs = gen8_emit_ggtt_write(cs,
				  CHILD_GO_FINI_BREADCRUMB,
				  get_children_go_addr(ce),
				  0);

	return cs;
}

/*
 * If this true, a submission of multi-lrc requests had an error and the
 * requests need to be skipped. The front end (execuf IOCTL) should've called
 * i915_request_skip which squashes the BB but we still need to emit the fini
 * breadrcrumbs seqno write. At this point we don't know how many of the
 * requests in the multi-lrc submission were generated so we can't do the
 * handshake between the parent and children (e.g. if 4 requests should be
 * generated but 2nd hit an error only 1 would be seen by the GuC backend).
 * Simply skip the handshake, but still emit the breadcrumbd seqno, if an error
 * has occurred on any of the requests in submission / relationship.
 */
static inline bool skip_handshake(struct i915_request *rq)
{
	return test_bit(I915_FENCE_FLAG_SKIP_PARALLEL, &rq->fence.flags);
}

static u32 *
emit_fini_breadcrumb_parent_no_preempt_mid_batch(struct i915_request *rq,
						 u32 *cs)
{
	struct intel_context *ce = rq->context;

	GEM_BUG_ON(!intel_context_is_parent(ce));

	if (unlikely(skip_handshake(rq))) {
		/*
		 * NOP everything in __emit_fini_breadcrumb_parent_no_preempt_mid_batch,
		 * the -6 comes from the length of the emits below.
		 */
		memset(cs, 0, sizeof(u32) *
		       (ce->engine->emit_fini_breadcrumb_dw - 6));
		cs += ce->engine->emit_fini_breadcrumb_dw - 6;
	} else {
		cs = __emit_fini_breadcrumb_parent_no_preempt_mid_batch(rq, cs);
	}

	/* Emit fini breadcrumb */
	cs = gen8_emit_ggtt_write(cs,
				  rq->fence.seqno,
				  i915_request_active_timeline(rq)->hwsp_offset,
				  0);

	/* User interrupt */
	*cs++ = MI_USER_INTERRUPT;
	*cs++ = MI_NOOP;

	rq->tail = intel_ring_offset(rq, cs);

	return cs;
}

static u32 *
__emit_fini_breadcrumb_child_no_preempt_mid_batch(struct i915_request *rq,
						  u32 *cs)
{
	struct intel_context *ce = rq->context;
	struct intel_context *parent = intel_context_to_parent(ce);

	GEM_BUG_ON(!intel_context_is_child(ce));

	/* Turn on preemption */
	*cs++ = MI_ARB_ON_OFF | MI_ARB_ENABLE;
	*cs++ = MI_NOOP;

	/* Signal parent */
	cs = gen8_emit_ggtt_write(cs,
				  PARENT_GO_FINI_BREADCRUMB,
				  get_children_join_addr(parent,
							 ce->parallel.child_index),
				  0);

	/* Wait parent on for go */
	*cs++ = (MI_SEMAPHORE_WAIT |
		 MI_SEMAPHORE_GLOBAL_GTT |
		 MI_SEMAPHORE_POLL |
		 MI_SEMAPHORE_SAD_EQ_SDD);
	*cs++ = CHILD_GO_FINI_BREADCRUMB;
	*cs++ = get_children_go_addr(parent);
	*cs++ = 0;

	return cs;
}

static u32 *
emit_fini_breadcrumb_child_no_preempt_mid_batch(struct i915_request *rq,
						u32 *cs)
{
	struct intel_context *ce = rq->context;

	GEM_BUG_ON(!intel_context_is_child(ce));

	if (unlikely(skip_handshake(rq))) {
		/*
		 * NOP everything in __emit_fini_breadcrumb_child_no_preempt_mid_batch,
		 * the -6 comes from the length of the emits below.
		 */
		memset(cs, 0, sizeof(u32) *
		       (ce->engine->emit_fini_breadcrumb_dw - 6));
		cs += ce->engine->emit_fini_breadcrumb_dw - 6;
	} else {
		cs = __emit_fini_breadcrumb_child_no_preempt_mid_batch(rq, cs);
	}

	/* Emit fini breadcrumb */
	cs = gen8_emit_ggtt_write(cs,
				  rq->fence.seqno,
				  i915_request_active_timeline(rq)->hwsp_offset,
				  0);

	/* User interrupt */
	*cs++ = MI_USER_INTERRUPT;
	*cs++ = MI_NOOP;

	rq->tail = intel_ring_offset(rq, cs);

	return cs;
>>>>>>> 56d33754
}

static struct intel_context *
guc_create_virtual(struct intel_engine_cs **siblings, unsigned int count,
		   unsigned long flags)
{
	struct guc_virtual_engine *ve;
	struct intel_guc *guc;
	unsigned int n;
	int err;

	ve = kzalloc(sizeof(*ve), GFP_KERNEL);
	if (!ve)
		return ERR_PTR(-ENOMEM);

	guc = &siblings[0]->gt->uc.guc;

	ve->base.i915 = siblings[0]->i915;
	ve->base.gt = siblings[0]->gt;
	ve->base.uncore = siblings[0]->uncore;
	ve->base.id = -1;

	ve->base.uabi_class = I915_ENGINE_CLASS_INVALID;
	ve->base.instance = I915_ENGINE_CLASS_INVALID_VIRTUAL;
	ve->base.uabi_instance = I915_ENGINE_CLASS_INVALID_VIRTUAL;
	ve->base.saturated = ALL_ENGINES;

	snprintf(ve->base.name, sizeof(ve->base.name), "virtual");

	ve->base.sched_engine = i915_sched_engine_get(guc->sched_engine);

	ve->base.cops = &virtual_guc_context_ops;
	ve->base.request_alloc = guc_request_alloc;
	ve->base.bump_serial = virtual_guc_bump_serial;

	ve->base.submit_request = guc_submit_request;

	ve->base.flags = I915_ENGINE_IS_VIRTUAL;

	intel_context_init(&ve->context, &ve->base);

	for (n = 0; n < count; n++) {
		struct intel_engine_cs *sibling = siblings[n];

		GEM_BUG_ON(!is_power_of_2(sibling->mask));
		if (sibling->mask & ve->base.mask) {
			DRM_DEBUG("duplicate %s entry in load balancer\n",
				  sibling->name);
			err = -EINVAL;
			goto err_put;
		}

		ve->base.mask |= sibling->mask;
		ve->base.logical_mask |= sibling->logical_mask;

		if (n != 0 && ve->base.class != sibling->class) {
			DRM_DEBUG("invalid mixing of engine class, sibling %d, already %d\n",
				  sibling->class, ve->base.class);
			err = -EINVAL;
			goto err_put;
		} else if (n == 0) {
			ve->base.class = sibling->class;
			ve->base.uabi_class = sibling->uabi_class;
			snprintf(ve->base.name, sizeof(ve->base.name),
				 "v%dx%d", ve->base.class, count);
			ve->base.context_size = sibling->context_size;

			ve->base.add_active_request =
				sibling->add_active_request;
			ve->base.remove_active_request =
				sibling->remove_active_request;
			ve->base.emit_bb_start = sibling->emit_bb_start;
			ve->base.emit_flush = sibling->emit_flush;
			ve->base.emit_init_breadcrumb =
				sibling->emit_init_breadcrumb;
			ve->base.emit_fini_breadcrumb =
				sibling->emit_fini_breadcrumb;
			ve->base.emit_fini_breadcrumb_dw =
				sibling->emit_fini_breadcrumb_dw;
			ve->base.breadcrumbs =
				intel_breadcrumbs_get(sibling->breadcrumbs);

			ve->base.flags |= sibling->flags;

			ve->base.props.timeslice_duration_ms =
				sibling->props.timeslice_duration_ms;
			ve->base.props.preempt_timeout_ms =
				sibling->props.preempt_timeout_ms;
		}
	}

	return &ve->context;

err_put:
	intel_context_put(&ve->context);
	return ERR_PTR(err);
}

bool intel_guc_virtual_engine_has_heartbeat(const struct intel_engine_cs *ve)
{
	struct intel_engine_cs *engine;
	intel_engine_mask_t tmp, mask = ve->mask;

	for_each_engine_masked(engine, ve->gt, mask, tmp)
		if (READ_ONCE(engine->props.heartbeat_interval_ms))
			return true;

	return false;
}

#if IS_ENABLED(CONFIG_DRM_I915_SELFTEST)
#include "selftest_guc.c"
<<<<<<< HEAD
=======
#include "selftest_guc_multi_lrc.c"
>>>>>>> 56d33754
#endif<|MERGE_RESOLUTION|>--- conflicted
+++ resolved
@@ -69,11 +69,7 @@
  * fence is used to stall all requests associated with this guc_id until the
  * corresponding G2H returns indicating the guc_id has been deregistered.
  *
-<<<<<<< HEAD
- * guc_ids:
-=======
  * submission_state.guc_ids:
->>>>>>> 56d33754
  * Unique number associated with private GuC context data passed in during
  * context registration / submission / deregistration. 64k available. Simple ida
  * is used for allocation.
@@ -94,15 +90,9 @@
  * sched_engine can be submitting at a time. Currently only one sched_engine is
  * used for all of GuC submission but that could change in the future.
  *
-<<<<<<< HEAD
- * guc->contexts_lock
- * Protects guc_id allocation for the given GuC, i.e. only one context can be
- * doing guc_id allocation operations at a time for each GuC in the system.
-=======
  * guc->submission_state.lock
  * Global lock for GuC submission state. Protects guc_ids and destroyed contexts
  * list.
->>>>>>> 56d33754
  *
  * ce->guc_state.lock
  * Protects everything under ce->guc_state. Ensures that a context is in the
@@ -114,11 +104,7 @@
  *
  * Lock ordering rules:
  * sched_engine->lock -> ce->guc_state.lock
-<<<<<<< HEAD
- * guc->contexts_lock -> ce->guc_state.lock
-=======
  * guc->submission_state.lock -> ce->guc_state.lock
->>>>>>> 56d33754
  *
  * Reset races:
  * When a full GT reset is triggered it is assumed that some G2H responses to
@@ -150,8 +136,6 @@
 #define GUC_REQUEST_SIZE 64 /* bytes */
 
 /*
-<<<<<<< HEAD
-=======
  * We reserve 1/16 of the guc_ids for multi-lrc as these need to be contiguous
  * per the GuC submission interface. A different allocation algorithm is used
  * (bitmap vs. ida) between multi-lrc and single-lrc hence the reason to
@@ -162,7 +146,6 @@
 #define NUMBER_MULTI_LRC_GUC_ID		(GUC_MAX_LRC_DESCRIPTORS / 16)
 
 /*
->>>>>>> 56d33754
  * Below is a set of functions which control the GuC scheduling state which
  * require a lock.
  */
@@ -358,15 +341,12 @@
 	GEM_BUG_ON(ce->guc_state.number_committed_requests < 0);
 }
 
-<<<<<<< HEAD
-=======
 static struct intel_context *
 request_to_scheduling_context(struct i915_request *rq)
 {
 	return intel_context_to_parent(rq->context);
 }
 
->>>>>>> 56d33754
 static inline bool context_guc_id_invalid(struct intel_context *ce)
 {
 	return ce->guc_id.id == GUC_INVALID_LRC_ID;
@@ -668,20 +648,6 @@
 	GEM_BUG_ON(!atomic_read(&ce->guc_id.ref));
 	GEM_BUG_ON(context_guc_id_invalid(ce));
 
-<<<<<<< HEAD
-	/*
-	 * Corner case where the GuC firmware was blown away and reloaded while
-	 * this context was pinned.
-	 */
-	if (unlikely(!lrc_desc_registered(guc, ce->guc_id.id))) {
-		err = guc_lrc_desc_pin(ce, false);
-		if (unlikely(err))
-			return err;
-	}
-=======
-	spin_lock(&ce->guc_state.lock);
->>>>>>> 56d33754
-
 	spin_lock(&ce->guc_state.lock);
 
 	/*
@@ -1297,15 +1263,11 @@
 	struct i915_request *rq;
 	unsigned long flags;
 	u32 head;
-<<<<<<< HEAD
-	bool skip = false;
-=======
 	int i, number_children = ce->parallel.number_children;
 	bool skip = false;
 	struct intel_context *parent = ce;
 
 	GEM_BUG_ON(intel_context_is_child(ce));
->>>>>>> 56d33754
 
 	intel_context_get(ce);
 
@@ -1354,12 +1316,6 @@
 
 		__i915_request_reset(rq, local_stalled && stalled);
 out_replay:
-<<<<<<< HEAD
-	guc_reset_state(ce, head, stalled);
-	__unwind_incomplete_requests(ce);
-out_put:
-	intel_context_put(ce);
-=======
 		guc_reset_state(ce, head, local_stalled && stalled);
 next_context:
 		if (i != number_children)
@@ -1369,7 +1325,6 @@
 	__unwind_incomplete_requests(parent);
 out_put:
 	intel_context_put(parent);
->>>>>>> 56d33754
 }
 
 void intel_guc_submission_reset(struct intel_guc *guc, bool stalled)
@@ -1390,12 +1345,8 @@
 
 		xa_unlock(&guc->context_lookup);
 
-<<<<<<< HEAD
-		if (intel_context_is_pinned(ce))
-=======
 		if (intel_context_is_pinned(ce) &&
 		    !intel_context_is_child(ce))
->>>>>>> 56d33754
 			__guc_reset_context(ce, stalled);
 
 		intel_context_put(ce);
@@ -1484,18 +1435,11 @@
 	xa_for_each(&guc->context_lookup, index, ce) {
 		if (!kref_get_unless_zero(&ce->ref))
 			continue;
-<<<<<<< HEAD
-
-		xa_unlock(&guc->context_lookup);
-
-		if (intel_context_is_pinned(ce))
-=======
 
 		xa_unlock(&guc->context_lookup);
 
 		if (intel_context_is_pinned(ce) &&
 		    !intel_context_is_child(ce))
->>>>>>> 56d33754
 			guc_cancel_context_requests(ce);
 
 		intel_context_put(ce);
@@ -1675,9 +1619,6 @@
 	GEM_BUG_ON(intel_context_is_child(ce));
 
 	if (!context_guc_id_invalid(ce)) {
-<<<<<<< HEAD
-		ida_simple_remove(&guc->guc_ids, ce->guc_id.id);
-=======
 		if (intel_context_is_parent(ce))
 			bitmap_release_region(guc->submission_state.guc_ids_bitmap,
 					      ce->guc_id.id,
@@ -1686,7 +1627,6 @@
 		else
 			ida_simple_remove(&guc->submission_state.guc_ids,
 					  ce->guc_id.id);
->>>>>>> 56d33754
 		reset_lrc_desc(guc, ce->guc_id.id);
 		set_context_guc_id_invalid(ce);
 	}
@@ -1716,20 +1656,6 @@
 				      struct intel_context,
 				      guc_id.link);
 
-<<<<<<< HEAD
-		GEM_BUG_ON(atomic_read(&ce->guc_id.ref));
-		GEM_BUG_ON(context_guc_id_invalid(ce));
-
-		list_del_init(&ce->guc_id.link);
-		guc_id = ce->guc_id.id;
-
-		spin_lock(&ce->guc_state.lock);
-		clr_context_registered(ce);
-		spin_unlock(&ce->guc_state.lock);
-
-		set_context_guc_id_invalid(ce);
-		return guc_id;
-=======
 		GEM_BUG_ON(atomic_read(&cn->guc_id.ref));
 		GEM_BUG_ON(context_guc_id_invalid(cn));
 		GEM_BUG_ON(intel_context_is_child(cn));
@@ -1745,7 +1671,6 @@
 		set_context_guc_id_invalid(cn);
 
 		return 0;
->>>>>>> 56d33754
 	} else {
 		return -EAGAIN;
 	}
@@ -1792,14 +1717,8 @@
 
 	might_lock(&ce->guc_state.lock);
 
-	might_lock(&ce->guc_state.lock);
-
 	if (context_guc_id_invalid(ce)) {
-<<<<<<< HEAD
-		ret = assign_guc_id(guc, &ce->guc_id.id);
-=======
 		ret = assign_guc_id(guc, ce);
->>>>>>> 56d33754
 		if (ret)
 			goto out_unlock;
 		ret = 1;	/* Indidcates newly assigned guc_id */
@@ -1841,22 +1760,12 @@
 	unsigned long flags;
 
 	GEM_BUG_ON(atomic_read(&ce->guc_id.ref) < 0);
-<<<<<<< HEAD
-=======
 	GEM_BUG_ON(intel_context_is_child(ce));
->>>>>>> 56d33754
 
 	if (unlikely(context_guc_id_invalid(ce) ||
 		     intel_context_is_parent(ce)))
 		return;
 
-<<<<<<< HEAD
-	spin_lock_irqsave(&guc->contexts_lock, flags);
-	if (!context_guc_id_invalid(ce) && list_empty(&ce->guc_id.link) &&
-	    !atomic_read(&ce->guc_id.ref))
-		list_add_tail(&ce->guc_id.link, &guc->guc_id_list);
-	spin_unlock_irqrestore(&guc->contexts_lock, flags);
-=======
 	spin_lock_irqsave(&guc->submission_state.lock, flags);
 	if (!context_guc_id_invalid(ce) && list_empty(&ce->guc_id.link) &&
 	    !atomic_read(&ce->guc_id.ref))
@@ -1887,7 +1796,6 @@
 	}
 
 	return guc_submission_send_busy_loop(guc, action, len, 0, loop);
->>>>>>> 56d33754
 }
 
 static int __guc_action_register_context(struct intel_guc *guc,
@@ -1915,16 +1823,12 @@
 	GEM_BUG_ON(intel_context_is_child(ce));
 	trace_intel_context_register(ce);
 
-<<<<<<< HEAD
-	ret = __guc_action_register_context(guc, ce->guc_id.id, offset, loop);
-=======
 	if (intel_context_is_parent(ce))
 		ret = __guc_action_register_multi_lrc(guc, ce, ce->guc_id.id,
 						      offset, loop);
 	else
 		ret = __guc_action_register_context(guc, ce->guc_id.id, offset,
 						    loop);
->>>>>>> 56d33754
 	if (likely(!ret)) {
 		unsigned long flags;
 
@@ -2027,8 +1931,6 @@
 	desc->priority = ce->guc_state.prio;
 	desc->context_flags = CONTEXT_REGISTRATION_FLAG_KMD;
 	guc_context_policy_init(engine, desc);
-<<<<<<< HEAD
-=======
 
 	/*
 	 * If context is a parent, we need to register a process descriptor
@@ -2066,7 +1968,6 @@
 
 		clear_children_join_go_memory(ce);
 	}
->>>>>>> 56d33754
 
 	/*
 	 * The context_lookup xarray is used to determine if the hardware
@@ -2344,11 +2245,7 @@
 		struct i915_sw_fence *fence;
 
 		intel_context_get(ce);
-<<<<<<< HEAD
-		fence = guc_context_block(ce);
-=======
 		fence = guc_context_block(block_context);
->>>>>>> 56d33754
 		i915_sw_fence_wait(fence);
 		if (!i915_request_completed(rq)) {
 			__i915_request_skip(rq);
@@ -2362,11 +2259,7 @@
 		 */
 		flush_work(&ce_to_guc(ce)->ct.requests.worker);
 
-<<<<<<< HEAD
-		guc_context_unblock(ce);
-=======
 		guc_context_unblock(block_context);
->>>>>>> 56d33754
 		intel_context_put(ce);
 	}
 }
@@ -2443,11 +2336,8 @@
 	struct intel_runtime_pm *runtime_pm = &ce->engine->gt->i915->runtime_pm;
 	intel_wakeref_t wakeref;
 	u16 guc_id;
-<<<<<<< HEAD
-=======
 
 	GEM_BUG_ON(intel_context_is_child(ce));
->>>>>>> 56d33754
 
 	spin_lock_irqsave(&ce->guc_state.lock, flags);
 
@@ -2483,16 +2373,11 @@
 	unsigned long flags;
 	bool disabled;
 
-<<<<<<< HEAD
-=======
 	GEM_BUG_ON(!intel_gt_pm_is_awake(gt));
->>>>>>> 56d33754
 	GEM_BUG_ON(!lrc_desc_registered(guc, ce->guc_id.id));
 	GEM_BUG_ON(ce != __get_context(guc, ce->guc_id.id));
 	GEM_BUG_ON(context_enabled(ce));
 
-<<<<<<< HEAD
-=======
 	/* Seal race with Reset */
 	spin_lock_irqsave(&ce->guc_state.lock, flags);
 	disabled = submission_disabled(guc);
@@ -2508,7 +2393,6 @@
 		return;
 	}
 
->>>>>>> 56d33754
 	deregister_context(ce, ce->guc_id.id);
 }
 
@@ -2593,47 +2477,6 @@
 	 * it immediately. Also can be freed immediately if the context is not
 	 * registered with the GuC or the GuC is in the middle of a reset.
 	 */
-<<<<<<< HEAD
-	if (context_guc_id_invalid(ce)) {
-		__guc_context_destroy(ce);
-		return;
-	} else if (submission_disabled(guc) ||
-		   !lrc_desc_registered(guc, ce->guc_id.id)) {
-		release_guc_id(guc, ce);
-		__guc_context_destroy(ce);
-		return;
-	}
-
-	/*
-	 * We have to acquire the context spinlock and check guc_id again, if it
-	 * is valid it hasn't been stolen and needs to be deregistered. We
-	 * delete this context from the list of unpinned guc_id available to
-	 * steal to seal a race with guc_lrc_desc_pin(). When the G2H CTB
-	 * returns indicating this context has been deregistered the guc_id is
-	 * returned to the pool of available guc_id.
-	 */
-	spin_lock_irqsave(&guc->contexts_lock, flags);
-	if (context_guc_id_invalid(ce)) {
-		spin_unlock_irqrestore(&guc->contexts_lock, flags);
-		__guc_context_destroy(ce);
-		return;
-	}
-
-	if (!list_empty(&ce->guc_id.link))
-		list_del_init(&ce->guc_id.link);
-	spin_unlock_irqrestore(&guc->contexts_lock, flags);
-
-	/* Seal race with Reset */
-	spin_lock_irqsave(&ce->guc_state.lock, flags);
-	disabled = submission_disabled(guc);
-	if (likely(!disabled)) {
-		set_context_destroyed(ce);
-		clr_context_registered(ce);
-	}
-	spin_unlock_irqrestore(&ce->guc_state.lock, flags);
-	if (unlikely(disabled)) {
-		release_guc_id(guc, ce);
-=======
 	spin_lock_irqsave(&guc->submission_state.lock, flags);
 	destroy = submission_disabled(guc) || context_guc_id_invalid(ce) ||
 		!lrc_desc_registered(guc, ce->guc_id.id);
@@ -2647,7 +2490,6 @@
 	}
 	spin_unlock_irqrestore(&guc->submission_state.lock, flags);
 	if (unlikely(destroy)) {
->>>>>>> 56d33754
 		__guc_context_destroy(ce);
 		return;
 	}
@@ -2791,11 +2633,8 @@
 {
 	struct intel_context *ce = request_to_scheduling_context(rq);
 
-<<<<<<< HEAD
-=======
 	GEM_BUG_ON(intel_context_is_child(ce));
 
->>>>>>> 56d33754
 	spin_lock_irq(&ce->guc_state.lock);
 
 	list_del_init(&rq->sched.link);
@@ -3682,12 +3521,9 @@
 		return NULL;
 	}
 
-<<<<<<< HEAD
-=======
 	return ce;
 }
 
->>>>>>> 56d33754
 int intel_guc_deregister_done_process_msg(struct intel_guc *guc,
 					  const u32 *msg,
 					  u32 len)
@@ -4083,24 +3919,7 @@
 
 	xa_lock_irqsave(&guc->context_lookup, flags);
 	xa_for_each(&guc->context_lookup, index, ce) {
-<<<<<<< HEAD
-		drm_printf(p, "GuC lrc descriptor %u:\n", ce->guc_id.id);
-		drm_printf(p, "\tHW Context Desc: 0x%08x\n", ce->lrc.lrca);
-		drm_printf(p, "\t\tLRC Head: Internal %u, Memory %u\n",
-			   ce->ring->head,
-			   ce->lrc_reg_state[CTX_RING_HEAD]);
-		drm_printf(p, "\t\tLRC Tail: Internal %u, Memory %u\n",
-			   ce->ring->tail,
-			   ce->lrc_reg_state[CTX_RING_TAIL]);
-		drm_printf(p, "\t\tContext Pin Count: %u\n",
-			   atomic_read(&ce->pin_count));
-		drm_printf(p, "\t\tGuC ID Ref Count: %u\n",
-			   atomic_read(&ce->guc_id.ref));
-		drm_printf(p, "\t\tSchedule State: 0x%x\n\n",
-			   ce->guc_state.sched_state);
-=======
 		GEM_BUG_ON(intel_context_is_child(ce));
->>>>>>> 56d33754
 
 		guc_log_context(p, ce);
 		guc_log_context_priority(p, ce);
@@ -4183,9 +4002,6 @@
 		*cs++ = get_children_join_addr(ce, i);
 		*cs++ = 0;
 	}
-<<<<<<< HEAD
-	xa_unlock_irqrestore(&guc->context_lookup, flags);
-=======
 
 	/* Turn off preemption */
 	*cs++ = MI_ARB_ON_OFF | MI_ARB_DISABLE;
@@ -4402,7 +4218,6 @@
 	rq->tail = intel_ring_offset(rq, cs);
 
 	return cs;
->>>>>>> 56d33754
 }
 
 static struct intel_context *
@@ -4515,8 +4330,5 @@
 
 #if IS_ENABLED(CONFIG_DRM_I915_SELFTEST)
 #include "selftest_guc.c"
-<<<<<<< HEAD
-=======
 #include "selftest_guc_multi_lrc.c"
->>>>>>> 56d33754
 #endif