/*
 * \author Rickard E. (Rik) Faith <faith@valinux.com>
 * \author Daryll Strauss <daryll@valinux.com>
 * \author Gareth Hughes <gareth@valinux.com>
 */

/*
 * Created: Mon Jan  4 08:58:31 1999 by faith@valinux.com
 *
 * Copyright 1999 Precision Insight, Inc., Cedar Park, Texas.
 * Copyright 2000 VA Linux Systems, Inc., Sunnyvale, California.
 * All Rights Reserved.
 *
 * Permission is hereby granted, free of charge, to any person obtaining a
 * copy of this software and associated documentation files (the "Software"),
 * to deal in the Software without restriction, including without limitation
 * the rights to use, copy, modify, merge, publish, distribute, sublicense,
 * and/or sell copies of the Software, and to permit persons to whom the
 * Software is furnished to do so, subject to the following conditions:
 *
 * The above copyright notice and this permission notice (including the next
 * paragraph) shall be included in all copies or substantial portions of the
 * Software.
 *
 * THE SOFTWARE IS PROVIDED "AS IS", WITHOUT WARRANTY OF ANY KIND, EXPRESS OR
 * IMPLIED, INCLUDING BUT NOT LIMITED TO THE WARRANTIES OF MERCHANTABILITY,
 * FITNESS FOR A PARTICULAR PURPOSE AND NONINFRINGEMENT.  IN NO EVENT SHALL
 * VA LINUX SYSTEMS AND/OR ITS SUPPLIERS BE LIABLE FOR ANY CLAIM, DAMAGES OR
 * OTHER LIABILITY, WHETHER IN AN ACTION OF CONTRACT, TORT OR OTHERWISE,
 * ARISING FROM, OUT OF OR IN CONNECTION WITH THE SOFTWARE OR THE USE OR
 * OTHER DEALINGS IN THE SOFTWARE.
 */

#include <linux/anon_inodes.h>
#include <linux/dma-fence.h>
#include <linux/file.h>
#include <linux/module.h>
#include <linux/pci.h>
#include <linux/poll.h>
#include <linux/slab.h>

#include <drm/drm_client.h>
#include <drm/drm_drv.h>
#include <drm/drm_file.h>
#include <drm/drm_print.h>

#include "drm_crtc_internal.h"
#include "drm_internal.h"
#include "drm_legacy.h"

/* from BKL pushdown */
DEFINE_MUTEX(drm_global_mutex);

<<<<<<< HEAD
#define MAX_DRM_OPEN_COUNT		128
=======
bool drm_dev_needs_global_mutex(struct drm_device *dev)
{
	/*
	 * Legacy drivers rely on all kinds of BKL locking semantics, don't
	 * bother. They also still need BKL locking for their ioctls, so better
	 * safe than sorry.
	 */
	if (drm_core_check_feature(dev, DRIVER_LEGACY))
		return true;

	/*
	 * The deprecated ->load callback must be called after the driver is
	 * already registered. This means such drivers rely on the BKL to make
	 * sure an open can't proceed until the driver is actually fully set up.
	 * Similar hilarity holds for the unload callback.
	 */
	if (dev->driver->load || dev->driver->unload)
		return true;

	/*
	 * Drivers with the lastclose callback assume that it's synchronized
	 * against concurrent opens, which again needs the BKL. The proper fix
	 * is to use the drm_client infrastructure with proper locking for each
	 * client.
	 */
	if (dev->driver->lastclose)
		return true;

	return false;
}
>>>>>>> f365ab31

/**
 * DOC: file operations
 *
 * Drivers must define the file operations structure that forms the DRM
 * userspace API entry point, even though most of those operations are
 * implemented in the DRM core. The resulting &struct file_operations must be
 * stored in the &drm_driver.fops field. The mandatory functions are drm_open(),
 * drm_read(), drm_ioctl() and drm_compat_ioctl() if CONFIG_COMPAT is enabled
 * Note that drm_compat_ioctl will be NULL if CONFIG_COMPAT=n, so there's no
 * need to sprinkle #ifdef into the code. Drivers which implement private ioctls
 * that require 32/64 bit compatibility support must provide their own
 * &file_operations.compat_ioctl handler that processes private ioctls and calls
 * drm_compat_ioctl() for core ioctls.
 *
 * In addition drm_read() and drm_poll() provide support for DRM events. DRM
 * events are a generic and extensible means to send asynchronous events to
 * userspace through the file descriptor. They are used to send vblank event and
 * page flip completions by the KMS API. But drivers can also use it for their
 * own needs, e.g. to signal completion of rendering.
 *
 * For the driver-side event interface see drm_event_reserve_init() and
 * drm_send_event() as the main starting points.
 *
 * The memory mapping implementation will vary depending on how the driver
 * manages memory. Legacy drivers will use the deprecated drm_legacy_mmap()
 * function, modern drivers should use one of the provided memory-manager
 * specific implementations. For GEM-based drivers this is drm_gem_mmap(), and
 * for drivers which use the CMA GEM helpers it's drm_gem_cma_mmap().
 *
 * No other file operations are supported by the DRM userspace API. Overall the
 * following is an example &file_operations structure::
 *
 *     static const example_drm_fops = {
 *             .owner = THIS_MODULE,
 *             .open = drm_open,
 *             .release = drm_release,
 *             .unlocked_ioctl = drm_ioctl,
 *             .compat_ioctl = drm_compat_ioctl, // NULL if CONFIG_COMPAT=n
 *             .poll = drm_poll,
 *             .read = drm_read,
 *             .llseek = no_llseek,
 *             .mmap = drm_gem_mmap,
 *     };
 *
 * For plain GEM based drivers there is the DEFINE_DRM_GEM_FOPS() macro, and for
 * CMA based drivers there is the DEFINE_DRM_GEM_CMA_FOPS() macro to make this
 * simpler.
 *
 * The driver's &file_operations must be stored in &drm_driver.fops.
 *
 * For driver-private IOCTL handling see the more detailed discussion in
 * :ref:`IOCTL support in the userland interfaces chapter<drm_driver_ioctl>`.
 */

/**
 * drm_file_alloc - allocate file context
 * @minor: minor to allocate on
 *
 * This allocates a new DRM file context. It is not linked into any context and
 * can be used by the caller freely. Note that the context keeps a pointer to
 * @minor, so it must be freed before @minor is.
 *
 * RETURNS:
 * Pointer to newly allocated context, ERR_PTR on failure.
 */
struct drm_file *drm_file_alloc(struct drm_minor *minor)
{
	struct drm_device *dev = minor->dev;
	struct drm_file *file;
	int ret;

	file = kzalloc(sizeof(*file), GFP_KERNEL);
	if (!file)
		return ERR_PTR(-ENOMEM);

	file->pid = get_pid(task_pid(current));
	file->minor = minor;

	/* for compatibility root is always authenticated */
	file->authenticated = capable(CAP_SYS_ADMIN);

	INIT_LIST_HEAD(&file->lhead);
	INIT_LIST_HEAD(&file->fbs);
	mutex_init(&file->fbs_lock);
	INIT_LIST_HEAD(&file->blobs);
	INIT_LIST_HEAD(&file->pending_event_list);
	INIT_LIST_HEAD(&file->event_list);
	init_waitqueue_head(&file->event_wait);
	file->event_space = 4096; /* set aside 4k for event buffer */

	mutex_init(&file->event_read_lock);

	if (drm_core_check_feature(dev, DRIVER_GEM))
		drm_gem_open(dev, file);

	if (drm_core_check_feature(dev, DRIVER_SYNCOBJ))
		drm_syncobj_open(file);

	drm_prime_init_file_private(&file->prime);

	if (dev->driver->open) {
		ret = dev->driver->open(dev, file);
		if (ret < 0)
			goto out_prime_destroy;
	}

	return file;

out_prime_destroy:
	drm_prime_destroy_file_private(&file->prime);
	if (drm_core_check_feature(dev, DRIVER_SYNCOBJ))
		drm_syncobj_release(file);
	if (drm_core_check_feature(dev, DRIVER_GEM))
		drm_gem_release(dev, file);
	put_pid(file->pid);
	kfree(file);

	return ERR_PTR(ret);
}

static void drm_events_release(struct drm_file *file_priv)
{
	struct drm_device *dev = file_priv->minor->dev;
	struct drm_pending_event *e, *et;
	unsigned long flags;

	spin_lock_irqsave(&dev->event_lock, flags);

	/* Unlink pending events */
	list_for_each_entry_safe(e, et, &file_priv->pending_event_list,
				 pending_link) {
		list_del(&e->pending_link);
		e->file_priv = NULL;
	}

	/* Remove unconsumed events */
	list_for_each_entry_safe(e, et, &file_priv->event_list, link) {
		list_del(&e->link);
		kfree(e);
	}

	spin_unlock_irqrestore(&dev->event_lock, flags);
}

/**
 * drm_file_free - free file context
 * @file: context to free, or NULL
 *
 * This destroys and deallocates a DRM file context previously allocated via
 * drm_file_alloc(). The caller must make sure to unlink it from any contexts
 * before calling this.
 *
 * If NULL is passed, this is a no-op.
 *
 * RETURNS:
 * 0 on success, or error code on failure.
 */
void drm_file_free(struct drm_file *file)
{
	struct drm_device *dev;

	if (!file)
		return;

	dev = file->minor->dev;

	DRM_DEBUG("pid = %d, device = 0x%lx, open_count = %d\n",
		  task_pid_nr(current),
		  (long)old_encode_dev(file->minor->kdev->devt),
		  atomic_read(&dev->open_count));

	if (drm_core_check_feature(dev, DRIVER_LEGACY) &&
	    dev->driver->preclose)
		dev->driver->preclose(dev, file);

	if (drm_core_check_feature(dev, DRIVER_LEGACY))
		drm_legacy_lock_release(dev, file->filp);

	if (drm_core_check_feature(dev, DRIVER_HAVE_DMA))
		drm_legacy_reclaim_buffers(dev, file);

	drm_events_release(file);

	if (drm_core_check_feature(dev, DRIVER_MODESET)) {
		drm_fb_release(file);
		drm_property_destroy_user_blobs(dev, file);
	}

	if (drm_core_check_feature(dev, DRIVER_SYNCOBJ))
		drm_syncobj_release(file);

	if (drm_core_check_feature(dev, DRIVER_GEM))
		drm_gem_release(dev, file);

	drm_legacy_ctxbitmap_flush(dev, file);

	if (drm_is_primary_client(file))
		drm_master_release(file);

	if (dev->driver->postclose)
		dev->driver->postclose(dev, file);

	drm_prime_destroy_file_private(&file->prime);

	WARN_ON(!list_empty(&file->event_list));

	put_pid(file->pid);
	kfree(file);
}

static void drm_close_helper(struct file *filp)
{
	struct drm_file *file_priv = filp->private_data;
	struct drm_device *dev = file_priv->minor->dev;

	mutex_lock(&dev->filelist_mutex);
	list_del(&file_priv->lhead);
	mutex_unlock(&dev->filelist_mutex);

	drm_file_free(file_priv);
}

/*
 * Check whether DRI will run on this CPU.
 *
 * \return non-zero if the DRI will run on this CPU, or zero otherwise.
 */
static int drm_cpu_valid(void)
{
#if defined(__sparc__) && !defined(__sparc_v9__)
	return 0;		/* No cmpxchg before v9 sparc. */
#endif
	return 1;
}

/*
 * Called whenever a process opens a drm node
 *
 * \param filp file pointer.
 * \param minor acquired minor-object.
 * \return zero on success or a negative number on failure.
 *
 * Creates and initializes a drm_file structure for the file private data in \p
 * filp and add it into the double linked list in \p dev.
 */
static int drm_open_helper(struct file *filp, struct drm_minor *minor)
{
	struct drm_device *dev = minor->dev;
	struct drm_file *priv;
	int ret;

	if (filp->f_flags & O_EXCL)
		return -EBUSY;	/* No exclusive opens */
	if (!drm_cpu_valid())
		return -EINVAL;
	if (dev->switch_power_state != DRM_SWITCH_POWER_ON && dev->switch_power_state != DRM_SWITCH_POWER_DYNAMIC_OFF)
		return -EINVAL;

	DRM_DEBUG("pid = %d, minor = %d\n", task_pid_nr(current), minor->index);

	priv = drm_file_alloc(minor);
	if (IS_ERR(priv))
		return PTR_ERR(priv);

	if (drm_is_primary_client(priv)) {
		ret = drm_master_open(priv);
		if (ret) {
			drm_file_free(priv);
			return ret;
		}
	}

	filp->private_data = priv;
	filp->f_mode |= FMODE_UNSIGNED_OFFSET;
	priv->filp = filp;

	mutex_lock(&dev->filelist_mutex);
	list_add(&priv->lhead, &dev->filelist);
	mutex_unlock(&dev->filelist_mutex);

#ifdef __alpha__
	/*
	 * Default the hose
	 */
	if (!dev->hose) {
		struct pci_dev *pci_dev;
		pci_dev = pci_get_class(PCI_CLASS_DISPLAY_VGA << 8, NULL);
		if (pci_dev) {
			dev->hose = pci_dev->sysdata;
			pci_dev_put(pci_dev);
		}
		if (!dev->hose) {
			struct pci_bus *b = list_entry(pci_root_buses.next,
				struct pci_bus, node);
			if (b)
				dev->hose = b->sysdata;
		}
	}
#endif

	return 0;
}

/**
 * drm_open - open method for DRM file
 * @inode: device inode
 * @filp: file pointer.
 *
 * This function must be used by drivers as their &file_operations.open method.
 * It looks up the correct DRM device and instantiates all the per-file
 * resources for it. It also calls the &drm_driver.open driver callback.
 *
 * RETURNS:
 *
 * 0 on success or negative errno value on falure.
 */
int drm_open(struct inode *inode, struct file *filp)
{
	struct drm_device *dev;
	struct drm_minor *minor;
	int retcode;
	int need_setup = 0;

	minor = drm_minor_acquire(iminor(inode));
	if (IS_ERR(minor))
		return PTR_ERR(minor);

	dev = minor->dev;
	if (drm_dev_needs_global_mutex(dev))
		mutex_lock(&drm_global_mutex);

	if (!atomic_fetch_inc(&dev->open_count))
		need_setup = 1;

	if (dev->open_count >= MAX_DRM_OPEN_COUNT) {
		retcode = -EPERM;
		goto err_undo;
	}

	/* share address_space across all char-devs of a single device */
	filp->f_mapping = dev->anon_inode->i_mapping;

	retcode = drm_open_helper(filp, minor);
	if (retcode)
		goto err_undo;
	if (need_setup) {
		retcode = drm_legacy_setup(dev);
		if (retcode) {
			drm_close_helper(filp);
			goto err_undo;
		}
	}

	if (drm_dev_needs_global_mutex(dev))
		mutex_unlock(&drm_global_mutex);

	return 0;

err_undo:
	atomic_dec(&dev->open_count);
	if (drm_dev_needs_global_mutex(dev))
		mutex_unlock(&drm_global_mutex);
	drm_minor_release(minor);
	return retcode;
}
EXPORT_SYMBOL(drm_open);

void drm_lastclose(struct drm_device * dev)
{
	DRM_DEBUG("\n");

	if (dev->driver->lastclose)
		dev->driver->lastclose(dev);
	DRM_DEBUG("driver lastclose completed\n");

	if (drm_core_check_feature(dev, DRIVER_LEGACY))
		drm_legacy_dev_reinit(dev);

	drm_client_dev_restore(dev);
}

/**
 * drm_release - release method for DRM file
 * @inode: device inode
 * @filp: file pointer.
 *
 * This function must be used by drivers as their &file_operations.release
 * method. It frees any resources associated with the open file, and calls the
 * &drm_driver.postclose driver callback. If this is the last open file for the
 * DRM device also proceeds to call the &drm_driver.lastclose driver callback.
 *
 * RETURNS:
 *
 * Always succeeds and returns 0.
 */
int drm_release(struct inode *inode, struct file *filp)
{
	struct drm_file *file_priv = filp->private_data;
	struct drm_minor *minor = file_priv->minor;
	struct drm_device *dev = minor->dev;

	if (drm_dev_needs_global_mutex(dev))
		mutex_lock(&drm_global_mutex);

	DRM_DEBUG("open_count = %d\n", atomic_read(&dev->open_count));

	drm_close_helper(filp);

	if (atomic_dec_and_test(&dev->open_count))
		drm_lastclose(dev);

	if (drm_dev_needs_global_mutex(dev))
		mutex_unlock(&drm_global_mutex);

	drm_minor_release(minor);

	return 0;
}
EXPORT_SYMBOL(drm_release);

/**
 * drm_release_noglobal - release method for DRM file
 * @inode: device inode
 * @filp: file pointer.
 *
 * This function may be used by drivers as their &file_operations.release
 * method. It frees any resources associated with the open file prior to taking
 * the drm_global_mutex, which then calls the &drm_driver.postclose driver
 * callback. If this is the last open file for the DRM device also proceeds to
 * call the &drm_driver.lastclose driver callback.
 *
 * RETURNS:
 *
 * Always succeeds and returns 0.
 */
int drm_release_noglobal(struct inode *inode, struct file *filp)
{
	struct drm_file *file_priv = filp->private_data;
	struct drm_minor *minor = file_priv->minor;
	struct drm_device *dev = minor->dev;

	drm_close_helper(filp);

	if (atomic_dec_and_mutex_lock(&dev->open_count, &drm_global_mutex)) {
		drm_lastclose(dev);
		mutex_unlock(&drm_global_mutex);
	}

	drm_minor_release(minor);

	return 0;
}
EXPORT_SYMBOL(drm_release_noglobal);

/**
 * drm_read - read method for DRM file
 * @filp: file pointer
 * @buffer: userspace destination pointer for the read
 * @count: count in bytes to read
 * @offset: offset to read
 *
 * This function must be used by drivers as their &file_operations.read
 * method iff they use DRM events for asynchronous signalling to userspace.
 * Since events are used by the KMS API for vblank and page flip completion this
 * means all modern display drivers must use it.
 *
 * @offset is ignored, DRM events are read like a pipe. Therefore drivers also
 * must set the &file_operation.llseek to no_llseek(). Polling support is
 * provided by drm_poll().
 *
 * This function will only ever read a full event. Therefore userspace must
 * supply a big enough buffer to fit any event to ensure forward progress. Since
 * the maximum event space is currently 4K it's recommended to just use that for
 * safety.
 *
 * RETURNS:
 *
 * Number of bytes read (always aligned to full events, and can be 0) or a
 * negative error code on failure.
 */
ssize_t drm_read(struct file *filp, char __user *buffer,
		 size_t count, loff_t *offset)
{
	struct drm_file *file_priv = filp->private_data;
	struct drm_device *dev = file_priv->minor->dev;
	ssize_t ret;

	if (!access_ok(buffer, count))
		return -EFAULT;

	ret = mutex_lock_interruptible(&file_priv->event_read_lock);
	if (ret)
		return ret;

	for (;;) {
		struct drm_pending_event *e = NULL;

		spin_lock_irq(&dev->event_lock);
		if (!list_empty(&file_priv->event_list)) {
			e = list_first_entry(&file_priv->event_list,
					struct drm_pending_event, link);
			file_priv->event_space += e->event->length;
			list_del(&e->link);
		}
		spin_unlock_irq(&dev->event_lock);

		if (e == NULL) {
			if (ret)
				break;

			if (filp->f_flags & O_NONBLOCK) {
				ret = -EAGAIN;
				break;
			}

			mutex_unlock(&file_priv->event_read_lock);
			ret = wait_event_interruptible(file_priv->event_wait,
						       !list_empty(&file_priv->event_list));
			if (ret >= 0)
				ret = mutex_lock_interruptible(&file_priv->event_read_lock);
			if (ret)
				return ret;
		} else {
			unsigned length = e->event->length;

			if (length > count - ret) {
put_back_event:
				spin_lock_irq(&dev->event_lock);
				file_priv->event_space -= length;
				list_add(&e->link, &file_priv->event_list);
				spin_unlock_irq(&dev->event_lock);
				wake_up_interruptible(&file_priv->event_wait);
				break;
			}

			if (copy_to_user(buffer + ret, e->event, length)) {
				if (ret == 0)
					ret = -EFAULT;
				goto put_back_event;
			}

			ret += length;
			kfree(e);
		}
	}
	mutex_unlock(&file_priv->event_read_lock);

	return ret;
}
EXPORT_SYMBOL(drm_read);

/**
 * drm_poll - poll method for DRM file
 * @filp: file pointer
 * @wait: poll waiter table
 *
 * This function must be used by drivers as their &file_operations.read method
 * iff they use DRM events for asynchronous signalling to userspace.  Since
 * events are used by the KMS API for vblank and page flip completion this means
 * all modern display drivers must use it.
 *
 * See also drm_read().
 *
 * RETURNS:
 *
 * Mask of POLL flags indicating the current status of the file.
 */
__poll_t drm_poll(struct file *filp, struct poll_table_struct *wait)
{
	struct drm_file *file_priv = filp->private_data;
	__poll_t mask = 0;

	poll_wait(filp, &file_priv->event_wait, wait);

	if (!list_empty(&file_priv->event_list))
		mask |= EPOLLIN | EPOLLRDNORM;

	return mask;
}
EXPORT_SYMBOL(drm_poll);

/**
 * drm_event_reserve_init_locked - init a DRM event and reserve space for it
 * @dev: DRM device
 * @file_priv: DRM file private data
 * @p: tracking structure for the pending event
 * @e: actual event data to deliver to userspace
 *
 * This function prepares the passed in event for eventual delivery. If the event
 * doesn't get delivered (because the IOCTL fails later on, before queuing up
 * anything) then the even must be cancelled and freed using
 * drm_event_cancel_free(). Successfully initialized events should be sent out
 * using drm_send_event() or drm_send_event_locked() to signal completion of the
 * asynchronous event to userspace.
 *
 * If callers embedded @p into a larger structure it must be allocated with
 * kmalloc and @p must be the first member element.
 *
 * This is the locked version of drm_event_reserve_init() for callers which
 * already hold &drm_device.event_lock.
 *
 * RETURNS:
 *
 * 0 on success or a negative error code on failure.
 */
int drm_event_reserve_init_locked(struct drm_device *dev,
				  struct drm_file *file_priv,
				  struct drm_pending_event *p,
				  struct drm_event *e)
{
	if (file_priv->event_space < e->length)
		return -ENOMEM;

	file_priv->event_space -= e->length;

	p->event = e;
	list_add(&p->pending_link, &file_priv->pending_event_list);
	p->file_priv = file_priv;

	return 0;
}
EXPORT_SYMBOL(drm_event_reserve_init_locked);

/**
 * drm_event_reserve_init - init a DRM event and reserve space for it
 * @dev: DRM device
 * @file_priv: DRM file private data
 * @p: tracking structure for the pending event
 * @e: actual event data to deliver to userspace
 *
 * This function prepares the passed in event for eventual delivery. If the event
 * doesn't get delivered (because the IOCTL fails later on, before queuing up
 * anything) then the even must be cancelled and freed using
 * drm_event_cancel_free(). Successfully initialized events should be sent out
 * using drm_send_event() or drm_send_event_locked() to signal completion of the
 * asynchronous event to userspace.
 *
 * If callers embedded @p into a larger structure it must be allocated with
 * kmalloc and @p must be the first member element.
 *
 * Callers which already hold &drm_device.event_lock should use
 * drm_event_reserve_init_locked() instead.
 *
 * RETURNS:
 *
 * 0 on success or a negative error code on failure.
 */
int drm_event_reserve_init(struct drm_device *dev,
			   struct drm_file *file_priv,
			   struct drm_pending_event *p,
			   struct drm_event *e)
{
	unsigned long flags;
	int ret;

	spin_lock_irqsave(&dev->event_lock, flags);
	ret = drm_event_reserve_init_locked(dev, file_priv, p, e);
	spin_unlock_irqrestore(&dev->event_lock, flags);

	return ret;
}
EXPORT_SYMBOL(drm_event_reserve_init);

/**
 * drm_event_cancel_free - free a DRM event and release its space
 * @dev: DRM device
 * @p: tracking structure for the pending event
 *
 * This function frees the event @p initialized with drm_event_reserve_init()
 * and releases any allocated space. It is used to cancel an event when the
 * nonblocking operation could not be submitted and needed to be aborted.
 */
void drm_event_cancel_free(struct drm_device *dev,
			   struct drm_pending_event *p)
{
	unsigned long flags;
	spin_lock_irqsave(&dev->event_lock, flags);
	if (p->file_priv) {
		p->file_priv->event_space += p->event->length;
		list_del(&p->pending_link);
	}
	spin_unlock_irqrestore(&dev->event_lock, flags);

	if (p->fence)
		dma_fence_put(p->fence);

	kfree(p);
}
EXPORT_SYMBOL(drm_event_cancel_free);

/**
 * drm_send_event_locked - send DRM event to file descriptor
 * @dev: DRM device
 * @e: DRM event to deliver
 *
 * This function sends the event @e, initialized with drm_event_reserve_init(),
 * to its associated userspace DRM file. Callers must already hold
 * &drm_device.event_lock, see drm_send_event() for the unlocked version.
 *
 * Note that the core will take care of unlinking and disarming events when the
 * corresponding DRM file is closed. Drivers need not worry about whether the
 * DRM file for this event still exists and can call this function upon
 * completion of the asynchronous work unconditionally.
 */
void drm_send_event_locked(struct drm_device *dev, struct drm_pending_event *e)
{
	assert_spin_locked(&dev->event_lock);

	if (e->completion) {
		complete_all(e->completion);
		e->completion_release(e->completion);
		e->completion = NULL;
	}

	if (e->fence) {
		dma_fence_signal(e->fence);
		dma_fence_put(e->fence);
	}

	if (!e->file_priv) {
		kfree(e);
		return;
	}

	list_del(&e->pending_link);
	list_add_tail(&e->link,
		      &e->file_priv->event_list);
	wake_up_interruptible(&e->file_priv->event_wait);
}
EXPORT_SYMBOL(drm_send_event_locked);

/**
 * drm_send_event - send DRM event to file descriptor
 * @dev: DRM device
 * @e: DRM event to deliver
 *
 * This function sends the event @e, initialized with drm_event_reserve_init(),
 * to its associated userspace DRM file. This function acquires
 * &drm_device.event_lock, see drm_send_event_locked() for callers which already
 * hold this lock.
 *
 * Note that the core will take care of unlinking and disarming events when the
 * corresponding DRM file is closed. Drivers need not worry about whether the
 * DRM file for this event still exists and can call this function upon
 * completion of the asynchronous work unconditionally.
 */
void drm_send_event(struct drm_device *dev, struct drm_pending_event *e)
{
	unsigned long irqflags;

	spin_lock_irqsave(&dev->event_lock, irqflags);
	drm_send_event_locked(dev, e);
	spin_unlock_irqrestore(&dev->event_lock, irqflags);
}
EXPORT_SYMBOL(drm_send_event);

/**
 * mock_drm_getfile - Create a new struct file for the drm device
 * @minor: drm minor to wrap (e.g. #drm_device.primary)
 * @flags: file creation mode (O_RDWR etc)
 *
 * This create a new struct file that wraps a DRM file context around a
 * DRM minor. This mimicks userspace opening e.g. /dev/dri/card0, but without
 * invoking userspace. The struct file may be operated on using its f_op
 * (the drm_device.driver.fops) to mimick userspace operations, or be supplied
 * to userspace facing functions as an internal/anonymous client.
 *
 * RETURNS:
 * Pointer to newly created struct file, ERR_PTR on failure.
 */
struct file *mock_drm_getfile(struct drm_minor *minor, unsigned int flags)
{
	struct drm_device *dev = minor->dev;
	struct drm_file *priv;
	struct file *file;

	priv = drm_file_alloc(minor);
	if (IS_ERR(priv))
		return ERR_CAST(priv);

	file = anon_inode_getfile("drm", dev->driver->fops, priv, flags);
	if (IS_ERR(file)) {
		drm_file_free(priv);
		return file;
	}

	/* Everyone shares a single global address space */
	file->f_mapping = dev->anon_inode->i_mapping;

	drm_dev_get(dev);
	priv->filp = file;

	return file;
}
EXPORT_SYMBOL_FOR_TESTS_ONLY(mock_drm_getfile);<|MERGE_RESOLUTION|>--- conflicted
+++ resolved
@@ -51,9 +51,8 @@
 /* from BKL pushdown */
 DEFINE_MUTEX(drm_global_mutex);
 
-<<<<<<< HEAD
 #define MAX_DRM_OPEN_COUNT		128
-=======
+
 bool drm_dev_needs_global_mutex(struct drm_device *dev)
 {
 	/*
@@ -84,7 +83,6 @@
 
 	return false;
 }
->>>>>>> f365ab31
 
 /**
  * DOC: file operations
@@ -420,7 +418,7 @@
 	if (!atomic_fetch_inc(&dev->open_count))
 		need_setup = 1;
 
-	if (dev->open_count >= MAX_DRM_OPEN_COUNT) {
+	if (atomic_read(&dev->open_count) >= MAX_DRM_OPEN_COUNT) {
 		retcode = -EPERM;
 		goto err_undo;
 	}
