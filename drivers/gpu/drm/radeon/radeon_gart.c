/*
 * Copyright 2008 Advanced Micro Devices, Inc.
 * Copyright 2008 Red Hat Inc.
 * Copyright 2009 Jerome Glisse.
 *
 * Permission is hereby granted, free of charge, to any person obtaining a
 * copy of this software and associated documentation files (the "Software"),
 * to deal in the Software without restriction, including without limitation
 * the rights to use, copy, modify, merge, publish, distribute, sublicense,
 * and/or sell copies of the Software, and to permit persons to whom the
 * Software is furnished to do so, subject to the following conditions:
 *
 * The above copyright notice and this permission notice shall be included in
 * all copies or substantial portions of the Software.
 *
 * THE SOFTWARE IS PROVIDED "AS IS", WITHOUT WARRANTY OF ANY KIND, EXPRESS OR
 * IMPLIED, INCLUDING BUT NOT LIMITED TO THE WARRANTIES OF MERCHANTABILITY,
 * FITNESS FOR A PARTICULAR PURPOSE AND NONINFRINGEMENT.  IN NO EVENT SHALL
 * THE COPYRIGHT HOLDER(S) OR AUTHOR(S) BE LIABLE FOR ANY CLAIM, DAMAGES OR
 * OTHER LIABILITY, WHETHER IN AN ACTION OF CONTRACT, TORT OR OTHERWISE,
 * ARISING FROM, OUT OF OR IN CONNECTION WITH THE SOFTWARE OR THE USE OR
 * OTHER DEALINGS IN THE SOFTWARE.
 *
 * Authors: Dave Airlie
 *          Alex Deucher
 *          Jerome Glisse
 */
#include "drmP.h"
#include "radeon_drm.h"
#include "radeon.h"
#include "radeon_reg.h"

/*
 * GART
 * The GART (Graphics Aperture Remapping Table) is an aperture
 * in the GPU's address space.  System pages can be mapped into
 * the aperture and look like contiguous pages from the GPU's
 * perspective.  A page table maps the pages in the aperture
 * to the actual backing pages in system memory.
 *
 * Radeon GPUs support both an internal GART, as described above,
 * and AGP.  AGP works similarly, but the GART table is configured
 * and maintained by the northbridge rather than the driver.
 * Radeon hw has a separate AGP aperture that is programmed to
 * point to the AGP aperture provided by the northbridge and the
 * requests are passed through to the northbridge aperture.
 * Both AGP and internal GART can be used at the same time, however
 * that is not currently supported by the driver.
 *
 * This file handles the common internal GART management.
 */

/*
 * Common GART table functions.
 */
/**
 * radeon_gart_table_ram_alloc - allocate system ram for gart page table
 *
 * @rdev: radeon_device pointer
 *
 * Allocate system memory for GART page table
 * (r1xx-r3xx, non-pcie r4xx, rs400).  These asics require the
 * gart table to be in system memory.
 * Returns 0 for success, -ENOMEM for failure.
 */
int radeon_gart_table_ram_alloc(struct radeon_device *rdev)
{
	void *ptr;

	ptr = pci_alloc_consistent(rdev->pdev, rdev->gart.table_size,
				   &rdev->gart.table_addr);
	if (ptr == NULL) {
		return -ENOMEM;
	}
#ifdef CONFIG_X86
	if (rdev->family == CHIP_RS400 || rdev->family == CHIP_RS480 ||
	    rdev->family == CHIP_RS690 || rdev->family == CHIP_RS740) {
		set_memory_uc((unsigned long)ptr,
			      rdev->gart.table_size >> PAGE_SHIFT);
	}
#endif
	rdev->gart.ptr = ptr;
	memset((void *)rdev->gart.ptr, 0, rdev->gart.table_size);
	return 0;
}

/**
 * radeon_gart_table_ram_free - free system ram for gart page table
 *
 * @rdev: radeon_device pointer
 *
 * Free system memory for GART page table
 * (r1xx-r3xx, non-pcie r4xx, rs400).  These asics require the
 * gart table to be in system memory.
 */
void radeon_gart_table_ram_free(struct radeon_device *rdev)
{
	if (rdev->gart.ptr == NULL) {
		return;
	}
#ifdef CONFIG_X86
	if (rdev->family == CHIP_RS400 || rdev->family == CHIP_RS480 ||
	    rdev->family == CHIP_RS690 || rdev->family == CHIP_RS740) {
		set_memory_wb((unsigned long)rdev->gart.ptr,
			      rdev->gart.table_size >> PAGE_SHIFT);
	}
#endif
	pci_free_consistent(rdev->pdev, rdev->gart.table_size,
			    (void *)rdev->gart.ptr,
			    rdev->gart.table_addr);
	rdev->gart.ptr = NULL;
	rdev->gart.table_addr = 0;
}

/**
 * radeon_gart_table_vram_alloc - allocate vram for gart page table
 *
 * @rdev: radeon_device pointer
 *
 * Allocate video memory for GART page table
 * (pcie r4xx, r5xx+).  These asics require the
 * gart table to be in video memory.
 * Returns 0 for success, error for failure.
 */
int radeon_gart_table_vram_alloc(struct radeon_device *rdev)
{
	int r;

	if (rdev->gart.robj == NULL) {
		r = radeon_bo_create(rdev, rdev->gart.table_size,
				     PAGE_SIZE, true, RADEON_GEM_DOMAIN_VRAM,
				     NULL, &rdev->gart.robj);
		if (r) {
			return r;
		}
	}
	return 0;
}

/**
 * radeon_gart_table_vram_pin - pin gart page table in vram
 *
 * @rdev: radeon_device pointer
 *
 * Pin the GART page table in vram so it will not be moved
 * by the memory manager (pcie r4xx, r5xx+).  These asics require the
 * gart table to be in video memory.
 * Returns 0 for success, error for failure.
 */
int radeon_gart_table_vram_pin(struct radeon_device *rdev)
{
	uint64_t gpu_addr;
	int r;

	r = radeon_bo_reserve(rdev->gart.robj, false);
	if (unlikely(r != 0))
		return r;
	r = radeon_bo_pin(rdev->gart.robj,
				RADEON_GEM_DOMAIN_VRAM, &gpu_addr);
	if (r) {
		radeon_bo_unreserve(rdev->gart.robj);
		return r;
	}
	r = radeon_bo_kmap(rdev->gart.robj, &rdev->gart.ptr);
	if (r)
		radeon_bo_unpin(rdev->gart.robj);
	radeon_bo_unreserve(rdev->gart.robj);
	rdev->gart.table_addr = gpu_addr;
	return r;
}

/**
 * radeon_gart_table_vram_unpin - unpin gart page table in vram
 *
 * @rdev: radeon_device pointer
 *
 * Unpin the GART page table in vram (pcie r4xx, r5xx+).
 * These asics require the gart table to be in video memory.
 */
void radeon_gart_table_vram_unpin(struct radeon_device *rdev)
{
	int r;

	if (rdev->gart.robj == NULL) {
		return;
	}
	r = radeon_bo_reserve(rdev->gart.robj, false);
	if (likely(r == 0)) {
		radeon_bo_kunmap(rdev->gart.robj);
		radeon_bo_unpin(rdev->gart.robj);
		radeon_bo_unreserve(rdev->gart.robj);
		rdev->gart.ptr = NULL;
	}
}

/**
 * radeon_gart_table_vram_free - free gart page table vram
 *
 * @rdev: radeon_device pointer
 *
 * Free the video memory used for the GART page table
 * (pcie r4xx, r5xx+).  These asics require the gart table to
 * be in video memory.
 */
void radeon_gart_table_vram_free(struct radeon_device *rdev)
{
	if (rdev->gart.robj == NULL) {
		return;
	}
	radeon_gart_table_vram_unpin(rdev);
	radeon_bo_unref(&rdev->gart.robj);
}

/*
 * Common gart functions.
 */
/**
 * radeon_gart_unbind - unbind pages from the gart page table
 *
 * @rdev: radeon_device pointer
 * @offset: offset into the GPU's gart aperture
 * @pages: number of pages to unbind
 *
 * Unbinds the requested pages from the gart page table and
 * replaces them with the dummy page (all asics).
 */
void radeon_gart_unbind(struct radeon_device *rdev, unsigned offset,
			int pages)
{
	unsigned t;
	unsigned p;
	int i, j;
	u64 page_base;

	if (!rdev->gart.ready) {
		WARN(1, "trying to unbind memory from uninitialized GART !\n");
		return;
	}
	t = offset / RADEON_GPU_PAGE_SIZE;
	p = t / (PAGE_SIZE / RADEON_GPU_PAGE_SIZE);
	for (i = 0; i < pages; i++, p++) {
		if (rdev->gart.pages[p]) {
			rdev->gart.pages[p] = NULL;
			rdev->gart.pages_addr[p] = rdev->dummy_page.addr;
			page_base = rdev->gart.pages_addr[p];
			for (j = 0; j < (PAGE_SIZE / RADEON_GPU_PAGE_SIZE); j++, t++) {
				if (rdev->gart.ptr) {
					radeon_gart_set_page(rdev, t, page_base);
				}
				page_base += RADEON_GPU_PAGE_SIZE;
			}
		}
	}
	mb();
	radeon_gart_tlb_flush(rdev);
}

/**
 * radeon_gart_bind - bind pages into the gart page table
 *
 * @rdev: radeon_device pointer
 * @offset: offset into the GPU's gart aperture
 * @pages: number of pages to bind
 * @pagelist: pages to bind
 * @dma_addr: DMA addresses of pages
 *
 * Binds the requested pages to the gart page table
 * (all asics).
 * Returns 0 for success, -EINVAL for failure.
 */
int radeon_gart_bind(struct radeon_device *rdev, unsigned offset,
		     int pages, struct page **pagelist, dma_addr_t *dma_addr)
{
	unsigned t;
	unsigned p;
	uint64_t page_base;
	int i, j;

	if (!rdev->gart.ready) {
		WARN(1, "trying to bind memory to uninitialized GART !\n");
		return -EINVAL;
	}
	t = offset / RADEON_GPU_PAGE_SIZE;
	p = t / (PAGE_SIZE / RADEON_GPU_PAGE_SIZE);

	for (i = 0; i < pages; i++, p++) {
		rdev->gart.pages_addr[p] = dma_addr[i];
		rdev->gart.pages[p] = pagelist[i];
		if (rdev->gart.ptr) {
			page_base = rdev->gart.pages_addr[p];
			for (j = 0; j < (PAGE_SIZE / RADEON_GPU_PAGE_SIZE); j++, t++) {
				radeon_gart_set_page(rdev, t, page_base);
				page_base += RADEON_GPU_PAGE_SIZE;
			}
		}
	}
	mb();
	radeon_gart_tlb_flush(rdev);
	return 0;
}

/**
 * radeon_gart_restore - bind all pages in the gart page table
 *
 * @rdev: radeon_device pointer
 *
 * Binds all pages in the gart page table (all asics).
 * Used to rebuild the gart table on device startup or resume.
 */
void radeon_gart_restore(struct radeon_device *rdev)
{
	int i, j, t;
	u64 page_base;

	if (!rdev->gart.ptr) {
		return;
	}
	for (i = 0, t = 0; i < rdev->gart.num_cpu_pages; i++) {
		page_base = rdev->gart.pages_addr[i];
		for (j = 0; j < (PAGE_SIZE / RADEON_GPU_PAGE_SIZE); j++, t++) {
			radeon_gart_set_page(rdev, t, page_base);
			page_base += RADEON_GPU_PAGE_SIZE;
		}
	}
	mb();
	radeon_gart_tlb_flush(rdev);
}

/**
 * radeon_gart_init - init the driver info for managing the gart
 *
 * @rdev: radeon_device pointer
 *
 * Allocate the dummy page and init the gart driver info (all asics).
 * Returns 0 for success, error for failure.
 */
int radeon_gart_init(struct radeon_device *rdev)
{
	int r, i;

	if (rdev->gart.pages) {
		return 0;
	}
	/* We need PAGE_SIZE >= RADEON_GPU_PAGE_SIZE */
	if (PAGE_SIZE < RADEON_GPU_PAGE_SIZE) {
		DRM_ERROR("Page size is smaller than GPU page size!\n");
		return -EINVAL;
	}
	r = radeon_dummy_page_init(rdev);
	if (r)
		return r;
	/* Compute table size */
	rdev->gart.num_cpu_pages = rdev->mc.gtt_size / PAGE_SIZE;
	rdev->gart.num_gpu_pages = rdev->mc.gtt_size / RADEON_GPU_PAGE_SIZE;
	DRM_INFO("GART: num cpu pages %u, num gpu pages %u\n",
		 rdev->gart.num_cpu_pages, rdev->gart.num_gpu_pages);
	/* Allocate pages table */
	rdev->gart.pages = kzalloc(sizeof(void *) * rdev->gart.num_cpu_pages,
				   GFP_KERNEL);
	if (rdev->gart.pages == NULL) {
		radeon_gart_fini(rdev);
		return -ENOMEM;
	}
	rdev->gart.pages_addr = kzalloc(sizeof(dma_addr_t) *
					rdev->gart.num_cpu_pages, GFP_KERNEL);
	if (rdev->gart.pages_addr == NULL) {
		radeon_gart_fini(rdev);
		return -ENOMEM;
	}
	/* set GART entry to point to the dummy page by default */
	for (i = 0; i < rdev->gart.num_cpu_pages; i++) {
		rdev->gart.pages_addr[i] = rdev->dummy_page.addr;
	}
	return 0;
}

/**
 * radeon_gart_fini - tear down the driver info for managing the gart
 *
 * @rdev: radeon_device pointer
 *
 * Tear down the gart driver info and free the dummy page (all asics).
 */
void radeon_gart_fini(struct radeon_device *rdev)
{
	if (rdev->gart.pages && rdev->gart.pages_addr && rdev->gart.ready) {
		/* unbind pages */
		radeon_gart_unbind(rdev, 0, rdev->gart.num_cpu_pages);
	}
	rdev->gart.ready = false;
	kfree(rdev->gart.pages);
	kfree(rdev->gart.pages_addr);
	rdev->gart.pages = NULL;
	rdev->gart.pages_addr = NULL;

	radeon_dummy_page_fini(rdev);
}

/*
 * GPUVM
 * GPUVM is similar to the legacy gart on older asics, however
 * rather than there being a single global gart table
 * for the entire GPU, there are multiple VM page tables active
 * at any given time.  The VM page tables can contain a mix
 * vram pages and system memory pages and system memory pages
 * can be mapped as snooped (cached system pages) or unsnooped
 * (uncached system pages).
 * Each VM has an ID associated with it and there is a page table
 * associated with each VMID.  When execting a command buffer,
 * the kernel tells the the ring what VMID to use for that command
 * buffer.  VMIDs are allocated dynamically as commands are submitted.
 * The userspace drivers maintain their own address space and the kernel
 * sets up their pages tables accordingly when they submit their
 * command buffers and a VMID is assigned.
 * Cayman/Trinity support up to 8 active VMs at any given time;
 * SI supports 16.
 */

/*
 * vm helpers
 *
 * TODO bind a default page at vm initialization for default address
 */

/**
 * radeon_vm_manager_init - init the vm manager
 *
 * @rdev: radeon_device pointer
 *
 * Init the vm manager (cayman+).
 * Returns 0 for success, error for failure.
 */
int radeon_vm_manager_init(struct radeon_device *rdev)
{
	struct radeon_vm *vm;
	struct radeon_bo_va *bo_va;
	int r;

	if (!rdev->vm_manager.enabled) {
		/* mark first vm as always in use, it's the system one */
		/* allocate enough for 2 full VM pts */
		r = radeon_sa_bo_manager_init(rdev, &rdev->vm_manager.sa_manager,
					      rdev->vm_manager.max_pfn * 8 * 2,
					      RADEON_GEM_DOMAIN_VRAM);
		if (r) {
			dev_err(rdev->dev, "failed to allocate vm bo (%dKB)\n",
				(rdev->vm_manager.max_pfn * 8) >> 10);
			return r;
		}

		r = rdev->vm_manager.funcs->init(rdev);
		if (r)
			return r;
	
		rdev->vm_manager.enabled = true;

		r = radeon_sa_bo_manager_start(rdev, &rdev->vm_manager.sa_manager);
		if (r)
			return r;
	}

	/* restore page table */
	list_for_each_entry(vm, &rdev->vm_manager.lru_vm, list) {
		if (vm->id == -1)
			continue;

		list_for_each_entry(bo_va, &vm->va, vm_list) {
			struct ttm_mem_reg *mem = NULL;
			if (bo_va->valid)
				mem = &bo_va->bo->tbo.mem;

			bo_va->valid = false;
			r = radeon_vm_bo_update_pte(rdev, vm, bo_va->bo, mem);
			if (r) {
				DRM_ERROR("Failed to update pte for vm %d!\n", vm->id);
			}
		}

		r = rdev->vm_manager.funcs->bind(rdev, vm, vm->id);
		if (r) {
			DRM_ERROR("Failed to bind vm %d!\n", vm->id);
		}
	}
	return 0;
}

/* global mutex must be lock */
/**
 * radeon_vm_unbind_locked - unbind a specific vm
 *
 * @rdev: radeon_device pointer
 * @vm: vm to unbind
 *
 * Unbind the requested vm (cayman+).
 * Wait for use of the VM to finish, then unbind the page table,
 * and free the page table memory.
 */
static void radeon_vm_unbind_locked(struct radeon_device *rdev,
				    struct radeon_vm *vm)
{
	struct radeon_bo_va *bo_va;

	if (vm->id == -1) {
		return;
	}

	/* wait for vm use to end */
	while (vm->fence) {
		int r;
		r = radeon_fence_wait(vm->fence, false);
		if (r)
			DRM_ERROR("error while waiting for fence: %d\n", r);
		if (r == -EDEADLK) {
			mutex_unlock(&rdev->vm_manager.lock);
			r = radeon_gpu_reset(rdev);
			mutex_lock(&rdev->vm_manager.lock);
			if (!r)
				continue;
		}
		break;
	}
	radeon_fence_unref(&vm->fence);

	/* hw unbind */
	rdev->vm_manager.funcs->unbind(rdev, vm);
	rdev->vm_manager.use_bitmap &= ~(1 << vm->id);
	list_del_init(&vm->list);
	vm->id = -1;
	radeon_sa_bo_free(rdev, &vm->sa_bo, NULL);
	vm->pt = NULL;

	list_for_each_entry(bo_va, &vm->va, vm_list) {
		bo_va->valid = false;
	}
}

/**
 * radeon_vm_manager_fini - tear down the vm manager
 *
 * @rdev: radeon_device pointer
 *
 * Tear down the VM manager (cayman+).
 */
void radeon_vm_manager_fini(struct radeon_device *rdev)
{
	struct radeon_vm *vm, *tmp;

	if (!rdev->vm_manager.enabled)
		return;

	mutex_lock(&rdev->vm_manager.lock);
	/* unbind all active vm */
	list_for_each_entry_safe(vm, tmp, &rdev->vm_manager.lru_vm, list) {
		radeon_vm_unbind_locked(rdev, vm);
	}
	rdev->vm_manager.funcs->fini(rdev);
	mutex_unlock(&rdev->vm_manager.lock);

	radeon_sa_bo_manager_suspend(rdev, &rdev->vm_manager.sa_manager);
	radeon_sa_bo_manager_fini(rdev, &rdev->vm_manager.sa_manager);
	rdev->vm_manager.enabled = false;
}

/* global mutex must be locked */
/**
 * radeon_vm_unbind - locked version of unbind
 *
 * @rdev: radeon_device pointer
 * @vm: vm to unbind
 *
 * Locked version that wraps radeon_vm_unbind_locked (cayman+).
 */
void radeon_vm_unbind(struct radeon_device *rdev, struct radeon_vm *vm)
{
	mutex_lock(&vm->mutex);
	radeon_vm_unbind_locked(rdev, vm);
	mutex_unlock(&vm->mutex);
}

/* global and local mutex must be locked */
/**
 * radeon_vm_bind - bind a page table to a VMID
 *
 * @rdev: radeon_device pointer
 * @vm: vm to bind
 *
 * Bind the requested vm (cayman+).
 * Suballocate memory for the page table, allocate a VMID
 * and bind the page table to it, and finally start to populate
 * the page table.
 * Returns 0 for success, error for failure.
 */
int radeon_vm_bind(struct radeon_device *rdev, struct radeon_vm *vm)
{
	struct radeon_vm *vm_evict;
	unsigned i;
	int id = -1, r;

	if (vm == NULL) {
		return -EINVAL;
	}

	if (vm->id != -1) {
		/* update lru */
		list_del_init(&vm->list);
		list_add_tail(&vm->list, &rdev->vm_manager.lru_vm);
		return 0;
	}

retry:
	r = radeon_sa_bo_new(rdev, &rdev->vm_manager.sa_manager, &vm->sa_bo,
			     RADEON_GPU_PAGE_ALIGN(vm->last_pfn * 8),
			     RADEON_GPU_PAGE_SIZE, false);
	if (r) {
		if (list_empty(&rdev->vm_manager.lru_vm)) {
			return r;
		}
		vm_evict = list_first_entry(&rdev->vm_manager.lru_vm, struct radeon_vm, list);
		radeon_vm_unbind(rdev, vm_evict);
		goto retry;
	}
	vm->pt = radeon_sa_bo_cpu_addr(vm->sa_bo);
	vm->pt_gpu_addr = radeon_sa_bo_gpu_addr(vm->sa_bo);
	memset(vm->pt, 0, RADEON_GPU_PAGE_ALIGN(vm->last_pfn * 8));

retry_id:
	/* search for free vm */
	for (i = 0; i < rdev->vm_manager.nvm; i++) {
		if (!(rdev->vm_manager.use_bitmap & (1 << i))) {
			id = i;
			break;
		}
	}
	/* evict vm if necessary */
	if (id == -1) {
		vm_evict = list_first_entry(&rdev->vm_manager.lru_vm, struct radeon_vm, list);
		radeon_vm_unbind(rdev, vm_evict);
		goto retry_id;
	}

	/* do hw bind */
	r = rdev->vm_manager.funcs->bind(rdev, vm, id);
	if (r) {
		radeon_sa_bo_free(rdev, &vm->sa_bo, NULL);
		return r;
	}
	rdev->vm_manager.use_bitmap |= 1 << id;
	vm->id = id;
	list_add_tail(&vm->list, &rdev->vm_manager.lru_vm);
	return radeon_vm_bo_update_pte(rdev, vm, rdev->ring_tmp_bo.bo,
				       &rdev->ring_tmp_bo.bo->tbo.mem);
}

/* object have to be reserved */
/**
 * radeon_vm_bo_add - add a bo to a specific vm
 *
 * @rdev: radeon_device pointer
 * @vm: requested vm
 * @bo: radeon buffer object
 * @offset: requested offset of the buffer in the VM address space
 * @flags: attributes of pages (read/write/valid/etc.)
 *
 * Add @bo into the requested vm (cayman+).
 * Add @bo to the list of bos associated with the vm and validate
 * the offset requested within the vm address space.
 * Returns 0 for success, error for failure.
 */
int radeon_vm_bo_add(struct radeon_device *rdev,
		     struct radeon_vm *vm,
		     struct radeon_bo *bo,
		     uint64_t offset,
		     uint32_t flags)
{
	struct radeon_bo_va *bo_va, *tmp;
	struct list_head *head;
	uint64_t size = radeon_bo_size(bo), last_offset = 0;
	unsigned last_pfn;

	bo_va = kzalloc(sizeof(struct radeon_bo_va), GFP_KERNEL);
	if (bo_va == NULL) {
		return -ENOMEM;
	}
	bo_va->vm = vm;
	bo_va->bo = bo;
	bo_va->soffset = offset;
	bo_va->eoffset = offset + size;
	bo_va->flags = flags;
	bo_va->valid = false;
	INIT_LIST_HEAD(&bo_va->bo_list);
	INIT_LIST_HEAD(&bo_va->vm_list);
	/* make sure object fit at this offset */
	if (bo_va->soffset >= bo_va->eoffset) {
		kfree(bo_va);
		return -EINVAL;
	}

	last_pfn = bo_va->eoffset / RADEON_GPU_PAGE_SIZE;
	if (last_pfn > rdev->vm_manager.max_pfn) {
		kfree(bo_va);
		dev_err(rdev->dev, "va above limit (0x%08X > 0x%08X)\n",
			last_pfn, rdev->vm_manager.max_pfn);
		return -EINVAL;
	}

	mutex_lock(&vm->mutex);
	if (last_pfn > vm->last_pfn) {
		/* release mutex and lock in right order */
		mutex_unlock(&vm->mutex);
		mutex_lock(&rdev->vm_manager.lock);
		mutex_lock(&vm->mutex);
		/* and check again */
		if (last_pfn > vm->last_pfn) {
			/* grow va space 32M by 32M */
			unsigned align = ((32 << 20) >> 12) - 1;
			radeon_vm_unbind_locked(rdev, vm);
			vm->last_pfn = (last_pfn + align) & ~align;
		}
		mutex_unlock(&rdev->vm_manager.lock);
	}
	head = &vm->va;
	last_offset = 0;
	list_for_each_entry(tmp, &vm->va, vm_list) {
		if (bo_va->soffset >= last_offset && bo_va->eoffset < tmp->soffset) {
			/* bo can be added before this one */
			break;
		}
		if (bo_va->soffset >= tmp->soffset && bo_va->soffset < tmp->eoffset) {
			/* bo and tmp overlap, invalid offset */
			dev_err(rdev->dev, "bo %p va 0x%08X conflict with (bo %p 0x%08X 0x%08X)\n",
				bo, (unsigned)bo_va->soffset, tmp->bo,
				(unsigned)tmp->soffset, (unsigned)tmp->eoffset);
			kfree(bo_va);
			mutex_unlock(&vm->mutex);
			return -EINVAL;
		}
		last_offset = tmp->eoffset;
		head = &tmp->vm_list;
	}
	list_add(&bo_va->vm_list, head);
	list_add_tail(&bo_va->bo_list, &bo->va);
	mutex_unlock(&vm->mutex);
	return 0;
}

/**
 * radeon_vm_get_addr - get the physical address of the page
 *
 * @rdev: radeon_device pointer
 * @mem: ttm mem
 * @pfn: pfn
 *
 * Look up the physical address of the page that the pte resolves
 * to (cayman+).
 * Returns the physical address of the page.
 */
static u64 radeon_vm_get_addr(struct radeon_device *rdev,
			      struct ttm_mem_reg *mem,
			      unsigned pfn)
{
	u64 addr = 0;

	switch (mem->mem_type) {
	case TTM_PL_VRAM:
		addr = (mem->start << PAGE_SHIFT);
		addr += pfn * RADEON_GPU_PAGE_SIZE;
		addr += rdev->vm_manager.vram_base_offset;
		break;
	case TTM_PL_TT:
		/* offset inside page table */
		addr = mem->start << PAGE_SHIFT;
		addr += pfn * RADEON_GPU_PAGE_SIZE;
		addr = addr >> PAGE_SHIFT;
		/* page table offset */
		addr = rdev->gart.pages_addr[addr];
		/* in case cpu page size != gpu page size*/
		addr += (pfn * RADEON_GPU_PAGE_SIZE) & (~PAGE_MASK);
		break;
	default:
		break;
	}
	return addr;
}

/* object have to be reserved & global and local mutex must be locked */
/**
 * radeon_vm_bo_update_pte - map a bo into the vm page table
 *
 * @rdev: radeon_device pointer
 * @vm: requested vm
 * @bo: radeon buffer object
 * @mem: ttm mem
 *
 * Fill in the page table entries for @bo (cayman+).
 * Returns 0 for success, -EINVAL for failure.
 */
int radeon_vm_bo_update_pte(struct radeon_device *rdev,
			    struct radeon_vm *vm,
			    struct radeon_bo *bo,
			    struct ttm_mem_reg *mem)
{
	struct radeon_bo_va *bo_va;
	unsigned ngpu_pages, i;
	uint64_t addr = 0, pfn;
	uint32_t flags;

	/* nothing to do if vm isn't bound */
	if (vm->id == -1)
		return 0;

	bo_va = radeon_bo_va(bo, vm);
	if (bo_va == NULL) {
		dev_err(rdev->dev, "bo %p not in vm %p\n", bo, vm);
		return -EINVAL;
	}

	if (bo_va->valid && mem)
		return 0;

	ngpu_pages = radeon_bo_ngpu_pages(bo);
	bo_va->flags &= ~RADEON_VM_PAGE_VALID;
	bo_va->flags &= ~RADEON_VM_PAGE_SYSTEM;
	if (mem) {
		if (mem->mem_type != TTM_PL_SYSTEM) {
			bo_va->flags |= RADEON_VM_PAGE_VALID;
			bo_va->valid = true;
		}
		if (mem->mem_type == TTM_PL_TT) {
			bo_va->flags |= RADEON_VM_PAGE_SYSTEM;
		}
	}
	pfn = bo_va->soffset / RADEON_GPU_PAGE_SIZE;
	flags = rdev->vm_manager.funcs->page_flags(rdev, bo_va->vm, bo_va->flags);
	for (i = 0, addr = 0; i < ngpu_pages; i++) {
		if (mem && bo_va->valid) {
			addr = radeon_vm_get_addr(rdev, mem, i);
		}
		rdev->vm_manager.funcs->set_page(rdev, bo_va->vm, i + pfn, addr, flags);
	}
	rdev->vm_manager.funcs->tlb_flush(rdev, bo_va->vm);
	return 0;
}

/* object have to be reserved */
/**
 * radeon_vm_bo_rmv - remove a bo to a specific vm
 *
 * @rdev: radeon_device pointer
 * @vm: requested vm
 * @bo: radeon buffer object
 *
 * Remove @bo from the requested vm (cayman+).
 * Remove @bo from the list of bos associated with the vm and
 * remove the ptes for @bo in the page table.
 * Returns 0 for success.
 */
int radeon_vm_bo_rmv(struct radeon_device *rdev,
		     struct radeon_vm *vm,
		     struct radeon_bo *bo)
{
	struct radeon_bo_va *bo_va;
	int r;

	bo_va = radeon_bo_va(bo, vm);
	if (bo_va == NULL)
		return 0;

<<<<<<< HEAD
=======
	/* wait for va use to end */
	while (bo_va->fence) {
		r = radeon_fence_wait(bo_va->fence, false);
		if (r) {
			DRM_ERROR("error while waiting for fence: %d\n", r);
		}
		if (r == -EDEADLK) {
			r = radeon_gpu_reset(rdev);
			if (!r)
				continue;
		}
		break;
	}
	radeon_fence_unref(&bo_va->fence);

>>>>>>> 985b11fa
	mutex_lock(&rdev->vm_manager.lock);
	mutex_lock(&vm->mutex);
	radeon_vm_bo_update_pte(rdev, vm, bo, NULL);
	mutex_unlock(&rdev->vm_manager.lock);
	list_del(&bo_va->vm_list);
	mutex_unlock(&vm->mutex);
	list_del(&bo_va->bo_list);

	kfree(bo_va);
	return 0;
}

/**
 * radeon_vm_bo_invalidate - mark the bo as invalid
 *
 * @rdev: radeon_device pointer
 * @vm: requested vm
 * @bo: radeon buffer object
 *
 * Mark @bo as invalid (cayman+).
 */
void radeon_vm_bo_invalidate(struct radeon_device *rdev,
			     struct radeon_bo *bo)
{
	struct radeon_bo_va *bo_va;

	BUG_ON(!atomic_read(&bo->tbo.reserved));
	list_for_each_entry(bo_va, &bo->va, bo_list) {
		bo_va->valid = false;
	}
}

/**
 * radeon_vm_init - initialize a vm instance
 *
 * @rdev: radeon_device pointer
 * @vm: requested vm
 *
 * Init @vm (cayman+).
 * Map the IB pool and any other shared objects into the VM
 * by default as it's used by all VMs.
 * Returns 0 for success, error for failure.
 */
int radeon_vm_init(struct radeon_device *rdev, struct radeon_vm *vm)
{
	int r;

	vm->id = -1;
	vm->fence = NULL;
	mutex_init(&vm->mutex);
	INIT_LIST_HEAD(&vm->list);
	INIT_LIST_HEAD(&vm->va);
	/* SI requires equal sized PTs for all VMs, so always set
	 * last_pfn to max_pfn.  cayman allows variable sized
	 * pts so we can grow then as needed.  Once we switch
	 * to two level pts we can unify this again.
	 */
	if (rdev->family >= CHIP_TAHITI)
		vm->last_pfn = rdev->vm_manager.max_pfn;
	else
		vm->last_pfn = 0;
	/* map the ib pool buffer at 0 in virtual address space, set
	 * read only
	 */
	r = radeon_vm_bo_add(rdev, vm, rdev->ring_tmp_bo.bo, 0,
			     RADEON_VM_PAGE_READABLE | RADEON_VM_PAGE_SNOOPED);
	return r;
}

/**
<<<<<<< HEAD
 * radeon_vm_init - tear down a vm instance
=======
 * radeon_vm_fini - tear down a vm instance
>>>>>>> 985b11fa
 *
 * @rdev: radeon_device pointer
 * @vm: requested vm
 *
 * Tear down @vm (cayman+).
 * Unbind the VM and remove all bos from the vm bo list
 */
void radeon_vm_fini(struct radeon_device *rdev, struct radeon_vm *vm)
{
	struct radeon_bo_va *bo_va, *tmp;
	int r;

	mutex_lock(&rdev->vm_manager.lock);
	mutex_lock(&vm->mutex);
	radeon_vm_unbind_locked(rdev, vm);
	mutex_unlock(&rdev->vm_manager.lock);

	/* remove all bo at this point non are busy any more because unbind
	 * waited for the last vm fence to signal
	 */
	r = radeon_bo_reserve(rdev->ring_tmp_bo.bo, false);
	if (!r) {
		bo_va = radeon_bo_va(rdev->ring_tmp_bo.bo, vm);
		list_del_init(&bo_va->bo_list);
		list_del_init(&bo_va->vm_list);
		radeon_fence_unref(&bo_va->fence);
		radeon_bo_unreserve(rdev->ring_tmp_bo.bo);
		kfree(bo_va);
	}
	if (!list_empty(&vm->va)) {
		dev_err(rdev->dev, "still active bo inside vm\n");
	}
	list_for_each_entry_safe(bo_va, tmp, &vm->va, vm_list) {
		list_del_init(&bo_va->vm_list);
		r = radeon_bo_reserve(bo_va->bo, false);
		if (!r) {
			list_del_init(&bo_va->bo_list);
			radeon_fence_unref(&bo_va->fence);
			radeon_bo_unreserve(bo_va->bo);
			kfree(bo_va);
		}
	}
	mutex_unlock(&vm->mutex);
}<|MERGE_RESOLUTION|>--- conflicted
+++ resolved
@@ -865,8 +865,6 @@
 	if (bo_va == NULL)
 		return 0;
 
-<<<<<<< HEAD
-=======
 	/* wait for va use to end */
 	while (bo_va->fence) {
 		r = radeon_fence_wait(bo_va->fence, false);
@@ -882,7 +880,6 @@
 	}
 	radeon_fence_unref(&bo_va->fence);
 
->>>>>>> 985b11fa
 	mutex_lock(&rdev->vm_manager.lock);
 	mutex_lock(&vm->mutex);
 	radeon_vm_bo_update_pte(rdev, vm, bo, NULL);
@@ -953,11 +950,7 @@
 }
 
 /**
-<<<<<<< HEAD
- * radeon_vm_init - tear down a vm instance
-=======
  * radeon_vm_fini - tear down a vm instance
->>>>>>> 985b11fa
  *
  * @rdev: radeon_device pointer
  * @vm: requested vm
