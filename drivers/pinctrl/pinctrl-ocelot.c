// SPDX-License-Identifier: (GPL-2.0 OR MIT)
/*
 * Microsemi SoCs pinctrl driver
 *
 * Author: <alexandre.belloni@free-electrons.com>
 * License: Dual MIT/GPL
 * Copyright (c) 2017 Microsemi Corporation
 */

#include <linux/gpio/driver.h>
#include <linux/interrupt.h>
#include <linux/io.h>
#include <linux/mfd/ocelot.h>
#include <linux/of_device.h>
#include <linux/of_irq.h>
#include <linux/of_platform.h>
#include <linux/pinctrl/pinctrl.h>
#include <linux/pinctrl/pinmux.h>
#include <linux/pinctrl/pinconf.h>
#include <linux/pinctrl/pinconf-generic.h>
#include <linux/platform_device.h>
#include <linux/regmap.h>
#include <linux/reset.h>
#include <linux/slab.h>

#include "core.h"
#include "pinconf.h"
#include "pinmux.h"

#define ocelot_clrsetbits(addr, clear, set) \
	writel((readl(addr) & ~(clear)) | (set), (addr))

enum {
	PINCONF_BIAS,
	PINCONF_SCHMITT,
	PINCONF_DRIVE_STRENGTH,
};

/* GPIO standard registers */
#define OCELOT_GPIO_OUT_SET	0x0
#define OCELOT_GPIO_OUT_CLR	0x4
#define OCELOT_GPIO_OUT		0x8
#define OCELOT_GPIO_IN		0xc
#define OCELOT_GPIO_OE		0x10
#define OCELOT_GPIO_INTR	0x14
#define OCELOT_GPIO_INTR_ENA	0x18
#define OCELOT_GPIO_INTR_IDENT	0x1c
#define OCELOT_GPIO_ALT0	0x20
#define OCELOT_GPIO_ALT1	0x24
#define OCELOT_GPIO_SD_MAP	0x28

#define OCELOT_FUNC_PER_PIN	4

enum {
	FUNC_CAN0_a,
	FUNC_CAN0_b,
	FUNC_CAN1,
	FUNC_CLKMON,
	FUNC_NONE,
	FUNC_FC0_a,
	FUNC_FC0_b,
	FUNC_FC0_c,
	FUNC_FC1_a,
	FUNC_FC1_b,
	FUNC_FC1_c,
	FUNC_FC2_a,
	FUNC_FC2_b,
	FUNC_FC3_a,
	FUNC_FC3_b,
	FUNC_FC3_c,
	FUNC_FC4_a,
	FUNC_FC4_b,
	FUNC_FC4_c,
	FUNC_FC_SHRD0,
	FUNC_FC_SHRD1,
	FUNC_FC_SHRD2,
	FUNC_FC_SHRD3,
	FUNC_FC_SHRD4,
	FUNC_FC_SHRD5,
	FUNC_FC_SHRD6,
	FUNC_FC_SHRD7,
	FUNC_FC_SHRD8,
	FUNC_FC_SHRD9,
	FUNC_FC_SHRD10,
	FUNC_FC_SHRD11,
	FUNC_FC_SHRD12,
	FUNC_FC_SHRD13,
	FUNC_FC_SHRD14,
	FUNC_FC_SHRD15,
	FUNC_FC_SHRD16,
	FUNC_FC_SHRD17,
	FUNC_FC_SHRD18,
	FUNC_FC_SHRD19,
	FUNC_FC_SHRD20,
	FUNC_GPIO,
	FUNC_IB_TRG_a,
	FUNC_IB_TRG_b,
	FUNC_IB_TRG_c,
	FUNC_IRQ0,
	FUNC_IRQ_IN_a,
	FUNC_IRQ_IN_b,
	FUNC_IRQ_IN_c,
	FUNC_IRQ0_IN,
	FUNC_IRQ_OUT_a,
	FUNC_IRQ_OUT_b,
	FUNC_IRQ_OUT_c,
	FUNC_IRQ0_OUT,
	FUNC_IRQ1,
	FUNC_IRQ1_IN,
	FUNC_IRQ1_OUT,
	FUNC_EXT_IRQ,
	FUNC_MIIM,
	FUNC_MIIM_a,
	FUNC_MIIM_b,
	FUNC_MIIM_c,
	FUNC_MIIM_Sa,
	FUNC_MIIM_Sb,
	FUNC_OB_TRG,
	FUNC_OB_TRG_a,
	FUNC_OB_TRG_b,
	FUNC_PHY_LED,
	FUNC_PCI_WAKE,
	FUNC_MD,
	FUNC_PTP0,
	FUNC_PTP1,
	FUNC_PTP2,
	FUNC_PTP3,
	FUNC_PTPSYNC_0,
	FUNC_PTPSYNC_1,
	FUNC_PTPSYNC_2,
	FUNC_PTPSYNC_3,
	FUNC_PTPSYNC_4,
	FUNC_PTPSYNC_5,
	FUNC_PTPSYNC_6,
	FUNC_PTPSYNC_7,
	FUNC_PWM,
	FUNC_PWM_a,
	FUNC_PWM_b,
	FUNC_QSPI1,
	FUNC_QSPI2,
	FUNC_R,
	FUNC_RECO_a,
	FUNC_RECO_b,
	FUNC_RECO_CLK,
	FUNC_SD,
	FUNC_SFP,
	FUNC_SFP_SD,
	FUNC_SG0,
	FUNC_SG1,
	FUNC_SG2,
	FUNC_SGPIO_a,
	FUNC_SGPIO_b,
	FUNC_SI,
	FUNC_SI2,
	FUNC_TACHO,
	FUNC_TACHO_a,
	FUNC_TACHO_b,
	FUNC_TWI,
	FUNC_TWI2,
	FUNC_TWI3,
	FUNC_TWI_SCL_M,
	FUNC_TWI_SLC_GATE,
	FUNC_TWI_SLC_GATE_AD,
	FUNC_UART,
	FUNC_UART2,
	FUNC_UART3,
	FUNC_USB_H_a,
	FUNC_USB_H_b,
	FUNC_USB_H_c,
	FUNC_USB_S_a,
	FUNC_USB_S_b,
	FUNC_USB_S_c,
	FUNC_PLL_STAT,
	FUNC_EMMC,
	FUNC_EMMC_SD,
	FUNC_REF_CLK,
	FUNC_RCVRD_CLK,
	FUNC_MAX
};

static const char *const ocelot_function_names[] = {
	[FUNC_CAN0_a]		= "can0_a",
	[FUNC_CAN0_b]		= "can0_b",
	[FUNC_CAN1]		= "can1",
	[FUNC_CLKMON]		= "clkmon",
	[FUNC_NONE]		= "none",
	[FUNC_FC0_a]		= "fc0_a",
	[FUNC_FC0_b]		= "fc0_b",
	[FUNC_FC0_c]		= "fc0_c",
	[FUNC_FC1_a]		= "fc1_a",
	[FUNC_FC1_b]		= "fc1_b",
	[FUNC_FC1_c]		= "fc1_c",
	[FUNC_FC2_a]		= "fc2_a",
	[FUNC_FC2_b]		= "fc2_b",
	[FUNC_FC3_a]		= "fc3_a",
	[FUNC_FC3_b]		= "fc3_b",
	[FUNC_FC3_c]		= "fc3_c",
	[FUNC_FC4_a]		= "fc4_a",
	[FUNC_FC4_b]		= "fc4_b",
	[FUNC_FC4_c]		= "fc4_c",
	[FUNC_FC_SHRD0]		= "fc_shrd0",
	[FUNC_FC_SHRD1]		= "fc_shrd1",
	[FUNC_FC_SHRD2]		= "fc_shrd2",
	[FUNC_FC_SHRD3]		= "fc_shrd3",
	[FUNC_FC_SHRD4]		= "fc_shrd4",
	[FUNC_FC_SHRD5]		= "fc_shrd5",
	[FUNC_FC_SHRD6]		= "fc_shrd6",
	[FUNC_FC_SHRD7]		= "fc_shrd7",
	[FUNC_FC_SHRD8]		= "fc_shrd8",
	[FUNC_FC_SHRD9]		= "fc_shrd9",
	[FUNC_FC_SHRD10]	= "fc_shrd10",
	[FUNC_FC_SHRD11]	= "fc_shrd11",
	[FUNC_FC_SHRD12]	= "fc_shrd12",
	[FUNC_FC_SHRD13]	= "fc_shrd13",
	[FUNC_FC_SHRD14]	= "fc_shrd14",
	[FUNC_FC_SHRD15]	= "fc_shrd15",
	[FUNC_FC_SHRD16]	= "fc_shrd16",
	[FUNC_FC_SHRD17]	= "fc_shrd17",
	[FUNC_FC_SHRD18]	= "fc_shrd18",
	[FUNC_FC_SHRD19]	= "fc_shrd19",
	[FUNC_FC_SHRD20]	= "fc_shrd20",
	[FUNC_GPIO]		= "gpio",
	[FUNC_IB_TRG_a]		= "ib_trig_a",
	[FUNC_IB_TRG_b]		= "ib_trig_b",
	[FUNC_IB_TRG_c]		= "ib_trig_c",
	[FUNC_IRQ0]		= "irq0",
	[FUNC_IRQ_IN_a]		= "irq_in_a",
	[FUNC_IRQ_IN_b]		= "irq_in_b",
	[FUNC_IRQ_IN_c]		= "irq_in_c",
	[FUNC_IRQ0_IN]		= "irq0_in",
	[FUNC_IRQ_OUT_a]	= "irq_out_a",
	[FUNC_IRQ_OUT_b]	= "irq_out_b",
	[FUNC_IRQ_OUT_c]	= "irq_out_c",
	[FUNC_IRQ0_OUT]		= "irq0_out",
	[FUNC_IRQ1]		= "irq1",
	[FUNC_IRQ1_IN]		= "irq1_in",
	[FUNC_IRQ1_OUT]		= "irq1_out",
	[FUNC_EXT_IRQ]		= "ext_irq",
	[FUNC_MIIM]		= "miim",
	[FUNC_MIIM_a]		= "miim_a",
	[FUNC_MIIM_b]		= "miim_b",
	[FUNC_MIIM_c]		= "miim_c",
	[FUNC_MIIM_Sa]		= "miim_slave_a",
	[FUNC_MIIM_Sb]		= "miim_slave_b",
	[FUNC_PHY_LED]		= "phy_led",
	[FUNC_PCI_WAKE]		= "pci_wake",
	[FUNC_MD]		= "md",
	[FUNC_OB_TRG]		= "ob_trig",
	[FUNC_OB_TRG_a]		= "ob_trig_a",
	[FUNC_OB_TRG_b]		= "ob_trig_b",
	[FUNC_PTP0]		= "ptp0",
	[FUNC_PTP1]		= "ptp1",
	[FUNC_PTP2]		= "ptp2",
	[FUNC_PTP3]		= "ptp3",
	[FUNC_PTPSYNC_0]	= "ptpsync_0",
	[FUNC_PTPSYNC_1]	= "ptpsync_1",
	[FUNC_PTPSYNC_2]	= "ptpsync_2",
	[FUNC_PTPSYNC_3]	= "ptpsync_3",
	[FUNC_PTPSYNC_4]	= "ptpsync_4",
	[FUNC_PTPSYNC_5]	= "ptpsync_5",
	[FUNC_PTPSYNC_6]	= "ptpsync_6",
	[FUNC_PTPSYNC_7]	= "ptpsync_7",
	[FUNC_PWM]		= "pwm",
	[FUNC_PWM_a]		= "pwm_a",
	[FUNC_PWM_b]		= "pwm_b",
	[FUNC_QSPI1]		= "qspi1",
	[FUNC_QSPI2]		= "qspi2",
	[FUNC_R]		= "reserved",
	[FUNC_RECO_a]		= "reco_a",
	[FUNC_RECO_b]		= "reco_b",
	[FUNC_RECO_CLK]		= "reco_clk",
	[FUNC_SD]		= "sd",
	[FUNC_SFP]		= "sfp",
	[FUNC_SFP_SD]		= "sfp_sd",
	[FUNC_SG0]		= "sg0",
	[FUNC_SG1]		= "sg1",
	[FUNC_SG2]		= "sg2",
	[FUNC_SGPIO_a]		= "sgpio_a",
	[FUNC_SGPIO_b]		= "sgpio_b",
	[FUNC_SI]		= "si",
	[FUNC_SI2]		= "si2",
	[FUNC_TACHO]		= "tacho",
	[FUNC_TACHO_a]		= "tacho_a",
	[FUNC_TACHO_b]		= "tacho_b",
	[FUNC_TWI]		= "twi",
	[FUNC_TWI2]		= "twi2",
	[FUNC_TWI3]		= "twi3",
	[FUNC_TWI_SCL_M]	= "twi_scl_m",
	[FUNC_TWI_SLC_GATE]	= "twi_slc_gate",
	[FUNC_TWI_SLC_GATE_AD]	= "twi_slc_gate_ad",
	[FUNC_USB_H_a]		= "usb_host_a",
	[FUNC_USB_H_b]		= "usb_host_b",
	[FUNC_USB_H_c]		= "usb_host_c",
	[FUNC_USB_S_a]		= "usb_slave_a",
	[FUNC_USB_S_b]		= "usb_slave_b",
	[FUNC_USB_S_c]		= "usb_slave_c",
	[FUNC_UART]		= "uart",
	[FUNC_UART2]		= "uart2",
	[FUNC_UART3]		= "uart3",
	[FUNC_PLL_STAT]		= "pll_stat",
	[FUNC_EMMC]		= "emmc",
	[FUNC_EMMC_SD]		= "emmc_sd",
	[FUNC_REF_CLK]		= "ref_clk",
	[FUNC_RCVRD_CLK]	= "rcvrd_clk",
};

struct ocelot_pmx_func {
	const char **groups;
	unsigned int ngroups;
};

struct ocelot_pin_caps {
	unsigned int pin;
	unsigned char functions[OCELOT_FUNC_PER_PIN];
	unsigned char a_functions[OCELOT_FUNC_PER_PIN];	/* Additional functions */
};

struct ocelot_pincfg_data {
	u8 pd_bit;
	u8 pu_bit;
	u8 drive_bits;
	u8 schmitt_bit;
};

struct ocelot_pinctrl {
	struct device *dev;
	struct pinctrl_dev *pctl;
	struct gpio_chip gpio_chip;
	struct regmap *map;
	struct regmap *pincfg;
	struct pinctrl_desc *desc;
	const struct ocelot_pincfg_data *pincfg_data;
	struct ocelot_pmx_func func[FUNC_MAX];
	u8 stride;
	struct workqueue_struct *wq;
};

struct ocelot_match_data {
	struct pinctrl_desc desc;
	struct ocelot_pincfg_data pincfg_data;
};

struct ocelot_irq_work {
	struct work_struct irq_work;
	struct irq_desc *irq_desc;
};

#define LUTON_P(p, f0, f1)						\
static struct ocelot_pin_caps luton_pin_##p = {				\
	.pin = p,							\
	.functions = {							\
			FUNC_GPIO, FUNC_##f0, FUNC_##f1, FUNC_NONE,	\
	},								\
}

LUTON_P(0,  SG0,       NONE);
LUTON_P(1,  SG0,       NONE);
LUTON_P(2,  SG0,       NONE);
LUTON_P(3,  SG0,       NONE);
LUTON_P(4,  TACHO,     NONE);
LUTON_P(5,  TWI,       PHY_LED);
LUTON_P(6,  TWI,       PHY_LED);
LUTON_P(7,  NONE,      PHY_LED);
LUTON_P(8,  EXT_IRQ,   PHY_LED);
LUTON_P(9,  EXT_IRQ,   PHY_LED);
LUTON_P(10, SFP,       PHY_LED);
LUTON_P(11, SFP,       PHY_LED);
LUTON_P(12, SFP,       PHY_LED);
LUTON_P(13, SFP,       PHY_LED);
LUTON_P(14, SI,        PHY_LED);
LUTON_P(15, SI,        PHY_LED);
LUTON_P(16, SI,        PHY_LED);
LUTON_P(17, SFP,       PHY_LED);
LUTON_P(18, SFP,       PHY_LED);
LUTON_P(19, SFP,       PHY_LED);
LUTON_P(20, SFP,       PHY_LED);
LUTON_P(21, SFP,       PHY_LED);
LUTON_P(22, SFP,       PHY_LED);
LUTON_P(23, SFP,       PHY_LED);
LUTON_P(24, SFP,       PHY_LED);
LUTON_P(25, SFP,       PHY_LED);
LUTON_P(26, SFP,       PHY_LED);
LUTON_P(27, SFP,       PHY_LED);
LUTON_P(28, SFP,       PHY_LED);
LUTON_P(29, PWM,       NONE);
LUTON_P(30, UART,      NONE);
LUTON_P(31, UART,      NONE);

#define LUTON_PIN(n) {						\
	.number = n,						\
	.name = "GPIO_"#n,					\
	.drv_data = &luton_pin_##n				\
}

static const struct pinctrl_pin_desc luton_pins[] = {
	LUTON_PIN(0),
	LUTON_PIN(1),
	LUTON_PIN(2),
	LUTON_PIN(3),
	LUTON_PIN(4),
	LUTON_PIN(5),
	LUTON_PIN(6),
	LUTON_PIN(7),
	LUTON_PIN(8),
	LUTON_PIN(9),
	LUTON_PIN(10),
	LUTON_PIN(11),
	LUTON_PIN(12),
	LUTON_PIN(13),
	LUTON_PIN(14),
	LUTON_PIN(15),
	LUTON_PIN(16),
	LUTON_PIN(17),
	LUTON_PIN(18),
	LUTON_PIN(19),
	LUTON_PIN(20),
	LUTON_PIN(21),
	LUTON_PIN(22),
	LUTON_PIN(23),
	LUTON_PIN(24),
	LUTON_PIN(25),
	LUTON_PIN(26),
	LUTON_PIN(27),
	LUTON_PIN(28),
	LUTON_PIN(29),
	LUTON_PIN(30),
	LUTON_PIN(31),
};

#define SERVAL_P(p, f0, f1, f2)						\
static struct ocelot_pin_caps serval_pin_##p = {			\
	.pin = p,							\
	.functions = {							\
			FUNC_GPIO, FUNC_##f0, FUNC_##f1, FUNC_##f2,	\
	},								\
}

SERVAL_P(0,  SG0,       NONE,      NONE);
SERVAL_P(1,  SG0,       NONE,      NONE);
SERVAL_P(2,  SG0,       NONE,      NONE);
SERVAL_P(3,  SG0,       NONE,      NONE);
SERVAL_P(4,  TACHO,     NONE,      NONE);
SERVAL_P(5,  PWM,       NONE,      NONE);
SERVAL_P(6,  TWI,       NONE,      NONE);
SERVAL_P(7,  TWI,       NONE,      NONE);
SERVAL_P(8,  SI,        NONE,      NONE);
SERVAL_P(9,  SI,        MD,        NONE);
SERVAL_P(10, SI,        MD,        NONE);
SERVAL_P(11, SFP,       MD,        TWI_SCL_M);
SERVAL_P(12, SFP,       MD,        TWI_SCL_M);
SERVAL_P(13, SFP,       UART2,     TWI_SCL_M);
SERVAL_P(14, SFP,       UART2,     TWI_SCL_M);
SERVAL_P(15, SFP,       PTP0,      TWI_SCL_M);
SERVAL_P(16, SFP,       PTP0,      TWI_SCL_M);
SERVAL_P(17, SFP,       PCI_WAKE,  TWI_SCL_M);
SERVAL_P(18, SFP,       NONE,      TWI_SCL_M);
SERVAL_P(19, SFP,       NONE,      TWI_SCL_M);
SERVAL_P(20, SFP,       NONE,      TWI_SCL_M);
SERVAL_P(21, SFP,       NONE,      TWI_SCL_M);
SERVAL_P(22, NONE,      NONE,      NONE);
SERVAL_P(23, NONE,      NONE,      NONE);
SERVAL_P(24, NONE,      NONE,      NONE);
SERVAL_P(25, NONE,      NONE,      NONE);
SERVAL_P(26, UART,      NONE,      NONE);
SERVAL_P(27, UART,      NONE,      NONE);
SERVAL_P(28, IRQ0,      NONE,      NONE);
SERVAL_P(29, IRQ1,      NONE,      NONE);
SERVAL_P(30, PTP0,      NONE,      NONE);
SERVAL_P(31, PTP0,      NONE,      NONE);

#define SERVAL_PIN(n) {						\
	.number = n,						\
	.name = "GPIO_"#n,					\
	.drv_data = &serval_pin_##n				\
}

static const struct pinctrl_pin_desc serval_pins[] = {
	SERVAL_PIN(0),
	SERVAL_PIN(1),
	SERVAL_PIN(2),
	SERVAL_PIN(3),
	SERVAL_PIN(4),
	SERVAL_PIN(5),
	SERVAL_PIN(6),
	SERVAL_PIN(7),
	SERVAL_PIN(8),
	SERVAL_PIN(9),
	SERVAL_PIN(10),
	SERVAL_PIN(11),
	SERVAL_PIN(12),
	SERVAL_PIN(13),
	SERVAL_PIN(14),
	SERVAL_PIN(15),
	SERVAL_PIN(16),
	SERVAL_PIN(17),
	SERVAL_PIN(18),
	SERVAL_PIN(19),
	SERVAL_PIN(20),
	SERVAL_PIN(21),
	SERVAL_PIN(22),
	SERVAL_PIN(23),
	SERVAL_PIN(24),
	SERVAL_PIN(25),
	SERVAL_PIN(26),
	SERVAL_PIN(27),
	SERVAL_PIN(28),
	SERVAL_PIN(29),
	SERVAL_PIN(30),
	SERVAL_PIN(31),
};

#define OCELOT_P(p, f0, f1, f2)						\
static struct ocelot_pin_caps ocelot_pin_##p = {			\
	.pin = p,							\
	.functions = {							\
			FUNC_GPIO, FUNC_##f0, FUNC_##f1, FUNC_##f2,	\
	},								\
}

OCELOT_P(0,  SG0,       NONE,      NONE);
OCELOT_P(1,  SG0,       NONE,      NONE);
OCELOT_P(2,  SG0,       NONE,      NONE);
OCELOT_P(3,  SG0,       NONE,      NONE);
OCELOT_P(4,  IRQ0_IN,   IRQ0_OUT,  TWI_SCL_M);
OCELOT_P(5,  IRQ1_IN,   IRQ1_OUT,  PCI_WAKE);
OCELOT_P(6,  UART,      TWI_SCL_M, NONE);
OCELOT_P(7,  UART,      TWI_SCL_M, NONE);
OCELOT_P(8,  SI,        TWI_SCL_M, IRQ0_OUT);
OCELOT_P(9,  SI,        TWI_SCL_M, IRQ1_OUT);
OCELOT_P(10, PTP2,      TWI_SCL_M, SFP);
OCELOT_P(11, PTP3,      TWI_SCL_M, SFP);
OCELOT_P(12, UART2,     TWI_SCL_M, SFP);
OCELOT_P(13, UART2,     TWI_SCL_M, SFP);
OCELOT_P(14, MIIM,      TWI_SCL_M, SFP);
OCELOT_P(15, MIIM,      TWI_SCL_M, SFP);
OCELOT_P(16, TWI,       NONE,      SI);
OCELOT_P(17, TWI,       TWI_SCL_M, SI);
OCELOT_P(18, PTP0,      TWI_SCL_M, NONE);
OCELOT_P(19, PTP1,      TWI_SCL_M, NONE);
OCELOT_P(20, RECO_CLK,  TACHO,     TWI_SCL_M);
OCELOT_P(21, RECO_CLK,  PWM,       TWI_SCL_M);

#define OCELOT_PIN(n) {						\
	.number = n,						\
	.name = "GPIO_"#n,					\
	.drv_data = &ocelot_pin_##n				\
}

static const struct pinctrl_pin_desc ocelot_pins[] = {
	OCELOT_PIN(0),
	OCELOT_PIN(1),
	OCELOT_PIN(2),
	OCELOT_PIN(3),
	OCELOT_PIN(4),
	OCELOT_PIN(5),
	OCELOT_PIN(6),
	OCELOT_PIN(7),
	OCELOT_PIN(8),
	OCELOT_PIN(9),
	OCELOT_PIN(10),
	OCELOT_PIN(11),
	OCELOT_PIN(12),
	OCELOT_PIN(13),
	OCELOT_PIN(14),
	OCELOT_PIN(15),
	OCELOT_PIN(16),
	OCELOT_PIN(17),
	OCELOT_PIN(18),
	OCELOT_PIN(19),
	OCELOT_PIN(20),
	OCELOT_PIN(21),
};

#define JAGUAR2_P(p, f0, f1)						\
static struct ocelot_pin_caps jaguar2_pin_##p = {			\
	.pin = p,							\
	.functions = {							\
			FUNC_GPIO, FUNC_##f0, FUNC_##f1, FUNC_NONE	\
	},								\
}

JAGUAR2_P(0,  SG0,       NONE);
JAGUAR2_P(1,  SG0,       NONE);
JAGUAR2_P(2,  SG0,       NONE);
JAGUAR2_P(3,  SG0,       NONE);
JAGUAR2_P(4,  SG1,       NONE);
JAGUAR2_P(5,  SG1,       NONE);
JAGUAR2_P(6,  IRQ0_IN,   IRQ0_OUT);
JAGUAR2_P(7,  IRQ1_IN,   IRQ1_OUT);
JAGUAR2_P(8,  PTP0,      NONE);
JAGUAR2_P(9,  PTP1,      NONE);
JAGUAR2_P(10, UART,      NONE);
JAGUAR2_P(11, UART,      NONE);
JAGUAR2_P(12, SG1,       NONE);
JAGUAR2_P(13, SG1,       NONE);
JAGUAR2_P(14, TWI,       TWI_SCL_M);
JAGUAR2_P(15, TWI,       NONE);
JAGUAR2_P(16, SI,        TWI_SCL_M);
JAGUAR2_P(17, SI,        TWI_SCL_M);
JAGUAR2_P(18, SI,        TWI_SCL_M);
JAGUAR2_P(19, PCI_WAKE,  NONE);
JAGUAR2_P(20, IRQ0_OUT,  TWI_SCL_M);
JAGUAR2_P(21, IRQ1_OUT,  TWI_SCL_M);
JAGUAR2_P(22, TACHO,     NONE);
JAGUAR2_P(23, PWM,       NONE);
JAGUAR2_P(24, UART2,     NONE);
JAGUAR2_P(25, UART2,     SI);
JAGUAR2_P(26, PTP2,      SI);
JAGUAR2_P(27, PTP3,      SI);
JAGUAR2_P(28, TWI2,      SI);
JAGUAR2_P(29, TWI2,      SI);
JAGUAR2_P(30, SG2,       SI);
JAGUAR2_P(31, SG2,       SI);
JAGUAR2_P(32, SG2,       SI);
JAGUAR2_P(33, SG2,       SI);
JAGUAR2_P(34, NONE,      TWI_SCL_M);
JAGUAR2_P(35, NONE,      TWI_SCL_M);
JAGUAR2_P(36, NONE,      TWI_SCL_M);
JAGUAR2_P(37, NONE,      TWI_SCL_M);
JAGUAR2_P(38, NONE,      TWI_SCL_M);
JAGUAR2_P(39, NONE,      TWI_SCL_M);
JAGUAR2_P(40, NONE,      TWI_SCL_M);
JAGUAR2_P(41, NONE,      TWI_SCL_M);
JAGUAR2_P(42, NONE,      TWI_SCL_M);
JAGUAR2_P(43, NONE,      TWI_SCL_M);
JAGUAR2_P(44, NONE,      SFP);
JAGUAR2_P(45, NONE,      SFP);
JAGUAR2_P(46, NONE,      SFP);
JAGUAR2_P(47, NONE,      SFP);
JAGUAR2_P(48, SFP,       NONE);
JAGUAR2_P(49, SFP,       SI);
JAGUAR2_P(50, SFP,       SI);
JAGUAR2_P(51, SFP,       SI);
JAGUAR2_P(52, SFP,       NONE);
JAGUAR2_P(53, SFP,       NONE);
JAGUAR2_P(54, SFP,       NONE);
JAGUAR2_P(55, SFP,       NONE);
JAGUAR2_P(56, MIIM,      SFP);
JAGUAR2_P(57, MIIM,      SFP);
JAGUAR2_P(58, MIIM,      SFP);
JAGUAR2_P(59, MIIM,      SFP);
JAGUAR2_P(60, NONE,      NONE);
JAGUAR2_P(61, NONE,      NONE);
JAGUAR2_P(62, NONE,      NONE);
JAGUAR2_P(63, NONE,      NONE);

#define JAGUAR2_PIN(n) {					\
	.number = n,						\
	.name = "GPIO_"#n,					\
	.drv_data = &jaguar2_pin_##n				\
}

static const struct pinctrl_pin_desc jaguar2_pins[] = {
	JAGUAR2_PIN(0),
	JAGUAR2_PIN(1),
	JAGUAR2_PIN(2),
	JAGUAR2_PIN(3),
	JAGUAR2_PIN(4),
	JAGUAR2_PIN(5),
	JAGUAR2_PIN(6),
	JAGUAR2_PIN(7),
	JAGUAR2_PIN(8),
	JAGUAR2_PIN(9),
	JAGUAR2_PIN(10),
	JAGUAR2_PIN(11),
	JAGUAR2_PIN(12),
	JAGUAR2_PIN(13),
	JAGUAR2_PIN(14),
	JAGUAR2_PIN(15),
	JAGUAR2_PIN(16),
	JAGUAR2_PIN(17),
	JAGUAR2_PIN(18),
	JAGUAR2_PIN(19),
	JAGUAR2_PIN(20),
	JAGUAR2_PIN(21),
	JAGUAR2_PIN(22),
	JAGUAR2_PIN(23),
	JAGUAR2_PIN(24),
	JAGUAR2_PIN(25),
	JAGUAR2_PIN(26),
	JAGUAR2_PIN(27),
	JAGUAR2_PIN(28),
	JAGUAR2_PIN(29),
	JAGUAR2_PIN(30),
	JAGUAR2_PIN(31),
	JAGUAR2_PIN(32),
	JAGUAR2_PIN(33),
	JAGUAR2_PIN(34),
	JAGUAR2_PIN(35),
	JAGUAR2_PIN(36),
	JAGUAR2_PIN(37),
	JAGUAR2_PIN(38),
	JAGUAR2_PIN(39),
	JAGUAR2_PIN(40),
	JAGUAR2_PIN(41),
	JAGUAR2_PIN(42),
	JAGUAR2_PIN(43),
	JAGUAR2_PIN(44),
	JAGUAR2_PIN(45),
	JAGUAR2_PIN(46),
	JAGUAR2_PIN(47),
	JAGUAR2_PIN(48),
	JAGUAR2_PIN(49),
	JAGUAR2_PIN(50),
	JAGUAR2_PIN(51),
	JAGUAR2_PIN(52),
	JAGUAR2_PIN(53),
	JAGUAR2_PIN(54),
	JAGUAR2_PIN(55),
	JAGUAR2_PIN(56),
	JAGUAR2_PIN(57),
	JAGUAR2_PIN(58),
	JAGUAR2_PIN(59),
	JAGUAR2_PIN(60),
	JAGUAR2_PIN(61),
	JAGUAR2_PIN(62),
	JAGUAR2_PIN(63),
};

#define SERVALT_P(p, f0, f1, f2)					\
static struct ocelot_pin_caps servalt_pin_##p = {			\
	.pin = p,							\
	.functions = {							\
		FUNC_GPIO, FUNC_##f0, FUNC_##f1, FUNC_##f2		\
	},								\
}

SERVALT_P(0,  SG0,        NONE,      NONE);
SERVALT_P(1,  SG0,        NONE,      NONE);
SERVALT_P(2,  SG0,        NONE,      NONE);
SERVALT_P(3,  SG0,        NONE,      NONE);
SERVALT_P(4,  IRQ0_IN,    IRQ0_OUT,  TWI_SCL_M);
SERVALT_P(5,  IRQ1_IN,    IRQ1_OUT,  TWI_SCL_M);
SERVALT_P(6,  UART,       NONE,      NONE);
SERVALT_P(7,  UART,       NONE,      NONE);
SERVALT_P(8,  SI,         SFP,       TWI_SCL_M);
SERVALT_P(9,  PCI_WAKE,   SFP,       SI);
SERVALT_P(10, PTP0,       SFP,       TWI_SCL_M);
SERVALT_P(11, PTP1,       SFP,       TWI_SCL_M);
SERVALT_P(12, REF_CLK,    SFP,       TWI_SCL_M);
SERVALT_P(13, REF_CLK,    SFP,       TWI_SCL_M);
SERVALT_P(14, REF_CLK,    IRQ0_OUT,  SI);
SERVALT_P(15, REF_CLK,    IRQ1_OUT,  SI);
SERVALT_P(16, TACHO,      SFP,       SI);
SERVALT_P(17, PWM,        NONE,      TWI_SCL_M);
SERVALT_P(18, PTP2,       SFP,       SI);
SERVALT_P(19, PTP3,       SFP,       SI);
SERVALT_P(20, UART2,      SFP,       SI);
SERVALT_P(21, UART2,      NONE,      NONE);
SERVALT_P(22, MIIM,       SFP,       TWI2);
SERVALT_P(23, MIIM,       SFP,       TWI2);
SERVALT_P(24, TWI,        NONE,      NONE);
SERVALT_P(25, TWI,        SFP,       TWI_SCL_M);
SERVALT_P(26, TWI_SCL_M,  SFP,       SI);
SERVALT_P(27, TWI_SCL_M,  SFP,       SI);
SERVALT_P(28, TWI_SCL_M,  SFP,       SI);
SERVALT_P(29, TWI_SCL_M,  NONE,      NONE);
SERVALT_P(30, TWI_SCL_M,  NONE,      NONE);
SERVALT_P(31, TWI_SCL_M,  NONE,      NONE);
SERVALT_P(32, TWI_SCL_M,  NONE,      NONE);
SERVALT_P(33, RCVRD_CLK,  NONE,      NONE);
SERVALT_P(34, RCVRD_CLK,  NONE,      NONE);
SERVALT_P(35, RCVRD_CLK,  NONE,      NONE);
SERVALT_P(36, RCVRD_CLK,  NONE,      NONE);

#define SERVALT_PIN(n) {					\
	.number = n,						\
	.name = "GPIO_"#n,					\
	.drv_data = &servalt_pin_##n				\
}

static const struct pinctrl_pin_desc servalt_pins[] = {
	SERVALT_PIN(0),
	SERVALT_PIN(1),
	SERVALT_PIN(2),
	SERVALT_PIN(3),
	SERVALT_PIN(4),
	SERVALT_PIN(5),
	SERVALT_PIN(6),
	SERVALT_PIN(7),
	SERVALT_PIN(8),
	SERVALT_PIN(9),
	SERVALT_PIN(10),
	SERVALT_PIN(11),
	SERVALT_PIN(12),
	SERVALT_PIN(13),
	SERVALT_PIN(14),
	SERVALT_PIN(15),
	SERVALT_PIN(16),
	SERVALT_PIN(17),
	SERVALT_PIN(18),
	SERVALT_PIN(19),
	SERVALT_PIN(20),
	SERVALT_PIN(21),
	SERVALT_PIN(22),
	SERVALT_PIN(23),
	SERVALT_PIN(24),
	SERVALT_PIN(25),
	SERVALT_PIN(26),
	SERVALT_PIN(27),
	SERVALT_PIN(28),
	SERVALT_PIN(29),
	SERVALT_PIN(30),
	SERVALT_PIN(31),
	SERVALT_PIN(32),
	SERVALT_PIN(33),
	SERVALT_PIN(34),
	SERVALT_PIN(35),
	SERVALT_PIN(36),
};

#define SPARX5_P(p, f0, f1, f2)					\
static struct ocelot_pin_caps sparx5_pin_##p = {			\
	.pin = p,							\
	.functions = {							\
		FUNC_GPIO, FUNC_##f0, FUNC_##f1, FUNC_##f2		\
	},								\
}

SPARX5_P(0,  SG0,       PLL_STAT,  NONE);
SPARX5_P(1,  SG0,       NONE,      NONE);
SPARX5_P(2,  SG0,       NONE,      NONE);
SPARX5_P(3,  SG0,       NONE,      NONE);
SPARX5_P(4,  SG1,       NONE,      NONE);
SPARX5_P(5,  SG1,       NONE,      NONE);
SPARX5_P(6,  IRQ0_IN,   IRQ0_OUT,  SFP);
SPARX5_P(7,  IRQ1_IN,   IRQ1_OUT,  SFP);
SPARX5_P(8,  PTP0,      NONE,      SFP);
SPARX5_P(9,  PTP1,      SFP,       TWI_SCL_M);
SPARX5_P(10, UART,      NONE,      NONE);
SPARX5_P(11, UART,      NONE,      NONE);
SPARX5_P(12, SG1,       NONE,      NONE);
SPARX5_P(13, SG1,       NONE,      NONE);
SPARX5_P(14, TWI,       TWI_SCL_M, NONE);
SPARX5_P(15, TWI,       NONE,      NONE);
SPARX5_P(16, SI,        TWI_SCL_M, SFP);
SPARX5_P(17, SI,        TWI_SCL_M, SFP);
SPARX5_P(18, SI,        TWI_SCL_M, SFP);
SPARX5_P(19, PCI_WAKE,  TWI_SCL_M, SFP);
SPARX5_P(20, IRQ0_OUT,  TWI_SCL_M, SFP);
SPARX5_P(21, IRQ1_OUT,  TACHO,     SFP);
SPARX5_P(22, TACHO,     IRQ0_OUT,  TWI_SCL_M);
SPARX5_P(23, PWM,       UART3,     TWI_SCL_M);
SPARX5_P(24, PTP2,      UART3,     TWI_SCL_M);
SPARX5_P(25, PTP3,      SI,        TWI_SCL_M);
SPARX5_P(26, UART2,     SI,        TWI_SCL_M);
SPARX5_P(27, UART2,     SI,        TWI_SCL_M);
SPARX5_P(28, TWI2,      SI,        SFP);
SPARX5_P(29, TWI2,      SI,        SFP);
SPARX5_P(30, SG2,       SI,        PWM);
SPARX5_P(31, SG2,       SI,        TWI_SCL_M);
SPARX5_P(32, SG2,       SI,        TWI_SCL_M);
SPARX5_P(33, SG2,       SI,        SFP);
SPARX5_P(34, NONE,      TWI_SCL_M, EMMC);
SPARX5_P(35, SFP,       TWI_SCL_M, EMMC);
SPARX5_P(36, SFP,       TWI_SCL_M, EMMC);
SPARX5_P(37, SFP,       NONE,      EMMC);
SPARX5_P(38, NONE,      TWI_SCL_M, EMMC);
SPARX5_P(39, SI2,       TWI_SCL_M, EMMC);
SPARX5_P(40, SI2,       TWI_SCL_M, EMMC);
SPARX5_P(41, SI2,       TWI_SCL_M, EMMC);
SPARX5_P(42, SI2,       TWI_SCL_M, EMMC);
SPARX5_P(43, SI2,       TWI_SCL_M, EMMC);
SPARX5_P(44, SI,        SFP,       EMMC);
SPARX5_P(45, SI,        SFP,       EMMC);
SPARX5_P(46, NONE,      SFP,       EMMC);
SPARX5_P(47, NONE,      SFP,       EMMC);
SPARX5_P(48, TWI3,      SI,        SFP);
SPARX5_P(49, TWI3,      NONE,      SFP);
SPARX5_P(50, SFP,       NONE,      TWI_SCL_M);
SPARX5_P(51, SFP,       SI,        TWI_SCL_M);
SPARX5_P(52, SFP,       MIIM,      TWI_SCL_M);
SPARX5_P(53, SFP,       MIIM,      TWI_SCL_M);
SPARX5_P(54, SFP,       PTP2,      TWI_SCL_M);
SPARX5_P(55, SFP,       PTP3,      PCI_WAKE);
SPARX5_P(56, MIIM,      SFP,       TWI_SCL_M);
SPARX5_P(57, MIIM,      SFP,       TWI_SCL_M);
SPARX5_P(58, MIIM,      SFP,       TWI_SCL_M);
SPARX5_P(59, MIIM,      SFP,       NONE);
SPARX5_P(60, RECO_CLK,  NONE,      NONE);
SPARX5_P(61, RECO_CLK,  NONE,      NONE);
SPARX5_P(62, RECO_CLK,  PLL_STAT,  NONE);
SPARX5_P(63, RECO_CLK,  NONE,      NONE);

#define SPARX5_PIN(n) {					\
	.number = n,						\
	.name = "GPIO_"#n,					\
	.drv_data = &sparx5_pin_##n				\
}

static const struct pinctrl_pin_desc sparx5_pins[] = {
	SPARX5_PIN(0),
	SPARX5_PIN(1),
	SPARX5_PIN(2),
	SPARX5_PIN(3),
	SPARX5_PIN(4),
	SPARX5_PIN(5),
	SPARX5_PIN(6),
	SPARX5_PIN(7),
	SPARX5_PIN(8),
	SPARX5_PIN(9),
	SPARX5_PIN(10),
	SPARX5_PIN(11),
	SPARX5_PIN(12),
	SPARX5_PIN(13),
	SPARX5_PIN(14),
	SPARX5_PIN(15),
	SPARX5_PIN(16),
	SPARX5_PIN(17),
	SPARX5_PIN(18),
	SPARX5_PIN(19),
	SPARX5_PIN(20),
	SPARX5_PIN(21),
	SPARX5_PIN(22),
	SPARX5_PIN(23),
	SPARX5_PIN(24),
	SPARX5_PIN(25),
	SPARX5_PIN(26),
	SPARX5_PIN(27),
	SPARX5_PIN(28),
	SPARX5_PIN(29),
	SPARX5_PIN(30),
	SPARX5_PIN(31),
	SPARX5_PIN(32),
	SPARX5_PIN(33),
	SPARX5_PIN(34),
	SPARX5_PIN(35),
	SPARX5_PIN(36),
	SPARX5_PIN(37),
	SPARX5_PIN(38),
	SPARX5_PIN(39),
	SPARX5_PIN(40),
	SPARX5_PIN(41),
	SPARX5_PIN(42),
	SPARX5_PIN(43),
	SPARX5_PIN(44),
	SPARX5_PIN(45),
	SPARX5_PIN(46),
	SPARX5_PIN(47),
	SPARX5_PIN(48),
	SPARX5_PIN(49),
	SPARX5_PIN(50),
	SPARX5_PIN(51),
	SPARX5_PIN(52),
	SPARX5_PIN(53),
	SPARX5_PIN(54),
	SPARX5_PIN(55),
	SPARX5_PIN(56),
	SPARX5_PIN(57),
	SPARX5_PIN(58),
	SPARX5_PIN(59),
	SPARX5_PIN(60),
	SPARX5_PIN(61),
	SPARX5_PIN(62),
	SPARX5_PIN(63),
};

#define LAN966X_P(p, f0, f1, f2, f3, f4, f5, f6, f7)           \
static struct ocelot_pin_caps lan966x_pin_##p = {              \
	.pin = p,                                              \
	.functions = {                                         \
		FUNC_##f0, FUNC_##f1, FUNC_##f2,               \
		FUNC_##f3                                      \
	},                                                     \
	.a_functions = {                                       \
		FUNC_##f4, FUNC_##f5, FUNC_##f6,               \
		FUNC_##f7                                      \
	},                                                     \
}

/* Pinmuxing table taken from data sheet */
/*        Pin   FUNC0    FUNC1     FUNC2      FUNC3     FUNC4     FUNC5      FUNC6    FUNC7 */
LAN966X_P(0,    GPIO,    NONE,     NONE,      NONE,     NONE,     NONE,      NONE,        R);
LAN966X_P(1,    GPIO,    NONE,     NONE,      NONE,     NONE,     NONE,      NONE,        R);
LAN966X_P(2,    GPIO,    NONE,     NONE,      NONE,     NONE,     NONE,      NONE,        R);
LAN966X_P(3,    GPIO,    NONE,     NONE,      NONE,     NONE,     NONE,      NONE,        R);
LAN966X_P(4,    GPIO,    NONE,     NONE,      NONE,     NONE,     NONE,      NONE,        R);
LAN966X_P(5,    GPIO,    NONE,     NONE,      NONE,     NONE,     NONE,      NONE,        R);
LAN966X_P(6,    GPIO,    NONE,     NONE,      NONE,     NONE,     NONE,      NONE,        R);
LAN966X_P(7,    GPIO,    NONE,     NONE,      NONE,     NONE,     NONE,      NONE,        R);
LAN966X_P(8,    GPIO,   FC0_a,  USB_H_b,      NONE,  USB_S_b,     NONE,      NONE,        R);
LAN966X_P(9,    GPIO,   FC0_a,  USB_H_b,      NONE,     NONE,     NONE,      NONE,        R);
LAN966X_P(10,   GPIO,   FC0_a,     NONE,      NONE,     NONE,     NONE,      NONE,        R);
LAN966X_P(11,   GPIO,   FC1_a,     NONE,      NONE,     NONE,     NONE,      NONE,        R);
LAN966X_P(12,   GPIO,   FC1_a,     NONE,      NONE,     NONE,     NONE,      NONE,        R);
LAN966X_P(13,   GPIO,   FC1_a,     NONE,      NONE,     NONE,     NONE,      NONE,        R);
LAN966X_P(14,   GPIO,   FC2_a,     NONE,      NONE,     NONE,     NONE,      NONE,        R);
LAN966X_P(15,   GPIO,   FC2_a,     NONE,      NONE,     NONE,     NONE,      NONE,        R);
LAN966X_P(16,   GPIO,   FC2_a, IB_TRG_a,      NONE, OB_TRG_a, IRQ_IN_c, IRQ_OUT_c,        R);
LAN966X_P(17,   GPIO,   FC3_a, IB_TRG_a,      NONE, OB_TRG_a, IRQ_IN_c, IRQ_OUT_c,        R);
LAN966X_P(18,   GPIO,   FC3_a, IB_TRG_a,      NONE, OB_TRG_a, IRQ_IN_c, IRQ_OUT_c,        R);
LAN966X_P(19,   GPIO,   FC3_a, IB_TRG_a,      NONE, OB_TRG_a, IRQ_IN_c, IRQ_OUT_c,        R);
LAN966X_P(20,   GPIO,   FC4_a, IB_TRG_a,      NONE, OB_TRG_a, IRQ_IN_c,      NONE,        R);
LAN966X_P(21,   GPIO,   FC4_a,     NONE,      NONE, OB_TRG_a,     NONE,      NONE,        R);
LAN966X_P(22,   GPIO,   FC4_a,     NONE,      NONE, OB_TRG_a,     NONE,      NONE,        R);
LAN966X_P(23,   GPIO,    NONE,     NONE,      NONE, OB_TRG_a,     NONE,      NONE,        R);
LAN966X_P(24,   GPIO,   FC0_b, IB_TRG_a,   USB_H_c, OB_TRG_a, IRQ_IN_c,   TACHO_a,        R);
LAN966X_P(25,   GPIO,   FC0_b, IB_TRG_a,   USB_H_c, OB_TRG_a, IRQ_OUT_c,   SFP_SD,        R);
LAN966X_P(26,   GPIO,   FC0_b, IB_TRG_a,   USB_S_c, OB_TRG_a,   CAN0_a,    SFP_SD,        R);
LAN966X_P(27,   GPIO,    NONE,     NONE,      NONE, OB_TRG_a,   CAN0_a,     PWM_a,        R);
LAN966X_P(28,   GPIO,  MIIM_a,     NONE,      NONE, OB_TRG_a, IRQ_OUT_c,   SFP_SD,        R);
LAN966X_P(29,   GPIO,  MIIM_a,     NONE,      NONE, OB_TRG_a,     NONE,      NONE,        R);
LAN966X_P(30,   GPIO,   FC3_c,     CAN1,    CLKMON,   OB_TRG,   RECO_b,      NONE,        R);
LAN966X_P(31,   GPIO,   FC3_c,     CAN1,    CLKMON,   OB_TRG,   RECO_b,      NONE,        R);
LAN966X_P(32,   GPIO,   FC3_c,     NONE,   SGPIO_a,     NONE,  MIIM_Sa,      NONE,        R);
LAN966X_P(33,   GPIO,   FC1_b,     NONE,   SGPIO_a,     NONE,  MIIM_Sa,    MIIM_b,        R);
LAN966X_P(34,   GPIO,   FC1_b,     NONE,   SGPIO_a,     NONE,  MIIM_Sa,    MIIM_b,        R);
LAN966X_P(35,   GPIO,   FC1_b,  PTPSYNC_0, SGPIO_a,   CAN0_b,     NONE,      NONE,        R);
LAN966X_P(36,   GPIO,    NONE,  PTPSYNC_1,    NONE,   CAN0_b,     NONE,      NONE,        R);
LAN966X_P(37,   GPIO, FC_SHRD0, PTPSYNC_2, TWI_SLC_GATE_AD, NONE, NONE,      NONE,        R);
LAN966X_P(38,   GPIO,    NONE,  PTPSYNC_3,    NONE,     NONE,     NONE,      NONE,        R);
LAN966X_P(39,   GPIO,    NONE,  PTPSYNC_4,    NONE,     NONE,     NONE,      NONE,        R);
LAN966X_P(40,   GPIO, FC_SHRD1, PTPSYNC_5,    NONE,     NONE,     NONE,      NONE,        R);
LAN966X_P(41,   GPIO, FC_SHRD2, PTPSYNC_6, TWI_SLC_GATE_AD, NONE, NONE,      NONE,        R);
LAN966X_P(42,   GPIO, FC_SHRD3, PTPSYNC_7, TWI_SLC_GATE_AD, NONE, NONE,      NONE,        R);
LAN966X_P(43,   GPIO,   FC2_b,   OB_TRG_b, IB_TRG_b, IRQ_OUT_a,  RECO_a,  IRQ_IN_a,       R);
LAN966X_P(44,   GPIO,   FC2_b,   OB_TRG_b, IB_TRG_b, IRQ_OUT_a,  RECO_a,  IRQ_IN_a,       R);
LAN966X_P(45,   GPIO,   FC2_b,   OB_TRG_b, IB_TRG_b, IRQ_OUT_a,    NONE,  IRQ_IN_a,       R);
LAN966X_P(46,   GPIO,   FC1_c,   OB_TRG_b, IB_TRG_b, IRQ_OUT_a, FC_SHRD4, IRQ_IN_a,       R);
LAN966X_P(47,   GPIO,   FC1_c,   OB_TRG_b, IB_TRG_b, IRQ_OUT_a, FC_SHRD5, IRQ_IN_a,       R);
LAN966X_P(48,   GPIO,   FC1_c,   OB_TRG_b, IB_TRG_b, IRQ_OUT_a, FC_SHRD6, IRQ_IN_a,       R);
LAN966X_P(49,   GPIO, FC_SHRD7,  OB_TRG_b, IB_TRG_b, IRQ_OUT_a, TWI_SLC_GATE, IRQ_IN_a,   R);
LAN966X_P(50,   GPIO, FC_SHRD16, OB_TRG_b, IB_TRG_b, IRQ_OUT_a, TWI_SLC_GATE, NONE,       R);
LAN966X_P(51,   GPIO,   FC3_b,   OB_TRG_b, IB_TRG_c, IRQ_OUT_b,   PWM_b,  IRQ_IN_b,       R);
LAN966X_P(52,   GPIO,   FC3_b,   OB_TRG_b, IB_TRG_c, IRQ_OUT_b, TACHO_b,  IRQ_IN_b,       R);
LAN966X_P(53,   GPIO,   FC3_b,   OB_TRG_b, IB_TRG_c, IRQ_OUT_b,    NONE,  IRQ_IN_b,       R);
LAN966X_P(54,   GPIO, FC_SHRD8,  OB_TRG_b, IB_TRG_c, IRQ_OUT_b, TWI_SLC_GATE, IRQ_IN_b,   R);
LAN966X_P(55,   GPIO, FC_SHRD9,  OB_TRG_b, IB_TRG_c, IRQ_OUT_b, TWI_SLC_GATE, IRQ_IN_b,   R);
LAN966X_P(56,   GPIO,   FC4_b,   OB_TRG_b, IB_TRG_c, IRQ_OUT_b, FC_SHRD10,    IRQ_IN_b,   R);
LAN966X_P(57,   GPIO,   FC4_b, TWI_SLC_GATE, IB_TRG_c, IRQ_OUT_b, FC_SHRD11, IRQ_IN_b,    R);
LAN966X_P(58,   GPIO,   FC4_b, TWI_SLC_GATE, IB_TRG_c, IRQ_OUT_b, FC_SHRD12, IRQ_IN_b,    R);
LAN966X_P(59,   GPIO,   QSPI1,   MIIM_c,      NONE,     NONE,  MIIM_Sb,      NONE,        R);
LAN966X_P(60,   GPIO,   QSPI1,   MIIM_c,      NONE,     NONE,  MIIM_Sb,      NONE,        R);
LAN966X_P(61,   GPIO,   QSPI1,     NONE,   SGPIO_b,    FC0_c,  MIIM_Sb,      NONE,        R);
LAN966X_P(62,   GPIO,   QSPI1, FC_SHRD13,  SGPIO_b,    FC0_c, TWI_SLC_GATE,  SFP_SD,      R);
LAN966X_P(63,   GPIO,   QSPI1, FC_SHRD14,  SGPIO_b,    FC0_c, TWI_SLC_GATE,  SFP_SD,      R);
LAN966X_P(64,   GPIO,   QSPI1,    FC4_c,   SGPIO_b, FC_SHRD15, TWI_SLC_GATE, SFP_SD,      R);
LAN966X_P(65,   GPIO, USB_H_a,    FC4_c,      NONE, IRQ_OUT_c, TWI_SLC_GATE_AD, NONE,     R);
LAN966X_P(66,   GPIO, USB_H_a,    FC4_c,   USB_S_a, IRQ_OUT_c, IRQ_IN_c,     NONE,        R);
LAN966X_P(67,   GPIO, EMMC_SD,     NONE,     QSPI2,     NONE,     NONE,      NONE,        R);
LAN966X_P(68,   GPIO, EMMC_SD,     NONE,     QSPI2,     NONE,     NONE,      NONE,        R);
LAN966X_P(69,   GPIO, EMMC_SD,     NONE,     QSPI2,     NONE,     NONE,      NONE,        R);
LAN966X_P(70,   GPIO, EMMC_SD,     NONE,     QSPI2,     NONE,     NONE,      NONE,        R);
LAN966X_P(71,   GPIO, EMMC_SD,     NONE,     QSPI2,     NONE,     NONE,      NONE,        R);
LAN966X_P(72,   GPIO, EMMC_SD,     NONE,     QSPI2,     NONE,     NONE,      NONE,        R);
LAN966X_P(73,   GPIO,    EMMC,     NONE,      NONE,       SD,     NONE,      NONE,        R);
LAN966X_P(74,   GPIO,    EMMC,     NONE, FC_SHRD17,       SD, TWI_SLC_GATE,  NONE,        R);
LAN966X_P(75,   GPIO,    EMMC,     NONE, FC_SHRD18,       SD, TWI_SLC_GATE,  NONE,        R);
LAN966X_P(76,   GPIO,    EMMC,     NONE, FC_SHRD19,       SD, TWI_SLC_GATE,  NONE,        R);
LAN966X_P(77,   GPIO, EMMC_SD,     NONE, FC_SHRD20,     NONE, TWI_SLC_GATE,  NONE,        R);

#define LAN966X_PIN(n) {                                       \
	.number = n,                                           \
	.name = "GPIO_"#n,                                     \
	.drv_data = &lan966x_pin_##n                           \
}

static const struct pinctrl_pin_desc lan966x_pins[] = {
	LAN966X_PIN(0),
	LAN966X_PIN(1),
	LAN966X_PIN(2),
	LAN966X_PIN(3),
	LAN966X_PIN(4),
	LAN966X_PIN(5),
	LAN966X_PIN(6),
	LAN966X_PIN(7),
	LAN966X_PIN(8),
	LAN966X_PIN(9),
	LAN966X_PIN(10),
	LAN966X_PIN(11),
	LAN966X_PIN(12),
	LAN966X_PIN(13),
	LAN966X_PIN(14),
	LAN966X_PIN(15),
	LAN966X_PIN(16),
	LAN966X_PIN(17),
	LAN966X_PIN(18),
	LAN966X_PIN(19),
	LAN966X_PIN(20),
	LAN966X_PIN(21),
	LAN966X_PIN(22),
	LAN966X_PIN(23),
	LAN966X_PIN(24),
	LAN966X_PIN(25),
	LAN966X_PIN(26),
	LAN966X_PIN(27),
	LAN966X_PIN(28),
	LAN966X_PIN(29),
	LAN966X_PIN(30),
	LAN966X_PIN(31),
	LAN966X_PIN(32),
	LAN966X_PIN(33),
	LAN966X_PIN(34),
	LAN966X_PIN(35),
	LAN966X_PIN(36),
	LAN966X_PIN(37),
	LAN966X_PIN(38),
	LAN966X_PIN(39),
	LAN966X_PIN(40),
	LAN966X_PIN(41),
	LAN966X_PIN(42),
	LAN966X_PIN(43),
	LAN966X_PIN(44),
	LAN966X_PIN(45),
	LAN966X_PIN(46),
	LAN966X_PIN(47),
	LAN966X_PIN(48),
	LAN966X_PIN(49),
	LAN966X_PIN(50),
	LAN966X_PIN(51),
	LAN966X_PIN(52),
	LAN966X_PIN(53),
	LAN966X_PIN(54),
	LAN966X_PIN(55),
	LAN966X_PIN(56),
	LAN966X_PIN(57),
	LAN966X_PIN(58),
	LAN966X_PIN(59),
	LAN966X_PIN(60),
	LAN966X_PIN(61),
	LAN966X_PIN(62),
	LAN966X_PIN(63),
	LAN966X_PIN(64),
	LAN966X_PIN(65),
	LAN966X_PIN(66),
	LAN966X_PIN(67),
	LAN966X_PIN(68),
	LAN966X_PIN(69),
	LAN966X_PIN(70),
	LAN966X_PIN(71),
	LAN966X_PIN(72),
	LAN966X_PIN(73),
	LAN966X_PIN(74),
	LAN966X_PIN(75),
	LAN966X_PIN(76),
	LAN966X_PIN(77),
};

static int ocelot_get_functions_count(struct pinctrl_dev *pctldev)
{
	return ARRAY_SIZE(ocelot_function_names);
}

static const char *ocelot_get_function_name(struct pinctrl_dev *pctldev,
					    unsigned int function)
{
	return ocelot_function_names[function];
}

static int ocelot_get_function_groups(struct pinctrl_dev *pctldev,
				      unsigned int function,
				      const char *const **groups,
				      unsigned *const num_groups)
{
	struct ocelot_pinctrl *info = pinctrl_dev_get_drvdata(pctldev);

	*groups  = info->func[function].groups;
	*num_groups = info->func[function].ngroups;

	return 0;
}

static int ocelot_pin_function_idx(struct ocelot_pinctrl *info,
				   unsigned int pin, unsigned int function)
{
	struct ocelot_pin_caps *p = info->desc->pins[pin].drv_data;
	int i;

	for (i = 0; i < OCELOT_FUNC_PER_PIN; i++) {
		if (function == p->functions[i])
			return i;

		if (function == p->a_functions[i])
			return i + OCELOT_FUNC_PER_PIN;
	}

	return -1;
}

#define REG_ALT(msb, info, p) (OCELOT_GPIO_ALT0 * (info)->stride + 4 * ((msb) + ((info)->stride * ((p) / 32))))

static int ocelot_pinmux_set_mux(struct pinctrl_dev *pctldev,
				 unsigned int selector, unsigned int group)
{
	struct ocelot_pinctrl *info = pinctrl_dev_get_drvdata(pctldev);
	struct ocelot_pin_caps *pin = info->desc->pins[group].drv_data;
	unsigned int p = pin->pin % 32;
	int f;

	f = ocelot_pin_function_idx(info, group, selector);
	if (f < 0)
		return -EINVAL;

	/*
	 * f is encoded on two bits.
	 * bit 0 of f goes in BIT(pin) of ALT[0], bit 1 of f goes in BIT(pin) of
	 * ALT[1]
	 * This is racy because both registers can't be updated at the same time
	 * but it doesn't matter much for now.
	 * Note: ALT0/ALT1 are organized specially for 64 gpio targets
	 */
	regmap_update_bits(info->map, REG_ALT(0, info, pin->pin),
			   BIT(p), f << p);
	regmap_update_bits(info->map, REG_ALT(1, info, pin->pin),
			   BIT(p), f << (p - 1));

	return 0;
}

static int lan966x_pinmux_set_mux(struct pinctrl_dev *pctldev,
				  unsigned int selector, unsigned int group)
{
	struct ocelot_pinctrl *info = pinctrl_dev_get_drvdata(pctldev);
	struct ocelot_pin_caps *pin = info->desc->pins[group].drv_data;
	unsigned int p = pin->pin % 32;
	int f;

	f = ocelot_pin_function_idx(info, group, selector);
	if (f < 0)
		return -EINVAL;

	/*
	 * f is encoded on three bits.
	 * bit 0 of f goes in BIT(pin) of ALT[0], bit 1 of f goes in BIT(pin) of
	 * ALT[1], bit 2 of f goes in BIT(pin) of ALT[2]
	 * This is racy because three registers can't be updated at the same time
	 * but it doesn't matter much for now.
	 * Note: ALT0/ALT1/ALT2 are organized specially for 78 gpio targets
	 */
	regmap_update_bits(info->map, REG_ALT(0, info, pin->pin),
			   BIT(p), f << p);
	regmap_update_bits(info->map, REG_ALT(1, info, pin->pin),
			   BIT(p), (f >> 1) << p);
	regmap_update_bits(info->map, REG_ALT(2, info, pin->pin),
			   BIT(p), (f >> 2) << p);

	return 0;
}

#define REG(r, info, p) ((r) * (info)->stride + (4 * ((p) / 32)))

static int ocelot_gpio_set_direction(struct pinctrl_dev *pctldev,
				     struct pinctrl_gpio_range *range,
				     unsigned int pin, bool input)
{
	struct ocelot_pinctrl *info = pinctrl_dev_get_drvdata(pctldev);
	unsigned int p = pin % 32;

	regmap_update_bits(info->map, REG(OCELOT_GPIO_OE, info, pin), BIT(p),
			   input ? 0 : BIT(p));

	return 0;
}

static int ocelot_gpio_request_enable(struct pinctrl_dev *pctldev,
				      struct pinctrl_gpio_range *range,
				      unsigned int offset)
{
	struct ocelot_pinctrl *info = pinctrl_dev_get_drvdata(pctldev);
	unsigned int p = offset % 32;

	regmap_update_bits(info->map, REG_ALT(0, info, offset),
			   BIT(p), 0);
	regmap_update_bits(info->map, REG_ALT(1, info, offset),
			   BIT(p), 0);

	return 0;
}

static int lan966x_gpio_request_enable(struct pinctrl_dev *pctldev,
				       struct pinctrl_gpio_range *range,
				       unsigned int offset)
{
	struct ocelot_pinctrl *info = pinctrl_dev_get_drvdata(pctldev);
	unsigned int p = offset % 32;

	regmap_update_bits(info->map, REG_ALT(0, info, offset),
			   BIT(p), 0);
	regmap_update_bits(info->map, REG_ALT(1, info, offset),
			   BIT(p), 0);
	regmap_update_bits(info->map, REG_ALT(2, info, offset),
			   BIT(p), 0);

	return 0;
}

static const struct pinmux_ops ocelot_pmx_ops = {
	.get_functions_count = ocelot_get_functions_count,
	.get_function_name = ocelot_get_function_name,
	.get_function_groups = ocelot_get_function_groups,
	.set_mux = ocelot_pinmux_set_mux,
	.gpio_set_direction = ocelot_gpio_set_direction,
	.gpio_request_enable = ocelot_gpio_request_enable,
};

static const struct pinmux_ops lan966x_pmx_ops = {
	.get_functions_count = ocelot_get_functions_count,
	.get_function_name = ocelot_get_function_name,
	.get_function_groups = ocelot_get_function_groups,
	.set_mux = lan966x_pinmux_set_mux,
	.gpio_set_direction = ocelot_gpio_set_direction,
	.gpio_request_enable = lan966x_gpio_request_enable,
};

static int ocelot_pctl_get_groups_count(struct pinctrl_dev *pctldev)
{
	struct ocelot_pinctrl *info = pinctrl_dev_get_drvdata(pctldev);

	return info->desc->npins;
}

static const char *ocelot_pctl_get_group_name(struct pinctrl_dev *pctldev,
					      unsigned int group)
{
	struct ocelot_pinctrl *info = pinctrl_dev_get_drvdata(pctldev);

	return info->desc->pins[group].name;
}

static int ocelot_pctl_get_group_pins(struct pinctrl_dev *pctldev,
				      unsigned int group,
				      const unsigned int **pins,
				      unsigned int *num_pins)
{
	struct ocelot_pinctrl *info = pinctrl_dev_get_drvdata(pctldev);

	*pins = &info->desc->pins[group].number;
	*num_pins = 1;

	return 0;
}

static int ocelot_hw_get_value(struct ocelot_pinctrl *info,
			       unsigned int pin,
			       unsigned int reg,
			       int *val)
{
	int ret = -EOPNOTSUPP;

	if (info->pincfg) {
		const struct ocelot_pincfg_data *opd = info->pincfg_data;
		u32 regcfg;

		ret = regmap_read(info->pincfg,
				  pin * regmap_get_reg_stride(info->pincfg),
				  &regcfg);
		if (ret)
			return ret;

		ret = 0;
		switch (reg) {
		case PINCONF_BIAS:
			*val = regcfg & (opd->pd_bit | opd->pu_bit);
			break;

		case PINCONF_SCHMITT:
			*val = regcfg & opd->schmitt_bit;
			break;

		case PINCONF_DRIVE_STRENGTH:
			*val = regcfg & opd->drive_bits;
			break;

		default:
			ret = -EOPNOTSUPP;
			break;
		}
	}
	return ret;
}

static int ocelot_pincfg_clrsetbits(struct ocelot_pinctrl *info, u32 regaddr,
				    u32 clrbits, u32 setbits)
{
	u32 val;
	int ret;

	ret = regmap_read(info->pincfg,
			  regaddr * regmap_get_reg_stride(info->pincfg),
			  &val);
	if (ret)
		return ret;

	val &= ~clrbits;
	val |= setbits;

	ret = regmap_write(info->pincfg,
			   regaddr * regmap_get_reg_stride(info->pincfg),
			   val);

	return ret;
}

static int ocelot_hw_set_value(struct ocelot_pinctrl *info,
			       unsigned int pin,
			       unsigned int reg,
			       int val)
{
	int ret = -EOPNOTSUPP;

	if (info->pincfg) {
		const struct ocelot_pincfg_data *opd = info->pincfg_data;

		ret = 0;
		switch (reg) {
		case PINCONF_BIAS:
			ret = ocelot_pincfg_clrsetbits(info, pin,
						       opd->pd_bit | opd->pu_bit,
						       val);
			break;

		case PINCONF_SCHMITT:
			ret = ocelot_pincfg_clrsetbits(info, pin,
						       opd->schmitt_bit,
						       val);
			break;

		case PINCONF_DRIVE_STRENGTH:
			if (val <= 3)
				ret = ocelot_pincfg_clrsetbits(info, pin,
							       opd->drive_bits,
							       val);
			else
				ret = -EINVAL;
			break;

		default:
			ret = -EOPNOTSUPP;
			break;
		}
	}
	return ret;
}

static int ocelot_pinconf_get(struct pinctrl_dev *pctldev,
			      unsigned int pin, unsigned long *config)
{
	struct ocelot_pinctrl *info = pinctrl_dev_get_drvdata(pctldev);
	u32 param = pinconf_to_config_param(*config);
	int val, err;

	switch (param) {
	case PIN_CONFIG_BIAS_DISABLE:
	case PIN_CONFIG_BIAS_PULL_UP:
	case PIN_CONFIG_BIAS_PULL_DOWN:
		err = ocelot_hw_get_value(info, pin, PINCONF_BIAS, &val);
		if (err)
			return err;
		if (param == PIN_CONFIG_BIAS_DISABLE)
			val = (val == 0);
		else if (param == PIN_CONFIG_BIAS_PULL_DOWN)
			val = !!(val & info->pincfg_data->pd_bit);
		else    /* PIN_CONFIG_BIAS_PULL_UP */
			val = !!(val & info->pincfg_data->pu_bit);
		break;

	case PIN_CONFIG_INPUT_SCHMITT_ENABLE:
		if (!info->pincfg_data->schmitt_bit)
			return -EOPNOTSUPP;

		err = ocelot_hw_get_value(info, pin, PINCONF_SCHMITT, &val);
		if (err)
			return err;

		val = !!(val & info->pincfg_data->schmitt_bit);
		break;

	case PIN_CONFIG_DRIVE_STRENGTH:
		err = ocelot_hw_get_value(info, pin, PINCONF_DRIVE_STRENGTH,
					  &val);
		if (err)
			return err;
		break;

	case PIN_CONFIG_OUTPUT:
		err = regmap_read(info->map, REG(OCELOT_GPIO_OUT, info, pin),
				  &val);
		if (err)
			return err;
		val = !!(val & BIT(pin % 32));
		break;

	case PIN_CONFIG_INPUT_ENABLE:
	case PIN_CONFIG_OUTPUT_ENABLE:
		err = regmap_read(info->map, REG(OCELOT_GPIO_OE, info, pin),
				  &val);
		if (err)
			return err;
		val = val & BIT(pin % 32);
		if (param == PIN_CONFIG_OUTPUT_ENABLE)
			val = !!val;
		else
			val = !val;
		break;

	default:
		return -EOPNOTSUPP;
	}

	*config = pinconf_to_config_packed(param, val);

	return 0;
}

static int ocelot_pinconf_set(struct pinctrl_dev *pctldev, unsigned int pin,
			      unsigned long *configs, unsigned int num_configs)
{
	struct ocelot_pinctrl *info = pinctrl_dev_get_drvdata(pctldev);
	const struct ocelot_pincfg_data *opd = info->pincfg_data;
	u32 param, arg, p;
	int cfg, err = 0;

	for (cfg = 0; cfg < num_configs; cfg++) {
		param = pinconf_to_config_param(configs[cfg]);
		arg = pinconf_to_config_argument(configs[cfg]);

		switch (param) {
		case PIN_CONFIG_BIAS_DISABLE:
		case PIN_CONFIG_BIAS_PULL_UP:
		case PIN_CONFIG_BIAS_PULL_DOWN:
			arg = (param == PIN_CONFIG_BIAS_DISABLE) ? 0 :
			      (param == PIN_CONFIG_BIAS_PULL_UP) ?
				opd->pu_bit : opd->pd_bit;

			err = ocelot_hw_set_value(info, pin, PINCONF_BIAS, arg);
			if (err)
				goto err;

			break;

		case PIN_CONFIG_INPUT_SCHMITT_ENABLE:
			if (!opd->schmitt_bit)
				return -EOPNOTSUPP;

			arg = arg ? opd->schmitt_bit : 0;
			err = ocelot_hw_set_value(info, pin, PINCONF_SCHMITT,
						  arg);
			if (err)
				goto err;

			break;

		case PIN_CONFIG_DRIVE_STRENGTH:
			err = ocelot_hw_set_value(info, pin,
						  PINCONF_DRIVE_STRENGTH,
						  arg);
			if (err)
				goto err;

			break;

		case PIN_CONFIG_OUTPUT_ENABLE:
		case PIN_CONFIG_INPUT_ENABLE:
		case PIN_CONFIG_OUTPUT:
			p = pin % 32;
			if (arg)
				regmap_write(info->map,
					     REG(OCELOT_GPIO_OUT_SET, info,
						 pin),
					     BIT(p));
			else
				regmap_write(info->map,
					     REG(OCELOT_GPIO_OUT_CLR, info,
						 pin),
					     BIT(p));
			regmap_update_bits(info->map,
					   REG(OCELOT_GPIO_OE, info, pin),
					   BIT(p),
					   param == PIN_CONFIG_INPUT_ENABLE ?
					   0 : BIT(p));
			break;

		default:
			err = -EOPNOTSUPP;
		}
	}
err:
	return err;
}

static const struct pinconf_ops ocelot_confops = {
	.is_generic = true,
	.pin_config_get = ocelot_pinconf_get,
	.pin_config_set = ocelot_pinconf_set,
	.pin_config_config_dbg_show = pinconf_generic_dump_config,
};

static const struct pinctrl_ops ocelot_pctl_ops = {
	.get_groups_count = ocelot_pctl_get_groups_count,
	.get_group_name = ocelot_pctl_get_group_name,
	.get_group_pins = ocelot_pctl_get_group_pins,
	.dt_node_to_map = pinconf_generic_dt_node_to_map_pin,
	.dt_free_map = pinconf_generic_dt_free_map,
};

static struct ocelot_match_data luton_desc = {
	.desc = {
		.name = "luton-pinctrl",
		.pins = luton_pins,
		.npins = ARRAY_SIZE(luton_pins),
		.pctlops = &ocelot_pctl_ops,
		.pmxops = &ocelot_pmx_ops,
		.owner = THIS_MODULE,
	},
};

static struct ocelot_match_data serval_desc = {
	.desc = {
		.name = "serval-pinctrl",
		.pins = serval_pins,
		.npins = ARRAY_SIZE(serval_pins),
		.pctlops = &ocelot_pctl_ops,
		.pmxops = &ocelot_pmx_ops,
		.owner = THIS_MODULE,
	},
};

static struct ocelot_match_data ocelot_desc = {
	.desc = {
		.name = "ocelot-pinctrl",
		.pins = ocelot_pins,
		.npins = ARRAY_SIZE(ocelot_pins),
		.pctlops = &ocelot_pctl_ops,
		.pmxops = &ocelot_pmx_ops,
		.owner = THIS_MODULE,
	},
};

static struct ocelot_match_data jaguar2_desc = {
	.desc = {
		.name = "jaguar2-pinctrl",
		.pins = jaguar2_pins,
		.npins = ARRAY_SIZE(jaguar2_pins),
		.pctlops = &ocelot_pctl_ops,
		.pmxops = &ocelot_pmx_ops,
		.owner = THIS_MODULE,
	},
};

static struct ocelot_match_data servalt_desc = {
	.desc = {
		.name = "servalt-pinctrl",
		.pins = servalt_pins,
		.npins = ARRAY_SIZE(servalt_pins),
		.pctlops = &ocelot_pctl_ops,
		.pmxops = &ocelot_pmx_ops,
		.owner = THIS_MODULE,
	},
};

static struct ocelot_match_data sparx5_desc = {
	.desc = {
		.name = "sparx5-pinctrl",
		.pins = sparx5_pins,
		.npins = ARRAY_SIZE(sparx5_pins),
		.pctlops = &ocelot_pctl_ops,
		.pmxops = &ocelot_pmx_ops,
		.confops = &ocelot_confops,
		.owner = THIS_MODULE,
	},
	.pincfg_data = {
		.pd_bit = BIT(4),
		.pu_bit = BIT(3),
		.drive_bits = GENMASK(1, 0),
		.schmitt_bit = BIT(2),
	},
};

static struct ocelot_match_data lan966x_desc = {
	.desc = {
		.name = "lan966x-pinctrl",
		.pins = lan966x_pins,
		.npins = ARRAY_SIZE(lan966x_pins),
		.pctlops = &ocelot_pctl_ops,
		.pmxops = &lan966x_pmx_ops,
		.confops = &ocelot_confops,
		.owner = THIS_MODULE,
	},
	.pincfg_data = {
		.pd_bit = BIT(3),
		.pu_bit = BIT(2),
		.drive_bits = GENMASK(1, 0),
	},
};

static int ocelot_create_group_func_map(struct device *dev,
					struct ocelot_pinctrl *info)
{
	int f, npins, i;
	u8 *pins = kcalloc(info->desc->npins, sizeof(u8), GFP_KERNEL);

	if (!pins)
		return -ENOMEM;

	for (f = 0; f < FUNC_MAX; f++) {
		for (npins = 0, i = 0; i < info->desc->npins; i++) {
			if (ocelot_pin_function_idx(info, i, f) >= 0)
				pins[npins++] = i;
		}

		if (!npins)
			continue;

		info->func[f].ngroups = npins;
		info->func[f].groups = devm_kcalloc(dev, npins, sizeof(char *),
						    GFP_KERNEL);
		if (!info->func[f].groups) {
			kfree(pins);
			return -ENOMEM;
		}

		for (i = 0; i < npins; i++)
			info->func[f].groups[i] =
				info->desc->pins[pins[i]].name;
	}

	kfree(pins);

	return 0;
}

static int ocelot_pinctrl_register(struct platform_device *pdev,
				   struct ocelot_pinctrl *info)
{
	int ret;

	ret = ocelot_create_group_func_map(&pdev->dev, info);
	if (ret) {
		dev_err(&pdev->dev, "Unable to create group func map.\n");
		return ret;
	}

	info->pctl = devm_pinctrl_register(&pdev->dev, info->desc, info);
	if (IS_ERR(info->pctl)) {
		dev_err(&pdev->dev, "Failed to register pinctrl\n");
		return PTR_ERR(info->pctl);
	}

	return 0;
}

static int ocelot_gpio_get(struct gpio_chip *chip, unsigned int offset)
{
	struct ocelot_pinctrl *info = gpiochip_get_data(chip);
	unsigned int val;

	regmap_read(info->map, REG(OCELOT_GPIO_IN, info, offset), &val);

	return !!(val & BIT(offset % 32));
}

static void ocelot_gpio_set(struct gpio_chip *chip, unsigned int offset,
			    int value)
{
	struct ocelot_pinctrl *info = gpiochip_get_data(chip);

	if (value)
		regmap_write(info->map, REG(OCELOT_GPIO_OUT_SET, info, offset),
			     BIT(offset % 32));
	else
		regmap_write(info->map, REG(OCELOT_GPIO_OUT_CLR, info, offset),
			     BIT(offset % 32));
}

static int ocelot_gpio_get_direction(struct gpio_chip *chip,
				     unsigned int offset)
{
	struct ocelot_pinctrl *info = gpiochip_get_data(chip);
	unsigned int val;

	regmap_read(info->map, REG(OCELOT_GPIO_OE, info, offset), &val);

	if (val & BIT(offset % 32))
		return GPIO_LINE_DIRECTION_OUT;

	return GPIO_LINE_DIRECTION_IN;
}

static int ocelot_gpio_direction_input(struct gpio_chip *chip,
				       unsigned int offset)
{
	return pinctrl_gpio_direction_input(chip->base + offset);
}

static int ocelot_gpio_direction_output(struct gpio_chip *chip,
					unsigned int offset, int value)
{
	struct ocelot_pinctrl *info = gpiochip_get_data(chip);
	unsigned int pin = BIT(offset % 32);

	if (value)
		regmap_write(info->map, REG(OCELOT_GPIO_OUT_SET, info, offset),
			     pin);
	else
		regmap_write(info->map, REG(OCELOT_GPIO_OUT_CLR, info, offset),
			     pin);

	return pinctrl_gpio_direction_output(chip->base + offset);
}

static const struct gpio_chip ocelot_gpiolib_chip = {
	.request = gpiochip_generic_request,
	.free = gpiochip_generic_free,
	.set = ocelot_gpio_set,
	.get = ocelot_gpio_get,
	.get_direction = ocelot_gpio_get_direction,
	.direction_input = ocelot_gpio_direction_input,
	.direction_output = ocelot_gpio_direction_output,
	.owner = THIS_MODULE,
};

static void ocelot_irq_mask(struct irq_data *data)
{
	struct gpio_chip *chip = irq_data_get_irq_chip_data(data);
	struct ocelot_pinctrl *info = gpiochip_get_data(chip);
	unsigned int gpio = irqd_to_hwirq(data);

	regmap_update_bits(info->map, REG(OCELOT_GPIO_INTR_ENA, info, gpio),
			   BIT(gpio % 32), 0);
	gpiochip_disable_irq(chip, gpio);
}

static void ocelot_irq_work(struct work_struct *work)
{
	struct ocelot_irq_work *w = container_of(work, struct ocelot_irq_work, irq_work);
	struct irq_chip *parent_chip = irq_desc_get_chip(w->irq_desc);
	struct gpio_chip *chip = irq_desc_get_chip_data(w->irq_desc);
	struct irq_data *data = irq_desc_get_irq_data(w->irq_desc);
	unsigned int gpio = irqd_to_hwirq(data);

	local_irq_disable();
	chained_irq_enter(parent_chip, w->irq_desc);
	generic_handle_domain_irq(chip->irq.domain, gpio);
	chained_irq_exit(parent_chip, w->irq_desc);
	local_irq_enable();

	kfree(w);
}

static void ocelot_irq_unmask_level(struct irq_data *data)
{
	struct gpio_chip *chip = irq_data_get_irq_chip_data(data);
	struct ocelot_pinctrl *info = gpiochip_get_data(chip);
	struct irq_desc *desc = irq_data_to_desc(data);
	unsigned int gpio = irqd_to_hwirq(data);
	unsigned int bit = BIT(gpio % 32);
	bool ack = false, active = false;
	u8 trigger_level;
	int val;

	trigger_level = irqd_get_trigger_type(data);

	/* Check if the interrupt line is still active. */
	regmap_read(info->map, REG(OCELOT_GPIO_IN, info, gpio), &val);
	if ((!(val & bit) && trigger_level == IRQ_TYPE_LEVEL_LOW) ||
	      (val & bit && trigger_level == IRQ_TYPE_LEVEL_HIGH))
		active = true;

	/*
	 * Check if the interrupt controller has seen any changes in the
	 * interrupt line.
	 */
	regmap_read(info->map, REG(OCELOT_GPIO_INTR, info, gpio), &val);
	if (val & bit)
		ack = true;

	/* Enable the interrupt now */
	gpiochip_enable_irq(chip, gpio);
	regmap_update_bits(info->map, REG(OCELOT_GPIO_INTR_ENA, info, gpio),
			   bit, bit);

	/*
	 * In case the interrupt line is still active and the interrupt
	 * controller has not seen any changes in the interrupt line, then it
	 * means that there happen another interrupt while the line was active.
	 * So we missed that one, so we need to kick the interrupt again
	 * handler.
	 */
	if (active && !ack) {
		struct ocelot_irq_work *work;

		work = kmalloc(sizeof(*work), GFP_ATOMIC);
		if (!work)
			return;

		work->irq_desc = desc;
		INIT_WORK(&work->irq_work, ocelot_irq_work);
		queue_work(info->wq, &work->irq_work);
	}
}

static void ocelot_irq_unmask(struct irq_data *data)
{
	struct gpio_chip *chip = irq_data_get_irq_chip_data(data);
	struct ocelot_pinctrl *info = gpiochip_get_data(chip);
	unsigned int gpio = irqd_to_hwirq(data);

	gpiochip_enable_irq(chip, gpio);
	regmap_update_bits(info->map, REG(OCELOT_GPIO_INTR_ENA, info, gpio),
			   BIT(gpio % 32), BIT(gpio % 32));
}

static void ocelot_irq_ack(struct irq_data *data)
{
	struct gpio_chip *chip = irq_data_get_irq_chip_data(data);
	struct ocelot_pinctrl *info = gpiochip_get_data(chip);
	unsigned int gpio = irqd_to_hwirq(data);

	regmap_write_bits(info->map, REG(OCELOT_GPIO_INTR, info, gpio),
			  BIT(gpio % 32), BIT(gpio % 32));
}

static int ocelot_irq_set_type(struct irq_data *data, unsigned int type);

static struct irq_chip ocelot_level_irqchip = {
	.name		= "gpio",
	.irq_mask	= ocelot_irq_mask,
	.irq_ack	= ocelot_irq_ack,
	.irq_unmask	= ocelot_irq_unmask_level,
	.flags		= IRQCHIP_IMMUTABLE,
	.irq_set_type	= ocelot_irq_set_type,
	GPIOCHIP_IRQ_RESOURCE_HELPERS
};

static struct irq_chip ocelot_irqchip = {
	.name		= "gpio",
	.irq_mask	= ocelot_irq_mask,
	.irq_ack	= ocelot_irq_ack,
	.irq_unmask	= ocelot_irq_unmask,
	.irq_set_type	= ocelot_irq_set_type,
	.flags          = IRQCHIP_IMMUTABLE,
	GPIOCHIP_IRQ_RESOURCE_HELPERS
};

static int ocelot_irq_set_type(struct irq_data *data, unsigned int type)
{
	if (type & (IRQ_TYPE_LEVEL_HIGH | IRQ_TYPE_LEVEL_LOW))
		irq_set_chip_handler_name_locked(data, &ocelot_level_irqchip,
						 handle_level_irq, NULL);
	if (type & IRQ_TYPE_EDGE_BOTH)
		irq_set_chip_handler_name_locked(data, &ocelot_irqchip,
						 handle_edge_irq, NULL);

	return 0;
}

static void ocelot_irq_handler(struct irq_desc *desc)
{
	struct irq_chip *parent_chip = irq_desc_get_chip(desc);
	struct gpio_chip *chip = irq_desc_get_handler_data(desc);
	struct ocelot_pinctrl *info = gpiochip_get_data(chip);
	unsigned int id_reg = OCELOT_GPIO_INTR_IDENT * info->stride;
	unsigned int reg = 0, irq, i;
	unsigned long irqs;

	for (i = 0; i < info->stride; i++) {
		regmap_read(info->map, id_reg + 4 * i, &reg);
		if (!reg)
			continue;

		chained_irq_enter(parent_chip, desc);

		irqs = reg;

		for_each_set_bit(irq, &irqs,
				 min(32U, info->desc->npins - 32 * i))
			generic_handle_domain_irq(chip->irq.domain, irq + 32 * i);

		chained_irq_exit(parent_chip, desc);
	}
}

static int ocelot_gpiochip_register(struct platform_device *pdev,
				    struct ocelot_pinctrl *info)
{
	struct gpio_chip *gc;
	struct gpio_irq_chip *girq;
	int irq;

	info->gpio_chip = ocelot_gpiolib_chip;

	gc = &info->gpio_chip;
	gc->ngpio = info->desc->npins;
	gc->parent = &pdev->dev;
	gc->base = -1;
	gc->label = "ocelot-gpio";

	irq = platform_get_irq_optional(pdev, 0);
	if (irq > 0) {
		girq = &gc->irq;
		gpio_irq_chip_set_chip(girq, &ocelot_irqchip);
		girq->parent_handler = ocelot_irq_handler;
		girq->num_parents = 1;
		girq->parents = devm_kcalloc(&pdev->dev, 1,
					     sizeof(*girq->parents),
					     GFP_KERNEL);
		if (!girq->parents)
			return -ENOMEM;
		girq->parents[0] = irq;
		girq->default_type = IRQ_TYPE_NONE;
		girq->handler = handle_edge_irq;
	}

	return devm_gpiochip_add_data(&pdev->dev, gc, info);
}

static const struct of_device_id ocelot_pinctrl_of_match[] = {
	{ .compatible = "mscc,luton-pinctrl", .data = &luton_desc },
	{ .compatible = "mscc,serval-pinctrl", .data = &serval_desc },
	{ .compatible = "mscc,ocelot-pinctrl", .data = &ocelot_desc },
	{ .compatible = "mscc,jaguar2-pinctrl", .data = &jaguar2_desc },
	{ .compatible = "mscc,servalt-pinctrl", .data = &servalt_desc },
	{ .compatible = "microchip,sparx5-pinctrl", .data = &sparx5_desc },
	{ .compatible = "microchip,lan966x-pinctrl", .data = &lan966x_desc },
	{},
};
MODULE_DEVICE_TABLE(of, ocelot_pinctrl_of_match);

static struct regmap *ocelot_pinctrl_create_pincfg(struct platform_device *pdev,
						   const struct ocelot_pinctrl *info)
{
	void __iomem *base;

	const struct regmap_config regmap_config = {
		.reg_bits = 32,
		.val_bits = 32,
		.reg_stride = 4,
		.max_register = info->desc->npins * 4,
		.name = "pincfg",
	};

	base = devm_platform_ioremap_resource(pdev, 1);
	if (IS_ERR(base)) {
		dev_dbg(&pdev->dev, "Failed to ioremap config registers (no extended pinconf)\n");
		return NULL;
	}

	return devm_regmap_init_mmio(&pdev->dev, base, &regmap_config);
}

static int ocelot_pinctrl_probe(struct platform_device *pdev)
{
	const struct ocelot_match_data *data;
	struct device *dev = &pdev->dev;
	struct ocelot_pinctrl *info;
	struct reset_control *reset;
	struct regmap *pincfg;
	int ret;
	struct regmap_config regmap_config = {
		.reg_bits = 32,
		.val_bits = 32,
		.reg_stride = 4,
	};

	info = devm_kzalloc(dev, sizeof(*info), GFP_KERNEL);
	if (!info)
		return -ENOMEM;

	data = device_get_match_data(dev);
	if (!data)
		return -EINVAL;

	info->desc = devm_kmemdup(dev, &data->desc, sizeof(*info->desc),
				  GFP_KERNEL);
	if (!info->desc)
		return -ENOMEM;

	info->wq = alloc_ordered_workqueue("ocelot_ordered", 0);
	if (!info->wq)
		return -ENOMEM;

	info->pincfg_data = &data->pincfg_data;

	reset = devm_reset_control_get_optional_shared(dev, "switch");
	if (IS_ERR(reset))
		return dev_err_probe(dev, PTR_ERR(reset),
				     "Failed to get reset\n");
	reset_control_reset(reset);

	info->stride = 1 + (info->desc->npins - 1) / 32;

	regmap_config.max_register = OCELOT_GPIO_SD_MAP * info->stride + 15 * 4;

<<<<<<< HEAD
	info->map = ocelot_regmap_from_resource(pdev, 0, &regmap_config);
	if (IS_ERR(info->map))
		return dev_err_probe(dev, PTR_ERR(info->map),
				     "Failed to create regmap\n");
	dev_set_drvdata(dev, info->map);
=======
	info->map = devm_regmap_init_mmio(dev, base, &regmap_config);
	if (IS_ERR(info->map)) {
		dev_err(dev, "Failed to create regmap\n");
		return PTR_ERR(info->map);
	}
	dev_set_drvdata(dev, info);
>>>>>>> 504c25cb
	info->dev = dev;

	/* Pinconf registers */
	if (info->desc->confops) {
		pincfg = ocelot_pinctrl_create_pincfg(pdev, info);
		if (IS_ERR(pincfg))
			dev_dbg(dev, "Failed to create pincfg regmap\n");
		else
			info->pincfg = pincfg;
	}

	ret = ocelot_pinctrl_register(pdev, info);
	if (ret)
		return ret;

	ret = ocelot_gpiochip_register(pdev, info);
	if (ret)
		return ret;

	dev_info(dev, "driver registered\n");

	return 0;
}

static int ocelot_pinctrl_remove(struct platform_device *pdev)
{
	struct ocelot_pinctrl *info = platform_get_drvdata(pdev);

	destroy_workqueue(info->wq);

	return 0;
}

static struct platform_driver ocelot_pinctrl_driver = {
	.driver = {
		.name = "pinctrl-ocelot",
		.of_match_table = of_match_ptr(ocelot_pinctrl_of_match),
		.suppress_bind_attrs = true,
	},
	.probe = ocelot_pinctrl_probe,
	.remove = ocelot_pinctrl_remove,
};
module_platform_driver(ocelot_pinctrl_driver);
MODULE_LICENSE("Dual MIT/GPL");<|MERGE_RESOLUTION|>--- conflicted
+++ resolved
@@ -2081,20 +2081,11 @@
 
 	regmap_config.max_register = OCELOT_GPIO_SD_MAP * info->stride + 15 * 4;
 
-<<<<<<< HEAD
 	info->map = ocelot_regmap_from_resource(pdev, 0, &regmap_config);
 	if (IS_ERR(info->map))
 		return dev_err_probe(dev, PTR_ERR(info->map),
 				     "Failed to create regmap\n");
-	dev_set_drvdata(dev, info->map);
-=======
-	info->map = devm_regmap_init_mmio(dev, base, &regmap_config);
-	if (IS_ERR(info->map)) {
-		dev_err(dev, "Failed to create regmap\n");
-		return PTR_ERR(info->map);
-	}
 	dev_set_drvdata(dev, info);
->>>>>>> 504c25cb
 	info->dev = dev;
 
 	/* Pinconf registers */
