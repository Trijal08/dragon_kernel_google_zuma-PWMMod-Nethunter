// SPDX-License-Identifier: GPL-2.0+
/*
 * Copyright (C) 2003-2008 Takahiro Hirofuchi
 */

#include <linux/kthread.h>
#include <linux/slab.h>

#include "usbip_common.h"
#include "vhci.h"

/* get URB from transmitted urb queue. caller must hold vdev->priv_lock */
struct urb *pickup_urb_and_free_priv(struct vhci_device *vdev, __u32 seqnum)
{
	struct vhci_priv *priv, *tmp;
	struct urb *urb = NULL;
	int status;

	list_for_each_entry_safe(priv, tmp, &vdev->priv_rx, list) {
		if (priv->seqnum != seqnum)
			continue;

		urb = priv->urb;
		status = urb->status;

		usbip_dbg_vhci_rx("find urb seqnum %u\n", seqnum);

		switch (status) {
		case -ENOENT:
			/* fall through */
		case -ECONNRESET:
<<<<<<< HEAD
			dev_info(&urb->dev->dev,
				 "urb %p was unlinked %ssynchronously.\n", urb,
				 status == -ENOENT ? "" : "a");
=======
			dev_dbg(&urb->dev->dev,
				 "urb seq# %u was unlinked %ssynchronuously\n",
				 seqnum, status == -ENOENT ? "" : "a");
>>>>>>> 30a7acd5
			break;
		case -EINPROGRESS:
			/* no info output */
			break;
		default:
			dev_dbg(&urb->dev->dev,
				 "urb seq# %u may be in a error, status %d\n",
				 seqnum, status);
		}

		list_del(&priv->list);
		kfree(priv);
		urb->hcpriv = NULL;

		break;
	}

	return urb;
}

static void vhci_recv_ret_submit(struct vhci_device *vdev,
				 struct usbip_header *pdu)
{
	struct vhci_hcd *vhci_hcd = vdev_to_vhci_hcd(vdev);
	struct vhci *vhci = vhci_hcd->vhci;
	struct usbip_device *ud = &vdev->ud;
	struct urb *urb;
	unsigned long flags;

	spin_lock_irqsave(&vdev->priv_lock, flags);
	urb = pickup_urb_and_free_priv(vdev, pdu->base.seqnum);
	spin_unlock_irqrestore(&vdev->priv_lock, flags);

	if (!urb) {
		pr_err("cannot find a urb of seqnum %u max seqnum %d\n",
			pdu->base.seqnum,
			atomic_read(&vhci_hcd->seqnum));
		usbip_event_add(ud, VDEV_EVENT_ERROR_TCP);
		return;
	}

	/* unpack the pdu to a urb */
	usbip_pack_pdu(pdu, urb, USBIP_RET_SUBMIT, 0);

	/* recv transfer buffer */
	if (usbip_recv_xbuff(ud, urb) < 0)
		return;

	/* recv iso_packet_descriptor */
	if (usbip_recv_iso(ud, urb) < 0)
		return;

	/* restore the padding in iso packets */
	usbip_pad_iso(ud, urb);

	if (usbip_dbg_flag_vhci_rx)
		usbip_dump_urb(urb);

	usbip_dbg_vhci_rx("now giveback urb %u\n", pdu->base.seqnum);

	spin_lock_irqsave(&vhci->lock, flags);
	usb_hcd_unlink_urb_from_ep(vhci_hcd_to_hcd(vhci_hcd), urb);
	spin_unlock_irqrestore(&vhci->lock, flags);

	usb_hcd_giveback_urb(vhci_hcd_to_hcd(vhci_hcd), urb, urb->status);

	usbip_dbg_vhci_rx("Leave\n");
}

static struct vhci_unlink *dequeue_pending_unlink(struct vhci_device *vdev,
						  struct usbip_header *pdu)
{
	struct vhci_unlink *unlink, *tmp;
	unsigned long flags;

	spin_lock_irqsave(&vdev->priv_lock, flags);

	list_for_each_entry_safe(unlink, tmp, &vdev->unlink_rx, list) {
		pr_info("unlink->seqnum %lu\n", unlink->seqnum);
		if (unlink->seqnum == pdu->base.seqnum) {
			usbip_dbg_vhci_rx("found pending unlink, %lu\n",
					  unlink->seqnum);
			list_del(&unlink->list);

			spin_unlock_irqrestore(&vdev->priv_lock, flags);
			return unlink;
		}
	}

	spin_unlock_irqrestore(&vdev->priv_lock, flags);

	return NULL;
}

static void vhci_recv_ret_unlink(struct vhci_device *vdev,
				 struct usbip_header *pdu)
{
	struct vhci_hcd *vhci_hcd = vdev_to_vhci_hcd(vdev);
	struct vhci *vhci = vhci_hcd->vhci;
	struct vhci_unlink *unlink;
	struct urb *urb;
	unsigned long flags;

	usbip_dump_header(pdu);

	unlink = dequeue_pending_unlink(vdev, pdu);
	if (!unlink) {
		pr_info("cannot find the pending unlink %u\n",
			pdu->base.seqnum);
		return;
	}

	spin_lock_irqsave(&vdev->priv_lock, flags);
	urb = pickup_urb_and_free_priv(vdev, unlink->unlink_seqnum);
	spin_unlock_irqrestore(&vdev->priv_lock, flags);

	if (!urb) {
		/*
		 * I get the result of a unlink request. But, it seems that I
		 * already received the result of its submit result and gave
		 * back the URB.
		 */
		pr_info("the urb (seqnum %d) was already given back\n",
			pdu->base.seqnum);
	} else {
		usbip_dbg_vhci_rx("now giveback urb %d\n", pdu->base.seqnum);

		/* If unlink is successful, status is -ECONNRESET */
		urb->status = pdu->u.ret_unlink.status;
		pr_info("urb->status %d\n", urb->status);

		spin_lock_irqsave(&vhci->lock, flags);
		usb_hcd_unlink_urb_from_ep(vhci_hcd_to_hcd(vhci_hcd), urb);
		spin_unlock_irqrestore(&vhci->lock, flags);

		usb_hcd_giveback_urb(vhci_hcd_to_hcd(vhci_hcd), urb, urb->status);
	}

	kfree(unlink);
}

static int vhci_priv_tx_empty(struct vhci_device *vdev)
{
	int empty = 0;
	unsigned long flags;

	spin_lock_irqsave(&vdev->priv_lock, flags);
	empty = list_empty(&vdev->priv_rx);
	spin_unlock_irqrestore(&vdev->priv_lock, flags);

	return empty;
}

/* recv a pdu */
static void vhci_rx_pdu(struct usbip_device *ud)
{
	int ret;
	struct usbip_header pdu;
	struct vhci_device *vdev = container_of(ud, struct vhci_device, ud);

	usbip_dbg_vhci_rx("Enter\n");

	memset(&pdu, 0, sizeof(pdu));

	/* receive a pdu header */
	ret = usbip_recv(ud->tcp_socket, &pdu, sizeof(pdu));
	if (ret < 0) {
		if (ret == -ECONNRESET)
			pr_info("connection reset by peer\n");
		else if (ret == -EAGAIN) {
			/* ignore if connection was idle */
			if (vhci_priv_tx_empty(vdev))
				return;
			pr_info("connection timed out with pending urbs\n");
		} else if (ret != -ERESTARTSYS)
			pr_info("xmit failed %d\n", ret);

		usbip_event_add(ud, VDEV_EVENT_ERROR_TCP);
		return;
	}
	if (ret == 0) {
		pr_info("connection closed");
		usbip_event_add(ud, VDEV_EVENT_DOWN);
		return;
	}
	if (ret != sizeof(pdu)) {
		pr_err("received pdu size is %d, should be %d\n", ret,
		       (unsigned int)sizeof(pdu));
		usbip_event_add(ud, VDEV_EVENT_ERROR_TCP);
		return;
	}

	usbip_header_correct_endian(&pdu, 0);

	if (usbip_dbg_flag_vhci_rx)
		usbip_dump_header(&pdu);

	switch (pdu.base.command) {
	case USBIP_RET_SUBMIT:
		vhci_recv_ret_submit(vdev, &pdu);
		break;
	case USBIP_RET_UNLINK:
		vhci_recv_ret_unlink(vdev, &pdu);
		break;
	default:
		/* NOT REACHED */
		pr_err("unknown pdu %u\n", pdu.base.command);
		usbip_dump_header(&pdu);
		usbip_event_add(ud, VDEV_EVENT_ERROR_TCP);
		break;
	}
}

int vhci_rx_loop(void *data)
{
	struct usbip_device *ud = data;

	while (!kthread_should_stop()) {
		if (usbip_event_happened(ud))
			break;

		vhci_rx_pdu(ud);
	}

	return 0;
}<|MERGE_RESOLUTION|>--- conflicted
+++ resolved
@@ -29,15 +29,9 @@
 		case -ENOENT:
 			/* fall through */
 		case -ECONNRESET:
-<<<<<<< HEAD
-			dev_info(&urb->dev->dev,
-				 "urb %p was unlinked %ssynchronously.\n", urb,
-				 status == -ENOENT ? "" : "a");
-=======
 			dev_dbg(&urb->dev->dev,
 				 "urb seq# %u was unlinked %ssynchronuously\n",
 				 seqnum, status == -ENOENT ? "" : "a");
->>>>>>> 30a7acd5
 			break;
 		case -EINPROGRESS:
 			/* no info output */
