--- conflicted
+++ resolved
@@ -433,15 +433,13 @@
 		exynos->need_dr_role = 0;
 		mutex_unlock(&dotg->lock);
 
+		dwc3_otg_phy_tune(fsm);
+		dwc3_exynos_core_init(dwc, exynos);
+
 		/* connect gadget */
 		usb_udc_vbus_handler(dwc->gadget, true);
 
-<<<<<<< HEAD
-		dwc3_otg_phy_tune(fsm);
-		dwc3_exynos_core_init(dwc, exynos);
-=======
 		exynos->gadget_state = true;
->>>>>>> a0788922
 		dwc3_otg_set_peripheral_mode(dotg);
 
 		/*
@@ -484,21 +482,15 @@
 		if (exynos->extra_delay)
 			msleep(100);
 
-<<<<<<< HEAD
+		if (!dwc3_otg_check_usb_activity(exynos))
+			dev_err(dev, "too long to suspend after cable plug-out\n");
+
 		mutex_lock(&dotg->lock);
 		pm_runtime_put_sync_suspend(dev);
 		mutex_unlock(&dotg->lock);
 
-=======
-
-		if (!dwc3_otg_check_usb_activity(exynos))
-			dev_err(dev, "too long to suspend after cable plug-out\n");
-
-		ret = dwc3_otg_phy_enable(fsm, 0, on);
-
 		exynos->gadget_state = false;
-err1:
->>>>>>> a0788922
+
 		__pm_relax(dotg->wakelock);
 	}
 
