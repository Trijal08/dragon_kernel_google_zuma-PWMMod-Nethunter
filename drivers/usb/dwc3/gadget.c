--- conflicted
+++ resolved
@@ -3821,8 +3821,6 @@
 	usb_gadget_set_state(dwc->gadget, USB_STATE_NOTATTACHED);
 
 	dwc3_ep0_reset_state(dwc);
-<<<<<<< HEAD
-=======
 
 	/*
 	 * Request PM idle to address condition where usage count is
@@ -3830,7 +3828,6 @@
 	 * interrupt to set dwc->connected to FALSE.
 	 */
 	pm_request_idle(dwc->dev);
->>>>>>> 458ce51d
 }
 
 static void dwc3_gadget_reset_interrupt(struct dwc3 *dwc)
