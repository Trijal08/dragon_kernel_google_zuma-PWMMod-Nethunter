// SPDX-License-Identifier: GPL-2.0
/*
 * Copyright 2019 Google LLC
 *
 */

#ifndef __TCPCI_MAX77759_H
#define __TCPCI_MAX77759_H

#include <linux/alarmtimer.h>
#include <linux/interrupt.h>
#include <linux/kthread.h>
#include <linux/usb/tcpm.h>
#include <linux/gpio.h>
#include <linux/gpio/driver.h>
#include <linux/regulator/consumer.h>
#include <linux/usb/role.h>
#include <linux/usb/tcpci.h>
#include <linux/usb/typec_mux.h>
#include <misc/gvotable.h>

#include "usb_psy.h"

struct gvotable_election;
struct logbuffer;
struct max77759_contaminant;
struct max77759_compliance_warnings;
struct tcpci_data;
struct max77759_io_error;

struct max77759_plat {
	struct tcpci_data data;
	struct tcpci *tcpci;
	struct device *dev;
	struct bc12_status *bc12;
	struct i2c_client *client;
	struct power_supply *usb_psy;
	struct power_supply *tcpm_psy;
	struct max77759_contaminant *contaminant;
	struct gvotable_election *usb_icl_proto_el;
	struct gvotable_election *usb_icl_el;
	struct gvotable_election *charger_mode_votable;
	bool vbus_enabled;
	/* Data role notified to the data stack */
	enum typec_data_role active_data_role;
	/* Data role from the TCPM stack */
	enum typec_data_role data_role;
	/* protects tcpc_enable_data_path */
	struct mutex data_path_lock;
	/* Vote for data from BC1.2 */
	bool bc12_data_capable;
	/* Infered from pd caps */
	bool pd_data_capable;
	/* Vote from TCPC for attached */
	bool attached;
	/* Reflects the signal sent out to the data stack */
	bool data_active;
	/* Alernate data path */
	bool alt_path_active;
	/* Reflects whether the current partner can do PD */
	bool pd_capable;
	void *usb_psy_data;
	struct mutex icl_proto_el_lock;
	/* Set vbus voltage alarms */
	bool set_voltage_alarm;
	unsigned int vbus_mv;
	/* USB Data notification */
	struct extcon_dev *extcon;
	bool no_bc_12;
	/* Platform does not support external boost */
	bool no_external_boost;
	struct tcpm_port *port;
	struct usb_psy_ops psy_ops;
	/* toggle in_switch to kick debug accessory statemachine when already connected */
	int in_switch_gpio;
	int sbu_mux_en_gpio;
	int sbu_mux_sel_gpio;
	/* 0:active_low 1:active_high */
	bool in_switch_gpio_active_high;
	bool first_toggle;
	/* Set true to vote "limit_sink_current" on USB ICL */
	bool limit_sink_enable;
	/* uA */
	unsigned int limit_sink_current;
	/* Indicate that the Vbus OVP is restricted to quick ramp-up time for incoming voltage. */
	bool quick_ramp_vbus_ovp;
	int reset_ovp_retry;
	/* Set true to vote "limit_accessory_current" on USB ICL */
	bool limit_accessory_enable;
	/* uA */
	unsigned int limit_accessory_current;
	bool usb_throttled;
	struct gvotable_election *usb_throttle_votable;

	/* True when TCPC is in SINK DEBUG ACCESSORY CONNECTED state */
	u8 debug_acc_connected:1;
	/* Cache status when sourcing vbus. Used to modify vbus_present status */
	u8 sourcing_vbus:1;
	/* Cache vbus_present as MAX77759 reports vbus present = 0 when vbus < 4V */
	u8 vbus_present:1;
	u8 cc1;
	u8 cc2;

	/* Runtime flags */
	int frs;
	bool in_frs;
	bool vsafe0v;

	/*
	 * Current status of contaminant detection.
	 * 0 - Disabled
	 * 1 - AP
	 * 2 - MAXQ
	 */
	int contaminant_detection;
	/* Userspace status */
	bool contaminant_detection_userspace;
	/* Consecutive floating cable instances */
	unsigned int floating_cable_or_sink_detected;
	/* Timer to re-enable auto ultra lower mode for contaminant detection */
	struct alarm reenable_auto_ultra_low_power_mode_alarm;
	/* Bottom half for alarm */
	struct kthread_work reenable_auto_ultra_low_power_mode_work;
	/*
	 * Set in debounce path from TCPM when contaminant is detected.
	 * Cleared after exiting dry detection. Needed to move TCPM back into TOGGLING state.
	 */
	bool check_contaminant;

	/* Protects contaminant_detection variable and role_control */
	struct mutex rc_lock;

	/* Accumulate votes to disable toggling as needed */
	struct gvotable_election *toggle_disable_votable;
	/* Current status of toggle */
	bool toggle_disable_status;
	/* Cached role ctrl setting */
	u8 role_ctrl_cache;

	struct notifier_block psy_notifier;
	int online;
	int usb_type;
	int typec_current_max;
	struct kthread_worker *wq;
	struct kthread_worker *dp_notification_wq;
	struct kthread_delayed_work icl_work;
	struct kthread_delayed_work enable_vbus_work;
	struct kthread_delayed_work vsafe0v_work;
	struct kthread_delayed_work reset_ovp_work;
	struct kthread_delayed_work check_missing_rp_work;

	/* Notifier for data role */
	struct usb_role_switch *usb_sw;
	/* Notifier for orientation */
	struct typec_switch_dev *typec_sw;
	/* mode mux */
	struct typec_mux_dev *mode_mux;
	/* Cache orientation for dp */
	enum typec_orientation orientation;
	/* Cache the number of lanes */
	int lanes;
	/* DisplayPort Regulator */
	struct regulator *dp_regulator;
	bool dp_regulator_enabled;
	unsigned int dp_regulator_min_uv;
	unsigned int dp_regulator_max_uv;

	/* Reflects whether BC1.2 is still running */
	bool bc12_running;

	/* To handle io error - Last cached IRQ status*/
	u16 irq_status;
	struct kthread_delayed_work max77759_io_error_work;
	/* Hold before calling _max77759_irq */
	struct mutex irq_status_lock;

	/* non compliant reasons */
	struct max77759_compliance_warnings *compliance_warnings;

	/*
	 * When set missing Rp detection has a longer delay to overcome
	 * additional delay during boot.
	 */
	bool first_rp_missing_timeout;

	/* GPIO state for SBU pin pull up/down */
	int current_sbu_state;
	/* IRQ_HPD event count */
	u32 irq_hpd_count;

	/* Signal from charger when AICL is active. */
	struct gvotable_election *aicl_active_el;

	/* Timer to check for AICL status */
	struct alarm aicl_check_alarm;
	/* Bottom half for alarm */
	struct kthread_work aicl_check_alarm_work;
	/* AICL status from hardware */
	bool aicl_active;

<<<<<<< HEAD
	/* Hold while calling start_toggle and in probe to guard NULL chip->tcpci */
	struct mutex toggle_lock;
=======
	/* When true debounce disconnects to prevent user notifications during brief disconnects */
	bool debounce_adapter_disconnect;
>>>>>>> 5ec62148

	/* EXT_BST_EN exposed as GPIO */
#ifdef CONFIG_GPIOLIB
	struct gpio_chip gpio;
#endif

	struct logbuffer *log;

	u8 force_device_mode_on:1;
#ifdef CONFIG_DEBUG_FS
	struct dentry *dentry;
#endif
};

/*
 * bc1.2 registration
 */

struct max77759_usb;

void register_tcpc(struct max77759_usb *usb, struct max77759_plat *chip);

#define MAXQ_DETECT_TYPE_CC_AND_SBU	0x10
#define MAXQ_DETECT_TYPE_SBU_ONLY	0x30

int maxq_query_contaminant(u8 cc1_raw, u8 cc2_raw, u8 sbu1_raw, u8 sbu2_raw,
			   u8 cc1_rd, u8 cc2_rd, u8 type, u8 cc_adc_skipped,
			   u8 *response, u8 length);
int __attribute__((weak)) maxq_query_contaminant(u8 cc1_raw, u8 cc2_raw, u8 sbu1_raw, u8 sbu2_raw,
						 u8 cc1_rd, u8 cc2_rd, u8 type, u8 cc_adc_skipped,
						 u8 *response, u8 length)
{
	return -EINVAL;
}

struct max77759_contaminant *max77759_contaminant_init(struct max77759_plat *plat, bool enable);
int process_contaminant_alert(struct max77759_contaminant *contaminant, bool debounce_path,
			      bool tcpm_toggling, bool *cc_status_handled, bool *port_clean);
int enable_contaminant_detection(struct max77759_plat *chip, bool maxq);
int disable_contaminant_detection(struct max77759_plat *chip);
bool is_contaminant_detected(struct max77759_plat *chip);
bool is_floating_cable_or_sink_detected(struct max77759_plat *chip);
void disable_auto_ultra_low_power_mode(struct max77759_plat *chip, bool disable);

#define VBUS_VOLTAGE_MASK		0x3ff
#define VBUS_VOLTAGE_LSB_MV		25
#define VBUS_HI_HEADROOM_MV		500
#define VBUS_LO_MV			4500

enum tcpm_psy_online_states {
	TCPM_PSY_OFFLINE = 0,
	TCPM_PSY_FIXED_ONLINE,
	TCPM_PSY_PROG_ONLINE,
};

void enable_data_path_locked(struct max77759_plat *chip);
void data_alt_path_active(struct max77759_plat *chip, bool active);
void register_data_active_callback(void (*callback)(void *data_active_payload), void *data);

/* AICL_OK is tracked with COMPLIANCE_WARNING_OTHER */
#define COMPLIANCE_WARNING_OTHER 0
#define COMPLIANCE_WARNING_DEBUG_ACCESSORY 1
#define COMPLIANCE_WARNING_BC12 2
#define COMPLIANCE_WARNING_MISSING_RP 3

struct max77759_compliance_warnings {
	struct max77759_plat *chip;
	bool other;
	bool debug_accessory;
	bool bc12;
	bool missing_rp;
};

ssize_t compliance_warnings_to_buffer(struct max77759_compliance_warnings *compliance_warnings,
				      char *buf);
void update_compliance_warnings(struct max77759_plat *chip, int warning, bool value);

#endif /* __TCPCI_MAX77759_H */<|MERGE_RESOLUTION|>--- conflicted
+++ resolved
@@ -198,13 +198,11 @@
 	/* AICL status from hardware */
 	bool aicl_active;
 
-<<<<<<< HEAD
 	/* Hold while calling start_toggle and in probe to guard NULL chip->tcpci */
 	struct mutex toggle_lock;
-=======
+
 	/* When true debounce disconnects to prevent user notifications during brief disconnects */
 	bool debounce_adapter_disconnect;
->>>>>>> 5ec62148
 
 	/* EXT_BST_EN exposed as GPIO */
 #ifdef CONFIG_GPIOLIB
