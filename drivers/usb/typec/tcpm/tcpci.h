--- conflicted
+++ resolved
@@ -52,12 +52,6 @@
 #define PLUG_ORNT_CC2			1
 #define TCPC_TCPC_CTRL_BIST_TM		BIT(1)
 #define TCPC_TCPC_CTRL_EN_LK4CONN_ALRT	BIT(6)
-<<<<<<< HEAD
-
-#define TCPC_EXTENDED_STATUS		0x20
-#define TCPC_EXTENDED_STATUS_VSAFE0V	BIT(0)
-=======
->>>>>>> 1a4e2de7
 
 #define TCPC_EXTENDED_STATUS		0x20
 #define TCPC_EXTENDED_STATUS_VSAFE0V	BIT(0)
