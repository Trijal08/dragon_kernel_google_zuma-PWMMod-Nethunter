--- conflicted
+++ resolved
@@ -230,18 +230,6 @@
 	ADEV_ATTENTION,
 };
 
-/*
- * Initial current capability of the new source when vSafe5V is applied during PD3.0 Fast Role Swap.
- * Based on "Table 6-14 Fixed Supply PDO - Sink" of "USB Power Delivery Specification Revision 3.0,
- * Version 1.2"
- */
-enum frs_typec_current {
-	FRS_NOT_SUPPORTED,
-	FRS_DEFAULT_POWER,
-	FRS_5V_1P5A,
-	FRS_5V_3A,
-};
-
 /* Events from low level driver */
 
 #define TCPM_CC_EVENT		BIT(0)
@@ -462,9 +450,6 @@
 
 	/* FRS */
 	enum frs_typec_current frs_current;
-
-	/* Sink caps have been queried */
-	bool sink_cap_done;
 
 #ifdef CONFIG_DEBUG_FS
 	struct dentry *dentry;
@@ -1248,7 +1233,6 @@
 {
 	port->queued_message = message;
 	mod_tcpm_delayed_work(port, 0);
-<<<<<<< HEAD
 }
 
 static bool tcpm_vdm_ams(struct tcpm_port *port)
@@ -1394,8 +1378,6 @@
 	}
 
 	return ret;
-=======
->>>>>>> d44b1a48
 }
 
 /*
@@ -1892,17 +1874,10 @@
 				break;
 			}
 
-<<<<<<< HEAD
 			if (res < 0) {
 				port->vdm_sm_running = false;
 				return;
 			}
-=======
-			port->vdm_retries = 0;
-			port->vdm_state = VDM_STATE_BUSY;
-			timeout = vdm_ready_timeout(port->vdo_data[0]);
-			mod_vdm_delayed_work(port, timeout);
->>>>>>> d44b1a48
 		}
 
 		port->vdm_state = VDM_STATE_SEND_MESSAGE;
@@ -2187,7 +2162,6 @@
 	}
 }
 
-<<<<<<< HEAD
 static void tcpm_pd_handle_state(struct tcpm_port *port,
 				 enum tcpm_state state,
 				 enum tcpm_ams ams,
@@ -2253,8 +2227,6 @@
 	}
 }
 
-=======
->>>>>>> d44b1a48
 static int tcpm_set_auto_vbus_discharge_threshold(struct tcpm_port *port,
 						  enum typec_pwr_opmode mode, bool pps_active,
 						  u32 requested_vbus_voltage)
@@ -2280,11 +2252,7 @@
 	unsigned int cnt = pd_header_cnt_le(msg->header);
 	unsigned int rev = pd_header_rev_le(msg->header);
 	unsigned int i;
-<<<<<<< HEAD
-	enum frs_typec_current frs_current;
-=======
 	enum frs_typec_current partner_frs_current;
->>>>>>> d44b1a48
 	bool frs_enable;
 	int ret;
 
@@ -2394,14 +2362,6 @@
 		for (i = 0; i < cnt; i++)
 			port->sink_caps[i] = le32_to_cpu(msg->payload[i]);
 
-<<<<<<< HEAD
-		frs_current = (port->sink_caps[0] & PDO_FIXED_FRS_CURR_MASK) >>
-			PDO_FIXED_FRS_CURR_SHIFT;
-		frs_enable = frs_current && (frs_current <= port->frs_current);
-		tcpm_log(port,
-			 "Port partner FRS capable partner_frs_current:%u port_frs_current:%u enable:%c",
-			 frs_current, port->frs_current, frs_enable ? 'y' : 'n');
-=======
 		partner_frs_current = (port->sink_caps[0] & PDO_FIXED_FRS_CURR_MASK) >>
 			PDO_FIXED_FRS_CURR_SHIFT;
 		frs_enable = partner_frs_current && (partner_frs_current <=
@@ -2409,7 +2369,6 @@
 		tcpm_log(port,
 			 "Port partner FRS capable partner_frs_current:%u port_frs_current:%u enable:%c",
 			 partner_frs_current, port->new_source_frs_current, frs_enable ? 'y' : 'n');
->>>>>>> d44b1a48
 		if (frs_enable) {
 			ret  = port->tcpc->enable_frs(port->tcpc, true);
 			tcpm_log(port, "Enable FRS %s, ret:%d\n", ret ? "fail" : "success", ret);
@@ -2417,13 +2376,9 @@
 
 		port->nr_sink_caps = cnt;
 		port->sink_cap_done = true;
-<<<<<<< HEAD
 		if (port->ams == GET_SINK_CAPABILITIES)
 			tcpm_pd_handle_state(port, ready_state(port), NONE_AMS,
 					     0);
-=======
-		tcpm_set_state(port, SNK_READY, 0);
->>>>>>> d44b1a48
 		break;
 	case PD_DATA_VENDOR_DEF:
 		tcpm_handle_vdm_request(port, msg->payload, cnt);
@@ -2489,13 +2444,10 @@
 				tcpm_set_current_limit(port, port->req_current_limit,
 						       port->req_supply_voltage);
 				port->explicit_contract = true;
-<<<<<<< HEAD
 				/* Set VDM running flag ASAP */
 				if (port->data_role == TYPEC_HOST &&
 				    port->send_discover)
 					port->vdm_sm_running = true;
-=======
->>>>>>> d44b1a48
 				tcpm_set_auto_vbus_discharge_threshold(port,
 								       TYPEC_PWR_MODE_PD,
 								       port->pps_data.active,
@@ -2836,15 +2788,9 @@
 	if (!event)
 		return;
 
-<<<<<<< HEAD
-	event->port = port;
-	memcpy(&event->msg, msg, sizeof(*msg));
-	kthread_init_work(&event->work, tcpm_pd_rx_handler);
-=======
 	kthread_init_work(&event->work, tcpm_pd_rx_handler);
 	event->port = port;
 	memcpy(&event->msg, msg, sizeof(*msg));
->>>>>>> d44b1a48
 	kthread_queue_work(port->wq, &event->work);
 }
 EXPORT_SYMBOL_GPL(tcpm_pd_receive);
@@ -2905,16 +2851,11 @@
 					 ret);
 				tcpm_set_state(port, SOFT_RESET_SEND, 0);
 			} else if (port->pwr_role == TYPEC_SOURCE) {
-<<<<<<< HEAD
 				tcpm_ams_finish(port);
 				tcpm_set_state(port, HARD_RESET_SEND,
 					       PD_T_SENDER_RESPONSE);
 			} else {
 				tcpm_ams_finish(port);
-=======
-				tcpm_set_state(port, HARD_RESET_SEND,
-					       PD_T_SENDER_RESPONSE);
->>>>>>> d44b1a48
 			}
 			break;
 		default:
@@ -3490,12 +3431,7 @@
 		tcpm_log_force(port, "enable vbus discharge ret:%d", ret);
 	}
 
-<<<<<<< HEAD
-	ret = tcpm_set_roles(port, true, TYPEC_SOURCE,
-			     tcpm_data_role_for_source(port));
-=======
 	ret = tcpm_set_roles(port, true, TYPEC_SOURCE, tcpm_data_role_for_source(port));
->>>>>>> d44b1a48
 	if (ret < 0)
 		return ret;
 
@@ -3569,12 +3505,9 @@
 		ret = port->tcpc->enable_auto_vbus_discharge(port->tcpc, false);
 		tcpm_log_force(port, "Disable vbus discharge ret:%d", ret);
 	}
-<<<<<<< HEAD
 	port->in_ams = false;
 	port->ams = NONE_AMS;
 	port->vdm_sm_running = false;
-=======
->>>>>>> d44b1a48
 	tcpm_unregister_altmodes(port);
 	tcpm_typec_disconnect(port);
 	port->attached = false;
@@ -3646,12 +3579,7 @@
 		tcpm_log_force(port, "enable vbus discharge ret:%d", ret);
 	}
 
-<<<<<<< HEAD
-	ret = tcpm_set_roles(port, true, TYPEC_SINK,
-			     tcpm_data_role_for_sink(port));
-=======
 	ret = tcpm_set_roles(port, true, TYPEC_SINK, tcpm_data_role_for_sink(port));
->>>>>>> d44b1a48
 	if (ret < 0)
 		return ret;
 
@@ -4245,7 +4173,6 @@
 
 		tcpm_swap_complete(port, 0);
 		tcpm_typec_connect(port);
-<<<<<<< HEAD
 		tcpm_pps_complete(port, port->pps_status);
 
 		if (port->ams != NONE_AMS)
@@ -4267,11 +4194,6 @@
 		}
 		tcpm_check_send_discover(port);
 		mod_enable_frs_delayed_work(port, 0);
-=======
-		tcpm_check_send_discover(port);
-		mod_enable_frs_delayed_work(port, 0);
-		tcpm_pps_complete(port, port->pps_status);
->>>>>>> d44b1a48
 		power_supply_changed(port->psy);
 		break;
 
@@ -4351,10 +4273,7 @@
 		tcpm_set_state(port, SRC_UNATTACHED, PD_T_PS_SOURCE_ON);
 		break;
 	case SNK_HARD_RESET_SINK_OFF:
-<<<<<<< HEAD
-=======
 		/* Do not discharge/disconnect during hard reseet */
->>>>>>> d44b1a48
 		tcpm_set_auto_vbus_discharge_threshold(port, TYPEC_PWR_MODE_USB, false, 0);
 		memset(&port->pps_data, 0, sizeof(port->pps_data));
 		tcpm_set_vconn(port, false);
@@ -4636,12 +4555,6 @@
 		tcpm_swap_complete(port, port->swap_status);
 		if (port->data_role == TYPEC_HOST && port->send_discover)
 			port->vdm_sm_running = true;
-		if (port->pwr_role == TYPEC_SOURCE)
-			tcpm_set_state(port, SRC_READY, 0);
-		else
-			tcpm_set_state(port, SNK_READY, 0);
-		break;
-	case FR_SWAP_CANCEL:
 		if (port->pwr_role == TYPEC_SOURCE)
 			tcpm_set_state(port, SRC_READY, 0);
 		else
@@ -5237,7 +5150,6 @@
 				_tcpm_cc_change(port, cc1, cc2);
 		}
 		if (events & TCPM_FRS_EVENT) {
-<<<<<<< HEAD
 			if (port->state == SNK_READY) {
 				int ret;
 
@@ -5248,12 +5160,6 @@
 			} else {
 				tcpm_log(port, "Discarding FRS_SIGNAL! Not in sink ready");
 			}
-=======
-			if (port->state == SNK_READY)
-				tcpm_set_state(port, FR_SWAP_SEND, 0);
-			else
-				tcpm_log(port, "Discarding FRS_SIGNAL! Not in sink ready");
->>>>>>> d44b1a48
 		}
 		if (events & TCPM_SOURCING_VBUS) {
 			tcpm_log(port, "sourcing vbus");
@@ -5322,7 +5228,6 @@
 static void tcpm_enable_frs_work(struct kthread_work *work)
 {
 	struct tcpm_port *port = container_of(work, struct tcpm_port, enable_frs);
-<<<<<<< HEAD
 	int ret;
 
 	mutex_lock(&port->lock);
@@ -5339,16 +5244,10 @@
 	tcpm_log_force(port, "!port->tcpc->enable_frs:%c port->negotiated_rev < PD_REV30: %c",
 		       !port->tcpc->enable_frs ? 'y' : 'n',
 		       port->negotiated_rev < PD_REV30 ? 'y' : 'n');
-=======
-
-	mutex_lock(&port->lock);
-	/* Not FRS capable */
->>>>>>> d44b1a48
 	if (!port->connected || port->port_type != TYPEC_PORT_DRP ||
 	    port->pwr_opmode != TYPEC_PWR_MODE_PD ||
 	    !port->tcpc->enable_frs ||
 	    /* Sink caps queried */
-<<<<<<< HEAD
 	    port->sink_cap_done || port->negotiated_rev < PD_REV30) {
 		tcpm_log_force(port, "Skip sink cap query");
 		goto unlock;
@@ -5368,17 +5267,6 @@
 		port->sink_cap_done = true;
 		goto unlock;
 	}
-=======
-	    port->sink_cap_done || port->negotiated_rev < PD_REV30)
-		goto unlock;
-
-	/* Send when the state machine is idle */
-	if (port->state != SNK_READY || port->vdm_state != VDM_STATE_DONE || port->send_discover)
-		goto resched;
-
-	tcpm_set_state(port, GET_SINK_CAP, 0);
-	port->sink_cap_done = true;
->>>>>>> d44b1a48
 
 resched:
 	mod_enable_frs_delayed_work(port, GET_SINK_CAP_RETRY_MS);
@@ -5918,7 +5806,6 @@
 
 	port->self_powered = fwnode_property_read_bool(fwnode, "self-powered");
 
-<<<<<<< HEAD
 	ret = fwnode_property_read_u32_array(fwnode, "sink-vdos", NULL, 0);
 	if (ret <= 0 && ret != -EINVAL) {
 		return -EINVAL;
@@ -5933,17 +5820,10 @@
 
 	/* FRS can only be supported byb DRP ports */
 	if (port->port_type == TYPEC_PORT_DRP) {
-		ret = fwnode_property_read_u32(fwnode, "frs-typec-current", &frs_current);
-		if (ret >= 0 && frs_current <= FRS_5V_3A)
-			port->frs_current = frs_current;
-=======
-	/* FRS can only be supported byb DRP ports */
-	if (port->port_type == TYPEC_PORT_DRP) {
 		ret = fwnode_property_read_u32(fwnode, "new-source-frs-typec-current",
 					       &frs_current);
 		if (ret >= 0 && frs_current <= FRS_5V_3A)
 			port->new_source_frs_current = frs_current;
->>>>>>> d44b1a48
 	}
 
 	return 0;
@@ -6290,8 +6170,6 @@
 {
 	struct tcpm_port *port;
 	int err;
-	/* Priority just lower than default irq thread priority */
-	struct sched_param param = {.sched_priority = (MAX_USER_RT_PRIO / 2) + 1,};
 
 	if (!dev || !tcpc ||
 	    !tcpc->get_vbus || !tcpc->set_cc || !tcpc->get_cc ||
@@ -6312,11 +6190,7 @@
 	port->wq = kthread_create_worker(0, dev_name(dev));
 	if (IS_ERR(port->wq))
 		return ERR_CAST(port->wq);
-<<<<<<< HEAD
-	sched_setscheduler(port->wq->task, SCHED_FIFO, &param);
-=======
 	sched_set_fifo(port->wq->task);
->>>>>>> d44b1a48
 
 	kthread_init_work(&port->state_machine, tcpm_state_machine_work);
 	kthread_init_work(&port->vdm_state_machine, vdm_state_machine_work);
