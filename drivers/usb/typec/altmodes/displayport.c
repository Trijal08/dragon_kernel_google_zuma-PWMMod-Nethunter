--- conflicted
+++ resolved
@@ -173,10 +173,7 @@
 	 * configuration is complete to signal HPD.
 	 */
 	if (dp->pending_hpd) {
-<<<<<<< HEAD
-=======
 		drm_connector_oob_hotplug_event(dp->connector_fwnode);
->>>>>>> d0be54af
 		sysfs_notify(&dp->alt->dev.kobj, "displayport", "hpd");
 		dp->pending_hpd = false;
 	}
