--- conflicted
+++ resolved
@@ -1262,12 +1262,8 @@
 
 config HID_KUNIT_TEST
 	tristate "KUnit tests for HID" if !KUNIT_ALL_TESTS
-<<<<<<< HEAD
-	depends on KUNIT=y
+	depends on KUNIT
 	depends on HID_BATTERY_STRENGTH
-=======
-	depends on KUNIT
->>>>>>> e8ac95d4
 	depends on HID_UCLOGIC
 	default KUNIT_ALL_TESTS
 	help
