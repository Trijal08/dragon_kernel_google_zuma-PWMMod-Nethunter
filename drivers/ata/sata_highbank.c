--- conflicted
+++ resolved
@@ -469,15 +469,8 @@
 	}
 
 	irq = platform_get_irq(pdev, 0);
-<<<<<<< HEAD
-	if (irq < 0) {
-		dev_err(dev, "no irq\n");
-		return irq;
-	}
-=======
 	if (irq < 0)
 		return irq;
->>>>>>> df0cc57e
 	if (!irq)
 		return -EINVAL;
 
