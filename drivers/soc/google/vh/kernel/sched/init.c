--- conflicted
+++ resolved
@@ -113,7 +113,6 @@
 
 extern bool wait_for_init;
 
-<<<<<<< HEAD
 int pixel_cpu_num;
 int pixel_cluster_num;
 int *pixel_cluster_start_cpu;
@@ -123,7 +122,7 @@
 EXPORT_SYMBOL_GPL(pixel_cluster_num);
 EXPORT_SYMBOL_GPL(pixel_cluster_start_cpu);
 EXPORT_SYMBOL_GPL(pixel_cpu_init);
-=======
+
 /*
  * @tsk: Remote task we want to access its info
  * @saved_nice: Pointer to save the old nice value if we inherited a new one.
@@ -170,7 +169,6 @@
 {
 	set_user_nice(current, nice);
 }
->>>>>>> 68385014
 
 static void init_vendor_rt_rq(void)
 {
