--- conflicted
+++ resolved
@@ -163,17 +163,6 @@
 	int idle_state, bin_num, cpu, ret = 0;
 	struct power_stats cpu_stat;
 
-<<<<<<< HEAD
-	// output header
-	ret += scnprintf(
-		buf + ret, PAGE_SIZE - ret,
-		"\nFormat: target_histogram bins: min = 0 %%, max = %d %%, increment = %d %%\n\n",
-		NUM_TARGET_BINS * PERCENT_INCREMENT, PERCENT_INCREMENT);
-
-	// iterate over all idle states
-	for (i = 0; i <= cpuidle_state_max; i++) {
-		ret += scnprintf(buf + ret, PAGE_SIZE - ret, "[state%d]\n", i);
-=======
 	ret = sysfs_emit(buf,
 		"\n0%% %d%% %d%% \n\n",
 		NUM_TARGET_BINS * PERCENT_INCREMENT, PERCENT_INCREMENT);
@@ -181,28 +170,12 @@
 	for (idle_state = 0; idle_state <= cpuidle_state_max; idle_state++) {
 		// emit state
 		ret += sysfs_emit_at(buf, ret, "%d\n", idle_state);
->>>>>>> 0852e3e1
 		for_each_possible_cpu (cpu) {
 			spin_lock(&per_cpu(cpu_spinlocks, cpu));
 			cpu_stat = per_cpu(all_cpu_stats, cpu);
-<<<<<<< HEAD
-			ret += scnprintf(buf + ret, PAGE_SIZE - ret,
-					"cpu%d, target_residency = %d us\n", cpu,
-					cpu_stat.target_residency);
-
-			// output target time histogram
-			for (j = 0; j <= NUM_TARGET_BINS; j++) {
-				ret += scnprintf(buf + ret, PAGE_SIZE - ret, "%d, ",
-						cpu_stat.hist_stats[i].target_time_histogram[j]);
-			}
-			ret += scnprintf(buf + ret, PAGE_SIZE - ret, "\n");
-			spin_unlock(&per_cpu(cpu_spinlocks, cpu));
-		}
-		ret += scnprintf(buf + ret, PAGE_SIZE - ret, "\n");
-=======
 			// emit cpu and target residency in us
 			ret += sysfs_emit_at(buf, ret,
-					"%d %lld\n", cpu,
+					"%d %d\n", cpu,
 					cpu_stat.target_residency);
 
 			/* output histogram */
@@ -214,7 +187,6 @@
 			spin_unlock(&per_cpu(cpu_spinlocks, cpu));
 		}
 		ret += sysfs_emit_at(buf, ret, "\n");
->>>>>>> 0852e3e1
 	}
 
 	return ret;
@@ -226,29 +198,6 @@
 	int cluster, bin_num, ret = 0;
 	struct power_stats cluster_stat;
 
-<<<<<<< HEAD
-	ret += scnprintf(
-		buf + ret, PAGE_SIZE - ret,
-		"\nFormat: target_histogram bins: min = 0 %%, max = %d %%, increment = %d %%\n\n",
-		NUM_TARGET_BINS * PERCENT_INCREMENT, PERCENT_INCREMENT);
-
-	ret += scnprintf(buf + ret, PAGE_SIZE - ret, "[modes]\n");
-	for (i = 0; i < MAX_CLUSTERS; i++) {
-		spin_lock(&cluster_spinlocks[i]);
-		if (all_cluster_stats[i].initialized) {
-			cluster_stat = all_cluster_stats[i];
-			ret += scnprintf(buf + ret, PAGE_SIZE - ret,
-					"%-7s, target_residency = %d us: \n", cluster_stat.name,
-					cluster_stat.target_residency);
-			// output the target time histogram
-			ret += scnprintf(buf + ret, PAGE_SIZE - ret, "target: ");
-			for (j = 0; j <= NUM_TARGET_BINS; j++) {
-				ret += scnprintf(
-					buf + ret, PAGE_SIZE - ret, "%d, ",
-					cluster_stat.hist_stats[0].target_time_histogram[j]);
-			}
-			ret += scnprintf(buf + ret, PAGE_SIZE - ret, "\n");
-=======
 	ret = sysfs_emit(buf,
 		"\n0%% %d%% %d %%\n\n",
 		NUM_TARGET_BINS * PERCENT_INCREMENT, PERCENT_INCREMENT);
@@ -259,7 +208,7 @@
 			cluster_stat = all_cluster_stats[cluster];
 			// output cluster name and target residency
 			ret += sysfs_emit_at(buf, ret,
-					"%-7s %lld\n", cluster_stat.name,
+					"%-7s %d\n", cluster_stat.name,
 					cluster_stat.target_residency);
 
 			/* output histogram */
@@ -269,7 +218,6 @@
 					cluster_stat.hist_stats[0].target_time_hist[bin_num]);
 			}
 			ret += sysfs_emit_at(buf, ret, "\n");
->>>>>>> 0852e3e1
 		}
 		spin_unlock(&cluster_spinlocks[cluster]);
 	}
@@ -373,16 +321,8 @@
 		spin_lock_init(&cluster_spinlocks[cluster_index]);
 	}
 
-<<<<<<< HEAD
-	// register hook
-	ret = register_trace_cpu_idle(hook_cpu_idle, NULL);
-	WARN_ON_ONCE(ret);
-
-	pr_info("cpuidle_metrics driver initialized! :D\n");
-=======
 	histograms_enabled = false;
 
 	pr_debug("cpuidle_metrics driver initialized!\n");
->>>>>>> 0852e3e1
 	return ret;
 }