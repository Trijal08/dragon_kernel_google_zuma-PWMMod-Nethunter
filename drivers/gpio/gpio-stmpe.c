/*
 * Copyright (C) ST-Ericsson SA 2010
 *
 * License Terms: GNU General Public License, version 2
 * Author: Rabin Vincent <rabin.vincent@stericsson.com> for ST-Ericsson
 */

#include <linux/init.h>
#include <linux/platform_device.h>
#include <linux/slab.h>
#include <linux/gpio.h>
#include <linux/interrupt.h>
#include <linux/of.h>
#include <linux/mfd/stmpe.h>
#include <linux/seq_file.h>
#include <linux/bitops.h>

/*
 * These registers are modified under the irq bus lock and cached to avoid
 * unnecessary writes in bus_sync_unlock.
 */
enum { REG_RE, REG_FE, REG_IE };

enum { LSB, CSB, MSB };

#define CACHE_NR_REGS	3
/* No variant has more than 24 GPIOs */
#define CACHE_NR_BANKS	(24 / 8)

struct stmpe_gpio {
	struct gpio_chip chip;
	struct stmpe *stmpe;
	struct device *dev;
	struct mutex irq_lock;
	u32 norequest_mask;
	/* Caches of interrupt control registers for bus_lock */
	u8 regs[CACHE_NR_REGS][CACHE_NR_BANKS];
	u8 oldregs[CACHE_NR_REGS][CACHE_NR_BANKS];
};

static int stmpe_gpio_get(struct gpio_chip *chip, unsigned offset)
{
	struct stmpe_gpio *stmpe_gpio = gpiochip_get_data(chip);
	struct stmpe *stmpe = stmpe_gpio->stmpe;
	u8 reg = stmpe->regs[STMPE_IDX_GPMR_LSB + (offset / 8)];
	u8 mask = BIT(offset % 8);
	int ret;

	ret = stmpe_reg_read(stmpe, reg);
	if (ret < 0)
		return ret;

	return !!(ret & mask);
}

static void stmpe_gpio_set(struct gpio_chip *chip, unsigned offset, int val)
{
	struct stmpe_gpio *stmpe_gpio = gpiochip_get_data(chip);
	struct stmpe *stmpe = stmpe_gpio->stmpe;
	int which = val ? STMPE_IDX_GPSR_LSB : STMPE_IDX_GPCR_LSB;
	u8 reg = stmpe->regs[which + (offset / 8)];
	u8 mask = BIT(offset % 8);

	/*
	 * Some variants have single register for gpio set/clear functionality.
	 * For them we need to write 0 to clear and 1 to set.
	 */
	if (stmpe->regs[STMPE_IDX_GPSR_LSB] == stmpe->regs[STMPE_IDX_GPCR_LSB])
		stmpe_set_bits(stmpe, reg, mask, val ? mask : 0);
	else
		stmpe_reg_write(stmpe, reg, mask);
}

static int stmpe_gpio_get_direction(struct gpio_chip *chip,
				    unsigned offset)
{
	struct stmpe_gpio *stmpe_gpio = gpiochip_get_data(chip);
	struct stmpe *stmpe = stmpe_gpio->stmpe;
	u8 reg = stmpe->regs[STMPE_IDX_GPDR_LSB] - (offset / 8);
	u8 mask = BIT(offset % 8);
	int ret;

	ret = stmpe_reg_read(stmpe, reg);
	if (ret < 0)
		return ret;

	return !(ret & mask);
}

static int stmpe_gpio_direction_output(struct gpio_chip *chip,
					 unsigned offset, int val)
{
	struct stmpe_gpio *stmpe_gpio = gpiochip_get_data(chip);
	struct stmpe *stmpe = stmpe_gpio->stmpe;
	u8 reg = stmpe->regs[STMPE_IDX_GPDR_LSB + (offset / 8)];
	u8 mask = BIT(offset % 8);

	stmpe_gpio_set(chip, offset, val);

	return stmpe_set_bits(stmpe, reg, mask, mask);
}

static int stmpe_gpio_direction_input(struct gpio_chip *chip,
					unsigned offset)
{
	struct stmpe_gpio *stmpe_gpio = gpiochip_get_data(chip);
	struct stmpe *stmpe = stmpe_gpio->stmpe;
	u8 reg = stmpe->regs[STMPE_IDX_GPDR_LSB + (offset / 8)];
	u8 mask = BIT(offset % 8);

	return stmpe_set_bits(stmpe, reg, mask, 0);
}

static int stmpe_gpio_request(struct gpio_chip *chip, unsigned offset)
{
	struct stmpe_gpio *stmpe_gpio = gpiochip_get_data(chip);
	struct stmpe *stmpe = stmpe_gpio->stmpe;

	if (stmpe_gpio->norequest_mask & BIT(offset))
		return -EINVAL;

	return stmpe_set_altfunc(stmpe, BIT(offset), STMPE_BLOCK_GPIO);
}

static const struct gpio_chip template_chip = {
	.label			= "stmpe",
	.owner			= THIS_MODULE,
	.get_direction		= stmpe_gpio_get_direction,
	.direction_input	= stmpe_gpio_direction_input,
	.get			= stmpe_gpio_get,
	.direction_output	= stmpe_gpio_direction_output,
	.set			= stmpe_gpio_set,
	.request		= stmpe_gpio_request,
	.can_sleep		= true,
};

static int stmpe_gpio_irq_set_type(struct irq_data *d, unsigned int type)
{
	struct gpio_chip *gc = irq_data_get_irq_chip_data(d);
	struct stmpe_gpio *stmpe_gpio = gpiochip_get_data(gc);
	int offset = d->hwirq;
	int regoffset = offset / 8;
	int mask = BIT(offset % 8);

	if (type & IRQ_TYPE_LEVEL_LOW || type & IRQ_TYPE_LEVEL_HIGH)
		return -EINVAL;

	/* STMPE801 and STMPE 1600 don't have RE and FE registers */
	if (stmpe_gpio->stmpe->partnum == STMPE801 ||
	    stmpe_gpio->stmpe->partnum == STMPE1600)
		return 0;

	if (type & IRQ_TYPE_EDGE_RISING)
		stmpe_gpio->regs[REG_RE][regoffset] |= mask;
	else
		stmpe_gpio->regs[REG_RE][regoffset] &= ~mask;

	if (type & IRQ_TYPE_EDGE_FALLING)
		stmpe_gpio->regs[REG_FE][regoffset] |= mask;
	else
		stmpe_gpio->regs[REG_FE][regoffset] &= ~mask;

	return 0;
}

static void stmpe_gpio_irq_lock(struct irq_data *d)
{
	struct gpio_chip *gc = irq_data_get_irq_chip_data(d);
	struct stmpe_gpio *stmpe_gpio = gpiochip_get_data(gc);

	mutex_lock(&stmpe_gpio->irq_lock);
}

static void stmpe_gpio_irq_sync_unlock(struct irq_data *d)
{
	struct gpio_chip *gc = irq_data_get_irq_chip_data(d);
	struct stmpe_gpio *stmpe_gpio = gpiochip_get_data(gc);
	struct stmpe *stmpe = stmpe_gpio->stmpe;
	int num_banks = DIV_ROUND_UP(stmpe->num_gpios, 8);
	static const u8 regmap[CACHE_NR_REGS][CACHE_NR_BANKS] = {
		[REG_RE][LSB] = STMPE_IDX_GPRER_LSB,
		[REG_RE][CSB] = STMPE_IDX_GPRER_CSB,
		[REG_RE][MSB] = STMPE_IDX_GPRER_MSB,
		[REG_FE][LSB] = STMPE_IDX_GPFER_LSB,
		[REG_FE][CSB] = STMPE_IDX_GPFER_CSB,
		[REG_FE][MSB] = STMPE_IDX_GPFER_MSB,
		[REG_IE][LSB] = STMPE_IDX_IEGPIOR_LSB,
		[REG_IE][CSB] = STMPE_IDX_IEGPIOR_CSB,
		[REG_IE][MSB] = STMPE_IDX_IEGPIOR_MSB,
	};
	int i, j;

	for (i = 0; i < CACHE_NR_REGS; i++) {
		/* STMPE801 and STMPE1600 don't have RE and FE registers */
		if ((stmpe->partnum == STMPE801 ||
		     stmpe->partnum == STMPE1600) &&
		     (i != REG_IE))
			continue;

		for (j = 0; j < num_banks; j++) {
			u8 old = stmpe_gpio->oldregs[i][j];
			u8 new = stmpe_gpio->regs[i][j];

			if (new == old)
				continue;

			stmpe_gpio->oldregs[i][j] = new;
			stmpe_reg_write(stmpe, stmpe->regs[regmap[i][j]], new);
		}
	}

	mutex_unlock(&stmpe_gpio->irq_lock);
}

static void stmpe_gpio_irq_mask(struct irq_data *d)
{
	struct gpio_chip *gc = irq_data_get_irq_chip_data(d);
	struct stmpe_gpio *stmpe_gpio = gpiochip_get_data(gc);
	int offset = d->hwirq;
	int regoffset = offset / 8;
	int mask = BIT(offset % 8);

	stmpe_gpio->regs[REG_IE][regoffset] &= ~mask;
}

static void stmpe_gpio_irq_unmask(struct irq_data *d)
{
	struct gpio_chip *gc = irq_data_get_irq_chip_data(d);
	struct stmpe_gpio *stmpe_gpio = gpiochip_get_data(gc);
	struct stmpe *stmpe = stmpe_gpio->stmpe;
	int offset = d->hwirq;
	int regoffset = offset / 8;
	int mask = BIT(offset % 8);

	stmpe_gpio->regs[REG_IE][regoffset] |= mask;

	/*
	 * STMPE1600 workaround: to be able to get IRQ from pins,
	 * a read must be done on GPMR register, or a write in
	 * GPSR or GPCR registers
	 */
	if (stmpe->partnum == STMPE1600)
		stmpe_reg_read(stmpe,
			       stmpe->regs[STMPE_IDX_GPMR_LSB + regoffset]);
}

static void stmpe_dbg_show_one(struct seq_file *s,
			       struct gpio_chip *gc,
			       unsigned offset, unsigned gpio)
{
	struct stmpe_gpio *stmpe_gpio = gpiochip_get_data(gc);
	struct stmpe *stmpe = stmpe_gpio->stmpe;
	const char *label = gpiochip_is_requested(gc, offset);
	bool val = !!stmpe_gpio_get(gc, offset);
	u8 bank = offset / 8;
	u8 dir_reg = stmpe->regs[STMPE_IDX_GPDR_LSB + bank];
	u8 mask = BIT(offset % 8);
	int ret;
	u8 dir;

	ret = stmpe_reg_read(stmpe, dir_reg);
	if (ret < 0)
		return;
	dir = !!(ret & mask);

	if (dir) {
		seq_printf(s, " gpio-%-3d (%-20.20s) out %s",
			   gpio, label ?: "(none)",
			   val ? "hi" : "lo");
	} else {
		u8 edge_det_reg;
		u8 rise_reg;
		u8 fall_reg;
		u8 irqen_reg;

		char *edge_det_values[] = {"edge-inactive",
					   "edge-asserted",
					   "not-supported"};
		char *rise_values[] = {"no-rising-edge-detection",
				       "rising-edge-detection",
				       "not-supported"};
		char *fall_values[] = {"no-falling-edge-detection",
				       "falling-edge-detection",
				       "not-supported"};
		#define NOT_SUPPORTED_IDX 2
		u8 edge_det = NOT_SUPPORTED_IDX;
		u8 rise = NOT_SUPPORTED_IDX;
		u8 fall = NOT_SUPPORTED_IDX;
		bool irqen;

		switch (stmpe->partnum) {
		case STMPE610:
		case STMPE811:
		case STMPE1601:
		case STMPE2401:
		case STMPE2403:
			edge_det_reg = stmpe->regs[STMPE_IDX_GPEDR_LSB + bank];
			ret = stmpe_reg_read(stmpe, edge_det_reg);
			if (ret < 0)
				return;
			edge_det = !!(ret & mask);

		case STMPE1801:
			rise_reg = stmpe->regs[STMPE_IDX_GPRER_LSB + bank];
			fall_reg = stmpe->regs[STMPE_IDX_GPFER_LSB + bank];

			ret = stmpe_reg_read(stmpe, rise_reg);
			if (ret < 0)
				return;
			rise = !!(ret & mask);
			ret = stmpe_reg_read(stmpe, fall_reg);
			if (ret < 0)
				return;
			fall = !!(ret & mask);

		case STMPE801:
		case STMPE1600:
			irqen_reg = stmpe->regs[STMPE_IDX_IEGPIOR_LSB + bank];
			break;

		default:
			return;
		}

		ret = stmpe_reg_read(stmpe, irqen_reg);
		if (ret < 0)
			return;
		irqen = !!(ret & mask);

		seq_printf(s, " gpio-%-3d (%-20.20s) in  %s %13s %13s %25s %25s",
			   gpio, label ?: "(none)",
			   val ? "hi" : "lo",
			   edge_det_values[edge_det],
			   irqen ? "IRQ-enabled" : "IRQ-disabled",
			   rise_values[rise],
			   fall_values[fall]);
	}
}

static void stmpe_dbg_show(struct seq_file *s, struct gpio_chip *gc)
{
	unsigned i;
	unsigned gpio = gc->base;

	for (i = 0; i < gc->ngpio; i++, gpio++) {
		stmpe_dbg_show_one(s, gc, i, gpio);
		seq_printf(s, "\n");
	}
}

static struct irq_chip stmpe_gpio_irq_chip = {
	.name			= "stmpe-gpio",
	.irq_bus_lock		= stmpe_gpio_irq_lock,
	.irq_bus_sync_unlock	= stmpe_gpio_irq_sync_unlock,
	.irq_mask		= stmpe_gpio_irq_mask,
	.irq_unmask		= stmpe_gpio_irq_unmask,
	.irq_set_type		= stmpe_gpio_irq_set_type,
};

static irqreturn_t stmpe_gpio_irq(int irq, void *dev)
{
	struct stmpe_gpio *stmpe_gpio = dev;
	struct stmpe *stmpe = stmpe_gpio->stmpe;
	u8 statmsbreg;
	int num_banks = DIV_ROUND_UP(stmpe->num_gpios, 8);
	u8 status[num_banks];
	int ret;
	int i;

	/*
	 * the stmpe_block_read() call below, imposes to set statmsbreg
	 * with the register located at the lowest address. As STMPE1600
	 * variant is the only one which respect registers address's order
	 * (LSB regs located at lowest address than MSB ones) whereas all
	 * the others have a registers layout with MSB located before the
	 * LSB regs.
	 */
	if (stmpe->partnum == STMPE1600)
		statmsbreg = stmpe->regs[STMPE_IDX_ISGPIOR_LSB];
	else
		statmsbreg = stmpe->regs[STMPE_IDX_ISGPIOR_MSB];

	ret = stmpe_block_read(stmpe, statmsbreg, num_banks, status);
	if (ret < 0)
		return IRQ_NONE;

	for (i = 0; i < num_banks; i++) {
		int bank = (stmpe_gpio->stmpe->partnum == STMPE1600) ? i :
			   num_banks - i - 1;
		unsigned int enabled = stmpe_gpio->regs[REG_IE][bank];
		unsigned int stat = status[i];

		stat &= enabled;
		if (!stat)
			continue;

		while (stat) {
			int bit = __ffs(stat);
			int line = bank * 8 + bit;
			int child_irq = irq_find_mapping(stmpe_gpio->chip.irqdomain,
							 line);

			handle_nested_irq(child_irq);
			stat &= ~BIT(bit);
		}

		/*
		 * interrupt status register write has no effect on
		 * 801/1801/1600, bits are cleared when read.
		 * Edge detect register is not present on 801/1600/1801
		 */
<<<<<<< HEAD
		if (stmpe->partnum != STMPE801 || stmpe->partnum != STMPE1600 ||
=======
		if (stmpe->partnum != STMPE801 && stmpe->partnum != STMPE1600 &&
>>>>>>> d06e622d
		    stmpe->partnum != STMPE1801) {
			stmpe_reg_write(stmpe, statmsbreg + i, status[i]);
			stmpe_reg_write(stmpe,
					stmpe->regs[STMPE_IDX_GPEDR_LSB + i],
					status[i]);
		}
	}

	return IRQ_HANDLED;
}

static int stmpe_gpio_probe(struct platform_device *pdev)
{
	struct stmpe *stmpe = dev_get_drvdata(pdev->dev.parent);
	struct device_node *np = pdev->dev.of_node;
	struct stmpe_gpio *stmpe_gpio;
	int ret;
	int irq = 0;

	irq = platform_get_irq(pdev, 0);

	stmpe_gpio = kzalloc(sizeof(struct stmpe_gpio), GFP_KERNEL);
	if (!stmpe_gpio)
		return -ENOMEM;

	mutex_init(&stmpe_gpio->irq_lock);

	stmpe_gpio->dev = &pdev->dev;
	stmpe_gpio->stmpe = stmpe;
	stmpe_gpio->chip = template_chip;
	stmpe_gpio->chip.ngpio = stmpe->num_gpios;
	stmpe_gpio->chip.parent = &pdev->dev;
	stmpe_gpio->chip.of_node = np;
	stmpe_gpio->chip.base = -1;

	if (IS_ENABLED(CONFIG_DEBUG_FS))
                stmpe_gpio->chip.dbg_show = stmpe_dbg_show;

	of_property_read_u32(np, "st,norequest-mask",
			&stmpe_gpio->norequest_mask);
	if (stmpe_gpio->norequest_mask)
		stmpe_gpio->chip.irq_need_valid_mask = true;

	if (irq < 0)
		dev_info(&pdev->dev,
			"device configured in no-irq mode: "
			"irqs are not available\n");

	ret = stmpe_enable(stmpe, STMPE_BLOCK_GPIO);
	if (ret)
		goto out_free;

	ret = gpiochip_add_data(&stmpe_gpio->chip, stmpe_gpio);
	if (ret) {
		dev_err(&pdev->dev, "unable to add gpiochip: %d\n", ret);
		goto out_disable;
	}

	if (irq > 0) {
		ret = devm_request_threaded_irq(&pdev->dev, irq, NULL,
				stmpe_gpio_irq, IRQF_ONESHOT,
				"stmpe-gpio", stmpe_gpio);
		if (ret) {
			dev_err(&pdev->dev, "unable to get irq: %d\n", ret);
			goto out_disable;
		}
		if (stmpe_gpio->norequest_mask) {
			int i;

			/* Forbid unused lines to be mapped as IRQs */
			for (i = 0; i < sizeof(u32); i++)
				if (stmpe_gpio->norequest_mask & BIT(i))
					clear_bit(i, stmpe_gpio->chip.irq_valid_mask);
		}
		ret =  gpiochip_irqchip_add(&stmpe_gpio->chip,
					    &stmpe_gpio_irq_chip,
					    0,
					    handle_simple_irq,
					    IRQ_TYPE_NONE);
		if (ret) {
			dev_err(&pdev->dev,
				"could not connect irqchip to gpiochip\n");
			goto out_disable;
		}

		gpiochip_set_chained_irqchip(&stmpe_gpio->chip,
					     &stmpe_gpio_irq_chip,
					     irq,
					     NULL);
	}

	platform_set_drvdata(pdev, stmpe_gpio);

	return 0;

out_disable:
	stmpe_disable(stmpe, STMPE_BLOCK_GPIO);
	gpiochip_remove(&stmpe_gpio->chip);
out_free:
	kfree(stmpe_gpio);
	return ret;
}

static struct platform_driver stmpe_gpio_driver = {
	.driver = {
		.suppress_bind_attrs	= true,
		.name			= "stmpe-gpio",
	},
	.probe		= stmpe_gpio_probe,
};

static int __init stmpe_gpio_init(void)
{
	return platform_driver_register(&stmpe_gpio_driver);
}
subsys_initcall(stmpe_gpio_init);<|MERGE_RESOLUTION|>--- conflicted
+++ resolved
@@ -409,11 +409,7 @@
 		 * 801/1801/1600, bits are cleared when read.
 		 * Edge detect register is not present on 801/1600/1801
 		 */
-<<<<<<< HEAD
-		if (stmpe->partnum != STMPE801 || stmpe->partnum != STMPE1600 ||
-=======
 		if (stmpe->partnum != STMPE801 && stmpe->partnum != STMPE1600 &&
->>>>>>> d06e622d
 		    stmpe->partnum != STMPE1801) {
 			stmpe_reg_write(stmpe, statmsbreg + i, status[i]);
 			stmpe_reg_write(stmpe,
