# SPDX-License-Identifier: GPL-2.0-only
menuconfig REGULATOR
	bool "Voltage and Current Regulator Support"
	select LINEAR_RANGES
	help
	  Generic Voltage and Current Regulator support.

	  This framework is designed to provide a generic interface to voltage
	  and current regulators within the Linux kernel. It's intended to
	  provide voltage and current control to client or consumer drivers and
	  also provide status information to user space applications through a
	  sysfs interface.

	  The intention is to allow systems to dynamically control regulator
	  output in order to save power and prolong battery life. This applies
	  to both voltage regulators (where voltage output is controllable) and
	  current sinks (where current output is controllable).

	  This framework safely compiles out if not selected so that client
	  drivers can still be used in systems with no software controllable
	  regulators.

	  If unsure, say no.


if REGULATOR

config REGULATOR_DEBUG
	bool "Regulator debug support"
	help
	  Say yes here to enable debugging support.

config REGULATOR_FIXED_VOLTAGE
	tristate "Fixed voltage regulator support"
	help
	  This driver provides support for fixed voltage regulators,
	  useful for systems which use a combination of software
	  managed regulators and simple non-configurable regulators.

config REGULATOR_VIRTUAL_CONSUMER
	tristate "Virtual regulator consumer support"
	help
	  This driver provides a virtual consumer for the voltage and
	  current regulator API which provides sysfs controls for
	  configuring the supplies requested.  This is mainly useful
	  for test purposes.

	  If unsure, say no.

config REGULATOR_USERSPACE_CONSUMER
	tristate "Userspace regulator consumer support"
	help
	  There are some classes of devices that are controlled entirely
	  from user space. Userspace consumer driver provides ability to
	  control power supplies for such devices.

	  If unsure, say no.

config REGULATOR_88PG86X
	tristate "Marvell 88PG86X voltage regulators"
	depends on I2C
	select REGMAP_I2C
	help
	  This driver supports Marvell 88PG867 and 88PG868 voltage regulators.
	  They provide two I2C-controlled DC/DC step-down converters with
	  sleep mode and separate enable pins.

config REGULATOR_88PM800
	tristate "Marvell 88PM800 Power regulators"
	depends on MFD_88PM800
	help
	  This driver supports Marvell 88PM800 voltage regulator chips.
	  It delivers digitally programmable output,
	  the voltage is programmed via I2C interface.
	  It's suitable to support PXA988 chips to control VCC_MAIN and
	  various voltages.

config REGULATOR_88PM8607
	tristate "Marvell 88PM8607 Power regulators"
	depends on MFD_88PM860X=y
	help
	  This driver supports 88PM8607 voltage regulator chips.

config REGULATOR_ACT8865
	tristate "Active-semi act8865 voltage regulator"
	depends on I2C
	depends on POWER_SUPPLY
	select REGMAP_I2C
	help
	  This driver controls a active-semi act8865 voltage output
	  regulator via I2C bus.

config REGULATOR_ACT8945A
	tristate "Active-semi ACT8945A voltage regulator"
	depends on MFD_ACT8945A
	help
	  This driver controls a active-semi ACT8945A voltage regulator
	  via I2C bus. The ACT8945A features three step-down DC/DC converters
	  and four low-dropout linear regulators, along with a ActivePath
	  battery charger.

config REGULATOR_AD5398
	tristate "Analog Devices AD5398/AD5821 regulators"
	depends on I2C
	help
	  This driver supports AD5398 and AD5821 current regulator chips.
	  If building into module, its name is ad5398.ko.

config REGULATOR_ANATOP
	tristate "Freescale i.MX on-chip ANATOP LDO regulators"
	depends on ARCH_MXC || COMPILE_TEST
	depends on MFD_SYSCON
	help
	  Say y here to support Freescale i.MX on-chip ANATOP LDOs
	  regulators. It is recommended that this option be
	  enabled on i.MX6 platform.

config REGULATOR_AAT2870
	tristate "AnalogicTech AAT2870 Regulators"
	depends on MFD_AAT2870_CORE
	help
	  If you have a AnalogicTech AAT2870 say Y to enable the
	  regulator driver.

config REGULATOR_AB8500
	bool "ST-Ericsson AB8500 Power Regulators"
	depends on AB8500_CORE
	help
	  This driver supports the regulators found on the ST-Ericsson mixed
	  signal AB8500 PMIC

config REGULATOR_ARIZONA_LDO1
	tristate "Cirrus Madera and Wolfson Arizona class devices LDO1"
	depends on MFD_ARIZONA || MFD_MADERA
	depends on SND_SOC
	help
	  Support for the LDO1 regulators found on Cirrus Logic Madera codecs
	  and Wolfson Microelectronic Arizona codecs.

config REGULATOR_ARIZONA_MICSUPP
	tristate "Cirrus Madera and Wolfson Arizona class devices MICSUPP"
	depends on MFD_ARIZONA || MFD_MADERA
	depends on SND_SOC
	help
	  Support for the MICSUPP regulators found on Cirrus Logic Madera codecs
	  and Wolfson Microelectronic Arizona codecs
	  devices.

config REGULATOR_ARM_SCMI
	tristate "SCMI based regulator driver"
	depends on ARM_SCMI_PROTOCOL && OF
	help
	  This adds the regulator driver support for ARM platforms using SCMI
	  protocol for device voltage management.
	  This driver uses SCMI Message Protocol driver to interact with the
	  firmware providing the device Voltage functionality.

config REGULATOR_AS3711
	tristate "AS3711 PMIC"
	depends on MFD_AS3711
	help
	  This driver provides support for the voltage regulators on the
	  AS3711 PMIC

config REGULATOR_AS3722
	tristate "AMS AS3722 PMIC Regulators"
	depends on MFD_AS3722
	help
	  This driver provides support for the voltage regulators on the
	  AS3722 PMIC. This will enable support for all the software
	  controllable DCDC/LDO regulators.

config REGULATOR_ATC260X
	tristate "Actions Semi ATC260x PMIC Regulators"
	depends on MFD_ATC260X
	help
	  This driver provides support for the voltage regulators on the
	  ATC260x PMICs. This will enable support for all the software
	  controllable DCDC/LDO regulators.

config REGULATOR_AXP20X
	tristate "X-POWERS AXP20X PMIC Regulators"
	depends on MFD_AXP20X
	help
	  This driver provides support for the voltage regulators on the
	  AXP20X PMIC.

config REGULATOR_BCM590XX
	tristate "Broadcom BCM590xx PMU Regulators"
	depends on MFD_BCM590XX
	help
	  This driver provides support for the voltage regulators on the
	  BCM590xx PMUs. This will enable support for the software
	  controllable LDO/Switching regulators.

config REGULATOR_BD71815
	tristate "ROHM BD71815 Power Regulator"
	depends on MFD_ROHM_BD71828
	select REGULATOR_ROHM
	help
	  This driver supports voltage regulators on ROHM BD71815 PMIC.
	  This will enable support for the software controllable buck
	  and LDO regulators and a current regulator for LEDs.

	  This driver can also be built as a module. If so, the module
	  will be called bd71815-regulator.

config REGULATOR_BD71828
	tristate "ROHM BD71828 Power Regulator"
	depends on MFD_ROHM_BD71828
	select REGULATOR_ROHM
	help
	  This driver supports voltage regulators on ROHM BD71828 PMIC.
	  This will enable support for the software controllable buck
	  and LDO regulators.

	  This driver can also be built as a module. If so, the module
	  will be called bd71828-regulator.

config REGULATOR_BD718XX
	tristate "ROHM BD71837 Power Regulator"
	depends on MFD_ROHM_BD718XX
	select REGULATOR_ROHM
	help
	  This driver supports voltage regulators on ROHM BD71837 PMIC.
	  This will enable support for the software controllable buck
	  and LDO regulators.

	  This driver can also be built as a module. If so, the module
	  will be called bd718x7-regulator.

config REGULATOR_BD9571MWV
	tristate "ROHM BD9571MWV Regulators"
	depends on MFD_BD9571MWV
	help
	  This driver provides support for the voltage regulators on the
	  ROHM BD9571MWV PMIC. This will enable support for the software
	  controllable regulator and voltage sampling units.

	  This driver can also be built as a module. If so, the module
	  will be called bd9571mwv-regulator.

config REGULATOR_BD957XMUF
	tristate "ROHM BD9576MUF and BD9573MUF Regulators"
	depends on MFD_ROHM_BD957XMUF
	help
	  This driver supports voltage regulators on ROHM BD9576MUF and
	  BD9573MUF PMICs.

	  This driver can also be built as a module. If so, the module
	  will be called bd9576-regulator.

config REGULATOR_CPCAP
	tristate "Motorola CPCAP regulator"
	depends on MFD_CPCAP
	help
	  Say y here for CPCAP regulator found on some Motorola phones
	  and tablets such as Droid 4.

config REGULATOR_CROS_EC
	tristate "ChromeOS EC regulators"
	depends on CROS_EC && OF
	help
	  This driver supports voltage regulators that is connected to ChromeOS
	  EC and controlled through EC host commands.

	  This driver can also be built as a module. If so, the module
	  will be called cros-ec-regulator.

config REGULATOR_DA903X
	tristate "Dialog Semiconductor DA9030/DA9034 regulators"
	depends on PMIC_DA903X
	depends on !CC_IS_CLANG # https://bugs.llvm.org/show_bug.cgi?id=38789
	help
	  Say y here to support the BUCKs and LDOs regulators found on
	  Dialog Semiconductor DA9030/DA9034 PMIC.

config REGULATOR_DA9052
	tristate "Dialog Semiconductor DA9052/DA9053 regulators"
	depends on PMIC_DA9052
	help
	  This driver supports the voltage regulators of DA9052-BC and
	  DA9053-AA/Bx PMIC.

config REGULATOR_DA9055
	tristate "Dialog Semiconductor DA9055 regulators"
	depends on MFD_DA9055
	help
	  Say y here to support the BUCKs and LDOs regulators found on
	  Dialog Semiconductor DA9055 PMIC.

	  This driver can also be built as a module. If so, the module
	  will be called da9055-regulator.

config REGULATOR_DA9062
	tristate "Dialog Semiconductor DA9061/62 regulators"
	depends on MFD_DA9062
	help
	  Say y here to support the BUCKs and LDOs regulators found on
	  DA9061 and DA9062 PMICs.

	  This driver can also be built as a module. If so, the module
	  will be called da9062-regulator.

config REGULATOR_DA9063
	tristate "Dialog Semiconductor DA9063 regulators"
	depends on MFD_DA9063 && OF
	help
	  Say y here to support the BUCKs and LDOs regulators found on
	  DA9063 PMICs.

	  This driver can also be built as a module. If so, the module
	  will be called da9063-regulator.

config REGULATOR_DA9121
	tristate "Dialog Semiconductor DA9121/DA9122/DA9220/DA9217/DA9130/DA9131/DA9132 regulator"
	depends on I2C && OF
	select REGMAP_I2C
	help
	  Say y here to support for the Dialog Semiconductor DA9121.  The
	  DA9121 is a single channel dual-phase buck converter controlled
	  through an I2C interface.

	  DA9121 Single-channel dual-phase 10A buck converter
	  DA9130 Single-channel dual-phase 10A buck converter (Automotive)
	  DA9217 Single-channel dual-phase  6A buck converter
	  DA9122 Dual-channel single-phase  5A buck converter
	  DA9131 Dual-channel single-phase  5A buck converter (Automotive)
	  DA9220 Dual-channel single-phase  3A buck converter
	  DA9132 Dual-channel single-phase  3A buck converter (Automotive)

	  This driver can also be built as a module. If so, the module
	  will be called da9121-regulator.

config REGULATOR_DA9210
	tristate "Dialog Semiconductor DA9210 regulator"
	depends on I2C
	select REGMAP_I2C
	help
	  Say y here to support for the Dialog Semiconductor DA9210.
	  The DA9210 is a multi-phase synchronous step down
	  converter 12A DC-DC Buck controlled through an I2C
	  interface.

config REGULATOR_DA9211
	tristate "Dialog Semiconductor DA9211/DA9212/DA9213/DA9223/DA9214/DA9224/DA9215/DA9225 regulator"
	depends on I2C
	select REGMAP_I2C
	help
	  Say y here to support for the Dialog Semiconductor DA9211/DA9212
	  /DA9213/DA9214/DA9215.
	  The DA9211/DA9212/DA9213/DA9214/DA9215 is a multi-phase synchronous
	  step down converter 12A or 16A DC-DC Buck controlled through an I2C
	  interface.

config REGULATOR_DBX500_PRCMU
	bool

config REGULATOR_DB8500_PRCMU
	bool "ST-Ericsson DB8500 Voltage Domain Regulators"
	depends on MFD_DB8500_PRCMU
	select REGULATOR_DBX500_PRCMU
	help
	  This driver supports the voltage domain regulators controlled by the
	  DB8500 PRCMU

config REGULATOR_FAN53555
	tristate "Fairchild FAN53555 Regulator"
	depends on I2C
	select REGMAP_I2C
	help
	  This driver supports Fairchild FAN53555 Digitally Programmable
	  TinyBuck Regulator. The FAN53555 is a step-down switching voltage
	  regulator that delivers a digitally programmable output from an
	  input voltage supply of 2.5V to 5.5V. The output voltage is
	  programmed through an I2C interface.

config REGULATOR_FAN53880
	tristate "Fairchild FAN53880 Regulator"
	depends on I2C && (OF || COMPILE_TEST)
	select REGMAP_I2C
	help
	  This driver supports Fairchild (ON Semiconductor) FAN53880
	  regulator. The regulator is a programmable power management IC
	  (PMIC), it is controlled by I2C and provides one BUCK, one BOOST
	  and four LDO outputs.

config REGULATOR_GPIO
	tristate "GPIO regulator support"
	depends on GPIOLIB || COMPILE_TEST
	help
	  This driver provides support for regulators that can be
	  controlled via gpios.
	  It is capable of supporting current and voltage regulators
	  and the platform has to provide a mapping of GPIO-states
	  to target volts/amps.

config REGULATOR_HI6421
	tristate "HiSilicon Hi6421 PMIC voltage regulator support"
	depends on MFD_HI6421_PMIC && OF
	help
	  This driver provides support for the voltage regulators on the
	  HiSilicon Hi6421 PMU / Codec IC.
	  Hi6421 is a multi-function device which, on regulator part, provides
	  21 general purpose LDOs, 3 dedicated LDOs, and 5 BUCKs. All
	  of them come with support to either ECO (idle) or sleep mode.

config REGULATOR_HI6421V530
	tristate "HiSilicon Hi6421v530 PMIC voltage regulator support"
	depends on MFD_HI6421_PMIC && OF
	help
	  This driver provides support for the voltage regulators on
	  HiSilicon Hi6421v530 PMU / Codec IC.
	  Hi6421v530 is a multi-function device which, on regulator part,
	  provides 5 general purpose LDOs, and all of them come with support
	  to either ECO (idle) or sleep mode.

config REGULATOR_HI655X
	tristate "Hisilicon HI655X PMIC regulators support"
	depends on ARCH_HISI || COMPILE_TEST
	depends on MFD_HI655X_PMIC && OF
	help
	  This driver provides support for the voltage regulators of the
	  Hisilicon Hi655x PMIC device.

config REGULATOR_HI6421V600
	tristate "HiSilicon Hi6421v600 PMIC voltage regulator support"
	depends on MFD_HI6421_SPMI && OF
	select REGMAP
	help
	  This driver provides support for the voltage regulators on
	  HiSilicon Hi6421v600 PMU / Codec IC.
	  This is used on Kirin 3670 boards, like HiKey 970.

config REGULATOR_ISL9305
	tristate "Intersil ISL9305 regulator"
	depends on I2C
	select REGMAP_I2C
	help
	  This driver supports ISL9305 voltage regulator chip.

config REGULATOR_ISL6271A
	tristate "Intersil ISL6271A Power regulator"
	depends on I2C
	help
	  This driver supports ISL6271A voltage regulator chip.

config REGULATOR_LM363X
	tristate "TI LM363X voltage regulators"
	depends on MFD_TI_LMU
	help
	  This driver supports LM3631, LM3632 and LM36274 voltage regulators for
	  the LCD bias.
	  One boost output voltage is configurable and always on.
	  Other LDOs are used for the display module.

config REGULATOR_LOCHNAGAR
	tristate "Cirrus Logic Lochnagar regulator driver"
	depends on MFD_LOCHNAGAR
	help
	  This enables regulator support on the Cirrus Logic Lochnagar audio
	  development board.

config REGULATOR_LP3971
	tristate "National Semiconductors LP3971 PMIC regulator driver"
	depends on I2C
	help
	 Say Y here to support the voltage regulators and convertors
	 on National Semiconductors LP3971 PMIC

config REGULATOR_LP3972
	tristate "National Semiconductors LP3972 PMIC regulator driver"
	depends on I2C
	help
	 Say Y here to support the voltage regulators and convertors
	 on National Semiconductors LP3972 PMIC

config REGULATOR_LP872X
	tristate "TI/National Semiconductor LP8720/LP8725 voltage regulators"
	depends on I2C
	select REGMAP_I2C
	help
	  This driver supports LP8720/LP8725 PMIC

config REGULATOR_LP873X
	tristate "TI LP873X Power regulators"
	depends on MFD_TI_LP873X && OF
	help
	  This driver supports LP873X voltage regulator chips. LP873X
	  provides two step-down converters and two general-purpose LDO
	  voltage regulators. It supports software based voltage control
	  for different voltage domains

config REGULATOR_LP8755
	tristate "TI LP8755 High Performance PMU driver"
	depends on I2C
	select REGMAP_I2C
	help
	  This driver supports LP8755 High Performance PMU driver. This
	  chip contains six step-down DC/DC converters which can support
	  9 mode multiphase configuration.

config REGULATOR_LP87565
	tristate "TI LP87565 Power regulators"
	depends on MFD_TI_LP87565 && OF
	help
	  This driver supports LP87565 voltage regulator chips. LP87565
	  provides four step-down converters. It supports software based
	  voltage control for different voltage domains

config REGULATOR_LP8788
	tristate "TI LP8788 Power Regulators"
	depends on MFD_LP8788
	help
	  This driver supports LP8788 voltage regulator chip.

config REGULATOR_LTC3589
	tristate "LTC3589 8-output voltage regulator"
	depends on I2C
	select REGMAP_I2C
	help
	  This enables support for the LTC3589, LTC3589-1, and LTC3589-2
	  8-output regulators controlled via I2C.

config REGULATOR_LTC3676
	tristate "LTC3676 8-output voltage regulator"
	depends on I2C
	select REGMAP_I2C
	help
	  This enables support for the LTC3676
	  8-output regulators controlled via I2C.

config REGULATOR_MAX14577
	tristate "Maxim 14577/77836 regulator"
	depends on MFD_MAX14577
	help
	  This driver controls a Maxim MAX14577/77836 regulator via I2C bus.
	  The MAX14577 regulators include safeout LDO and charger current
	  regulator. The MAX77836 has two additional LDOs.

config REGULATOR_MAX1586
	tristate "Maxim 1586/1587 voltage regulator"
	depends on I2C
	help
	  This driver controls a Maxim 1586 or 1587 voltage output
	  regulator via I2C bus. The provided regulator is suitable
	  for PXA27x chips to control VCC_CORE and VCC_USIM voltages.

config REGULATOR_MAX77620
	tristate "Maxim 77620/MAX20024 voltage regulator"
	depends on MFD_MAX77620 || COMPILE_TEST
	help
	  This driver controls Maxim MAX77620 voltage output regulator
	  via I2C bus. The provided regulator is suitable for Tegra
	  chip to control Step-Down DC-DC and LDOs. Say Y here to
	  enable the regulator driver.

config REGULATOR_MAX77650
	tristate "Maxim MAX77650/77651 regulator support"
	depends on MFD_MAX77650 || COMPILE_TEST
	help
	  Regulator driver for MAX77650/77651 PMIC from Maxim
	  Semiconductor. This device has a SIMO with three independent
	  power rails and an LDO.

config REGULATOR_MAX8649
	tristate "Maxim 8649 voltage regulator"
	depends on I2C
	select REGMAP_I2C
	help
	  This driver controls a Maxim 8649 voltage output regulator via
	  I2C bus.

config REGULATOR_MAX8660
	tristate "Maxim 8660/8661 voltage regulator"
	depends on I2C
	help
	  This driver controls a Maxim 8660/8661 voltage output
	  regulator via I2C bus.

config REGULATOR_MAX8893
	tristate "Maxim 8893 voltage regulator"
	depends on I2C
	select REGMAP_I2C
	help
	  This driver controls a Maxim 8893 voltage output
	  regulator via I2C bus.

config REGULATOR_MAX8907
	tristate "Maxim 8907 voltage regulator"
	depends on MFD_MAX8907 || COMPILE_TEST
	help
	  This driver controls a Maxim 8907 voltage output regulator
	  via I2C bus. The provided regulator is suitable for Tegra
	  chip to control Step-Down DC-DC and LDOs.

config REGULATOR_MAX8925
	tristate "Maxim MAX8925 Power Management IC"
	depends on MFD_MAX8925
	help
	  Say y here to support the voltage regulator of Maxim MAX8925 PMIC.

config REGULATOR_MAX8952
	tristate "Maxim MAX8952 Power Management IC"
	depends on I2C
	help
	  This driver controls a Maxim 8952 voltage output regulator
	  via I2C bus. Maxim 8952 has one voltage output and supports 4 DVS
	  modes ranging from 0.77V to 1.40V by 0.01V steps.

config REGULATOR_MAX8973
	tristate "Maxim MAX8973 voltage regulator "
	depends on I2C
	depends on THERMAL && THERMAL_OF
	select REGMAP_I2C
	help
	  The MAXIM MAX8973 high-efficiency. three phase, DC-DC step-down
	  switching regulator delivers up to 9A of output current. Each
	  phase operates at a 2MHz fixed frequency with a 120 deg shift
	  from the adjacent phase, allowing the use of small magnetic component.

config REGULATOR_MAX8997
	tristate "Maxim 8997/8966 regulator"
	depends on MFD_MAX8997
	help
	  This driver controls a Maxim 8997/8966 regulator
	  via I2C bus. The provided regulator is suitable for S5PC110,
	  S5PV210, and Exynos-4 chips to control VCC_CORE and
	  VCC_USIM voltages.

config REGULATOR_MAX8998
	tristate "Maxim 8998 voltage regulator"
	depends on MFD_MAX8998
	help
	  This driver controls a Maxim 8998 voltage output regulator
	  via I2C bus. The provided regulator is suitable for S3C6410
	  and S5PC1XX chips to control VCC_CORE and VCC_USIM voltages.

config REGULATOR_MAX77686
	tristate "Maxim 77686 regulator"
	depends on MFD_MAX77686 || COMPILE_TEST
	help
	  This driver controls a Maxim 77686 regulator
	  via I2C bus. The provided regulator is suitable for
	  Exynos-4 chips to control VARM and VINT voltages.

config REGULATOR_MAX77693
	tristate "Maxim 77693/77843 regulator"
	depends on MFD_MAX77693 || MFD_MAX77843 || COMPILE_TEST
	help
	  This driver controls a Maxim 77693/77843 regulators via I2C bus.
	  The regulators include two LDOs, 'SAFEOUT1', 'SAFEOUT2'
	  and one current regulator 'CHARGER'. This is suitable for
	  Exynos-4x12 (MAX77693) or Exynos5433 (MAX77843) SoC chips.

config REGULATOR_MAX77802
	tristate "Maxim 77802 regulator"
	depends on MFD_MAX77686 || COMPILE_TEST
	help
	  This driver controls a Maxim 77802 regulator
	  via I2C bus. The provided regulator is suitable for
	  Exynos5420/Exynos5800 SoCs to control various voltages.
	  It includes support for control of voltage and ramp speed.

config REGULATOR_MAX77826
	tristate "Maxim 77826 regulator"
	depends on I2C
	select REGMAP_I2C
	help
	  This driver controls a Maxim 77826 regulator via I2C bus.
	  The regulator include 15 LDOs, BUCK and BUCK BOOST regulator.
	  It includes support for control of output voltage. This
	  regulator is found on the Samsung Galaxy S5 (klte) smartphone.

config REGULATOR_MAX77826_GS
	tristate "GS-specific Maxim MAX77826 regulator"
	help
	  If you say yes here you get support for Maxim MAX77826 PMIC.

config REGULATOR_MC13XXX_CORE
	tristate

config REGULATOR_MC13783
	tristate "Freescale MC13783 regulator driver"
	depends on MFD_MC13XXX
	select REGULATOR_MC13XXX_CORE
	help
	  Say y here to support the regulators found on the Freescale MC13783
	  PMIC.

config REGULATOR_MC13892
	tristate "Freescale MC13892 regulator driver"
	depends on MFD_MC13XXX
	select REGULATOR_MC13XXX_CORE
	help
	  Say y here to support the regulators found on the Freescale MC13892
	  PMIC.

config REGULATOR_MCP16502
	tristate "Microchip MCP16502 PMIC"
	depends on I2C && OF
	select REGMAP_I2C
	help
	  Say y here to support the MCP16502 PMIC. This driver supports
	  basic operations (get/set voltage, get/set operating mode)
	  through the regulator interface. In addition it enables
	  suspend-to-ram/standby transition.

config REGULATOR_MP5416
	tristate "Monolithic MP5416 PMIC"
	depends on I2C && OF
	select REGMAP_I2C
	help
	  Say y here to support the MP5416 PMIC. This will enable supports
	  the software controllable 4 buck and 4 LDO regulators.
	  Say M here if you want to include support for the regulator as a
	  module.

config REGULATOR_MP8859
	tristate "MPS MP8859 regulator driver"
	depends on I2C
	select REGMAP_I2C
	help
	  Say y here to support the MP8859 voltage regulator. This driver
	  supports basic operations (get/set voltage) through the regulator
	  interface.
	  Say M here if you want to include support for the regulator as a
	  module. The module will be named "mp8859".

config REGULATOR_MP886X
	tristate "MPS MP8869 regulator driver"
	depends on I2C && (OF || COMPILE_TEST)
	select REGMAP_I2C
	help
	  This driver supports the MP8869 voltage regulator.

config REGULATOR_MPQ7920
	tristate "Monolithic MPQ7920 PMIC"
	depends on I2C && OF
	select REGMAP_I2C
	help
	  Say y here to support the MPQ7920 PMIC. This will enable supports
	  the software controllable 4 buck and 5 LDO regulators.
	  This driver supports the control of different power rails of device
	  through regulator interface.

config REGULATOR_MT6311
	tristate "MediaTek MT6311 PMIC"
	depends on I2C
	select REGMAP_I2C
	help
	  Say y here to select this option to enable the power regulator of
	  MediaTek MT6311 PMIC.
	  This driver supports the control of different power rails of device
	  through regulator interface.

config REGULATOR_MT6315
	tristate "MediaTek MT6315 PMIC"
	depends on SPMI
	select REGMAP_SPMI
	help
	  Say y here to select this option to enable the power regulator of
	  MediaTek MT6315 PMIC.
	  This driver supports the control of different power rails of device
	  through regulator interface.

config REGULATOR_MT6323
	tristate "MediaTek MT6323 PMIC"
	depends on MFD_MT6397
	help
	  Say y here to select this option to enable the power regulator of
	  MediaTek MT6323 PMIC.
	  This driver supports the control of different power rails of device
	  through regulator interface.

config REGULATOR_MT6358
	tristate "MediaTek MT6358 PMIC"
	depends on MFD_MT6397
	help
	  Say y here to select this option to enable the power regulator of
	  MediaTek MT6358 PMIC.
	  This driver supports the control of different power rails of device
	  through regulator interface.

config REGULATOR_MT6359
	tristate "MediaTek MT6359 PMIC"
	depends on MFD_MT6397
	help
	  Say y here to select this option to enable the power regulator of
	  MediaTek MT6359 PMIC.
	  This driver supports the control of different power rails of device
	  through regulator interface.

config REGULATOR_MT6360
	tristate "MT6360 SubPMIC Regulator"
	depends on MFD_MT6360
	help
	  Say Y here to enable MT6360 regulator support.
	  This is support MT6360 PMIC/LDO part include
	  2-channel buck with Thermal Shutdown and Overload Protection
	  6-channel High PSRR and Low Dropout LDO.

config REGULATOR_MT6380
	tristate "MediaTek MT6380 PMIC"
	depends on MTK_PMIC_WRAP
	help
	  Say y here to select this option to enable the power regulator of
	  MediaTek MT6380 PMIC.
	  This driver supports the control of different power rails of device
	  through regulator interface.

config REGULATOR_MT6397
	tristate "MediaTek MT6397 PMIC"
	depends on MFD_MT6397
	help
	  Say y here to select this option to enable the power regulator of
	  MediaTek MT6397 PMIC.
	  This driver supports the control of different power rails of device
	  through regulator interface.

config REGULATOR_MTK_DVFSRC
	tristate "MediaTek DVFSRC regulator driver"
	depends on MTK_DVFSRC
	help
	  Say y here to control regulator by DVFSRC (dynamic voltage
	  and frequency scaling resource collector).
	  This driver supports to control regulators via the DVFSRC
	  of Mediatek. It allows for voting on regulator state
	  between multiple users.

config REGULATOR_PALMAS
	tristate "TI Palmas PMIC Regulators"
	depends on MFD_PALMAS
	help
	  If you wish to control the regulators on the Palmas series of
	  chips say Y here. This will enable support for all the software
	  controllable SMPS/LDO regulators.

	  The regulators available on Palmas series chips vary depending
	  on the muxing. This is handled automatically in the driver by
	  reading the mux info from OTP.

config REGULATOR_PBIAS
	tristate "PBIAS OMAP regulator driver"
	depends on (ARCH_OMAP || COMPILE_TEST) && MFD_SYSCON
	help
	 Say y here to support pbias regulator for mmc1:SD card i/o
	 on OMAP SoCs.
	 This driver provides support for OMAP pbias modelled
	 regulators.

config REGULATOR_PCA9450
	tristate "NXP PCA9450A/PCA9450B/PCA9450C regulator driver"
	depends on I2C
	select REGMAP_I2C
	help
	  Say y here to support the NXP PCA9450A/PCA9450B/PCA9450C PMIC
	  regulator driver.

config REGULATOR_PCAP
	tristate "Motorola PCAP2 regulator driver"
	depends on EZX_PCAP
	help
	 This driver provides support for the voltage regulators of the
	 PCAP2 PMIC.

config REGULATOR_PCF50633
	tristate "NXP PCF50633 regulator driver"
	depends on MFD_PCF50633
	help
	 Say Y here to support the voltage regulators and converters
	 on PCF50633

config REGULATOR_PF8X00
	tristate "NXP PF8100/PF8121A/PF8200 regulator driver"
	depends on I2C && OF
	select REGMAP_I2C
	help
	  Say y here to support the regulators found on the NXP
	  PF8100/PF8121A/PF8200 PMIC.

	  Say M here if you want to support for the regulators found
	  on the NXP PF8100/PF8121A/PF8200 PMIC. The module will be named
	  "pf8x00-regulator".

config REGULATOR_PFUZE100
	tristate "Freescale PFUZE100/200/3000/3001 regulator driver"
	depends on I2C && OF
	select REGMAP_I2C
	help
	  Say y here to support the regulators found on the Freescale
	  PFUZE100/200/3000/3001 PMIC.

config REGULATOR_PV88060
	tristate "Powerventure Semiconductor PV88060 regulator"
	depends on I2C
	select REGMAP_I2C
	help
	  Say y here to support the voltage regulators and convertors
	  PV88060

config REGULATOR_PV88080
	tristate "Powerventure Semiconductor PV88080 regulator"
	depends on I2C
	select REGMAP_I2C
	help
	  Say y here to support the buck convertors on PV88080

config REGULATOR_PV88090
	tristate "Powerventure Semiconductor PV88090 regulator"
	depends on I2C
	select REGMAP_I2C
	help
	  Say y here to support the voltage regulators and convertors
	  on PV88090

config REGULATOR_PWM
	tristate "PWM voltage regulator"
	depends on PWM
	help
	  This driver supports PWM controlled voltage regulators. PWM
	  duty cycle can increase or decrease the voltage.

config REGULATOR_QCOM_RPM
	tristate "Qualcomm RPM regulator driver"
	depends on MFD_QCOM_RPM
	help
	  If you say yes to this option, support will be included for the
	  regulators exposed by the Resource Power Manager found in Qualcomm
	  8660, 8960 and 8064 based devices.

	  Say M here if you want to include support for the regulators on the
	  Qualcomm RPM as a module. The module will be named
	  "qcom_rpm-regulator".

config REGULATOR_QCOM_RPMH
	tristate "Qualcomm Technologies, Inc. RPMh regulator driver"
<<<<<<< HEAD
	depends on QCOM_RPMH || COMPILE_TEST
	depends on QCOM_COMMAND_DB || !QCOM_COMMAND_DB
=======
	depends on QCOM_RPMH || (QCOM_RPMH=n && COMPILE_TEST)
	depends on QCOM_COMMAND_DB || (QCOM_COMMAND_DB=n && COMPILE_TEST)
>>>>>>> 9821c60d
	help
	  This driver supports control of PMIC regulators via the RPMh hardware
	  block found on Qualcomm Technologies Inc. SoCs.  RPMh regulator
	  control allows for voting on regulator state between multiple
	  processors within the SoC.

config REGULATOR_QCOM_SMD_RPM
	tristate "Qualcomm SMD based RPM regulator driver"
	depends on QCOM_SMD_RPM
	help
	  If you say yes to this option, support will be included for the
	  regulators exposed by the Resource Power Manager found in Qualcomm
	  8974 based devices.

	  Say M here if you want to include support for the regulators on the
	  Qualcomm RPM as a module. The module will be named
	  "qcom_smd-regulator".

config REGULATOR_QCOM_SPMI
	tristate "Qualcomm SPMI regulator driver"
	depends on SPMI || COMPILE_TEST
	help
	  If you say yes to this option, support will be included for the
	  regulators found in Qualcomm SPMI PMICs.

	  Say M here if you want to include support for the regulators on the
	  Qualcomm SPMI PMICs as a module. The module will be named
	  "qcom_spmi-regulator".

config REGULATOR_QCOM_USB_VBUS
	tristate "Qualcomm USB Vbus regulator driver"
	depends on SPMI || COMPILE_TEST
	help
	  If you say yes to this option, support will be included for the
	  regulator used to enable the VBUS output.

	  Say M here if you want to include support for enabling the VBUS output
	  as a module. The module will be named "qcom_usb_vbus_regulator".

config REGULATOR_RASPBERRYPI_TOUCHSCREEN_ATTINY
	tristate "Raspberry Pi 7-inch touchscreen panel ATTINY regulator"
	depends on BACKLIGHT_CLASS_DEVICE
	depends on I2C
	select REGMAP_I2C
	help
	  This driver supports ATTINY regulator on the Raspberry Pi 7-inch
	  touchscreen unit. The regulator is used to enable power to the
	  TC358762, display and to control backlight.

config REGULATOR_RC5T583
	tristate "RICOH RC5T583 Power regulators"
	depends on MFD_RC5T583
	help
	  Select this option to enable the power regulator of RICOH
	  PMIC RC5T583.
	  This driver supports the control of different power rails of device
	  through regulator interface. The device supports multiple DCDC/LDO
	  outputs which can be controlled by i2c communication.

config REGULATOR_RK808
	tristate "Rockchip RK805/RK808/RK809/RK817/RK818 Power regulators"
	depends on MFD_RK808
	help
	  Select this option to enable the power regulator of ROCKCHIP
	  PMIC RK805,RK809&RK817,RK808 and RK818.
	  This driver supports the control of different power rails of device
	  through regulator interface. The device supports multiple DCDC/LDO
	  outputs which can be controlled by i2c communication.

config REGULATOR_RN5T618
	tristate "Ricoh RN5T567/618 voltage regulators"
	depends on MFD_RN5T618
	help
	  Say y here to support the regulators found on Ricoh RN5T567,
	  RN5T618 or RC5T619 PMIC.

config REGULATOR_ROHM
	tristate

config REGULATOR_RT4801
	tristate "Richtek RT4801 Regulators"
	depends on I2C
	select REGMAP_I2C
	help
	  This adds support for voltage regulators in Richtek RT4801 Display Bias IC.
	  The device supports two regulators (DSVP/DSVN).

config REGULATOR_RT4831
	tristate "Richtek RT4831 DSV Regulators"
	depends on MFD_RT4831
	help
	  This adds support for voltage regulators in Richtek RT4831.
	  There are three regulators (VLCM/DSVP/DSVN).
	  VLCM is a virtual voltage input for DSVP/DSVN inside IC.
	  And DSVP/DSVN is the real Vout range from 4V to 6.5V.
	  It's common used to provide the power for the display panel.

config REGULATOR_RT5033
	tristate "Richtek RT5033 Regulators"
	depends on MFD_RT5033
	help
	  This adds support for voltage and current regulators in Richtek
	  RT5033 PMIC. The device supports multiple regulators like
	  current source, LDO and Buck.

config REGULATOR_RT6160
	tristate "Richtek RT6160 BuckBoost voltage regulator"
	depends on I2C
	select REGMAP_I2C
	help
	  This adds support for voltage regulator in Richtek RT6160.
	  This device automatically change voltage output mode from
	  Buck or Boost. The mode transistion depend on the input source voltage.
	  The wide output range is from 2025mV to 5200mV and can be used on most
	  common application scenario.

config REGULATOR_RT6245
	tristate "Richtek RT6245 voltage regulator"
	depends on I2C
	select REGMAP_I2C
	help
	  This adds supprot for Richtek RT6245 voltage regulator.
	  It can support up to 14A output current and adjustable output voltage
	  from 0.4375V to 1.3875V, per step 12.5mV.

config REGULATOR_RTMV20
	tristate "Richtek RTMV20 Laser Diode Regulator"
	depends on I2C
	select REGMAP_I2C
	help
	  This driver adds support for the load switch current regulator on
	  the Richtek RTMV20. It can support the load current up to 6A and
	  integrate strobe/vsync/fsin signal to synchronize the IR camera.

config REGULATOR_S2MPA01
	tristate "Samsung S2MPA01 voltage regulator"
	depends on MFD_SEC_CORE || COMPILE_TEST
	help
	 This driver controls Samsung S2MPA01 voltage output regulator
	 via I2C bus. S2MPA01 has 10 Bucks and 26 LDO outputs.

config REGULATOR_S2MPS11
	tristate "Samsung S2MPS11/13/14/15/S2MPU02 voltage regulator"
	depends on MFD_SEC_CORE || COMPILE_TEST
	help
	 This driver supports a Samsung S2MPS11/13/14/15/S2MPU02 voltage
	 output regulator via I2C bus. The chip is comprised of high efficient
	 Buck converters including Dual-Phase Buck converter, Buck-Boost
	 converter, various LDOs.

config DRV_SAMSUNG_PMIC
        tristate "Samsung PMIC sysfs system"
	depends on MFD_S2MPG10 || MFD_S2MPG11
        help
         This driver supports a Samsung PMIC sysfs.
	 The sysfs directory made by this config includes directories of
	 regulator and powermeter of S2MPG10 and S2MPG11.
	 They provide Speedy read and write function through for debugging.

config REGULATOR_S2MPG10
        tristate "Samsung S2MPG10 voltage regulator"
        depends on MFD_S2MPG10
        help
         This driver supports a Samsung S2MPG10 voltage output regulator
         via speedy bus. S2MPG10 is comprised of high efficient Buck converters
         including Dual-Phase Buck converter, Buck-Boost converter and
	 various LDOs. This driver file includes functions for reading and
	 writing output voltage, controlling operation mode, setting ramp
	 rate of each regulator.

config REGULATOR_S2MPG11
        tristate "Samsung S2MPG11 voltage regulator"
        depends on MFD_S2MPG11
        help
         This driver supports a Samsung S2MPG11 voltage output regulator
         via I2C bus. S2MPG11 is comprised of high efficient Buck converters
         including Dual-Phase Buck converter, Buck-Boost converter and
	 various LDOs. This driver file includes functions for reading and
	 writing output voltage, controlling operation mode, setting ramp
	 rate of each regulator.

config POWERMETER_S2MPG10
        tristate "Samsung S2MPG10 Powermeter"
        depends on MFD_S2MPG10
        help
         This driver supports a Samsung S2MPG10 powermeter which has 8 ADC
	 channels for saving current and voltage data of each regulator.
	 The sysfs files in the sysfs directory created by the config
	 DRV_SAMSUNG_PMIC is are made by this driver for debugging.

config POWERMETER_S2MPG11
        tristate "Samsung S2MPG11 Powermeter"
        depends on MFD_S2MPG11
        help
         This driver supports a Samsung S2MPG11 powermeter which has 8 ADC
	 channels for saving current and voltage data of each regulator.
	 The sysfs files in the sysfs directory created by the config
	 DRV_SAMSUNG_PMIC is are made by this driver for debugging.

config REGULATOR_S5M8767
	tristate "Samsung S5M8767A voltage regulator"
	depends on MFD_SEC_CORE || COMPILE_TEST
	help
	 This driver supports a Samsung S5M8767A voltage output regulator
	 via I2C bus. S5M8767A have 9 Bucks and 28 LDOs output and
	 supports DVS mode with 8bits of output voltage control.

config REGULATOR_SC2731
	tristate "Spreadtrum SC2731 power regulator driver"
	depends on MFD_SC27XX_PMIC || COMPILE_TEST
	help
	  This driver provides support for the voltage regulators on the
	  SC2731 PMIC.

config REGULATOR_SKY81452
	tristate "Skyworks Solutions SKY81452 voltage regulator"
	depends on MFD_SKY81452
	help
	  This driver supports Skyworks SKY81452 voltage output regulator
	  via I2C bus. SKY81452 has one voltage linear regulator can be
	  programmed from 4.5V to 20V.

	  This driver can also be built as a module. If so, the module
	  will be called sky81452-regulator.

config REGULATOR_SLG51000
	tristate "Dialog Semiconductor SLG51000 regulators"
	depends on I2C
	select REGMAP_I2C
	help
	  Say y here to support for the Dialog Semiconductor SLG51000.
	  The SLG51000 is seven compact and customizable low dropout
	  regulators.

config REGULATOR_STM32_BOOSTER
	tristate "STMicroelectronics STM32 BOOSTER"
	depends on ARCH_STM32 || COMPILE_TEST
	help
	  This driver supports internal booster (3V3) embedded in some
	  STMicroelectronics STM32 chips. It can be used to supply ADC analog
	  input switches when vdda supply is below 2.7V.

	  This driver can also be built as a module. If so, the module
	  will be called stm32-booster.

config REGULATOR_STM32_VREFBUF
	tristate "STMicroelectronics STM32 VREFBUF"
	depends on ARCH_STM32 || COMPILE_TEST
	help
	  This driver supports STMicroelectronics STM32 VREFBUF (voltage
	  reference buffer) which can be used as voltage reference for
	  internal ADCs, DACs and also for external components through
	  dedicated Vref+ pin.

	  This driver can also be built as a module. If so, the module
	  will be called stm32-vrefbuf.

config REGULATOR_STM32_PWR
	bool "STMicroelectronics STM32 PWR"
	depends on ARCH_STM32 || COMPILE_TEST
	help
	  This driver supports internal regulators (1V1, 1V8, 3V3) in the
	  STMicroelectronics STM32 chips.

config REGULATOR_STPMIC1
	tristate "STMicroelectronics STPMIC1 PMIC Regulators"
	depends on MFD_STPMIC1
	help
	  This driver supports STMicroelectronics STPMIC1 PMIC voltage
	  regulators and switches. The STPMIC1 regulators supply power to
	  an application processor as well as to external system
	  peripherals such as DDR, Flash memories and system devices.

	  To compile this driver as a module, choose M here: the
	  module will be called stpmic1_regulator.

config REGULATOR_TI_ABB
	tristate "TI Adaptive Body Bias on-chip LDO"
	depends on ARCH_OMAP
	help
	  Select this option to support Texas Instruments' on-chip Adaptive Body
	  Bias (ABB) LDO regulators. It is recommended that this option be
	  enabled on required TI SoC. Certain Operating Performance Points
	  on TI SoCs may be unstable without enabling this as it provides
	  device specific optimized bias to allow/optimize functionality.

config REGULATOR_STW481X_VMMC
	bool "ST Microelectronics STW481X VMMC regulator"
	depends on MFD_STW481X || COMPILE_TEST
	default y if MFD_STW481X
	help
	  This driver supports the internal VMMC regulator in the STw481x
	  PMIC chips.

config REGULATOR_SY7636A
	tristate "Silergy SY7636A voltage regulator"
	depends on MFD_SY7636A
	help
	  This driver supports Silergy SY3686A voltage regulator.

config REGULATOR_SY8106A
	tristate "Silergy SY8106A regulator"
	depends on I2C && (OF || COMPILE_TEST)
	select REGMAP_I2C
	help
	  This driver supports SY8106A single output regulator.

config REGULATOR_SY8824X
	tristate "Silergy SY8824C/SY8824E regulator"
	depends on I2C && (OF || COMPILE_TEST)
	select REGMAP_I2C
	help
	  This driver supports SY8824C single output regulator.

config REGULATOR_SY8827N
	tristate "Silergy SY8827N regulator"
	depends on I2C && (OF || COMPILE_TEST)
	select REGMAP_I2C
	help
	  This driver supports SY8827N single output regulator.

config REGULATOR_TPS51632
	tristate "TI TPS51632 Power Regulator"
	depends on I2C
	select REGMAP_I2C
	help
	  This driver supports TPS51632 voltage regulator chip.
	  The TPS51632 is 3-2-1 Phase D-Cap+ Step Down Driverless Controller
	  with Serial VID control and DVFS.
	  The voltage output can be configure through I2C interface or PWM
	  interface.

config REGULATOR_TPS6105X
	tristate "TI TPS6105X Power regulators"
	depends on TPS6105X
	default y if TPS6105X
	help
	  This driver supports TPS61050/TPS61052 voltage regulator chips.
	  It is a single boost converter primarily for white LEDs and
	  audio amplifiers.

config REGULATOR_TPS62360
	tristate "TI TPS6236x Power Regulator"
	depends on I2C
	select REGMAP_I2C
	help
	  This driver supports TPS6236x voltage regulator chip. This
	  regulator is meant for processor core supply. This chip is
	  high-frequency synchronous step down dc-dc converter optimized
	  for battery-powered portable applications.

config REGULATOR_TPS65023
	tristate "TI TPS65023 Power regulators"
	depends on I2C
	select REGMAP_I2C
	help
	  This driver supports TPS65023 voltage regulator chips. TPS65023 provides
	  three step-down converters and two general-purpose LDO voltage regulators.
	  It supports TI's software based Class-2 SmartReflex implementation.

config REGULATOR_TPS6507X
	tristate "TI TPS6507X Power regulators"
	depends on I2C
	help
	  This driver supports TPS6507X voltage regulator chips. TPS6507X provides
	  three step-down converters and two general-purpose LDO voltage regulators.
	  It supports TI's software based Class-2 SmartReflex implementation.

config REGULATOR_TPS65086
	tristate "TI TPS65086 Power regulators"
	depends on MFD_TPS65086
	help
	  This driver provides support for the voltage regulators on
	  TI TPS65086 PMICs.

config REGULATOR_TPS65090
	tristate "TI TPS65090 Power regulator"
	depends on MFD_TPS65090
	help
	  This driver provides support for the voltage regulators on the
	  TI TPS65090 PMIC.

config REGULATOR_TPS65132
	tristate "TI TPS65132 Dual Output Power regulators"
	depends on I2C && GPIOLIB
	select REGMAP_I2C
	help
	  This driver supports TPS65132 single inductor - dual output
	  power supply specifically designed for display panels.

config REGULATOR_TPS65217
	tristate "TI TPS65217 Power regulators"
	depends on MFD_TPS65217
	help
	  This driver supports TPS65217 voltage regulator chips. TPS65217
	  provides three step-down converters and four general-purpose LDO
	  voltage regulators. It supports software based voltage control
	  for different voltage domains

config REGULATOR_TPS65218
	tristate "TI TPS65218 Power regulators"
	depends on MFD_TPS65218 && OF
	help
	  This driver supports TPS65218 voltage regulator chips. TPS65218
	  provides six step-down converters and one general-purpose LDO
	  voltage regulators. It supports software based voltage control
	  for different voltage domains

config REGULATOR_TPS6524X
	tristate "TI TPS6524X Power regulators"
	depends on SPI
	help
	  This driver supports TPS6524X voltage regulator chips. TPS6524X
	  provides three step-down converters and two general-purpose LDO
	  voltage regulators.  This device is interfaced using a customized
	  serial interface currently supported on the sequencer serial
	  port controller.

config REGULATOR_TPS6586X
	tristate "TI TPS6586X Power regulators"
	depends on MFD_TPS6586X
	help
	  This driver supports TPS6586X voltage regulator chips.

config REGULATOR_TPS65910
	tristate "TI TPS65910/TPS65911 Power Regulators"
	depends on MFD_TPS65910
	help
	  This driver supports TPS65910/TPS65911 voltage regulator chips.

config REGULATOR_TPS65912
	tristate "TI TPS65912 Power regulator"
	depends on MFD_TPS65912
	help
	    This driver supports TPS65912 voltage regulator chip.

config REGULATOR_TPS80031
	tristate "TI TPS80031/TPS80032 power regulator driver"
	depends on MFD_TPS80031
	help
	  TPS80031/ TPS80032 Fully Integrated Power Management with Power
	  Path and Battery Charger. It has 5 configurable step-down
	  converters, 11 general purpose LDOs, VBUS generator and digital
	  output to control regulators.

config REGULATOR_TWL4030
	tristate "TI TWL4030/TWL5030/TWL6030/TPS659x0 PMIC"
	depends on TWL4030_CORE
	help
	  This driver supports the voltage regulators provided by
	  this family of companion chips.

config REGULATOR_UNIPHIER
	tristate "UniPhier regulator driver"
	depends on ARCH_UNIPHIER || COMPILE_TEST
	depends on OF
	select REGMAP_MMIO
	default ARCH_UNIPHIER
	help
	  Support for regulators implemented on Socionext UniPhier SoCs.

config REGULATOR_VCTRL
	tristate "Voltage controlled regulators"
	depends on OF
	help
	  This driver provides support for voltage regulators whose output
	  voltage is controlled by the voltage of another regulator.

config REGULATOR_VEXPRESS
	tristate "Versatile Express regulators"
	depends on VEXPRESS_CONFIG
	help
	  This driver provides support for voltage regulators available
	  on the ARM Ltd's Versatile Express platform.

config REGULATOR_VQMMC_IPQ4019
	tristate "IPQ4019 VQMMC SD LDO regulator support"
	depends on ARCH_QCOM
	help
	  This driver provides support for the VQMMC LDO I/0
	  voltage regulator of the IPQ4019 SD/EMMC controller.

config REGULATOR_WM831X
	tristate "Wolfson Microelectronics WM831x PMIC regulators"
	depends on MFD_WM831X
	help
	  Support the voltage and current regulators of the WM831x series
	  of PMIC devices.

config REGULATOR_WM8350
	tristate "Wolfson Microelectronics WM8350 AudioPlus PMIC"
	depends on MFD_WM8350
	help
	  This driver provides support for the voltage and current regulators
	  of the WM8350 AudioPlus PMIC.

config REGULATOR_WM8400
	tristate "Wolfson Microelectronics WM8400 AudioPlus PMIC"
	depends on MFD_WM8400
	help
	  This driver provides support for the voltage regulators of the
	  WM8400 AudioPlus PMIC.

config REGULATOR_WM8994
	tristate "Wolfson Microelectronics WM8994 CODEC"
	depends on MFD_WM8994
	help
	  This driver provides support for the voltage regulators on the
	  WM8994 CODEC.

config REGULATOR_QCOM_LABIBB
	tristate "QCOM LAB/IBB regulator support"
	depends on SPMI || COMPILE_TEST
	help
	  This driver supports Qualcomm's LAB/IBB regulators present on the
	  Qualcomm's PMIC chip pmi8998. QCOM LAB and IBB are SPMI
	  based PMIC implementations. LAB can be used as positive
	  boost regulator and IBB can be used as a negative boost regulator
	  for LCD display panel.

endif
<|MERGE_RESOLUTION|>--- conflicted
+++ resolved
@@ -935,13 +935,8 @@
 
 config REGULATOR_QCOM_RPMH
 	tristate "Qualcomm Technologies, Inc. RPMh regulator driver"
-<<<<<<< HEAD
-	depends on QCOM_RPMH || COMPILE_TEST
-	depends on QCOM_COMMAND_DB || !QCOM_COMMAND_DB
-=======
 	depends on QCOM_RPMH || (QCOM_RPMH=n && COMPILE_TEST)
 	depends on QCOM_COMMAND_DB || (QCOM_COMMAND_DB=n && COMPILE_TEST)
->>>>>>> 9821c60d
 	help
 	  This driver supports control of PMIC regulators via the RPMh hardware
 	  block found on Qualcomm Technologies Inc. SoCs.  RPMh regulator
