--- conflicted
+++ resolved
@@ -3686,12 +3686,8 @@
 			__clk_set_parent_before(orphan, parent);
 			__clk_set_parent_after(orphan, parent, NULL);
 			__clk_recalc_accuracies(orphan);
-<<<<<<< HEAD
-			__clk_recalc_rates(orphan, 0);
+			__clk_recalc_rates(orphan, true, 0);
 			__clk_core_update_orphan_hold_state(orphan);
-=======
-			__clk_recalc_rates(orphan, true, 0);
->>>>>>> 2fcd8f10
 
 			/*
 			 * __clk_init_parent() will set the initial req_rate to
