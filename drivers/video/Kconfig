#
# Video configuration
#

menu "Graphics support"
	depends on HAS_IOMEM

source "drivers/char/agp/Kconfig"

source "drivers/gpu/drm/Kconfig"

config VGASTATE
       tristate
       default n

config VIDEO_OUTPUT_CONTROL
	tristate "Lowlevel video output switch controls"
	help
	  This framework adds support for low-level control of the video 
	  output switch.

menuconfig FB
	tristate "Support for frame buffer devices"
	---help---
	  The frame buffer device provides an abstraction for the graphics
	  hardware. It represents the frame buffer of some video hardware and
	  allows application software to access the graphics hardware through
	  a well-defined interface, so the software doesn't need to know
	  anything about the low-level (hardware register) stuff.

	  Frame buffer devices work identically across the different
	  architectures supported by Linux and make the implementation of
	  application programs easier and more portable; at this point, an X
	  server exists which uses the frame buffer device exclusively.
	  On several non-X86 architectures, the frame buffer device is the
	  only way to use the graphics hardware.

	  The device is accessed through special device nodes, usually located
	  in the /dev directory, i.e. /dev/fb*.

	  You need an utility program called fbset to make full use of frame
	  buffer devices. Please read <file:Documentation/fb/framebuffer.txt>
	  and the Framebuffer-HOWTO at
	  <http://www.munted.org.uk/programming/Framebuffer-HOWTO-1.2.html> for more
	  information.

	  Say Y here and to the driver for your graphics board below if you
	  are compiling a kernel for a non-x86 architecture.

	  If you are compiling for the x86 architecture, you can say Y if you
	  want to play with it, but it is not essential. Please note that
	  running graphical applications that directly touch the hardware
	  (e.g. an accelerated X server) and that are not frame buffer
	  device-aware may cause unexpected results. If unsure, say N.

config FIRMWARE_EDID
       bool "Enable firmware EDID"
       depends on FB
       default n
       ---help---
         This enables access to the EDID transferred from the firmware.
	 On the i386, this is from the Video BIOS. Enable this if DDC/I2C
	 transfers do not work for your driver and if you are using
	 nvidiafb, i810fb or savagefb.

	 In general, choosing Y for this option is safe.  If you
	 experience extremely long delays while booting before you get
	 something on your display, try setting this to N.  Matrox cards in
	 combination with certain motherboards and monitors are known to
	 suffer from this problem.

config FB_DDC
       tristate
       depends on FB
       select I2C_ALGOBIT
       select I2C
       default n

config FB_BOOT_VESA_SUPPORT
	bool
	depends on FB
	default n
	---help---
	  If true, at least one selected framebuffer driver can take advantage
	  of VESA video modes set at an early boot stage via the vga= parameter.

config FB_CFB_FILLRECT
	tristate
	depends on FB
	default n
	---help---
	  Include the cfb_fillrect function for generic software rectangle
	  filling. This is used by drivers that don't provide their own
	  (accelerated) version.

config FB_CFB_COPYAREA
	tristate
	depends on FB
	default n
	---help---
	  Include the cfb_copyarea function for generic software area copying.
	  This is used by drivers that don't provide their own (accelerated)
	  version.

config FB_CFB_IMAGEBLIT
	tristate
	depends on FB
	default n
	---help---
	  Include the cfb_imageblit function for generic software image
	  blitting. This is used by drivers that don't provide their own
	  (accelerated) version.

config FB_CFB_REV_PIXELS_IN_BYTE
	bool
	depends on FB
	default n
	---help---
	  Allow generic frame-buffer functions to work on displays with 1, 2
	  and 4 bits per pixel depths which has opposite order of pixels in
	  byte order to bytes in long order.

config FB_SYS_FILLRECT
	tristate
	depends on FB
	default n
	---help---
	  Include the sys_fillrect function for generic software rectangle
	  filling. This is used by drivers that don't provide their own
	  (accelerated) version and the framebuffer is in system RAM.

config FB_SYS_COPYAREA
	tristate
	depends on FB
	default n
	---help---
	  Include the sys_copyarea function for generic software area copying.
	  This is used by drivers that don't provide their own (accelerated)
	  version and the framebuffer is in system RAM.

config FB_SYS_IMAGEBLIT
	tristate
	depends on FB
	default n
	---help---
	  Include the sys_imageblit function for generic software image
	  blitting. This is used by drivers that don't provide their own
	  (accelerated) version and the framebuffer is in system RAM.

menuconfig FB_FOREIGN_ENDIAN
	bool "Framebuffer foreign endianness support"
	depends on FB
	---help---
	  This menu will let you enable support for the framebuffers with
	  non-native endianness (e.g. Little-Endian framebuffer on a
	  Big-Endian machine). Most probably you don't have such hardware,
	  so it's safe to say "n" here.

choice
	prompt "Choice endianness support"
	depends on FB_FOREIGN_ENDIAN

config FB_BOTH_ENDIAN
	bool "Support for Big- and Little-Endian framebuffers"

config FB_BIG_ENDIAN
	bool "Support for Big-Endian framebuffers only"

config FB_LITTLE_ENDIAN
	bool "Support for Little-Endian framebuffers only"

endchoice

config FB_SYS_FOPS
       tristate
       depends on FB
       default n

config FB_DEFERRED_IO
	bool
	depends on FB

config FB_HECUBA
	tristate
	depends on FB
	depends on FB_DEFERRED_IO

config FB_SVGALIB
	tristate
	depends on FB
	default n
	---help---
	  Common utility functions useful to fbdev drivers of VGA-based
	  cards.

config FB_MACMODES
       tristate
       depends on FB
       default n

config FB_BACKLIGHT
	bool
	depends on FB
	select BACKLIGHT_LCD_SUPPORT
	select BACKLIGHT_CLASS_DEVICE
	default n

config FB_MODE_HELPERS
        bool "Enable Video Mode Handling Helpers"
        depends on FB
	default n
	---help---
	  This enables functions for handling video modes using the
	  Generalized Timing Formula and the EDID parser. A few drivers rely
          on this feature such as the radeonfb, rivafb, and the i810fb. If
	  your driver does not take advantage of this feature, choosing Y will
	  just increase the kernel size by about 5K.

config FB_TILEBLITTING
       bool "Enable Tile Blitting Support"
       depends on FB
       default n
       ---help---
         This enables tile blitting.  Tile blitting is a drawing technique
	 where the screen is divided into rectangular sections (tiles), whereas
	 the standard blitting divides the screen into pixels. Because the
	 default drawing element is a tile, drawing functions will be passed
	 parameters in terms of number of tiles instead of number of pixels.
	 For example, to draw a single character, instead of using bitmaps,
	 an index to an array of bitmaps will be used.  To clear or move a
	 rectangular section of a screen, the rectangle will be described in
	 terms of number of tiles in the x- and y-axis.

	 This is particularly important to one driver, matroxfb.  If
	 unsure, say N.

comment "Frame buffer hardware drivers"
	depends on FB

config FB_CIRRUS
	tristate "Cirrus Logic support"
	depends on FB && (ZORRO || PCI)
	select FB_CFB_FILLRECT
	select FB_CFB_COPYAREA
	select FB_CFB_IMAGEBLIT
	---help---
	  This enables support for Cirrus Logic GD542x/543x based boards on
	  Amiga: SD64, Piccolo, Picasso II/II+, Picasso IV, or EGS Spectrum.

	  If you have a PCI-based system, this enables support for these
	  chips: GD-543x, GD-544x, GD-5480.

	  Please read the file <file:Documentation/fb/cirrusfb.txt>.

	  Say N unless you have such a graphics board or plan to get one
	  before you next recompile the kernel.

config FB_PM2
	tristate "Permedia2 support"
	depends on FB && ((AMIGA && BROKEN) || PCI)
	select FB_CFB_FILLRECT
	select FB_CFB_COPYAREA
	select FB_CFB_IMAGEBLIT
	help
	  This is the frame buffer device driver for cards based on
	  the 3D Labs Permedia, Permedia 2 and Permedia 2V chips.
	  The driver was tested on the following cards:
		Diamond FireGL 1000 PRO AGP
		ELSA Gloria Synergy PCI
		Appian Jeronimo PRO (both heads) PCI
		3DLabs Oxygen ACX aka EONtronics Picasso P2 PCI
		Techsource Raptor GFX-8P (aka Sun PGX-32) on SPARC
		ASK Graphic Blaster Exxtreme AGP

	  To compile this driver as a module, choose M here: the
	  module will be called pm2fb.

config FB_PM2_FIFO_DISCONNECT
	bool "enable FIFO disconnect feature"
	depends on FB_PM2 && PCI
	help
	  Support the Permedia2 FIFO disconnect feature.

config FB_ARMCLCD
	tristate "ARM PrimeCell PL110 support"
	depends on FB && ARM && ARM_AMBA
	select FB_CFB_FILLRECT
	select FB_CFB_COPYAREA
	select FB_CFB_IMAGEBLIT
	help
	  This framebuffer device driver is for the ARM PrimeCell PL110
	  Colour LCD controller.  ARM PrimeCells provide the building
	  blocks for System on a Chip devices.

	  If you want to compile this as a module (=code which can be
	  inserted into and removed from the running kernel), say M
	  here and read <file:Documentation/kbuild/modules.txt>.  The module
	  will be called amba-clcd.

choice

	depends on FB_ARMCLCD && (ARCH_LH7A40X || ARCH_LH7952X)
	prompt "LCD Panel"
	default FB_ARMCLCD_SHARP_LQ035Q7DB02

config FB_ARMCLCD_SHARP_LQ035Q7DB02_HRTFT
	bool "LogicPD LCD 3.5\" QVGA w/HRTFT IC"
	help
	  This is an implementation of the Sharp LQ035Q7DB02, a 3.5"
	  color QVGA, HRTFT panel.  The LogicPD device includes
	  an integrated HRTFT controller IC.
	  The native resolution is 240x320.

config FB_ARMCLCD_SHARP_LQ057Q3DC02
	bool "LogicPD LCD 5.7\" QVGA"
	help
	  This is an implementation of the Sharp LQ057Q3DC02, a 5.7"
	  color QVGA, TFT panel.  The LogicPD device includes an
	  The native resolution is 320x240.

config FB_ARMCLCD_SHARP_LQ64D343
	bool "LogicPD LCD 6.4\" VGA"
	help
	  This is an implementation of the Sharp LQ64D343, a 6.4"
	  color VGA, TFT panel.  The LogicPD device includes an
	  The native resolution is 640x480.

config FB_ARMCLCD_SHARP_LQ10D368
	bool "LogicPD LCD 10.4\" VGA"
	help
	  This is an implementation of the Sharp LQ10D368, a 10.4"
	  color VGA, TFT panel.  The LogicPD device includes an
	  The native resolution is 640x480.


config FB_ARMCLCD_SHARP_LQ121S1DG41
	bool "LogicPD LCD 12.1\" SVGA"
	help
	  This is an implementation of the Sharp LQ121S1DG41, a 12.1"
	  color SVGA, TFT panel.  The LogicPD device includes an
	  The native resolution is 800x600.

	  This panel requires a clock rate may be an integer fraction
	  of the base LCDCLK frequency.  The driver will select the
	  highest frequency available that is lower than the maximum
	  allowed.  The panel may flicker if the clock rate is
	  slower than the recommended minimum.

config FB_ARMCLCD_AUO_A070VW01_WIDE
	bool "AU Optronics A070VW01 LCD 7.0\" WIDE"
	help
	  This is an implementation of the AU Optronics, a 7.0"
	  WIDE Color.  The native resolution is 234x480.

config FB_ARMCLCD_HITACHI
	bool "Hitachi Wide Screen 800x480"
	help
	  This is an implementation of the Hitachi 800x480.

endchoice


config FB_ACORN
	bool "Acorn VIDC support"
	depends on (FB = y) && ARM && ARCH_ACORN
	select FB_CFB_FILLRECT
	select FB_CFB_COPYAREA
	select FB_CFB_IMAGEBLIT
	help
	  This is the frame buffer device driver for the Acorn VIDC graphics
	  hardware found in Acorn RISC PCs and other ARM-based machines.  If
	  unsure, say N.

config FB_CLPS711X
	bool "CLPS711X LCD support"
	depends on (FB = y) && ARM && ARCH_CLPS711X
	select FB_CFB_FILLRECT
	select FB_CFB_COPYAREA
	select FB_CFB_IMAGEBLIT
	help
	  Say Y to enable the Framebuffer driver for the CLPS7111 and
	  EP7212 processors.

config FB_SA1100
	bool "SA-1100 LCD support"
	depends on (FB = y) && ARM && ARCH_SA1100
	select FB_CFB_FILLRECT
	select FB_CFB_COPYAREA
	select FB_CFB_IMAGEBLIT
	help
	  This is a framebuffer device for the SA-1100 LCD Controller.
	  See <http://www.linux-fbdev.org/> for information on framebuffer
	  devices.

	  If you plan to use the LCD display with your SA-1100 system, say
	  Y here.

config FB_IMX
	tristate "Motorola i.MX LCD support"
	depends on FB && (ARCH_MX1 || ARCH_MX2)
	select FB_CFB_FILLRECT
	select FB_CFB_COPYAREA
	select FB_CFB_IMAGEBLIT

config FB_CYBER2000
	tristate "CyberPro 2000/2010/5000 support"
	depends on FB && PCI && (BROKEN || !SPARC64)
	select FB_CFB_FILLRECT
	select FB_CFB_COPYAREA
	select FB_CFB_IMAGEBLIT
	help
	  This enables support for the Integraphics CyberPro 20x0 and 5000
	  VGA chips used in the Rebel.com Netwinder and other machines.
	  Say Y if you have a NetWinder or a graphics card containing this
	  device, otherwise say N.

config FB_APOLLO
	bool
	depends on (FB = y) && APOLLO
	default y
	select FB_CFB_FILLRECT
	select FB_CFB_IMAGEBLIT

config FB_Q40
	bool
	depends on (FB = y) && Q40
	default y
	select FB_CFB_FILLRECT
	select FB_CFB_COPYAREA
	select FB_CFB_IMAGEBLIT

config FB_AMIGA
	tristate "Amiga native chipset support"
	depends on FB && AMIGA
	help
	  This is the frame buffer device driver for the builtin graphics
	  chipset found in Amigas.

	  To compile this driver as a module, choose M here: the
	  module will be called amifb.

config FB_AMIGA_OCS
	bool "Amiga OCS chipset support"
	depends on FB_AMIGA
	help
	  This enables support for the original Agnus and Denise video chips,
	  found in the Amiga 1000 and most A500's and A2000's. If you intend
	  to run Linux on any of these systems, say Y; otherwise say N.

config FB_AMIGA_ECS
	bool "Amiga ECS chipset support"
	depends on FB_AMIGA
	help
	  This enables support for the Enhanced Chip Set, found in later
	  A500's, later A2000's, the A600, the A3000, the A3000T and CDTV. If
	  you intend to run Linux on any of these systems, say Y; otherwise
	  say N.

config FB_AMIGA_AGA
	bool "Amiga AGA chipset support"
	depends on FB_AMIGA
	help
	  This enables support for the Advanced Graphics Architecture (also
	  known as the AGA or AA) Chip Set, found in the A1200, A4000, A4000T
	  and CD32. If you intend to run Linux on any of these systems, say Y;
	  otherwise say N.

config FB_FM2
	bool "Amiga FrameMaster II/Rainbow II support"
	depends on (FB = y) && ZORRO
	select FB_CFB_FILLRECT
	select FB_CFB_COPYAREA
	select FB_CFB_IMAGEBLIT
	help
	  This is the frame buffer device driver for the Amiga FrameMaster
	  card from BSC (exhibited 1992 but not shipped as a CBM product).

config FB_ARC
	tristate "Arc Monochrome LCD board support"
	depends on FB && X86
	select FB_SYS_FILLRECT
	select FB_SYS_COPYAREA
	select FB_SYS_IMAGEBLIT
	select FB_SYS_FOPS
	help
	  This enables support for the Arc Monochrome LCD board. The board
	  is based on the KS-108 lcd controller and is typically a matrix
	  of 2*n chips. This driver was tested with a 128x64 panel. This
	  driver supports it for use with x86 SBCs through a 16 bit GPIO
	  interface (8 bit data, 8 bit control). If you anticipate using
	  this driver, say Y or M; otherwise say N. You must specify the
	  GPIO IO address to be used for setting control and data.

config FB_ATARI
	bool "Atari native chipset support"
	depends on (FB = y) && ATARI
	select FB_CFB_FILLRECT
	select FB_CFB_COPYAREA
	select FB_CFB_IMAGEBLIT
	help
	  This is the frame buffer device driver for the builtin graphics
	  chipset found in Ataris.

config FB_OF
	bool "Open Firmware frame buffer device support"
	depends on (FB = y) && (PPC64 || PPC_OF) && (!PPC_PSERIES || PCI)
	select FB_CFB_FILLRECT
	select FB_CFB_COPYAREA
	select FB_CFB_IMAGEBLIT
	select FB_MACMODES
	help
	  Say Y if you want support with Open Firmware for your graphics
	  board.

config FB_CONTROL
	bool "Apple \"control\" display support"
	depends on (FB = y) && PPC_PMAC && PPC32
	select FB_CFB_FILLRECT
	select FB_CFB_COPYAREA
	select FB_CFB_IMAGEBLIT
	select FB_MACMODES
	help
	  This driver supports a frame buffer for the graphics adapter in the
	  Power Macintosh 7300 and others.

config FB_PLATINUM
	bool "Apple \"platinum\" display support"
	depends on (FB = y) && PPC_PMAC && PPC32
	select FB_CFB_FILLRECT
	select FB_CFB_COPYAREA
	select FB_CFB_IMAGEBLIT
	select FB_MACMODES
	help
	  This driver supports a frame buffer for the "platinum" graphics
	  adapter in some Power Macintoshes.

config FB_VALKYRIE
	bool "Apple \"valkyrie\" display support"
	depends on (FB = y) && (MAC || (PPC_PMAC && PPC32))
	select FB_CFB_FILLRECT
	select FB_CFB_COPYAREA
	select FB_CFB_IMAGEBLIT
	select FB_MACMODES
	help
	  This driver supports a frame buffer for the "valkyrie" graphics
	  adapter in some Power Macintoshes.

config FB_CT65550
	bool "Chips 65550 display support"
	depends on (FB = y) && PPC32 && PCI
	select FB_CFB_FILLRECT
	select FB_CFB_COPYAREA
	select FB_CFB_IMAGEBLIT
	help
	  This is the frame buffer device driver for the Chips & Technologies
	  65550 graphics chip in PowerBooks.

config FB_ASILIANT
	bool "Asiliant (Chips) 69000 display support"
	depends on (FB = y) && PCI
	select FB_CFB_FILLRECT
	select FB_CFB_COPYAREA
	select FB_CFB_IMAGEBLIT
	help
	  This is the frame buffer device driver for the Asiliant 69030 chipset

config FB_IMSTT
	bool "IMS Twin Turbo display support"
	depends on (FB = y) && PCI
	select FB_CFB_IMAGEBLIT
	select FB_MACMODES if PPC
	help
	  The IMS Twin Turbo is a PCI-based frame buffer card bundled with
	  many Macintosh and compatible computers.

config FB_VGA16
	tristate "VGA 16-color graphics support"
	depends on FB && (X86 || PPC)
	select FB_CFB_FILLRECT
	select FB_CFB_COPYAREA
	select FB_CFB_IMAGEBLIT
	select VGASTATE
	select FONT_8x16 if FRAMEBUFFER_CONSOLE
	help
	  This is the frame buffer device driver for VGA 16 color graphic
	  cards. Say Y if you have such a card.

	  To compile this driver as a module, choose M here: the
	  module will be called vga16fb.

config FB_BF54X_LQ043
	tristate "SHARP LQ043 TFT LCD (BF548 EZKIT)"
	depends on FB && (BF54x) && !BF542
	select FB_CFB_FILLRECT
	select FB_CFB_COPYAREA
	select FB_CFB_IMAGEBLIT
	help
	 This is the framebuffer device driver for a SHARP LQ043T1DG01 TFT LCD

config FB_BFIN_T350MCQB
	tristate "Varitronix COG-T350MCQB TFT LCD display (BF527 EZKIT)"
	depends on FB && BLACKFIN
	select BFIN_GPTIMERS
	select FB_CFB_FILLRECT
	select FB_CFB_COPYAREA
	select FB_CFB_IMAGEBLIT
	help
	 This is the framebuffer device driver for a Varitronix VL-PS-COG-T350MCQB-01 display TFT LCD
	 This display is a QVGA 320x240 24-bit RGB display interfaced by an 8-bit wide PPI
	 It uses PPI[0..7] PPI_FS1, PPI_FS2 and PPI_CLK.


config FB_STI
	tristate "HP STI frame buffer device support"
	depends on FB && PARISC
	select FB_CFB_FILLRECT
	select FB_CFB_COPYAREA
	select FB_CFB_IMAGEBLIT
	select STI_CONSOLE
	select VT
	default y
	---help---
	  STI refers to the HP "Standard Text Interface" which is a set of
	  BIOS routines contained in a ROM chip in HP PA-RISC based machines.
	  Enabling this option will implement the linux framebuffer device
	  using calls to the STI BIOS routines for initialisation.
	
	  If you enable this option, you will get a planar framebuffer device
	  /dev/fb which will work on the most common HP graphic cards of the
	  NGLE family, including the artist chips (in the 7xx and Bxxx series),
	  HCRX, HCRX24, CRX, CRX24 and VisEG series.

	  It is safe to enable this option, so you should probably say "Y".

config FB_MAC
	bool "Generic Macintosh display support"
	depends on (FB = y) && MAC
	select FB_CFB_FILLRECT
	select FB_CFB_COPYAREA
	select FB_CFB_IMAGEBLIT
	select FB_MACMODES

config FB_HP300
	bool
	depends on (FB = y) && DIO
	select FB_CFB_IMAGEBLIT
	default y

config FB_TGA
	tristate "TGA/SFB+ framebuffer support"
	depends on FB && (ALPHA || TC)
	select FB_CFB_FILLRECT
	select FB_CFB_COPYAREA
	select FB_CFB_IMAGEBLIT
	select BITREVERSE
	---help---
	  This is the frame buffer device driver for generic TGA and SFB+
	  graphic cards.  These include DEC ZLXp-E1, -E2 and -E3 PCI cards,
	  also known as PBXGA-A, -B and -C, and DEC ZLX-E1, -E2 and -E3
	  TURBOchannel cards, also known as PMAGD-A, -B and -C.

	  Due to hardware limitations ZLX-E2 and E3 cards are not supported
	  for DECstation 5000/200 systems.  Additionally due to firmware
	  limitations these cards may cause troubles with booting DECstation
	  5000/240 and /260 systems, but are fully supported under Linux if
	  you manage to get it going. ;-)

	  Say Y if you have one of those.

config FB_UVESA
	tristate "Userspace VESA VGA graphics support"
	depends on FB && CONNECTOR
	select FB_CFB_FILLRECT
	select FB_CFB_COPYAREA
	select FB_CFB_IMAGEBLIT
	select FB_MODE_HELPERS
	help
	  This is the frame buffer driver for generic VBE 2.0 compliant
	  graphic cards. It can also take advantage of VBE 3.0 features,
	  such as refresh rate adjustment.

	  This driver generally provides more features than vesafb but
	  requires a userspace helper application called 'v86d'. See
	  <file:Documentation/fb/uvesafb.txt> for more information.

	  If unsure, say N.

config FB_VESA
	bool "VESA VGA graphics support"
	depends on (FB = y) && X86
	select FB_CFB_FILLRECT
	select FB_CFB_COPYAREA
	select FB_CFB_IMAGEBLIT
	select FB_BOOT_VESA_SUPPORT
	help
	  This is the frame buffer device driver for generic VESA 2.0
	  compliant graphic cards. The older VESA 1.2 cards are not supported.
	  You will get a boot time penguin logo at no additional cost. Please
	  read <file:Documentation/fb/vesafb.txt>. If unsure, say Y.

config FB_EFI
	bool "EFI-based Framebuffer Support"
	depends on (FB = y) && X86 && EFI
	select FB_CFB_FILLRECT
	select FB_CFB_COPYAREA
	select FB_CFB_IMAGEBLIT
	help
	  This is the EFI frame buffer device driver. If the firmware on
	  your platform is EFI 1.10 or UEFI 2.0, select Y to add support for
	  using the EFI framebuffer as your console.

config FB_N411
       tristate "N411 Apollo/Hecuba devkit support"
       depends on FB && X86 && MMU
       select FB_SYS_FILLRECT
       select FB_SYS_COPYAREA
       select FB_SYS_IMAGEBLIT
       select FB_SYS_FOPS
       select FB_DEFERRED_IO
       select FB_HECUBA
       help
         This enables support for the Apollo display controller in its
         Hecuba form using the n411 devkit.

config FB_HGA
	tristate "Hercules mono graphics support"
	depends on FB && X86
	select FB_CFB_FILLRECT
	select FB_CFB_COPYAREA
	select FB_CFB_IMAGEBLIT
	help
	  Say Y here if you have a Hercules mono graphics card.

	  To compile this driver as a module, choose M here: the
	  module will be called hgafb.

	  As this card technology is 15 years old, most people will answer N
	  here.

config FB_HGA_ACCEL
	bool "Hercules mono Acceleration functions (EXPERIMENTAL)"
	depends on FB_HGA && EXPERIMENTAL
	---help---
	This will compile the Hercules mono graphics with
	acceleration functions.

config FB_SGIVW
	tristate "SGI Visual Workstation framebuffer support"
	depends on FB && X86_VISWS
	select FB_CFB_FILLRECT
	select FB_CFB_COPYAREA
	select FB_CFB_IMAGEBLIT
	help
	  SGI Visual Workstation support for framebuffer graphics.

config FB_GBE
	bool "SGI Graphics Backend frame buffer support"
	depends on (FB = y) && (SGI_IP32 || X86_VISWS)
	select FB_CFB_FILLRECT
	select FB_CFB_COPYAREA
	select FB_CFB_IMAGEBLIT
 	help
	  This is the frame buffer device driver for SGI Graphics Backend.
	  This chip is used in SGI O2 and Visual Workstation 320/540.

config FB_GBE_MEM
	int "Video memory size in MB"
	depends on FB_GBE
	default 4
	help
	  This is the amount of memory reserved for the framebuffer,
	  which can be any value between 1MB and 8MB.

config FB_SBUS
	bool "SBUS and UPA framebuffers"
	depends on (FB = y) && SPARC
	help
	  Say Y if you want support for SBUS or UPA based frame buffer device.

config FB_BW2
	bool "BWtwo support"
	depends on (FB = y) && (SPARC && FB_SBUS)
	select FB_CFB_FILLRECT
	select FB_CFB_COPYAREA
	select FB_CFB_IMAGEBLIT
	help
	  This is the frame buffer device driver for the BWtwo frame buffer.

config FB_CG3
	bool "CGthree support"
	depends on (FB = y) && (SPARC && FB_SBUS)
	select FB_CFB_FILLRECT
	select FB_CFB_COPYAREA
	select FB_CFB_IMAGEBLIT
	help
	  This is the frame buffer device driver for the CGthree frame buffer.

config FB_CG6
	bool "CGsix (GX,TurboGX) support"
	depends on (FB = y) && (SPARC && FB_SBUS)
	select FB_CFB_COPYAREA
	select FB_CFB_IMAGEBLIT
	help
	  This is the frame buffer device driver for the CGsix (GX, TurboGX)
	  frame buffer.

config FB_FFB
	bool "Creator/Creator3D/Elite3D support"
	depends on FB_SBUS && SPARC64
	select FB_CFB_COPYAREA
	select FB_CFB_IMAGEBLIT
	help
	  This is the frame buffer device driver for the Creator, Creator3D,
	  and Elite3D graphics boards.

config FB_TCX
	bool "TCX (SS4/SS5 only) support"
	depends on FB_SBUS
	select FB_CFB_FILLRECT
	select FB_CFB_COPYAREA
	select FB_CFB_IMAGEBLIT
	help
	  This is the frame buffer device driver for the TCX 24/8bit frame
	  buffer.

config FB_CG14
	bool "CGfourteen (SX) support"
	depends on FB_SBUS
	select FB_CFB_FILLRECT
	select FB_CFB_COPYAREA
	select FB_CFB_IMAGEBLIT
	help
	  This is the frame buffer device driver for the CGfourteen frame
	  buffer on Desktop SPARCsystems with the SX graphics option.

config FB_P9100
	bool "P9100 (Sparcbook 3 only) support"
	depends on FB_SBUS
	select FB_CFB_FILLRECT
	select FB_CFB_COPYAREA
	select FB_CFB_IMAGEBLIT
	help
	  This is the frame buffer device driver for the P9100 card
	  supported on Sparcbook 3 machines.

config FB_LEO
	bool "Leo (ZX) support"
	depends on FB_SBUS
	select FB_CFB_FILLRECT
	select FB_CFB_COPYAREA
	select FB_CFB_IMAGEBLIT
	help
	  This is the frame buffer device driver for the SBUS-based Sun ZX
	  (leo) frame buffer cards.

config FB_IGA
	bool "IGA 168x display support"
	depends on (FB = y) && SPARC32
	select FB_CFB_FILLRECT
	select FB_CFB_COPYAREA
	select FB_CFB_IMAGEBLIT
	help
	  This is the framebuffer device for the INTERGRAPHICS 1680 and
	  successor frame buffer cards.

config FB_XVR500
	bool "Sun XVR-500 3DLABS Wildcat support"
	depends on (FB = y) && PCI && SPARC64
	select FB_CFB_FILLRECT
	select FB_CFB_COPYAREA
	select FB_CFB_IMAGEBLIT
	help
	  This is the framebuffer device for the Sun XVR-500 and similar
	  graphics cards based upon the 3DLABS Wildcat chipset.  The driver
	  only works on sparc64 systems where the system firmware has
	  mostly initialized the card already.  It is treated as a
	  completely dumb framebuffer device.

config FB_XVR2500
	bool "Sun XVR-2500 3DLABS Wildcat support"
	depends on (FB = y) && PCI && SPARC64
	select FB_CFB_FILLRECT
	select FB_CFB_COPYAREA
	select FB_CFB_IMAGEBLIT
	help
	  This is the framebuffer device for the Sun XVR-2500 and similar
	  graphics cards based upon the 3DLABS Wildcat chipset.  The driver
	  only works on sparc64 systems where the system firmware has
	  mostly initialized the card already.  It is treated as a
	  completely dumb framebuffer device.

config FB_PVR2
	tristate "NEC PowerVR 2 display support"
	depends on FB && SH_DREAMCAST
	select FB_CFB_FILLRECT
	select FB_CFB_COPYAREA
	select FB_CFB_IMAGEBLIT
	---help---
	  Say Y here if you have a PowerVR 2 card in your box.  If you plan to
	  run linux on your Dreamcast, you will have to say Y here.
	  This driver may or may not work on other PowerVR 2 cards, but is
	  totally untested.  Use at your own risk.  If unsure, say N.

	  To compile this driver as a module, choose M here: the
	  module will be called pvr2fb.

	  You can pass several parameters to the driver at boot time or at
	  module load time.  The parameters look like "video=pvr2:XXX", where
	  the meaning of XXX can be found at the end of the main source file
	  (<file:drivers/video/pvr2fb.c>). Please see the file
	  <file:Documentation/fb/pvr2fb.txt>.

config FB_EPSON1355
	bool "Epson 1355 framebuffer support"
	depends on (FB = y) && ARCH_CEIVA
	select FB_CFB_FILLRECT
	select FB_CFB_COPYAREA
	select FB_CFB_IMAGEBLIT
	help
	  Build in support for the SED1355 Epson Research Embedded RAMDAC
	  LCD/CRT Controller (since redesignated as the S1D13505) as a
	  framebuffer.  Product specs at
	  <http://www.erd.epson.com/vdc/html/products.htm>.

config FB_S1D13XXX
	tristate "Epson S1D13XXX framebuffer support"
	depends on FB
	select FB_CFB_FILLRECT
	select FB_CFB_COPYAREA
	select FB_CFB_IMAGEBLIT
	help
	  Support for S1D13XXX framebuffer device family (currently only
	  working with S1D13806). Product specs at
	  <http://www.erd.epson.com/vdc/html/legacy_13xxx.htm>

config FB_ATMEL
	tristate "AT91/AT32 LCD Controller support"
	depends on FB && (ARCH_AT91SAM9261 || ARCH_AT91SAM9263 || ARCH_AT91SAM9RL || ARCH_AT91CAP9 || AVR32)
	select FB_CFB_FILLRECT
	select FB_CFB_COPYAREA
	select FB_CFB_IMAGEBLIT
	help
	  This enables support for the AT91/AT32 LCD Controller.

config FB_INTSRAM
	bool "Frame Buffer in internal SRAM"
	depends on FB_ATMEL && ARCH_AT91SAM9261
	help
	  Say Y if you want to map Frame Buffer in internal SRAM. Say N if you want
	  to let frame buffer in external SDRAM.

config FB_ATMEL_STN
	bool "Use a STN display with AT91/AT32 LCD Controller"
	depends on FB_ATMEL && MACH_AT91SAM9261EK
	default n
	help
	  Say Y if you want to connect a STN LCD display to the AT91/AT32 LCD
	  Controller. Say N if you want to connect a TFT.

	  If unsure, say N.

config FB_NVIDIA
	tristate "nVidia Framebuffer Support"
	depends on FB && PCI
	select FB_BACKLIGHT if FB_NVIDIA_BACKLIGHT
	select FB_MODE_HELPERS
	select FB_CFB_FILLRECT
	select FB_CFB_COPYAREA
	select FB_CFB_IMAGEBLIT
	select BITREVERSE
	select VGASTATE
	help
	  This driver supports graphics boards with the nVidia chips, TNT
	  and newer. For very old chipsets, such as the RIVA128, then use
	  the rivafb.
	  Say Y if you have such a graphics board.

	  To compile this driver as a module, choose M here: the
	  module will be called nvidiafb.

config FB_NVIDIA_I2C
       bool "Enable DDC Support"
       depends on FB_NVIDIA
       select FB_DDC
       help
	  This enables I2C support for nVidia Chipsets.  This is used
	  only for getting EDID information from the attached display
	  allowing for robust video mode handling and switching.

	  Because fbdev-2.6 requires that drivers must be able to
	  independently validate video mode parameters, you should say Y
	  here.

config FB_NVIDIA_DEBUG
	bool "Lots of debug output"
	depends on FB_NVIDIA
	default n
	help
	  Say Y here if you want the nVidia driver to output all sorts
	  of debugging information to provide to the maintainer when
	  something goes wrong.

config FB_NVIDIA_BACKLIGHT
	bool "Support for backlight control"
	depends on FB_NVIDIA
	default y
	help
	  Say Y here if you want to control the backlight of your display.

config FB_RIVA
	tristate "nVidia Riva support"
	depends on FB && PCI
	select FB_BACKLIGHT if FB_RIVA_BACKLIGHT
	select FB_MODE_HELPERS
	select FB_CFB_FILLRECT
	select FB_CFB_COPYAREA
	select FB_CFB_IMAGEBLIT
	select BITREVERSE
	select VGASTATE
	help
	  This driver supports graphics boards with the nVidia Riva/Geforce
	  chips.
	  Say Y if you have such a graphics board.

	  To compile this driver as a module, choose M here: the
	  module will be called rivafb.

config FB_RIVA_I2C
       bool "Enable DDC Support"
       depends on FB_RIVA
       select FB_DDC
       help
	  This enables I2C support for nVidia Chipsets.  This is used
	  only for getting EDID information from the attached display
	  allowing for robust video mode handling and switching.

	  Because fbdev-2.6 requires that drivers must be able to
	  independently validate video mode parameters, you should say Y
	  here.

config FB_RIVA_DEBUG
	bool "Lots of debug output"
	depends on FB_RIVA
	default n
	help
	  Say Y here if you want the Riva driver to output all sorts
	  of debugging information to provide to the maintainer when
	  something goes wrong.

config FB_RIVA_BACKLIGHT
	bool "Support for backlight control"
	depends on FB_RIVA
	default y
	help
	  Say Y here if you want to control the backlight of your display.

config FB_I810
	tristate "Intel 810/815 support (EXPERIMENTAL)"
	depends on EXPERIMENTAL && FB && PCI && X86_32 && AGP_INTEL
	select FB_MODE_HELPERS
	select FB_CFB_FILLRECT
	select FB_CFB_COPYAREA
	select FB_CFB_IMAGEBLIT
	select VGASTATE
	help
	  This driver supports the on-board graphics built in to the Intel 810 
          and 815 chipsets.  Say Y if you have and plan to use such a board.

          To compile this driver as a module, choose M here: the
	  module will be called i810fb.

          For more information, please read 
	  <file:Documentation/fb/intel810.txt>

config FB_I810_GTF
	bool "use VESA Generalized Timing Formula"
	depends on FB_I810
	help
	  If you say Y, then the VESA standard, Generalized Timing Formula 
          or GTF, will be used to calculate the required video timing values
	  per video mode.  Since the GTF allows nondiscrete timings 
          (nondiscrete being a range of values as opposed to discrete being a
          set of values), you'll be able to use any combination of horizontal 
	  and vertical resolutions, and vertical refresh rates without having
	  to specify your own timing parameters.  This is especially useful
	  to maximize the performance of an aging display, or if you just 
          have a display with nonstandard dimensions. A VESA compliant 
	  monitor is recommended, but can still work with non-compliant ones.
	  If you need or want this, then select this option. The timings may 
	  not be compliant with Intel's recommended values. Use at your own 
	  risk.

          If you say N, the driver will revert to discrete video timings 
	  using a set recommended by Intel in their documentation.
  
          If unsure, say N.

config FB_I810_I2C
	bool "Enable DDC Support"
	depends on FB_I810 && FB_I810_GTF
	select FB_DDC
	help

config FB_LE80578
	tristate "Intel LE80578 (Vermilion) support"
	depends on FB && PCI && X86
	select FB_MODE_HELPERS
	select FB_CFB_FILLRECT
	select FB_CFB_COPYAREA
	select FB_CFB_IMAGEBLIT
	help
	  This driver supports the LE80578 (Vermilion Range) chipset

config FB_CARILLO_RANCH
	tristate "Intel Carillo Ranch support"
	depends on FB_LE80578 && FB && PCI && X86
	help
	  This driver supports the LE80578 (Carillo Ranch) board

config FB_INTEL
	tristate "Intel 830M/845G/852GM/855GM/865G/915G/945G/945GM/965G/965GM support (EXPERIMENTAL)"
	depends on EXPERIMENTAL && FB && PCI && X86 && AGP_INTEL && EMBEDDED
	select FB_MODE_HELPERS
	select FB_CFB_FILLRECT
	select FB_CFB_COPYAREA
	select FB_CFB_IMAGEBLIT
	select FB_BOOT_VESA_SUPPORT if FB_INTEL = y
<<<<<<< HEAD
=======
	depends on !DRM_I915
>>>>>>> d5ef05c2
	help
	  This driver supports the on-board graphics built in to the Intel
          830M/845G/852GM/855GM/865G/915G/915GM/945G/945GM/965G/965GM chipsets.
          Say Y if you have and plan to use such a board.

	  To make FB_INTELFB=Y work you need to say AGP_INTEL=y too.

	  To compile this driver as a module, choose M here: the
	  module will be called intelfb.

	  For more information, please read <file:Documentation/fb/intelfb.txt>

config FB_INTEL_DEBUG
	bool "Intel driver Debug Messages"
	depends on FB_INTEL
	---help---
	  Say Y here if you want the Intel driver to output all sorts
	  of debugging information to provide to the maintainer when
	  something goes wrong.

config FB_INTEL_I2C
	bool "DDC/I2C for Intel framebuffer support"
	depends on FB_INTEL
	select FB_DDC
	default y
	help
	  Say Y here if you want DDC/I2C support for your on-board Intel graphics.

config FB_MATROX
	tristate "Matrox acceleration"
	depends on FB && PCI
	select FB_CFB_FILLRECT
	select FB_CFB_COPYAREA
	select FB_CFB_IMAGEBLIT
	select FB_TILEBLITTING
	select FB_MACMODES if PPC_PMAC
	---help---
	  Say Y here if you have a Matrox Millennium, Matrox Millennium II,
	  Matrox Mystique, Matrox Mystique 220, Matrox Productiva G100, Matrox
	  Mystique G200, Matrox Millennium G200, Matrox Marvel G200 video,
	  Matrox G400, G450 or G550 card in your box.

	  To compile this driver as a module, choose M here: the
	  module will be called matroxfb.

	  You can pass several parameters to the driver at boot time or at
	  module load time. The parameters look like "video=matrox:XXX", and
	  are described in <file:Documentation/fb/matroxfb.txt>.

config FB_MATROX_MILLENIUM
	bool "Millennium I/II support"
	depends on FB_MATROX
	help
	  Say Y here if you have a Matrox Millennium or Matrox Millennium II
	  video card. If you select "Advanced lowlevel driver options" below,
	  you should check 4 bpp packed pixel, 8 bpp packed pixel, 16 bpp
	  packed pixel, 24 bpp packed pixel and 32 bpp packed pixel. You can
	  also use font widths different from 8.

config FB_MATROX_MYSTIQUE
	bool "Mystique support"
	depends on FB_MATROX
	help
	  Say Y here if you have a Matrox Mystique or Matrox Mystique 220
	  video card. If you select "Advanced lowlevel driver options" below,
	  you should check 8 bpp packed pixel, 16 bpp packed pixel, 24 bpp
	  packed pixel and 32 bpp packed pixel. You can also use font widths
	  different from 8.

config FB_MATROX_G
	bool "G100/G200/G400/G450/G550 support"
	depends on FB_MATROX
	---help---
	  Say Y here if you have a Matrox G100, G200, G400, G450 or G550 based
	  video card. If you select "Advanced lowlevel driver options", you
	  should check 8 bpp packed pixel, 16 bpp packed pixel, 24 bpp packed
	  pixel and 32 bpp packed pixel. You can also use font widths
	  different from 8.

	  If you need support for G400 secondary head, you must say Y to
	  "Matrox I2C support" and "G400 second head support" right below.
	  G450/G550 secondary head and digital output are supported without
	  additional modules.

	  The driver starts in monitor mode. You must use the matroxset tool 
	  (available at <ftp://platan.vc.cvut.cz/pub/linux/matrox-latest/>) to 
	  swap primary and secondary head outputs, or to change output mode.  
	  Secondary head driver always start in 640x480 resolution and you 
	  must use fbset to change it.

	  Do not forget that second head supports only 16 and 32 bpp
	  packed pixels, so it is a good idea to compile them into the kernel
	  too. You can use only some font widths, as the driver uses generic
	  painting procedures (the secondary head does not use acceleration
	  engine).

	  G450/G550 hardware can display TV picture only from secondary CRTC,
	  and it performs no scaling, so picture must have 525 or 625 lines.

config FB_MATROX_I2C
	tristate "Matrox I2C support"
	depends on FB_MATROX
	select FB_DDC
	---help---
	  This drivers creates I2C buses which are needed for accessing the
	  DDC (I2C) bus present on all Matroxes, an I2C bus which
	  interconnects Matrox optional devices, like MGA-TVO on G200 and
	  G400, and the secondary head DDC bus, present on G400 only.

	  You can say Y or M here if you want to experiment with monitor
	  detection code. You must say Y or M here if you want to use either
	  second head of G400 or MGA-TVO on G200 or G400.

	  If you compile it as module, it will create a module named
	  i2c-matroxfb.

config FB_MATROX_MAVEN
	tristate "G400 second head support"
	depends on FB_MATROX_G && FB_MATROX_I2C
	---help---
	  WARNING !!! This support does not work with G450 !!!

	  Say Y or M here if you want to use a secondary head (meaning two
	  monitors in parallel) on G400 or MGA-TVO add-on on G200. Secondary
	  head is not compatible with accelerated XFree 3.3.x SVGA servers -
	  secondary head output is blanked while you are in X. With XFree
	  3.9.17 preview you can use both heads if you use SVGA over fbdev or
	  the fbdev driver on first head and the fbdev driver on second head.

	  If you compile it as module, two modules are created,
	  matroxfb_crtc2 and matroxfb_maven. Matroxfb_maven is needed for
	  both G200 and G400, matroxfb_crtc2 is needed only by G400. You must
	  also load i2c-matroxfb to get it to run.

	  The driver starts in monitor mode and you must use the matroxset
	  tool (available at
	  <ftp://platan.vc.cvut.cz/pub/linux/matrox-latest/>) to switch it to
	  PAL or NTSC or to swap primary and secondary head outputs.
	  Secondary head driver also always start in 640x480 resolution, you
	  must use fbset to change it.

	  Also do not forget that second head supports only 16 and 32 bpp
	  packed pixels, so it is a good idea to compile them into the kernel
	  too.  You can use only some font widths, as the driver uses generic
	  painting procedures (the secondary head does not use acceleration
	  engine).

config FB_MATROX_MULTIHEAD
	bool "Multihead support"
	depends on FB_MATROX
	---help---
	  Say Y here if you have more than one (supported) Matrox device in
	  your computer and you want to use all of them for different monitors
	  ("multihead"). If you have only one device, you should say N because
	  the driver compiled with Y is larger and a bit slower, especially on
	  ia32 (ix86).

	  If you said M to "Matrox unified accelerated driver" and N here, you
	  will still be able to use several Matrox devices simultaneously:
	  insert several instances of the module matroxfb into the kernel
	  with insmod, supplying the parameter "dev=N" where N is 0, 1, etc.
	  for the different Matrox devices. This method is slightly faster but
	  uses 40 KB of kernel memory per Matrox card.

	  There is no need for enabling 'Matrox multihead support' if you have
	  only one Matrox card in the box.

config FB_RADEON
	tristate "ATI Radeon display support"
	depends on FB && PCI
	select FB_BACKLIGHT if FB_RADEON_BACKLIGHT
	select FB_MODE_HELPERS
	select FB_CFB_FILLRECT
	select FB_CFB_COPYAREA
	select FB_CFB_IMAGEBLIT
	select FB_MACMODES if PPC_OF
	help
	  Choose this option if you want to use an ATI Radeon graphics card as
	  a framebuffer device.  There are both PCI and AGP versions.  You
	  don't need to choose this to run the Radeon in plain VGA mode.

	  There is a product page at
	  http://apps.ati.com/ATIcompare/

config FB_RADEON_I2C
	bool "DDC/I2C for ATI Radeon support"
	depends on FB_RADEON
	select FB_DDC
	default y
	help
	  Say Y here if you want DDC/I2C support for your Radeon board. 

config FB_RADEON_BACKLIGHT
	bool "Support for backlight control"
	depends on FB_RADEON
	default y
	help
	  Say Y here if you want to control the backlight of your display.

config FB_RADEON_DEBUG
	bool "Lots of debug output from Radeon driver"
	depends on FB_RADEON
	default n
	help
	  Say Y here if you want the Radeon driver to output all sorts
	  of debugging information to provide to the maintainer when
	  something goes wrong.

config FB_ATY128
	tristate "ATI Rage128 display support"
	depends on FB && PCI
	select FB_CFB_FILLRECT
	select FB_CFB_COPYAREA
	select FB_CFB_IMAGEBLIT
	select FB_BACKLIGHT if FB_ATY128_BACKLIGHT
	select FB_MACMODES if PPC_PMAC
	help
	  This driver supports graphics boards with the ATI Rage128 chips.
	  Say Y if you have such a graphics board and read
	  <file:Documentation/fb/aty128fb.txt>.

	  To compile this driver as a module, choose M here: the
	  module will be called aty128fb.

config FB_ATY128_BACKLIGHT
	bool "Support for backlight control"
	depends on FB_ATY128
	default y
	help
	  Say Y here if you want to control the backlight of your display.

config FB_ATY
	tristate "ATI Mach64 display support" if PCI || ATARI
	depends on FB && !SPARC32
	select FB_CFB_FILLRECT
	select FB_CFB_COPYAREA
	select FB_CFB_IMAGEBLIT
	select FB_BACKLIGHT if FB_ATY_BACKLIGHT
	select FB_MACMODES if PPC
	help
	  This driver supports graphics boards with the ATI Mach64 chips.
	  Say Y if you have such a graphics board.

	  To compile this driver as a module, choose M here: the
	  module will be called atyfb.

config FB_ATY_CT
	bool "Mach64 CT/VT/GT/LT (incl. 3D RAGE) support"
	depends on PCI && FB_ATY
	default y if SPARC64 && PCI
	help
	  Say Y here to support use of ATI's 64-bit Rage boards (or other
	  boards based on the Mach64 CT, VT, GT, and LT chipsets) as a
	  framebuffer device.  The ATI product support page for these boards
	  is at <http://support.ati.com/products/pc/mach64/>.

config FB_ATY_GENERIC_LCD
	bool "Mach64 generic LCD support (EXPERIMENTAL)"
	depends on FB_ATY_CT
	help
	  Say Y if you have a laptop with an ATI Rage LT PRO, Rage Mobility,
	  Rage XC, or Rage XL chipset.

config FB_ATY_GX
	bool "Mach64 GX support" if PCI
	depends on FB_ATY
	default y if ATARI
	help
	  Say Y here to support use of the ATI Mach64 Graphics Expression
	  board (or other boards based on the Mach64 GX chipset) as a
	  framebuffer device.  The ATI product support page for these boards
	  is at
	  <http://support.ati.com/products/pc/mach64/graphics_xpression.html>.

config FB_ATY_BACKLIGHT
	bool "Support for backlight control"
	depends on FB_ATY
	default y
	help
	  Say Y here if you want to control the backlight of your display.

config FB_S3
	tristate "S3 Trio/Virge support"
	depends on FB && PCI
	select FB_CFB_FILLRECT
	select FB_CFB_COPYAREA
	select FB_CFB_IMAGEBLIT
	select FB_TILEBLITTING
	select FB_SVGALIB
	select VGASTATE
	select FONT_8x16 if FRAMEBUFFER_CONSOLE
	---help---
	  Driver for graphics boards with S3 Trio / S3 Virge chip.

config FB_SAVAGE
	tristate "S3 Savage support"
	depends on FB && PCI && EXPERIMENTAL
	select FB_MODE_HELPERS
	select FB_CFB_FILLRECT
	select FB_CFB_COPYAREA
	select FB_CFB_IMAGEBLIT
	select VGASTATE
	help
	  This driver supports notebooks and computers with S3 Savage PCI/AGP
	  chips.

	  Say Y if you have such a graphics card.

	  To compile this driver as a module, choose M here; the module
	  will be called savagefb.

config FB_SAVAGE_I2C
       bool "Enable DDC2 Support"
       depends on FB_SAVAGE
       select FB_DDC
       help
	  This enables I2C support for S3 Savage Chipsets.  This is used
	  only for getting EDID information from the attached display
	  allowing for robust video mode handling and switching.

	  Because fbdev-2.6 requires that drivers must be able to
	  independently validate video mode parameters, you should say Y
	  here.

config FB_SAVAGE_ACCEL
       bool "Enable Console Acceleration"
       depends on FB_SAVAGE
       default n
       help
          This option will compile in console acceleration support. If
          the resulting framebuffer console has bothersome glitches, then
          choose N here.

config FB_SIS
	tristate "SiS/XGI display support"
	depends on FB && PCI
	select FB_CFB_FILLRECT
	select FB_CFB_COPYAREA
	select FB_CFB_IMAGEBLIT
	select FB_BOOT_VESA_SUPPORT if FB_SIS = y
	help
	  This is the frame buffer device driver for the SiS 300, 315, 330
	  and 340 series as well as XGI V3XT, V5, V8, Z7 graphics chipsets.
	  Specs available at <http://www.sis.com> and <http://www.xgitech.com>.

	  To compile this driver as a module, choose M here; the module
	  will be called sisfb.

config FB_SIS_300
	bool "SiS 300 series support"
	depends on FB_SIS
	help
	  Say Y here to support use of the SiS 300/305, 540, 630 and 730.

config FB_SIS_315
	bool "SiS 315/330/340 series and XGI support"
	depends on FB_SIS
	help
	  Say Y here to support use of the SiS 315, 330 and 340 series
	  (315/H/PRO, 55x, 650, 651, 740, 330, 661, 741, 760, 761) as well
	  as XGI V3XT, V5, V8 and Z7.

config FB_VIA
       tristate "VIA UniChrome (Pro) and Chrome9 display support"
       depends on FB && PCI
       select FB_CFB_FILLRECT
       select FB_CFB_COPYAREA
       select FB_CFB_IMAGEBLIT
       select FB_SOFT_CURSOR
       select I2C_ALGOBIT
       select I2C
       help
	  This is the frame buffer device driver for Graphics chips of VIA
	  UniChrome (Pro) Family (CLE266,PM800/CN400,P4M800CE/P4M800Pro/
	  CN700/VN800,CX700/VX700,P4M890) and Chrome9 Family (K8M890,CN896
 	  /P4M900,VX800)
	  Say Y if you have a VIA UniChrome graphics board.

	  To compile this driver as a module, choose M here: the
	  module will be called viafb.
config FB_NEOMAGIC
	tristate "NeoMagic display support"
	depends on FB && PCI
	select FB_MODE_HELPERS
	select FB_CFB_FILLRECT
	select FB_CFB_COPYAREA
	select FB_CFB_IMAGEBLIT
	select VGASTATE
	help
	  This driver supports notebooks with NeoMagic PCI chips.
	  Say Y if you have such a graphics card. 

	  To compile this driver as a module, choose M here: the
	  module will be called neofb.

config FB_KYRO
	tristate "IMG Kyro support"
	depends on FB && PCI
	select FB_CFB_FILLRECT
	select FB_CFB_COPYAREA
	select FB_CFB_IMAGEBLIT
	help
	  Say Y here if you have a STG4000 / Kyro / PowerVR 3 based
	  graphics board.

	  To compile this driver as a module, choose M here: the
	  module will be called kyrofb.

config FB_3DFX
	tristate "3Dfx Banshee/Voodoo3/Voodoo5 display support"
	depends on FB && PCI
	select FB_CFB_IMAGEBLIT
	select FB_CFB_FILLRECT
	select FB_CFB_COPYAREA
	select FB_MODE_HELPERS
	help
	  This driver supports graphics boards with the 3Dfx Banshee,
	  Voodoo3 or VSA-100 (aka Voodoo4/5) chips. Say Y if you have
	  such a graphics board.

	  To compile this driver as a module, choose M here: the
	  module will be called tdfxfb.

config FB_3DFX_ACCEL
	bool "3Dfx Acceleration functions (EXPERIMENTAL)"
	depends on FB_3DFX && EXPERIMENTAL
	---help---
	This will compile the 3Dfx Banshee/Voodoo3/VSA-100 frame buffer
	device driver with acceleration functions.

config FB_3DFX_I2C
	bool "Enable DDC/I2C support"
	depends on FB_3DFX && EXPERIMENTAL
	select FB_DDC
	default y
	help
	  Say Y here if you want DDC/I2C support for your 3dfx Voodoo3.

config FB_VOODOO1
	tristate "3Dfx Voodoo Graphics (sst1) support"
	depends on FB && PCI
	select FB_CFB_FILLRECT
	select FB_CFB_COPYAREA
	select FB_CFB_IMAGEBLIT
	---help---
	  Say Y here if you have a 3Dfx Voodoo Graphics (Voodoo1/sst1) or 
	  Voodoo2 (cvg) based graphics card.

	  To compile this driver as a module, choose M here: the
	  module will be called sstfb.

	  WARNING: Do not use any application that uses the 3D engine
	  (namely glide) while using this driver.
	  Please read the <file:Documentation/fb/sstfb.txt> for supported
	  options and other important info  support.

config FB_VT8623
	tristate "VIA VT8623 support"
	depends on FB && PCI
	select FB_CFB_FILLRECT
	select FB_CFB_COPYAREA
	select FB_CFB_IMAGEBLIT
	select FB_TILEBLITTING
	select FB_SVGALIB
	select VGASTATE
	select FONT_8x16 if FRAMEBUFFER_CONSOLE
	---help---
	  Driver for CastleRock integrated graphics core in the
	  VIA VT8623 [Apollo CLE266] chipset.

config FB_TRIDENT
	tristate "Trident/CyberXXX/CyberBlade support"
	depends on FB && PCI
	select FB_CFB_FILLRECT
	select FB_CFB_COPYAREA
	select FB_CFB_IMAGEBLIT
	---help---
	  This is the frame buffer device driver for Trident PCI/AGP chipsets.
	  Supported chipset families are TGUI 9440/96XX, 3DImage, Blade3D
	  and Blade XP.
	  There are also integrated versions of these chips called CyberXXXX,
	  CyberImage or CyberBlade. These chips are mostly found in laptops
	  but also on some motherboards including early VIA EPIA motherboards.
	  For more information, read <file:Documentation/fb/tridentfb.txt>

	  Say Y if you have such a graphics board.

	  To compile this driver as a module, choose M here: the
	  module will be called tridentfb.

config FB_ARK
	tristate "ARK 2000PV support"
	depends on FB && PCI
	select FB_CFB_FILLRECT
	select FB_CFB_COPYAREA
	select FB_CFB_IMAGEBLIT
	select FB_TILEBLITTING
	select FB_SVGALIB
	select VGASTATE
	select FONT_8x16 if FRAMEBUFFER_CONSOLE
	---help---
	  Driver for PCI graphics boards with ARK 2000PV chip
	  and ICS 5342 RAMDAC.

config FB_PM3
	tristate "Permedia3 support (EXPERIMENTAL)"
	depends on FB && PCI && EXPERIMENTAL
	select FB_CFB_FILLRECT
	select FB_CFB_COPYAREA
	select FB_CFB_IMAGEBLIT
	help
	  This is the frame buffer device driver for the 3DLabs Permedia3
	  chipset, used in Formac ProFormance III, 3DLabs Oxygen VX1 &
	  similar boards, 3DLabs Permedia3 Create!, Appian Jeronimo 2000
	  and maybe other boards.

config FB_CARMINE
	tristate "Fujitsu carmine frame buffer support"
	depends on FB && PCI
	select FB_CFB_FILLRECT
	select FB_CFB_COPYAREA
	select FB_CFB_IMAGEBLIT
	help
	  This is the frame buffer device driver for the Fujitsu Carmine chip.
	  The driver provides two independent frame buffer devices.

choice
	depends on FB_CARMINE
	prompt "DRAM timing"
	default FB_CARMINE_DRAM_EVAL

config FB_CARMINE_DRAM_EVAL
	bool "Eval board timings"
	help
	  Use timings which work on the eval card.

config CARMINE_DRAM_CUSTOM
	bool "Custom board timings"
	help
	  Use custom board timings.
endchoice

config FB_AU1100
	bool "Au1100 LCD Driver"
	depends on (FB = y) && MIPS && SOC_AU1100
	select FB_CFB_FILLRECT
	select FB_CFB_COPYAREA
	select FB_CFB_IMAGEBLIT
	help
	  This is the framebuffer driver for the AMD Au1100 SOC.  It can drive
	  various panels and CRTs by passing in kernel cmd line option
	  au1100fb:panel=<name>.

config FB_AU1200
	bool "Au1200 LCD Driver"
	depends on (FB = y) && MIPS && SOC_AU1200
	select FB_CFB_FILLRECT
	select FB_CFB_COPYAREA
	select FB_CFB_IMAGEBLIT
	help
	  This is the framebuffer driver for the AMD Au1200 SOC.  It can drive
	  various panels and CRTs by passing in kernel cmd line option
	  au1200fb:panel=<name>.

source "drivers/video/geode/Kconfig"

config FB_HIT
	tristate "HD64461 Frame Buffer support"
	depends on FB && HD64461
	select FB_CFB_FILLRECT
	select FB_CFB_COPYAREA
	select FB_CFB_IMAGEBLIT
	help
	  This is the frame buffer device driver for the Hitachi HD64461 LCD
	  frame buffer card.

config FB_PMAG_AA
	bool "PMAG-AA TURBOchannel framebuffer support"
	depends on (FB = y) && TC
 	select FB_CFB_FILLRECT
 	select FB_CFB_COPYAREA
 	select FB_CFB_IMAGEBLIT
	help
	  Support for the PMAG-AA TURBOchannel framebuffer card (1280x1024x1)
	  used mainly in the MIPS-based DECstation series.

config FB_PMAG_BA
	tristate "PMAG-BA TURBOchannel framebuffer support"
	depends on FB && TC
 	select FB_CFB_FILLRECT
 	select FB_CFB_COPYAREA
 	select FB_CFB_IMAGEBLIT
	help
	  Support for the PMAG-BA TURBOchannel framebuffer card (1024x864x8)
	  used mainly in the MIPS-based DECstation series.

config FB_PMAGB_B
	tristate "PMAGB-B TURBOchannel framebuffer support"
	depends on FB && TC
 	select FB_CFB_FILLRECT
 	select FB_CFB_COPYAREA
 	select FB_CFB_IMAGEBLIT
	help
	  Support for the PMAGB-B TURBOchannel framebuffer card used mainly
	  in the MIPS-based DECstation series. The card is currently only
	  supported in 1280x1024x8 mode.

config FB_MAXINE
	bool "Maxine (Personal DECstation) onboard framebuffer support"
	depends on (FB = y) && MACH_DECSTATION
 	select FB_CFB_FILLRECT
 	select FB_CFB_COPYAREA
 	select FB_CFB_IMAGEBLIT
	help
	  Support for the onboard framebuffer (1024x768x8) in the Personal
	  DECstation series (Personal DECstation 5000/20, /25, /33, /50,
	  Codename "Maxine").

config FB_G364
	bool "G364 frame buffer support"
	depends on (FB = y) && (MIPS_MAGNUM_4000 || OLIVETTI_M700)
 	select FB_CFB_FILLRECT
 	select FB_CFB_COPYAREA
 	select FB_CFB_IMAGEBLIT
	help
	  The G364 driver is the framebuffer used in MIPS Magnum 4000 and
	  Olivetti M700-10 systems.

config FB_68328
	bool "Motorola 68328 native frame buffer support"
	depends on (FB = y) && (M68328 || M68EZ328 || M68VZ328)
 	select FB_CFB_FILLRECT
 	select FB_CFB_COPYAREA
 	select FB_CFB_IMAGEBLIT
	help
	  Say Y here if you want to support the built-in frame buffer of
	  the Motorola 68328 CPU family.

config FB_PXA168
	tristate "PXA168/910 LCD framebuffer support"
	depends on FB && (CPU_PXA168 || CPU_PXA910)
	select FB_CFB_FILLRECT
	select FB_CFB_COPYAREA
	select FB_CFB_IMAGEBLIT
	---help---
	  Frame buffer driver for the built-in LCD controller in the Marvell
	  MMP processor.

config FB_PXA
	tristate "PXA LCD framebuffer support"
	depends on FB && ARCH_PXA
	select FB_CFB_FILLRECT
	select FB_CFB_COPYAREA
	select FB_CFB_IMAGEBLIT
	---help---
	  Frame buffer driver for the built-in LCD controller in the Intel
	  PXA2x0 processor.

	  This driver is also available as a module ( = code which can be
	  inserted and removed from the running kernel whenever you want). The
	  module will be called pxafb. If you want to compile it as a module,
	  say M here and read <file:Documentation/kbuild/modules.txt>.

	  If unsure, say N.

config FB_PXA_OVERLAY
	bool "Support PXA27x/PXA3xx Overlay(s) as framebuffer"
	default n
	depends on FB_PXA && (PXA27x || PXA3xx)

config FB_PXA_SMARTPANEL
	bool "PXA Smartpanel LCD support"
	default n
	depends on FB_PXA

config FB_PXA_PARAMETERS
	bool "PXA LCD command line parameters"
	default n
	depends on FB_PXA
	---help---
	  Enable the use of kernel command line or module parameters
	  to configure the physical properties of the LCD panel when
	  using the PXA LCD driver.

	  This option allows you to override the panel parameters
	  supplied by the platform in order to support multiple
	  different models of flatpanel. If you will only be using a
	  single model of flatpanel then you can safely leave this
	  option disabled.

	  <file:Documentation/fb/pxafb.txt> describes the available parameters.

config FB_MBX
	tristate "2700G LCD framebuffer support"
	depends on FB && ARCH_PXA
	select FB_CFB_FILLRECT
	select FB_CFB_COPYAREA
	select FB_CFB_IMAGEBLIT
	---help---
	  Framebuffer driver for the Intel 2700G (Marathon) Graphics
	  Accelerator

config FB_MBX_DEBUG
       bool "Enable debugging info via debugfs"
       depends on FB_MBX && DEBUG_FS
       default n
       ---help---
         Enable this if you want debugging information using the debug
         filesystem (debugfs)

         If unsure, say N.

config FB_FSL_DIU
	tristate "Freescale DIU framebuffer support"
	depends on FB && FSL_SOC
	select FB_CFB_FILLRECT
	select FB_CFB_COPYAREA
	select FB_CFB_IMAGEBLIT
	select PPC_LIB_RHEAP
	---help---
	  Framebuffer driver for the Freescale SoC DIU

config FB_W100
	tristate "W100 frame buffer support"
	depends on FB && ARCH_PXA
 	select FB_CFB_FILLRECT
 	select FB_CFB_COPYAREA
 	select FB_CFB_IMAGEBLIT
	---help---
	  Frame buffer driver for the w100 as found on the Sharp SL-Cxx series.
	  It can also drive the w3220 chip found on iPAQ hx4700.

	  This driver is also available as a module ( = code which can be
	  inserted and removed from the running kernel whenever you want). The
	  module will be called w100fb. If you want to compile it as a module,
	  say M here and read <file:Documentation/kbuild/modules.txt>.

	  If unsure, say N.

config FB_SH_MOBILE_LCDC
	tristate "SuperH Mobile LCDC framebuffer support"
	depends on FB && SUPERH
	select FB_SYS_FILLRECT
	select FB_SYS_COPYAREA
	select FB_SYS_IMAGEBLIT
	select FB_SYS_FOPS
	select FB_DEFERRED_IO
	---help---
	  Frame buffer driver for the on-chip SH-Mobile LCD controller.

config FB_TMIO
	tristate "Toshiba Mobile IO FrameBuffer support"
	depends on FB && MFD_CORE
	select FB_CFB_FILLRECT
	select FB_CFB_COPYAREA
	select FB_CFB_IMAGEBLIT
	---help---
	  Frame buffer driver for the Toshiba Mobile IO integrated as found
	  on the Sharp SL-6000 series

	  This driver is also available as a module ( = code which can be
	  inserted and removed from the running kernel whenever you want). The
	  module will be called tmiofb. If you want to compile it as a module,
	  say M here and read <file:Documentation/kbuild/modules.txt>.

	  If unsure, say N.

config FB_TMIO_ACCELL
	bool "tmiofb acceleration"
	depends on FB_TMIO
	default y

config FB_S3C
	tristate "Samsung S3C framebuffer support"
	depends on FB && ARCH_S3C64XX
	select FB_CFB_FILLRECT
	select FB_CFB_COPYAREA
	select FB_CFB_IMAGEBLIT
	---help---
	  Frame buffer driver for the built-in FB controller in the Samsung
	  SoC line from the S3C2443 onwards, including the S3C2416, S3C2450,
	  and the S3C64XX series such as the S3C6400 and S3C6410.

	  These chips all have the same basic framebuffer design with the
	  actual capabilities depending on the chip. For instance the S3C6400
	  and S3C6410 support 4 hardware windows whereas the S3C24XX series
	  currently only have two.

	  Currently the support is only for the S3C6400 and S3C6410 SoCs.

config FB_S3C_DEBUG_REGWRITE
       bool "Debug register writes"
       depends on FB_S3C
       ---help---
         Show all register writes via printk(KERN_DEBUG)

config FB_S3C2410
	tristate "S3C2410 LCD framebuffer support"
	depends on FB && ARCH_S3C2410
	select FB_CFB_FILLRECT
	select FB_CFB_COPYAREA
	select FB_CFB_IMAGEBLIT
	---help---
	  Frame buffer driver for the built-in LCD controller in the Samsung
	  S3C2410 processor.

	  This driver is also available as a module ( = code which can be
	  inserted and removed from the running kernel whenever you want). The
	  module will be called s3c2410fb. If you want to compile it as a module,
	  say M here and read <file:Documentation/kbuild/modules.txt>.

	  If unsure, say N.
config FB_S3C2410_DEBUG
	bool "S3C2410 lcd debug messages"
	depends on FB_S3C2410
	help
	  Turn on debugging messages. Note that you can set/unset at run time
	  through sysfs

config FB_SM501
	tristate "Silicon Motion SM501 framebuffer support"
	depends on FB && MFD_SM501
	select FB_CFB_FILLRECT
	select FB_CFB_COPYAREA
	select FB_CFB_IMAGEBLIT
	---help---
	  Frame buffer driver for the CRT and LCD controllers in the Silicon
	  Motion SM501.

	  This driver is also available as a module ( = code which can be
	  inserted and removed from the running kernel whenever you want). The
	  module will be called sm501fb. If you want to compile it as a module,
	  say M here and read <file:Documentation/kbuild/modules.txt>.

	  If unsure, say N.


config FB_PNX4008_DUM
	tristate "Display Update Module support on Philips PNX4008 board"
	depends on FB && ARCH_PNX4008
	---help---
	  Say Y here to enable support for PNX4008 Display Update Module (DUM)

config FB_PNX4008_DUM_RGB
	tristate "RGB Framebuffer support on Philips PNX4008 board"
	depends on FB_PNX4008_DUM
	select FB_CFB_FILLRECT
	select FB_CFB_COPYAREA
	select FB_CFB_IMAGEBLIT
	---help---
	  Say Y here to enable support for PNX4008 RGB Framebuffer

config FB_IBM_GXT4500
	tristate "Framebuffer support for IBM GXT4500P adaptor"
	depends on FB && PPC
	select FB_CFB_FILLRECT
	select FB_CFB_COPYAREA
	select FB_CFB_IMAGEBLIT
	---help---
	  Say Y here to enable support for the IBM GXT4500P display
	  adaptor, found on some IBM System P (pSeries) machines.

config FB_PS3
	tristate "PS3 GPU framebuffer driver"
	depends on FB && PS3_PS3AV
	select FB_SYS_FILLRECT
	select FB_SYS_COPYAREA
	select FB_SYS_IMAGEBLIT
	select FB_SYS_FOPS
	select VT_HW_CONSOLE_BINDING if FRAMEBUFFER_CONSOLE
	---help---
	  Include support for the virtual frame buffer in the PS3 platform.

config FB_PS3_DEFAULT_SIZE_M
	int "PS3 default frame buffer size (in MiB)"
	depends on FB_PS3
	default 9
	---help---
	  This is the default size (in MiB) of the virtual frame buffer in
	  the PS3.
	  The default value can be overridden on the kernel command line
	  using the "ps3fb" option (e.g. "ps3fb=9M");

config FB_XILINX
	tristate "Xilinx frame buffer support"
	depends on FB && (XILINX_VIRTEX || MICROBLAZE)
	select FB_CFB_FILLRECT
	select FB_CFB_COPYAREA
	select FB_CFB_IMAGEBLIT
	---help---
	  Include support for the Xilinx ML300/ML403 reference design
	  framebuffer. ML300 carries a 640*480 LCD display on the board,
	  ML403 uses a standard DB15 VGA connector.

config FB_COBALT
	tristate "Cobalt server LCD frame buffer support"
	depends on FB && MIPS_COBALT

config FB_SH7760
	bool "SH7760/SH7763/SH7720/SH7721 LCDC support"
	depends on FB && (CPU_SUBTYPE_SH7760 || CPU_SUBTYPE_SH7763 \
		|| CPU_SUBTYPE_SH7720 || CPU_SUBTYPE_SH7721)
	select FB_CFB_FILLRECT
	select FB_CFB_COPYAREA
	select FB_CFB_IMAGEBLIT
	---help---
	  Support for the SH7760/SH7763/SH7720/SH7721 integrated
	  (D)STN/TFT LCD Controller.
	  Supports display resolutions up to 1024x1024 pixel, grayscale and
	  color operation, with depths ranging from 1 bpp to 8 bpp monochrome
	  and 8, 15 or 16 bpp color; 90 degrees clockwise display rotation for
	  panels <= 320 pixel horizontal resolution.

config FB_VIRTUAL
	tristate "Virtual Frame Buffer support (ONLY FOR TESTING!)"
	depends on FB
	select FB_SYS_FILLRECT
	select FB_SYS_COPYAREA
	select FB_SYS_IMAGEBLIT
	select FB_SYS_FOPS
	---help---
	  This is a `virtual' frame buffer device. It operates on a chunk of
	  unswappable kernel memory instead of on the memory of a graphics
	  board. This means you cannot see any output sent to this frame
	  buffer device, while it does consume precious memory. The main use
	  of this frame buffer device is testing and debugging the frame
	  buffer subsystem. Do NOT enable it for normal systems! To protect
	  the innocent, it has to be enabled explicitly at boot time using the
	  kernel option `video=vfb:'.

	  To compile this driver as a module, choose M here: the
	  module will be called vfb. In order to load it, you must use
	  the vfb_enable=1 option.

	  If unsure, say N.

config XEN_FBDEV_FRONTEND
	tristate "Xen virtual frame buffer support"
	depends on FB && XEN
	select FB_SYS_FILLRECT
	select FB_SYS_COPYAREA
	select FB_SYS_IMAGEBLIT
	select FB_SYS_FOPS
	select FB_DEFERRED_IO
	default y
	help
	  This driver implements the front-end of the Xen virtual
	  frame buffer driver.  It communicates with a back-end
	  in another domain.

config FB_METRONOME
	tristate "E-Ink Metronome/8track controller support"
	depends on FB
	select FB_SYS_FILLRECT
	select FB_SYS_COPYAREA
	select FB_SYS_IMAGEBLIT
	select FB_SYS_FOPS
	select FB_DEFERRED_IO
	help
	  This driver implements support for the E-Ink Metronome
	  controller. The pre-release name for this device was 8track
	  and could also have been called by some vendors as PVI-nnnn.

config FB_MB862XX
	tristate "Fujitsu MB862xx GDC support"
	depends on FB
	select FB_CFB_FILLRECT
	select FB_CFB_COPYAREA
	select FB_CFB_IMAGEBLIT
	---help---
	  Frame buffer driver for Fujitsu Carmine/Coral-P(A)/Lime controllers.

config FB_MB862XX_PCI_GDC
	bool "Carmine/Coral-P(A) GDC"
	depends on PCI && FB_MB862XX
	---help---
	  This enables framebuffer support for Fujitsu Carmine/Coral-P(A)
	  PCI graphics controller devices.

config FB_MB862XX_LIME
	bool "Lime GDC"
	depends on FB_MB862XX
	depends on OF && !FB_MB862XX_PCI_GDC
	depends on PPC
	select FB_FOREIGN_ENDIAN
	select FB_LITTLE_ENDIAN
	---help---
	  Framebuffer support for Fujitsu Lime GDC on host CPU bus.

config FB_PRE_INIT_FB
	bool "Don't reinitialize, use bootloader's GDC/Display configuration"
	depends on FB_MB862XX_LIME
	---help---
	  Select this option if display contents should be inherited as set by
	  the bootloader.

config FB_MX3
	tristate "MX3 Framebuffer support"
	depends on FB && MX3_IPU
	select FB_CFB_FILLRECT
	select FB_CFB_COPYAREA
	select FB_CFB_IMAGEBLIT
	default y
	help
	  This is a framebuffer device for the i.MX31 LCD Controller. So
	  far only synchronous displays are supported. If you plan to use
	  an LCD display with your i.MX31 system, say Y here.

config FB_BROADSHEET
	tristate "E-Ink Broadsheet/Epson S1D13521 controller support"
	depends on FB
	select FB_SYS_FILLRECT
	select FB_SYS_COPYAREA
	select FB_SYS_IMAGEBLIT
	select FB_SYS_FOPS
	select FB_DEFERRED_IO
	help
	  This driver implements support for the E-Ink Broadsheet
	  controller. The release name for this device was Epson S1D13521
	  and could also have been called by other names when coupled with
	  a bridge adapter.

source "drivers/video/omap/Kconfig"

source "drivers/video/backlight/Kconfig"
source "drivers/video/display/Kconfig"

if VT
	source "drivers/video/console/Kconfig"
endif

if FB || SGI_NEWPORT_CONSOLE
	source "drivers/video/logo/Kconfig"
endif

endmenu<|MERGE_RESOLUTION|>--- conflicted
+++ resolved
@@ -1125,10 +1125,7 @@
 	select FB_CFB_COPYAREA
 	select FB_CFB_IMAGEBLIT
 	select FB_BOOT_VESA_SUPPORT if FB_INTEL = y
-<<<<<<< HEAD
-=======
 	depends on !DRM_I915
->>>>>>> d5ef05c2
 	help
 	  This driver supports the on-board graphics built in to the Intel
           830M/845G/852GM/855GM/865G/915G/915GM/945G/945GM/965G/965GM chipsets.
