--- conflicted
+++ resolved
@@ -1,12 +1,3 @@
-<<<<<<< HEAD
-config DMABUF_HEAPS_DEFERRED_FREE
-	tristate
-
-config DMABUF_HEAPS_PAGE_POOL
-	tristate
-
-=======
->>>>>>> 83bf84e3
 config DMABUF_HEAPS_SYSTEM
 	tristate "DMA-BUF System Heap"
 	depends on DMABUF_HEAPS
