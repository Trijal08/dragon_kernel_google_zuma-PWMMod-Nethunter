--- conflicted
+++ resolved
@@ -34,10 +34,6 @@
 };
 
 
-<<<<<<< HEAD
-static const char spaces[] = "                "; /* 16 of them */
-=======
->>>>>>> 5fa4ec9c
 static blist_flags_t scsi_default_dev_flags;
 static LIST_HEAD(scsi_dev_info_list);
 static char scsi_dev_flags[256];
@@ -301,22 +297,6 @@
 	size_t from_length;
 
 	from_length = strlen(from);
-<<<<<<< HEAD
-	strncpy(to, from, min(to_length, from_length));
-	if (from_length < to_length) {
-		if (compatible) {
-			/*
-			 * NUL terminate the string if it is short.
-			 */
-			to[from_length] = '\0';
-		} else {
-			/*
-			 * space pad the string if it is short.
-			 */
-			strncpy(&to[from_length], spaces,
-				to_length - from_length);
-		}
-=======
 	/* This zero-pads the destination */
 	strncpy(to, from, to_length);
 	if (from_length < to_length && !compatible) {
@@ -324,7 +304,6 @@
 		 * space pad the string if it is short.
 		 */
 		memset(&to[from_length], ' ', to_length - from_length);
->>>>>>> 5fa4ec9c
 	}
 	if (from_length > to_length)
 		 printk(KERN_WARNING "%s: %s string '%s' is too long\n",
@@ -469,12 +448,8 @@
 			/*
 			 * vendor strings must be an exact match
 			 */
-<<<<<<< HEAD
-			if (vmax != strlen(devinfo->vendor) ||
-=======
 			if (vmax != strnlen(devinfo->vendor,
 					    sizeof(devinfo->vendor)) ||
->>>>>>> 5fa4ec9c
 			    memcmp(devinfo->vendor, vskip, vmax))
 				continue;
 
@@ -482,11 +457,7 @@
 			 * @model specifies the full string, and
 			 * must be larger or equal to devinfo->model
 			 */
-<<<<<<< HEAD
-			mlen = strlen(devinfo->model);
-=======
 			mlen = strnlen(devinfo->model, sizeof(devinfo->model));
->>>>>>> 5fa4ec9c
 			if (mmax < mlen || memcmp(devinfo->model, mskip, mlen))
 				continue;
 			return devinfo;
