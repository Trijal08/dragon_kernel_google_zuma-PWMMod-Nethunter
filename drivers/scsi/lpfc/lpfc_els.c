/*******************************************************************
 * This file is part of the Emulex Linux Device Driver for         *
 * Fibre Channel Host Bus Adapters.                                *
 * Copyright (C) 2004-2011 Emulex.  All rights reserved.           *
 * EMULEX and SLI are trademarks of Emulex.                        *
 * www.emulex.com                                                  *
 * Portions Copyright (C) 2004-2005 Christoph Hellwig              *
 *                                                                 *
 * This program is free software; you can redistribute it and/or   *
 * modify it under the terms of version 2 of the GNU General       *
 * Public License as published by the Free Software Foundation.    *
 * This program is distributed in the hope that it will be useful. *
 * ALL EXPRESS OR IMPLIED CONDITIONS, REPRESENTATIONS AND          *
 * WARRANTIES, INCLUDING ANY IMPLIED WARRANTY OF MERCHANTABILITY,  *
 * FITNESS FOR A PARTICULAR PURPOSE, OR NON-INFRINGEMENT, ARE      *
 * DISCLAIMED, EXCEPT TO THE EXTENT THAT SUCH DISCLAIMERS ARE HELD *
 * TO BE LEGALLY INVALID.  See the GNU General Public License for  *
 * more details, a copy of which can be found in the file COPYING  *
 * included with this package.                                     *
 *******************************************************************/
/* See Fibre Channel protocol T11 FC-LS for details */
#include <linux/blkdev.h>
#include <linux/pci.h>
#include <linux/slab.h>
#include <linux/interrupt.h>

#include <scsi/scsi.h>
#include <scsi/scsi_device.h>
#include <scsi/scsi_host.h>
#include <scsi/scsi_transport_fc.h>

#include "lpfc_hw4.h"
#include "lpfc_hw.h"
#include "lpfc_sli.h"
#include "lpfc_sli4.h"
#include "lpfc_nl.h"
#include "lpfc_disc.h"
#include "lpfc_scsi.h"
#include "lpfc.h"
#include "lpfc_logmsg.h"
#include "lpfc_crtn.h"
#include "lpfc_vport.h"
#include "lpfc_debugfs.h"

static int lpfc_els_retry(struct lpfc_hba *, struct lpfc_iocbq *,
			  struct lpfc_iocbq *);
static void lpfc_cmpl_fabric_iocb(struct lpfc_hba *, struct lpfc_iocbq *,
			struct lpfc_iocbq *);
static void lpfc_fabric_abort_vport(struct lpfc_vport *vport);
static int lpfc_issue_els_fdisc(struct lpfc_vport *vport,
				struct lpfc_nodelist *ndlp, uint8_t retry);
static int lpfc_issue_fabric_iocb(struct lpfc_hba *phba,
				  struct lpfc_iocbq *iocb);

static int lpfc_max_els_tries = 3;

/**
 * lpfc_els_chk_latt - Check host link attention event for a vport
 * @vport: pointer to a host virtual N_Port data structure.
 *
 * This routine checks whether there is an outstanding host link
 * attention event during the discovery process with the @vport. It is done
 * by reading the HBA's Host Attention (HA) register. If there is any host
 * link attention events during this @vport's discovery process, the @vport
 * shall be marked as FC_ABORT_DISCOVERY, a host link attention clear shall
 * be issued if the link state is not already in host link cleared state,
 * and a return code shall indicate whether the host link attention event
 * had happened.
 *
 * Note that, if either the host link is in state LPFC_LINK_DOWN or @vport
 * state in LPFC_VPORT_READY, the request for checking host link attention
 * event will be ignored and a return code shall indicate no host link
 * attention event had happened.
 *
 * Return codes
 *   0 - no host link attention event happened
 *   1 - host link attention event happened
 **/
int
lpfc_els_chk_latt(struct lpfc_vport *vport)
{
	struct Scsi_Host *shost = lpfc_shost_from_vport(vport);
	struct lpfc_hba  *phba = vport->phba;
	uint32_t ha_copy;

	if (vport->port_state >= LPFC_VPORT_READY ||
	    phba->link_state == LPFC_LINK_DOWN ||
	    phba->sli_rev > LPFC_SLI_REV3)
		return 0;

	/* Read the HBA Host Attention Register */
	if (lpfc_readl(phba->HAregaddr, &ha_copy))
		return 1;

	if (!(ha_copy & HA_LATT))
		return 0;

	/* Pending Link Event during Discovery */
	lpfc_printf_vlog(vport, KERN_ERR, LOG_DISCOVERY,
			 "0237 Pending Link Event during "
			 "Discovery: State x%x\n",
			 phba->pport->port_state);

	/* CLEAR_LA should re-enable link attention events and
	 * we should then immediately take a LATT event. The
	 * LATT processing should call lpfc_linkdown() which
	 * will cleanup any left over in-progress discovery
	 * events.
	 */
	spin_lock_irq(shost->host_lock);
	vport->fc_flag |= FC_ABORT_DISCOVERY;
	spin_unlock_irq(shost->host_lock);

	if (phba->link_state != LPFC_CLEAR_LA)
		lpfc_issue_clear_la(phba, vport);

	return 1;
}

/**
 * lpfc_prep_els_iocb - Allocate and prepare a lpfc iocb data structure
 * @vport: pointer to a host virtual N_Port data structure.
 * @expectRsp: flag indicating whether response is expected.
 * @cmdSize: size of the ELS command.
 * @retry: number of retries to the command IOCB when it fails.
 * @ndlp: pointer to a node-list data structure.
 * @did: destination identifier.
 * @elscmd: the ELS command code.
 *
 * This routine is used for allocating a lpfc-IOCB data structure from
 * the driver lpfc-IOCB free-list and prepare the IOCB with the parameters
 * passed into the routine for discovery state machine to issue an Extended
 * Link Service (ELS) commands. It is a generic lpfc-IOCB allocation
 * and preparation routine that is used by all the discovery state machine
 * routines and the ELS command-specific fields will be later set up by
 * the individual discovery machine routines after calling this routine
 * allocating and preparing a generic IOCB data structure. It fills in the
 * Buffer Descriptor Entries (BDEs), allocates buffers for both command
 * payload and response payload (if expected). The reference count on the
 * ndlp is incremented by 1 and the reference to the ndlp is put into
 * context1 of the IOCB data structure for this IOCB to hold the ndlp
 * reference for the command's callback function to access later.
 *
 * Return code
 *   Pointer to the newly allocated/prepared els iocb data structure
 *   NULL - when els iocb data structure allocation/preparation failed
 **/
struct lpfc_iocbq *
lpfc_prep_els_iocb(struct lpfc_vport *vport, uint8_t expectRsp,
		   uint16_t cmdSize, uint8_t retry,
		   struct lpfc_nodelist *ndlp, uint32_t did,
		   uint32_t elscmd)
{
	struct lpfc_hba  *phba = vport->phba;
	struct lpfc_iocbq *elsiocb;
	struct lpfc_dmabuf *pcmd, *prsp, *pbuflist;
	struct ulp_bde64 *bpl;
	IOCB_t *icmd;


	if (!lpfc_is_link_up(phba))
		return NULL;

	/* Allocate buffer for  command iocb */
	elsiocb = lpfc_sli_get_iocbq(phba);

	if (elsiocb == NULL)
		return NULL;

	/*
	 * If this command is for fabric controller and HBA running
	 * in FIP mode send FLOGI, FDISC and LOGO as FIP frames.
	 */
	if ((did == Fabric_DID) &&
		(phba->hba_flag & HBA_FIP_SUPPORT) &&
		((elscmd == ELS_CMD_FLOGI) ||
		 (elscmd == ELS_CMD_FDISC) ||
		 (elscmd == ELS_CMD_LOGO)))
		switch (elscmd) {
		case ELS_CMD_FLOGI:
		elsiocb->iocb_flag |=
			((LPFC_ELS_ID_FLOGI << LPFC_FIP_ELS_ID_SHIFT)
					& LPFC_FIP_ELS_ID_MASK);
		break;
		case ELS_CMD_FDISC:
		elsiocb->iocb_flag |=
			((LPFC_ELS_ID_FDISC << LPFC_FIP_ELS_ID_SHIFT)
					& LPFC_FIP_ELS_ID_MASK);
		break;
		case ELS_CMD_LOGO:
		elsiocb->iocb_flag |=
			((LPFC_ELS_ID_LOGO << LPFC_FIP_ELS_ID_SHIFT)
					& LPFC_FIP_ELS_ID_MASK);
		break;
		}
	else
		elsiocb->iocb_flag &= ~LPFC_FIP_ELS_ID_MASK;

	icmd = &elsiocb->iocb;

	/* fill in BDEs for command */
	/* Allocate buffer for command payload */
	pcmd = kmalloc(sizeof(struct lpfc_dmabuf), GFP_KERNEL);
	if (pcmd)
		pcmd->virt = lpfc_mbuf_alloc(phba, MEM_PRI, &pcmd->phys);
	if (!pcmd || !pcmd->virt)
		goto els_iocb_free_pcmb_exit;

	INIT_LIST_HEAD(&pcmd->list);

	/* Allocate buffer for response payload */
	if (expectRsp) {
		prsp = kmalloc(sizeof(struct lpfc_dmabuf), GFP_KERNEL);
		if (prsp)
			prsp->virt = lpfc_mbuf_alloc(phba, MEM_PRI,
						     &prsp->phys);
		if (!prsp || !prsp->virt)
			goto els_iocb_free_prsp_exit;
		INIT_LIST_HEAD(&prsp->list);
	} else
		prsp = NULL;

	/* Allocate buffer for Buffer ptr list */
	pbuflist = kmalloc(sizeof(struct lpfc_dmabuf), GFP_KERNEL);
	if (pbuflist)
		pbuflist->virt = lpfc_mbuf_alloc(phba, MEM_PRI,
						 &pbuflist->phys);
	if (!pbuflist || !pbuflist->virt)
		goto els_iocb_free_pbuf_exit;

	INIT_LIST_HEAD(&pbuflist->list);

	icmd->un.elsreq64.bdl.addrHigh = putPaddrHigh(pbuflist->phys);
	icmd->un.elsreq64.bdl.addrLow = putPaddrLow(pbuflist->phys);
	icmd->un.elsreq64.bdl.bdeFlags = BUFF_TYPE_BLP_64;
	icmd->un.elsreq64.remoteID = did;	/* DID */
	if (expectRsp) {
		icmd->un.elsreq64.bdl.bdeSize = (2 * sizeof(struct ulp_bde64));
		icmd->ulpCommand = CMD_ELS_REQUEST64_CR;
		icmd->ulpTimeout = phba->fc_ratov * 2;
	} else {
		icmd->un.elsreq64.bdl.bdeSize = sizeof(struct ulp_bde64);
		icmd->ulpCommand = CMD_XMIT_ELS_RSP64_CX;
	}
	icmd->ulpBdeCount = 1;
	icmd->ulpLe = 1;
	icmd->ulpClass = CLASS3;

	if (phba->sli3_options & LPFC_SLI3_NPIV_ENABLED) {
		icmd->un.elsreq64.myID = vport->fc_myDID;

		/* For ELS_REQUEST64_CR, use the VPI by default */
		icmd->ulpContext = vport->vpi + phba->vpi_base;
		icmd->ulpCt_h = 0;
		/* The CT field must be 0=INVALID_RPI for the ECHO cmd */
		if (elscmd == ELS_CMD_ECHO)
			icmd->ulpCt_l = 0; /* context = invalid RPI */
		else
			icmd->ulpCt_l = 1; /* context = VPI */
	}

	bpl = (struct ulp_bde64 *) pbuflist->virt;
	bpl->addrLow = le32_to_cpu(putPaddrLow(pcmd->phys));
	bpl->addrHigh = le32_to_cpu(putPaddrHigh(pcmd->phys));
	bpl->tus.f.bdeSize = cmdSize;
	bpl->tus.f.bdeFlags = 0;
	bpl->tus.w = le32_to_cpu(bpl->tus.w);

	if (expectRsp) {
		bpl++;
		bpl->addrLow = le32_to_cpu(putPaddrLow(prsp->phys));
		bpl->addrHigh = le32_to_cpu(putPaddrHigh(prsp->phys));
		bpl->tus.f.bdeSize = FCELSSIZE;
		bpl->tus.f.bdeFlags = BUFF_TYPE_BDE_64;
		bpl->tus.w = le32_to_cpu(bpl->tus.w);
	}

	/* prevent preparing iocb with NULL ndlp reference */
	elsiocb->context1 = lpfc_nlp_get(ndlp);
	if (!elsiocb->context1)
		goto els_iocb_free_pbuf_exit;
	elsiocb->context2 = pcmd;
	elsiocb->context3 = pbuflist;
	elsiocb->retry = retry;
	elsiocb->vport = vport;
	elsiocb->drvrTimeout = (phba->fc_ratov << 1) + LPFC_DRVR_TIMEOUT;

	if (prsp) {
		list_add(&prsp->list, &pcmd->list);
	}
	if (expectRsp) {
		/* Xmit ELS command <elsCmd> to remote NPORT <did> */
		lpfc_printf_vlog(vport, KERN_INFO, LOG_ELS,
				 "0116 Xmit ELS command x%x to remote "
				 "NPORT x%x I/O tag: x%x, port state: x%x\n",
				 elscmd, did, elsiocb->iotag,
				 vport->port_state);
	} else {
		/* Xmit ELS response <elsCmd> to remote NPORT <did> */
		lpfc_printf_vlog(vport, KERN_INFO, LOG_ELS,
				 "0117 Xmit ELS response x%x to remote "
				 "NPORT x%x I/O tag: x%x, size: x%x\n",
				 elscmd, ndlp->nlp_DID, elsiocb->iotag,
				 cmdSize);
	}
	return elsiocb;

els_iocb_free_pbuf_exit:
	if (expectRsp)
		lpfc_mbuf_free(phba, prsp->virt, prsp->phys);
	kfree(pbuflist);

els_iocb_free_prsp_exit:
	lpfc_mbuf_free(phba, pcmd->virt, pcmd->phys);
	kfree(prsp);

els_iocb_free_pcmb_exit:
	kfree(pcmd);
	lpfc_sli_release_iocbq(phba, elsiocb);
	return NULL;
}

/**
 * lpfc_issue_fabric_reglogin - Issue fabric registration login for a vport
 * @vport: pointer to a host virtual N_Port data structure.
 *
 * This routine issues a fabric registration login for a @vport. An
 * active ndlp node with Fabric_DID must already exist for this @vport.
 * The routine invokes two mailbox commands to carry out fabric registration
 * login through the HBA firmware: the first mailbox command requests the
 * HBA to perform link configuration for the @vport; and the second mailbox
 * command requests the HBA to perform the actual fabric registration login
 * with the @vport.
 *
 * Return code
 *   0 - successfully issued fabric registration login for @vport
 *   -ENXIO -- failed to issue fabric registration login for @vport
 **/
int
lpfc_issue_fabric_reglogin(struct lpfc_vport *vport)
{
	struct lpfc_hba  *phba = vport->phba;
	LPFC_MBOXQ_t *mbox;
	struct lpfc_dmabuf *mp;
	struct lpfc_nodelist *ndlp;
	struct serv_parm *sp;
	int rc;
	int err = 0;

	sp = &phba->fc_fabparam;
	ndlp = lpfc_findnode_did(vport, Fabric_DID);
	if (!ndlp || !NLP_CHK_NODE_ACT(ndlp)) {
		err = 1;
		goto fail;
	}

	mbox = mempool_alloc(phba->mbox_mem_pool, GFP_KERNEL);
	if (!mbox) {
		err = 2;
		goto fail;
	}

	vport->port_state = LPFC_FABRIC_CFG_LINK;
	lpfc_config_link(phba, mbox);
	mbox->mbox_cmpl = lpfc_sli_def_mbox_cmpl;
	mbox->vport = vport;

	rc = lpfc_sli_issue_mbox(phba, mbox, MBX_NOWAIT);
	if (rc == MBX_NOT_FINISHED) {
		err = 3;
		goto fail_free_mbox;
	}

	mbox = mempool_alloc(phba->mbox_mem_pool, GFP_KERNEL);
	if (!mbox) {
		err = 4;
		goto fail;
	}
	rc = lpfc_reg_rpi(phba, vport->vpi, Fabric_DID, (uint8_t *)sp, mbox,
			  ndlp->nlp_rpi);
	if (rc) {
		err = 5;
		goto fail_free_mbox;
	}

	mbox->mbox_cmpl = lpfc_mbx_cmpl_fabric_reg_login;
	mbox->vport = vport;
	/* increment the reference count on ndlp to hold reference
	 * for the callback routine.
	 */
	mbox->context2 = lpfc_nlp_get(ndlp);

	rc = lpfc_sli_issue_mbox(phba, mbox, MBX_NOWAIT);
	if (rc == MBX_NOT_FINISHED) {
		err = 6;
		goto fail_issue_reg_login;
	}

	return 0;

fail_issue_reg_login:
	/* decrement the reference count on ndlp just incremented
	 * for the failed mbox command.
	 */
	lpfc_nlp_put(ndlp);
	mp = (struct lpfc_dmabuf *) mbox->context1;
	lpfc_mbuf_free(phba, mp->virt, mp->phys);
	kfree(mp);
fail_free_mbox:
	mempool_free(mbox, phba->mbox_mem_pool);

fail:
	lpfc_vport_set_state(vport, FC_VPORT_FAILED);
	lpfc_printf_vlog(vport, KERN_ERR, LOG_ELS,
		"0249 Cannot issue Register Fabric login: Err %d\n", err);
	return -ENXIO;
}

/**
 * lpfc_issue_reg_vfi - Register VFI for this vport's fabric login
 * @vport: pointer to a host virtual N_Port data structure.
 *
 * This routine issues a REG_VFI mailbox for the vfi, vpi, fcfi triplet for
 * the @vport. This mailbox command is necessary for FCoE only.
 *
 * Return code
 *   0 - successfully issued REG_VFI for @vport
 *   A failure code otherwise.
 **/
static int
lpfc_issue_reg_vfi(struct lpfc_vport *vport)
{
	struct lpfc_hba  *phba = vport->phba;
	LPFC_MBOXQ_t *mboxq;
	struct lpfc_nodelist *ndlp;
	struct serv_parm *sp;
	struct lpfc_dmabuf *dmabuf;
	int rc = 0;

	sp = &phba->fc_fabparam;
	ndlp = lpfc_findnode_did(vport, Fabric_DID);
	if (!ndlp || !NLP_CHK_NODE_ACT(ndlp)) {
		rc = -ENODEV;
		goto fail;
	}

	dmabuf = kzalloc(sizeof(struct lpfc_dmabuf), GFP_KERNEL);
	if (!dmabuf) {
		rc = -ENOMEM;
		goto fail;
	}
	dmabuf->virt = lpfc_mbuf_alloc(phba, MEM_PRI, &dmabuf->phys);
	if (!dmabuf->virt) {
		rc = -ENOMEM;
		goto fail_free_dmabuf;
	}
	mboxq = mempool_alloc(phba->mbox_mem_pool, GFP_KERNEL);
	if (!mboxq) {
		rc = -ENOMEM;
		goto fail_free_coherent;
	}
	vport->port_state = LPFC_FABRIC_CFG_LINK;
	memcpy(dmabuf->virt, &phba->fc_fabparam, sizeof(vport->fc_sparam));
	lpfc_reg_vfi(mboxq, vport, dmabuf->phys);
	mboxq->mbox_cmpl = lpfc_mbx_cmpl_reg_vfi;
	mboxq->vport = vport;
	mboxq->context1 = dmabuf;
	rc = lpfc_sli_issue_mbox(phba, mboxq, MBX_NOWAIT);
	if (rc == MBX_NOT_FINISHED) {
		rc = -ENXIO;
		goto fail_free_mbox;
	}
	return 0;

fail_free_mbox:
	mempool_free(mboxq, phba->mbox_mem_pool);
fail_free_coherent:
	lpfc_mbuf_free(phba, dmabuf->virt, dmabuf->phys);
fail_free_dmabuf:
	kfree(dmabuf);
fail:
	lpfc_vport_set_state(vport, FC_VPORT_FAILED);
	lpfc_printf_vlog(vport, KERN_ERR, LOG_ELS,
		"0289 Issue Register VFI failed: Err %d\n", rc);
	return rc;
}

/**
 * lpfc_check_clean_addr_bit - Check whether assigned FCID is clean.
 * @vport: pointer to a host virtual N_Port data structure.
 * @sp: pointer to service parameter data structure.
 *
 * This routine is called from FLOGI/FDISC completion handler functions.
 * lpfc_check_clean_addr_bit return 1 when FCID/Fabric portname/ Fabric
 * node nodename is changed in the completion service parameter else return
 * 0. This function also set flag in the vport data structure to delay
 * NP_Port discovery after the FLOGI/FDISC completion if Clean address bit
 * in FLOGI/FDISC response is cleared and FCID/Fabric portname/ Fabric
 * node nodename is changed in the completion service parameter.
 *
 * Return code
 *   0 - FCID and Fabric Nodename and Fabric portname is not changed.
 *   1 - FCID or Fabric Nodename or Fabric portname is changed.
 *
 **/
static uint8_t
lpfc_check_clean_addr_bit(struct lpfc_vport *vport,
		struct serv_parm *sp)
{
	uint8_t fabric_param_changed = 0;
	struct Scsi_Host *shost = lpfc_shost_from_vport(vport);

	if ((vport->fc_prevDID != vport->fc_myDID) ||
		memcmp(&vport->fabric_portname, &sp->portName,
			sizeof(struct lpfc_name)) ||
		memcmp(&vport->fabric_nodename, &sp->nodeName,
			sizeof(struct lpfc_name)))
		fabric_param_changed = 1;

	/*
	 * Word 1 Bit 31 in common service parameter is overloaded.
	 * Word 1 Bit 31 in FLOGI request is multiple NPort request
	 * Word 1 Bit 31 in FLOGI response is clean address bit
	 *
	 * If fabric parameter is changed and clean address bit is
	 * cleared delay nport discovery if
	 * - vport->fc_prevDID != 0 (not initial discovery) OR
	 * - lpfc_delay_discovery module parameter is set.
	 */
	if (fabric_param_changed && !sp->cmn.clean_address_bit &&
	    (vport->fc_prevDID || lpfc_delay_discovery)) {
		spin_lock_irq(shost->host_lock);
		vport->fc_flag |= FC_DISC_DELAYED;
		spin_unlock_irq(shost->host_lock);
	}

	return fabric_param_changed;
}


/**
 * lpfc_cmpl_els_flogi_fabric - Completion function for flogi to a fabric port
 * @vport: pointer to a host virtual N_Port data structure.
 * @ndlp: pointer to a node-list data structure.
 * @sp: pointer to service parameter data structure.
 * @irsp: pointer to the IOCB within the lpfc response IOCB.
 *
 * This routine is invoked by the lpfc_cmpl_els_flogi() completion callback
 * function to handle the completion of a Fabric Login (FLOGI) into a fabric
 * port in a fabric topology. It properly sets up the parameters to the @ndlp
 * from the IOCB response. It also check the newly assigned N_Port ID to the
 * @vport against the previously assigned N_Port ID. If it is different from
 * the previously assigned Destination ID (DID), the lpfc_unreg_rpi() routine
 * is invoked on all the remaining nodes with the @vport to unregister the
 * Remote Port Indicators (RPIs). Finally, the lpfc_issue_fabric_reglogin()
 * is invoked to register login to the fabric.
 *
 * Return code
 *   0 - Success (currently, always return 0)
 **/
static int
lpfc_cmpl_els_flogi_fabric(struct lpfc_vport *vport, struct lpfc_nodelist *ndlp,
			   struct serv_parm *sp, IOCB_t *irsp)
{
	struct Scsi_Host *shost = lpfc_shost_from_vport(vport);
	struct lpfc_hba  *phba = vport->phba;
	struct lpfc_nodelist *np;
	struct lpfc_nodelist *next_np;
	uint8_t fabric_param_changed;

	spin_lock_irq(shost->host_lock);
	vport->fc_flag |= FC_FABRIC;
	spin_unlock_irq(shost->host_lock);

	phba->fc_edtov = be32_to_cpu(sp->cmn.e_d_tov);
	if (sp->cmn.edtovResolution)	/* E_D_TOV ticks are in nanoseconds */
		phba->fc_edtov = (phba->fc_edtov + 999999) / 1000000;

	phba->fc_edtovResol = sp->cmn.edtovResolution;
	phba->fc_ratov = (be32_to_cpu(sp->cmn.w2.r_a_tov) + 999) / 1000;

	if (phba->fc_topology == LPFC_TOPOLOGY_LOOP) {
		spin_lock_irq(shost->host_lock);
		vport->fc_flag |= FC_PUBLIC_LOOP;
		spin_unlock_irq(shost->host_lock);
	}

	vport->fc_myDID = irsp->un.ulpWord[4] & Mask_DID;
	memcpy(&ndlp->nlp_portname, &sp->portName, sizeof(struct lpfc_name));
	memcpy(&ndlp->nlp_nodename, &sp->nodeName, sizeof(struct lpfc_name));
	ndlp->nlp_class_sup = 0;
	if (sp->cls1.classValid)
		ndlp->nlp_class_sup |= FC_COS_CLASS1;
	if (sp->cls2.classValid)
		ndlp->nlp_class_sup |= FC_COS_CLASS2;
	if (sp->cls3.classValid)
		ndlp->nlp_class_sup |= FC_COS_CLASS3;
	if (sp->cls4.classValid)
		ndlp->nlp_class_sup |= FC_COS_CLASS4;
	ndlp->nlp_maxframe = ((sp->cmn.bbRcvSizeMsb & 0x0F) << 8) |
				sp->cmn.bbRcvSizeLsb;

	fabric_param_changed = lpfc_check_clean_addr_bit(vport, sp);
	memcpy(&vport->fabric_portname, &sp->portName,
			sizeof(struct lpfc_name));
	memcpy(&vport->fabric_nodename, &sp->nodeName,
			sizeof(struct lpfc_name));
	memcpy(&phba->fc_fabparam, sp, sizeof(struct serv_parm));

	if (phba->sli3_options & LPFC_SLI3_NPIV_ENABLED) {
		if (sp->cmn.response_multiple_NPort) {
			lpfc_printf_vlog(vport, KERN_WARNING,
					 LOG_ELS | LOG_VPORT,
					 "1816 FLOGI NPIV supported, "
					 "response data 0x%x\n",
					 sp->cmn.response_multiple_NPort);
			phba->link_flag |= LS_NPIV_FAB_SUPPORTED;
		} else {
			/* Because we asked f/w for NPIV it still expects us
			to call reg_vnpid atleast for the physcial host */
			lpfc_printf_vlog(vport, KERN_WARNING,
					 LOG_ELS | LOG_VPORT,
					 "1817 Fabric does not support NPIV "
					 "- configuring single port mode.\n");
			phba->link_flag &= ~LS_NPIV_FAB_SUPPORTED;
		}
	}

	if (fabric_param_changed &&
		!(vport->fc_flag & FC_VPORT_NEEDS_REG_VPI)) {

		/* If our NportID changed, we need to ensure all
		 * remaining NPORTs get unreg_login'ed.
		 */
		list_for_each_entry_safe(np, next_np,
					&vport->fc_nodes, nlp_listp) {
			if (!NLP_CHK_NODE_ACT(np))
				continue;
			if ((np->nlp_state != NLP_STE_NPR_NODE) ||
				   !(np->nlp_flag & NLP_NPR_ADISC))
				continue;
			spin_lock_irq(shost->host_lock);
			np->nlp_flag &= ~NLP_NPR_ADISC;
			spin_unlock_irq(shost->host_lock);
			lpfc_unreg_rpi(vport, np);
		}
		lpfc_cleanup_pending_mbox(vport);

		if (phba->sli_rev == LPFC_SLI_REV4)
			lpfc_sli4_unreg_all_rpis(vport);

		if (phba->sli3_options & LPFC_SLI3_NPIV_ENABLED) {
			lpfc_mbx_unreg_vpi(vport);
			spin_lock_irq(shost->host_lock);
			vport->fc_flag |= FC_VPORT_NEEDS_REG_VPI;
			spin_unlock_irq(shost->host_lock);
		}
		/*
		 * If VPI is unreged, driver need to do INIT_VPI
		 * before re-registering
		 */
		if (phba->sli_rev == LPFC_SLI_REV4) {
			spin_lock_irq(shost->host_lock);
			vport->fc_flag |= FC_VPORT_NEEDS_INIT_VPI;
			spin_unlock_irq(shost->host_lock);
		}
	} else if ((phba->sli_rev == LPFC_SLI_REV4) &&
		!(vport->fc_flag & FC_VPORT_NEEDS_REG_VPI)) {
			/*
			 * Driver needs to re-reg VPI in order for f/w
			 * to update the MAC address.
			 */
			lpfc_nlp_set_state(vport, ndlp, NLP_STE_UNMAPPED_NODE);
			lpfc_register_new_vport(phba, vport, ndlp);
			return 0;
	}

	if (phba->sli_rev < LPFC_SLI_REV4) {
		lpfc_nlp_set_state(vport, ndlp, NLP_STE_REG_LOGIN_ISSUE);
		if (phba->sli3_options & LPFC_SLI3_NPIV_ENABLED &&
		    vport->fc_flag & FC_VPORT_NEEDS_REG_VPI)
			lpfc_register_new_vport(phba, vport, ndlp);
		else
			lpfc_issue_fabric_reglogin(vport);
	} else {
		ndlp->nlp_type |= NLP_FABRIC;
		lpfc_nlp_set_state(vport, ndlp, NLP_STE_UNMAPPED_NODE);
		if ((!(vport->fc_flag & FC_VPORT_NEEDS_REG_VPI)) &&
			(vport->vpi_state & LPFC_VPI_REGISTERED)) {
			lpfc_start_fdiscs(phba);
			lpfc_do_scr_ns_plogi(phba, vport);
		} else if (vport->fc_flag & FC_VFI_REGISTERED)
			lpfc_issue_init_vpi(vport);
		else
			lpfc_issue_reg_vfi(vport);
	}
	return 0;
}
/**
 * lpfc_cmpl_els_flogi_nport - Completion function for flogi to an N_Port
 * @vport: pointer to a host virtual N_Port data structure.
 * @ndlp: pointer to a node-list data structure.
 * @sp: pointer to service parameter data structure.
 *
 * This routine is invoked by the lpfc_cmpl_els_flogi() completion callback
 * function to handle the completion of a Fabric Login (FLOGI) into an N_Port
 * in a point-to-point topology. First, the @vport's N_Port Name is compared
 * with the received N_Port Name: if the @vport's N_Port Name is greater than
 * the received N_Port Name lexicographically, this node shall assign local
 * N_Port ID (PT2PT_LocalID: 1) and remote N_Port ID (PT2PT_RemoteID: 2) and
 * will send out Port Login (PLOGI) with the N_Port IDs assigned. Otherwise,
 * this node shall just wait for the remote node to issue PLOGI and assign
 * N_Port IDs.
 *
 * Return code
 *   0 - Success
 *   -ENXIO - Fail
 **/
static int
lpfc_cmpl_els_flogi_nport(struct lpfc_vport *vport, struct lpfc_nodelist *ndlp,
			  struct serv_parm *sp)
{
	struct Scsi_Host *shost = lpfc_shost_from_vport(vport);
	struct lpfc_hba  *phba = vport->phba;
	LPFC_MBOXQ_t *mbox;
	int rc;

	spin_lock_irq(shost->host_lock);
	vport->fc_flag &= ~(FC_FABRIC | FC_PUBLIC_LOOP);
	spin_unlock_irq(shost->host_lock);

	phba->fc_edtov = FF_DEF_EDTOV;
	phba->fc_ratov = FF_DEF_RATOV;
	rc = memcmp(&vport->fc_portname, &sp->portName,
		    sizeof(vport->fc_portname));
	if (rc >= 0) {
		/* This side will initiate the PLOGI */
		spin_lock_irq(shost->host_lock);
		vport->fc_flag |= FC_PT2PT_PLOGI;
		spin_unlock_irq(shost->host_lock);

		/*
		 * N_Port ID cannot be 0, set our to LocalID the other
		 * side will be RemoteID.
		 */

		/* not equal */
		if (rc)
			vport->fc_myDID = PT2PT_LocalID;

		mbox = mempool_alloc(phba->mbox_mem_pool, GFP_KERNEL);
		if (!mbox)
			goto fail;

		lpfc_config_link(phba, mbox);

		mbox->mbox_cmpl = lpfc_sli_def_mbox_cmpl;
		mbox->vport = vport;
		rc = lpfc_sli_issue_mbox(phba, mbox, MBX_NOWAIT);
		if (rc == MBX_NOT_FINISHED) {
			mempool_free(mbox, phba->mbox_mem_pool);
			goto fail;
		}
		/* Decrement ndlp reference count indicating that ndlp can be
		 * safely released when other references to it are done.
		 */
		lpfc_nlp_put(ndlp);

		ndlp = lpfc_findnode_did(vport, PT2PT_RemoteID);
		if (!ndlp) {
			/*
			 * Cannot find existing Fabric ndlp, so allocate a
			 * new one
			 */
			ndlp = mempool_alloc(phba->nlp_mem_pool, GFP_KERNEL);
			if (!ndlp)
				goto fail;
			lpfc_nlp_init(vport, ndlp, PT2PT_RemoteID);
		} else if (!NLP_CHK_NODE_ACT(ndlp)) {
			ndlp = lpfc_enable_node(vport, ndlp,
						NLP_STE_UNUSED_NODE);
			if(!ndlp)
				goto fail;
		}

		memcpy(&ndlp->nlp_portname, &sp->portName,
		       sizeof(struct lpfc_name));
		memcpy(&ndlp->nlp_nodename, &sp->nodeName,
		       sizeof(struct lpfc_name));
		/* Set state will put ndlp onto node list if not already done */
		lpfc_nlp_set_state(vport, ndlp, NLP_STE_NPR_NODE);
		spin_lock_irq(shost->host_lock);
		ndlp->nlp_flag |= NLP_NPR_2B_DISC;
		spin_unlock_irq(shost->host_lock);
	} else
		/* This side will wait for the PLOGI, decrement ndlp reference
		 * count indicating that ndlp can be released when other
		 * references to it are done.
		 */
		lpfc_nlp_put(ndlp);

	/* If we are pt2pt with another NPort, force NPIV off! */
	phba->sli3_options &= ~LPFC_SLI3_NPIV_ENABLED;

	spin_lock_irq(shost->host_lock);
	vport->fc_flag |= FC_PT2PT;
	spin_unlock_irq(shost->host_lock);

	/* Start discovery - this should just do CLEAR_LA */
	lpfc_disc_start(vport);
	return 0;
fail:
	return -ENXIO;
}

/**
 * lpfc_cmpl_els_flogi - Completion callback function for flogi
 * @phba: pointer to lpfc hba data structure.
 * @cmdiocb: pointer to lpfc command iocb data structure.
 * @rspiocb: pointer to lpfc response iocb data structure.
 *
 * This routine is the top-level completion callback function for issuing
 * a Fabric Login (FLOGI) command. If the response IOCB reported error,
 * the lpfc_els_retry() routine shall be invoked to retry the FLOGI. If
 * retry has been made (either immediately or delayed with lpfc_els_retry()
 * returning 1), the command IOCB will be released and function returned.
 * If the retry attempt has been given up (possibly reach the maximum
 * number of retries), one additional decrement of ndlp reference shall be
 * invoked before going out after releasing the command IOCB. This will
 * actually release the remote node (Note, lpfc_els_free_iocb() will also
 * invoke one decrement of ndlp reference count). If no error reported in
 * the IOCB status, the command Port ID field is used to determine whether
 * this is a point-to-point topology or a fabric topology: if the Port ID
 * field is assigned, it is a fabric topology; otherwise, it is a
 * point-to-point topology. The routine lpfc_cmpl_els_flogi_fabric() or
 * lpfc_cmpl_els_flogi_nport() shall be invoked accordingly to handle the
 * specific topology completion conditions.
 **/
static void
lpfc_cmpl_els_flogi(struct lpfc_hba *phba, struct lpfc_iocbq *cmdiocb,
		    struct lpfc_iocbq *rspiocb)
{
	struct lpfc_vport *vport = cmdiocb->vport;
	struct Scsi_Host  *shost = lpfc_shost_from_vport(vport);
	IOCB_t *irsp = &rspiocb->iocb;
	struct lpfc_nodelist *ndlp = cmdiocb->context1;
	struct lpfc_dmabuf *pcmd = cmdiocb->context2, *prsp;
	struct serv_parm *sp;
	uint16_t fcf_index;
	int rc;

	/* Check to see if link went down during discovery */
	if (lpfc_els_chk_latt(vport)) {
		/* One additional decrement on node reference count to
		 * trigger the release of the node
		 */
		lpfc_nlp_put(ndlp);
		goto out;
	}

	lpfc_debugfs_disc_trc(vport, LPFC_DISC_TRC_ELS_CMD,
		"FLOGI cmpl:      status:x%x/x%x state:x%x",
		irsp->ulpStatus, irsp->un.ulpWord[4],
		vport->port_state);

	if (irsp->ulpStatus) {
		/*
		 * In case of FIP mode, perform roundrobin FCF failover
		 * due to new FCF discovery
		 */
		if ((phba->hba_flag & HBA_FIP_SUPPORT) &&
		    (phba->fcf.fcf_flag & FCF_DISCOVERY) &&
		    !((irsp->ulpStatus == IOSTAT_LOCAL_REJECT) &&
		     (irsp->un.ulpWord[4] == IOERR_SLI_ABORTED))) {
			lpfc_printf_log(phba, KERN_WARNING, LOG_FIP | LOG_ELS,
					"2611 FLOGI failed on FCF (x%x), "
					"status:x%x/x%x, tmo:x%x, perform "
					"roundrobin FCF failover\n",
					phba->fcf.current_rec.fcf_indx,
					irsp->ulpStatus, irsp->un.ulpWord[4],
					irsp->ulpTimeout);
			fcf_index = lpfc_sli4_fcf_rr_next_index_get(phba);
			rc = lpfc_sli4_fcf_rr_next_proc(vport, fcf_index);
			if (rc)
				goto out;
		}

		/* FLOGI failure */
		lpfc_printf_vlog(vport, KERN_ERR, LOG_ELS,
				"2858 FLOGI failure Status:x%x/x%x TMO:x%x\n",
				irsp->ulpStatus, irsp->un.ulpWord[4],
				irsp->ulpTimeout);

		/* Check for retry */
		if (lpfc_els_retry(phba, cmdiocb, rspiocb))
			goto out;

		/* FLOGI failure */
		lpfc_printf_vlog(vport, KERN_ERR, LOG_ELS,
				 "0100 FLOGI failure Status:x%x/x%x TMO:x%x\n",
				 irsp->ulpStatus, irsp->un.ulpWord[4],
				 irsp->ulpTimeout);

		/* FLOGI failed, so there is no fabric */
		spin_lock_irq(shost->host_lock);
		vport->fc_flag &= ~(FC_FABRIC | FC_PUBLIC_LOOP);
		spin_unlock_irq(shost->host_lock);

		/* If private loop, then allow max outstanding els to be
		 * LPFC_MAX_DISC_THREADS (32). Scanning in the case of no
		 * alpa map would take too long otherwise.
		 */
		if (phba->alpa_map[0] == 0) {
			vport->cfg_discovery_threads = LPFC_MAX_DISC_THREADS;
			if ((phba->sli_rev == LPFC_SLI_REV4) &&
			    (!(vport->fc_flag & FC_VFI_REGISTERED) ||
			     (vport->fc_prevDID != vport->fc_myDID))) {
				if (vport->fc_flag & FC_VFI_REGISTERED)
					lpfc_sli4_unreg_all_rpis(vport);
				lpfc_issue_reg_vfi(vport);
				lpfc_nlp_put(ndlp);
				goto out;
			}
		}
		goto flogifail;
	}
	spin_lock_irq(shost->host_lock);
	vport->fc_flag &= ~FC_VPORT_CVL_RCVD;
	vport->fc_flag &= ~FC_VPORT_LOGO_RCVD;
	spin_unlock_irq(shost->host_lock);

	/*
	 * The FLogI succeeded.  Sync the data for the CPU before
	 * accessing it.
	 */
	prsp = list_get_first(&pcmd->list, struct lpfc_dmabuf, list);

	sp = prsp->virt + sizeof(uint32_t);

	/* FLOGI completes successfully */
	lpfc_printf_vlog(vport, KERN_INFO, LOG_ELS,
			 "0101 FLOGI completes successfully "
			 "Data: x%x x%x x%x x%x\n",
			 irsp->un.ulpWord[4], sp->cmn.e_d_tov,
			 sp->cmn.w2.r_a_tov, sp->cmn.edtovResolution);

	if (vport->port_state == LPFC_FLOGI) {
		/*
		 * If Common Service Parameters indicate Nport
		 * we are point to point, if Fport we are Fabric.
		 */
		if (sp->cmn.fPort)
			rc = lpfc_cmpl_els_flogi_fabric(vport, ndlp, sp, irsp);
		else if (!(phba->hba_flag & HBA_FCOE_MODE))
			rc = lpfc_cmpl_els_flogi_nport(vport, ndlp, sp);
		else {
			lpfc_printf_vlog(vport, KERN_ERR,
				LOG_FIP | LOG_ELS,
				"2831 FLOGI response with cleared Fabric "
				"bit fcf_index 0x%x "
				"Switch Name %02x%02x%02x%02x%02x%02x%02x%02x "
				"Fabric Name "
				"%02x%02x%02x%02x%02x%02x%02x%02x\n",
				phba->fcf.current_rec.fcf_indx,
				phba->fcf.current_rec.switch_name[0],
				phba->fcf.current_rec.switch_name[1],
				phba->fcf.current_rec.switch_name[2],
				phba->fcf.current_rec.switch_name[3],
				phba->fcf.current_rec.switch_name[4],
				phba->fcf.current_rec.switch_name[5],
				phba->fcf.current_rec.switch_name[6],
				phba->fcf.current_rec.switch_name[7],
				phba->fcf.current_rec.fabric_name[0],
				phba->fcf.current_rec.fabric_name[1],
				phba->fcf.current_rec.fabric_name[2],
				phba->fcf.current_rec.fabric_name[3],
				phba->fcf.current_rec.fabric_name[4],
				phba->fcf.current_rec.fabric_name[5],
				phba->fcf.current_rec.fabric_name[6],
				phba->fcf.current_rec.fabric_name[7]);
			lpfc_nlp_put(ndlp);
			spin_lock_irq(&phba->hbalock);
			phba->fcf.fcf_flag &= ~FCF_DISCOVERY;
			phba->hba_flag &= ~(FCF_RR_INPROG | HBA_DEVLOSS_TMO);
			spin_unlock_irq(&phba->hbalock);
			goto out;
		}
		if (!rc) {
			/* Mark the FCF discovery process done */
			if (phba->hba_flag & HBA_FIP_SUPPORT)
				lpfc_printf_vlog(vport, KERN_INFO, LOG_FIP |
						LOG_ELS,
						"2769 FLOGI to FCF (x%x) "
						"completed successfully\n",
						phba->fcf.current_rec.fcf_indx);
			spin_lock_irq(&phba->hbalock);
			phba->fcf.fcf_flag &= ~FCF_DISCOVERY;
			phba->hba_flag &= ~(FCF_RR_INPROG | HBA_DEVLOSS_TMO);
			spin_unlock_irq(&phba->hbalock);
			goto out;
		}
	}

flogifail:
	lpfc_nlp_put(ndlp);

	if (!lpfc_error_lost_link(irsp)) {
		/* FLOGI failed, so just use loop map to make discovery list */
		lpfc_disc_list_loopmap(vport);

		/* Start discovery */
		lpfc_disc_start(vport);
	} else if (((irsp->ulpStatus != IOSTAT_LOCAL_REJECT) ||
			((irsp->un.ulpWord[4] != IOERR_SLI_ABORTED) &&
			(irsp->un.ulpWord[4] != IOERR_SLI_DOWN))) &&
			(phba->link_state != LPFC_CLEAR_LA)) {
		/* If FLOGI failed enable link interrupt. */
		lpfc_issue_clear_la(phba, vport);
	}
out:
	lpfc_els_free_iocb(phba, cmdiocb);
}

/**
 * lpfc_issue_els_flogi - Issue an flogi iocb command for a vport
 * @vport: pointer to a host virtual N_Port data structure.
 * @ndlp: pointer to a node-list data structure.
 * @retry: number of retries to the command IOCB.
 *
 * This routine issues a Fabric Login (FLOGI) Request ELS command
 * for a @vport. The initiator service parameters are put into the payload
 * of the FLOGI Request IOCB and the top-level callback function pointer
 * to lpfc_cmpl_els_flogi() routine is put to the IOCB completion callback
 * function field. The lpfc_issue_fabric_iocb routine is invoked to send
 * out FLOGI ELS command with one outstanding fabric IOCB at a time.
 *
 * Note that, in lpfc_prep_els_iocb() routine, the reference count of ndlp
 * will be incremented by 1 for holding the ndlp and the reference to ndlp
 * will be stored into the context1 field of the IOCB for the completion
 * callback function to the FLOGI ELS command.
 *
 * Return code
 *   0 - successfully issued flogi iocb for @vport
 *   1 - failed to issue flogi iocb for @vport
 **/
static int
lpfc_issue_els_flogi(struct lpfc_vport *vport, struct lpfc_nodelist *ndlp,
		     uint8_t retry)
{
	struct lpfc_hba  *phba = vport->phba;
	struct serv_parm *sp;
	IOCB_t *icmd;
	struct lpfc_iocbq *elsiocb;
	struct lpfc_sli_ring *pring;
	uint8_t *pcmd;
	uint16_t cmdsize;
	uint32_t tmo;
	int rc;

	pring = &phba->sli.ring[LPFC_ELS_RING];

	cmdsize = (sizeof(uint32_t) + sizeof(struct serv_parm));
	elsiocb = lpfc_prep_els_iocb(vport, 1, cmdsize, retry, ndlp,
				     ndlp->nlp_DID, ELS_CMD_FLOGI);

	if (!elsiocb)
		return 1;

	icmd = &elsiocb->iocb;
	pcmd = (uint8_t *) (((struct lpfc_dmabuf *) elsiocb->context2)->virt);

	/* For FLOGI request, remainder of payload is service parameters */
	*((uint32_t *) (pcmd)) = ELS_CMD_FLOGI;
	pcmd += sizeof(uint32_t);
	memcpy(pcmd, &vport->fc_sparam, sizeof(struct serv_parm));
	sp = (struct serv_parm *) pcmd;

	/* Setup CSPs accordingly for Fabric */
	sp->cmn.e_d_tov = 0;
	sp->cmn.w2.r_a_tov = 0;
	sp->cls1.classValid = 0;
	sp->cls2.seqDelivery = 1;
	sp->cls3.seqDelivery = 1;
	if (sp->cmn.fcphLow < FC_PH3)
		sp->cmn.fcphLow = FC_PH3;
	if (sp->cmn.fcphHigh < FC_PH3)
		sp->cmn.fcphHigh = FC_PH3;

	if  (phba->sli_rev == LPFC_SLI_REV4) {
		if (bf_get(lpfc_sli_intf_if_type, &phba->sli4_hba.sli_intf) ==
		    LPFC_SLI_INTF_IF_TYPE_0) {
			elsiocb->iocb.ulpCt_h = ((SLI4_CT_FCFI >> 1) & 1);
			elsiocb->iocb.ulpCt_l = (SLI4_CT_FCFI & 1);
			/* FLOGI needs to be 3 for WQE FCFI */
			/* Set the fcfi to the fcfi we registered with */
			elsiocb->iocb.ulpContext = phba->fcf.fcfi;
		}
	} else if (phba->sli3_options & LPFC_SLI3_NPIV_ENABLED) {
		sp->cmn.request_multiple_Nport = 1;
		/* For FLOGI, Let FLOGI rsp set the NPortID for VPI 0 */
		icmd->ulpCt_h = 1;
		icmd->ulpCt_l = 0;
	}

	if (phba->fc_topology != LPFC_TOPOLOGY_LOOP) {
		icmd->un.elsreq64.myID = 0;
		icmd->un.elsreq64.fl = 1;
	}

	tmo = phba->fc_ratov;
	phba->fc_ratov = LPFC_DISC_FLOGI_TMO;
	lpfc_set_disctmo(vport);
	phba->fc_ratov = tmo;

	phba->fc_stat.elsXmitFLOGI++;
	elsiocb->iocb_cmpl = lpfc_cmpl_els_flogi;

	lpfc_debugfs_disc_trc(vport, LPFC_DISC_TRC_ELS_CMD,
		"Issue FLOGI:     opt:x%x",
		phba->sli3_options, 0, 0);

	rc = lpfc_issue_fabric_iocb(phba, elsiocb);
	if (rc == IOCB_ERROR) {
		lpfc_els_free_iocb(phba, elsiocb);
		return 1;
	}
	return 0;
}

/**
 * lpfc_els_abort_flogi - Abort all outstanding flogi iocbs
 * @phba: pointer to lpfc hba data structure.
 *
 * This routine aborts all the outstanding Fabric Login (FLOGI) IOCBs
 * with a @phba. This routine walks all the outstanding IOCBs on the txcmplq
 * list and issues an abort IOCB commond on each outstanding IOCB that
 * contains a active Fabric_DID ndlp. Note that this function is to issue
 * the abort IOCB command on all the outstanding IOCBs, thus when this
 * function returns, it does not guarantee all the IOCBs are actually aborted.
 *
 * Return code
 *   0 - Successfully issued abort iocb on all outstanding flogis (Always 0)
 **/
int
lpfc_els_abort_flogi(struct lpfc_hba *phba)
{
	struct lpfc_sli_ring *pring;
	struct lpfc_iocbq *iocb, *next_iocb;
	struct lpfc_nodelist *ndlp;
	IOCB_t *icmd;

	/* Abort outstanding I/O on NPort <nlp_DID> */
	lpfc_printf_log(phba, KERN_INFO, LOG_DISCOVERY,
			"0201 Abort outstanding I/O on NPort x%x\n",
			Fabric_DID);

	pring = &phba->sli.ring[LPFC_ELS_RING];

	/*
	 * Check the txcmplq for an iocb that matches the nport the driver is
	 * searching for.
	 */
	spin_lock_irq(&phba->hbalock);
	list_for_each_entry_safe(iocb, next_iocb, &pring->txcmplq, list) {
		icmd = &iocb->iocb;
		if (icmd->ulpCommand == CMD_ELS_REQUEST64_CR &&
		    icmd->un.elsreq64.bdl.ulpIoTag32) {
			ndlp = (struct lpfc_nodelist *)(iocb->context1);
			if (ndlp && NLP_CHK_NODE_ACT(ndlp) &&
			    (ndlp->nlp_DID == Fabric_DID))
				lpfc_sli_issue_abort_iotag(phba, pring, iocb);
		}
	}
	spin_unlock_irq(&phba->hbalock);

	return 0;
}

/**
 * lpfc_initial_flogi - Issue an initial fabric login for a vport
 * @vport: pointer to a host virtual N_Port data structure.
 *
 * This routine issues an initial Fabric Login (FLOGI) for the @vport
 * specified. It first searches the ndlp with the Fabric_DID (0xfffffe) from
 * the @vport's ndlp list. If no such ndlp found, it will create an ndlp and
 * put it into the @vport's ndlp list. If an inactive ndlp found on the list,
 * it will just be enabled and made active. The lpfc_issue_els_flogi() routine
 * is then invoked with the @vport and the ndlp to perform the FLOGI for the
 * @vport.
 *
 * Return code
 *   0 - failed to issue initial flogi for @vport
 *   1 - successfully issued initial flogi for @vport
 **/
int
lpfc_initial_flogi(struct lpfc_vport *vport)
{
	struct lpfc_hba *phba = vport->phba;
	struct lpfc_nodelist *ndlp;

	vport->port_state = LPFC_FLOGI;
	lpfc_set_disctmo(vport);

	/* First look for the Fabric ndlp */
	ndlp = lpfc_findnode_did(vport, Fabric_DID);
	if (!ndlp) {
		/* Cannot find existing Fabric ndlp, so allocate a new one */
		ndlp = mempool_alloc(phba->nlp_mem_pool, GFP_KERNEL);
		if (!ndlp)
			return 0;
		lpfc_nlp_init(vport, ndlp, Fabric_DID);
		/* Set the node type */
		ndlp->nlp_type |= NLP_FABRIC;
		/* Put ndlp onto node list */
		lpfc_enqueue_node(vport, ndlp);
	} else if (!NLP_CHK_NODE_ACT(ndlp)) {
		/* re-setup ndlp without removing from node list */
		ndlp = lpfc_enable_node(vport, ndlp, NLP_STE_UNUSED_NODE);
		if (!ndlp)
			return 0;
	}

	if (lpfc_issue_els_flogi(vport, ndlp, 0)) {
		/* This decrement of reference count to node shall kick off
		 * the release of the node.
		 */
		lpfc_nlp_put(ndlp);
		return 0;
	}
	return 1;
}

/**
 * lpfc_initial_fdisc - Issue an initial fabric discovery for a vport
 * @vport: pointer to a host virtual N_Port data structure.
 *
 * This routine issues an initial Fabric Discover (FDISC) for the @vport
 * specified. It first searches the ndlp with the Fabric_DID (0xfffffe) from
 * the @vport's ndlp list. If no such ndlp found, it will create an ndlp and
 * put it into the @vport's ndlp list. If an inactive ndlp found on the list,
 * it will just be enabled and made active. The lpfc_issue_els_fdisc() routine
 * is then invoked with the @vport and the ndlp to perform the FDISC for the
 * @vport.
 *
 * Return code
 *   0 - failed to issue initial fdisc for @vport
 *   1 - successfully issued initial fdisc for @vport
 **/
int
lpfc_initial_fdisc(struct lpfc_vport *vport)
{
	struct lpfc_hba *phba = vport->phba;
	struct lpfc_nodelist *ndlp;

	/* First look for the Fabric ndlp */
	ndlp = lpfc_findnode_did(vport, Fabric_DID);
	if (!ndlp) {
		/* Cannot find existing Fabric ndlp, so allocate a new one */
		ndlp = mempool_alloc(phba->nlp_mem_pool, GFP_KERNEL);
		if (!ndlp)
			return 0;
		lpfc_nlp_init(vport, ndlp, Fabric_DID);
		/* Put ndlp onto node list */
		lpfc_enqueue_node(vport, ndlp);
	} else if (!NLP_CHK_NODE_ACT(ndlp)) {
		/* re-setup ndlp without removing from node list */
		ndlp = lpfc_enable_node(vport, ndlp, NLP_STE_UNUSED_NODE);
		if (!ndlp)
			return 0;
	}

	if (lpfc_issue_els_fdisc(vport, ndlp, 0)) {
		/* decrement node reference count to trigger the release of
		 * the node.
		 */
		lpfc_nlp_put(ndlp);
		return 0;
	}
	return 1;
}

/**
 * lpfc_more_plogi - Check and issue remaining plogis for a vport
 * @vport: pointer to a host virtual N_Port data structure.
 *
 * This routine checks whether there are more remaining Port Logins
 * (PLOGI) to be issued for the @vport. If so, it will invoke the routine
 * lpfc_els_disc_plogi() to go through the Node Port Recovery (NPR) nodes
 * to issue ELS PLOGIs up to the configured discover threads with the
 * @vport (@vport->cfg_discovery_threads). The function also decrement
 * the @vport's num_disc_node by 1 if it is not already 0.
 **/
void
lpfc_more_plogi(struct lpfc_vport *vport)
{
	int sentplogi;

	if (vport->num_disc_nodes)
		vport->num_disc_nodes--;

	/* Continue discovery with <num_disc_nodes> PLOGIs to go */
	lpfc_printf_vlog(vport, KERN_INFO, LOG_DISCOVERY,
			 "0232 Continue discovery with %d PLOGIs to go "
			 "Data: x%x x%x x%x\n",
			 vport->num_disc_nodes, vport->fc_plogi_cnt,
			 vport->fc_flag, vport->port_state);
	/* Check to see if there are more PLOGIs to be sent */
	if (vport->fc_flag & FC_NLP_MORE)
		/* go thru NPR nodes and issue any remaining ELS PLOGIs */
		sentplogi = lpfc_els_disc_plogi(vport);

	return;
}

/**
 * lpfc_plogi_confirm_nport - Confirm pologi wwpn matches stored ndlp
 * @phba: pointer to lpfc hba data structure.
 * @prsp: pointer to response IOCB payload.
 * @ndlp: pointer to a node-list data structure.
 *
 * This routine checks and indicates whether the WWPN of an N_Port, retrieved
 * from a PLOGI, matches the WWPN that is stored in the @ndlp for that N_POrt.
 * The following cases are considered N_Port confirmed:
 * 1) The N_Port is a Fabric ndlp; 2) The @ndlp is on vport list and matches
 * the WWPN of the N_Port logged into; 3) The @ndlp is not on vport list but
 * it does not have WWPN assigned either. If the WWPN is confirmed, the
 * pointer to the @ndlp will be returned. If the WWPN is not confirmed:
 * 1) if there is a node on vport list other than the @ndlp with the same
 * WWPN of the N_Port PLOGI logged into, the lpfc_unreg_rpi() will be invoked
 * on that node to release the RPI associated with the node; 2) if there is
 * no node found on vport list with the same WWPN of the N_Port PLOGI logged
 * into, a new node shall be allocated (or activated). In either case, the
 * parameters of the @ndlp shall be copied to the new_ndlp, the @ndlp shall
 * be released and the new_ndlp shall be put on to the vport node list and
 * its pointer returned as the confirmed node.
 *
 * Note that before the @ndlp got "released", the keepDID from not-matching
 * or inactive "new_ndlp" on the vport node list is assigned to the nlp_DID
 * of the @ndlp. This is because the release of @ndlp is actually to put it
 * into an inactive state on the vport node list and the vport node list
 * management algorithm does not allow two node with a same DID.
 *
 * Return code
 *   pointer to the PLOGI N_Port @ndlp
 **/
static struct lpfc_nodelist *
lpfc_plogi_confirm_nport(struct lpfc_hba *phba, uint32_t *prsp,
			 struct lpfc_nodelist *ndlp)
{
	struct lpfc_vport    *vport = ndlp->vport;
	struct lpfc_nodelist *new_ndlp;
	struct lpfc_rport_data *rdata;
	struct fc_rport *rport;
	struct serv_parm *sp;
	uint8_t  name[sizeof(struct lpfc_name)];
	uint32_t rc, keepDID = 0;
	int  put_node;
	int  put_rport;
	struct lpfc_node_rrqs rrq;

	/* Fabric nodes can have the same WWPN so we don't bother searching
	 * by WWPN.  Just return the ndlp that was given to us.
	 */
	if (ndlp->nlp_type & NLP_FABRIC)
		return ndlp;

	sp = (struct serv_parm *) ((uint8_t *) prsp + sizeof(uint32_t));
	memset(name, 0, sizeof(struct lpfc_name));

	/* Now we find out if the NPort we are logging into, matches the WWPN
	 * we have for that ndlp. If not, we have some work to do.
	 */
	new_ndlp = lpfc_findnode_wwpn(vport, &sp->portName);

	if (new_ndlp == ndlp && NLP_CHK_NODE_ACT(new_ndlp))
		return ndlp;
	memset(&rrq.xri_bitmap, 0, sizeof(new_ndlp->active_rrqs.xri_bitmap));

	if (!new_ndlp) {
		rc = memcmp(&ndlp->nlp_portname, name,
			    sizeof(struct lpfc_name));
		if (!rc)
			return ndlp;
		new_ndlp = mempool_alloc(phba->nlp_mem_pool, GFP_ATOMIC);
		if (!new_ndlp)
			return ndlp;
		lpfc_nlp_init(vport, new_ndlp, ndlp->nlp_DID);
	} else if (!NLP_CHK_NODE_ACT(new_ndlp)) {
		rc = memcmp(&ndlp->nlp_portname, name,
			    sizeof(struct lpfc_name));
		if (!rc)
			return ndlp;
		new_ndlp = lpfc_enable_node(vport, new_ndlp,
						NLP_STE_UNUSED_NODE);
		if (!new_ndlp)
			return ndlp;
		keepDID = new_ndlp->nlp_DID;
		if (phba->sli_rev == LPFC_SLI_REV4)
			memcpy(&rrq.xri_bitmap,
				&new_ndlp->active_rrqs.xri_bitmap,
				sizeof(new_ndlp->active_rrqs.xri_bitmap));
	} else {
		keepDID = new_ndlp->nlp_DID;
		if (phba->sli_rev == LPFC_SLI_REV4)
			memcpy(&rrq.xri_bitmap,
				&new_ndlp->active_rrqs.xri_bitmap,
				sizeof(new_ndlp->active_rrqs.xri_bitmap));
	}

	lpfc_unreg_rpi(vport, new_ndlp);
	new_ndlp->nlp_DID = ndlp->nlp_DID;
	new_ndlp->nlp_prev_state = ndlp->nlp_prev_state;
	if (phba->sli_rev == LPFC_SLI_REV4)
		memcpy(new_ndlp->active_rrqs.xri_bitmap,
			&ndlp->active_rrqs.xri_bitmap,
			sizeof(ndlp->active_rrqs.xri_bitmap));

	if (ndlp->nlp_flag & NLP_NPR_2B_DISC)
		new_ndlp->nlp_flag |= NLP_NPR_2B_DISC;
	ndlp->nlp_flag &= ~NLP_NPR_2B_DISC;

	/* Set state will put new_ndlp on to node list if not already done */
	lpfc_nlp_set_state(vport, new_ndlp, ndlp->nlp_state);

	/* Move this back to NPR state */
	if (memcmp(&ndlp->nlp_portname, name, sizeof(struct lpfc_name)) == 0) {
		/* The new_ndlp is replacing ndlp totally, so we need
		 * to put ndlp on UNUSED list and try to free it.
		 */

		/* Fix up the rport accordingly */
		rport =  ndlp->rport;
		if (rport) {
			rdata = rport->dd_data;
			if (rdata->pnode == ndlp) {
				lpfc_nlp_put(ndlp);
				ndlp->rport = NULL;
				rdata->pnode = lpfc_nlp_get(new_ndlp);
				new_ndlp->rport = rport;
			}
			new_ndlp->nlp_type = ndlp->nlp_type;
		}
		/* We shall actually free the ndlp with both nlp_DID and
		 * nlp_portname fields equals 0 to avoid any ndlp on the
		 * nodelist never to be used.
		 */
		if (ndlp->nlp_DID == 0) {
			spin_lock_irq(&phba->ndlp_lock);
			NLP_SET_FREE_REQ(ndlp);
			spin_unlock_irq(&phba->ndlp_lock);
		}

		/* Two ndlps cannot have the same did on the nodelist */
		ndlp->nlp_DID = keepDID;
		if (phba->sli_rev == LPFC_SLI_REV4)
			memcpy(&ndlp->active_rrqs.xri_bitmap,
				&rrq.xri_bitmap,
				sizeof(ndlp->active_rrqs.xri_bitmap));
		lpfc_drop_node(vport, ndlp);
	}
	else {
		lpfc_unreg_rpi(vport, ndlp);
		/* Two ndlps cannot have the same did */
		ndlp->nlp_DID = keepDID;
		if (phba->sli_rev == LPFC_SLI_REV4)
			memcpy(&ndlp->active_rrqs.xri_bitmap,
				&rrq.xri_bitmap,
				sizeof(ndlp->active_rrqs.xri_bitmap));
		lpfc_nlp_set_state(vport, ndlp, NLP_STE_NPR_NODE);
		/* Since we are swapping the ndlp passed in with the new one
		 * and the did has already been swapped, copy over the
		 * state and names.
		 */
		memcpy(&new_ndlp->nlp_portname, &ndlp->nlp_portname,
			sizeof(struct lpfc_name));
		memcpy(&new_ndlp->nlp_nodename, &ndlp->nlp_nodename,
			sizeof(struct lpfc_name));
		new_ndlp->nlp_state = ndlp->nlp_state;
		/* Fix up the rport accordingly */
		rport = ndlp->rport;
		if (rport) {
			rdata = rport->dd_data;
			put_node = rdata->pnode != NULL;
			put_rport = ndlp->rport != NULL;
			rdata->pnode = NULL;
			ndlp->rport = NULL;
			if (put_node)
				lpfc_nlp_put(ndlp);
			if (put_rport)
				put_device(&rport->dev);
		}
	}
	return new_ndlp;
}

/**
 * lpfc_end_rscn - Check and handle more rscn for a vport
 * @vport: pointer to a host virtual N_Port data structure.
 *
 * This routine checks whether more Registration State Change
 * Notifications (RSCNs) came in while the discovery state machine was in
 * the FC_RSCN_MODE. If so, the lpfc_els_handle_rscn() routine will be
 * invoked to handle the additional RSCNs for the @vport. Otherwise, the
 * FC_RSCN_MODE bit will be cleared with the @vport to mark as the end of
 * handling the RSCNs.
 **/
void
lpfc_end_rscn(struct lpfc_vport *vport)
{
	struct Scsi_Host *shost = lpfc_shost_from_vport(vport);

	if (vport->fc_flag & FC_RSCN_MODE) {
		/*
		 * Check to see if more RSCNs came in while we were
		 * processing this one.
		 */
		if (vport->fc_rscn_id_cnt ||
		    (vport->fc_flag & FC_RSCN_DISCOVERY) != 0)
			lpfc_els_handle_rscn(vport);
		else {
			spin_lock_irq(shost->host_lock);
			vport->fc_flag &= ~FC_RSCN_MODE;
			spin_unlock_irq(shost->host_lock);
		}
	}
}

/**
 * lpfc_cmpl_els_rrq - Completion handled for els RRQs.
 * @phba: pointer to lpfc hba data structure.
 * @cmdiocb: pointer to lpfc command iocb data structure.
 * @rspiocb: pointer to lpfc response iocb data structure.
 *
 * This routine will call the clear rrq function to free the rrq and
 * clear the xri's bit in the ndlp's xri_bitmap. If the ndlp does not
 * exist then the clear_rrq is still called because the rrq needs to
 * be freed.
 **/

static void
lpfc_cmpl_els_rrq(struct lpfc_hba *phba, struct lpfc_iocbq *cmdiocb,
		    struct lpfc_iocbq *rspiocb)
{
	struct lpfc_vport *vport = cmdiocb->vport;
	IOCB_t *irsp;
	struct lpfc_nodelist *ndlp;
	struct lpfc_node_rrq *rrq;

	/* we pass cmdiocb to state machine which needs rspiocb as well */
	rrq = cmdiocb->context_un.rrq;
	cmdiocb->context_un.rsp_iocb = rspiocb;

	irsp = &rspiocb->iocb;
	lpfc_debugfs_disc_trc(vport, LPFC_DISC_TRC_ELS_CMD,
		"RRQ cmpl:      status:x%x/x%x did:x%x",
		irsp->ulpStatus, irsp->un.ulpWord[4],
		irsp->un.elsreq64.remoteID);

	ndlp = lpfc_findnode_did(vport, irsp->un.elsreq64.remoteID);
	if (!ndlp || !NLP_CHK_NODE_ACT(ndlp) || ndlp != rrq->ndlp) {
		lpfc_printf_vlog(vport, KERN_ERR, LOG_ELS,
				 "2882 RRQ completes to NPort x%x "
				 "with no ndlp. Data: x%x x%x x%x\n",
				 irsp->un.elsreq64.remoteID,
				 irsp->ulpStatus, irsp->un.ulpWord[4],
				 irsp->ulpIoTag);
		goto out;
	}

	/* rrq completes to NPort <nlp_DID> */
	lpfc_printf_vlog(vport, KERN_INFO, LOG_ELS,
			 "2880 RRQ completes to NPort x%x "
			 "Data: x%x x%x x%x x%x x%x\n",
			 ndlp->nlp_DID, irsp->ulpStatus, irsp->un.ulpWord[4],
			 irsp->ulpTimeout, rrq->xritag, rrq->rxid);

	if (irsp->ulpStatus) {
		/* Check for retry */
		/* RRQ failed Don't print the vport to vport rjts */
		if (irsp->ulpStatus != IOSTAT_LS_RJT ||
			(((irsp->un.ulpWord[4]) >> 16 != LSRJT_INVALID_CMD) &&
			((irsp->un.ulpWord[4]) >> 16 != LSRJT_UNABLE_TPC)) ||
			(phba)->pport->cfg_log_verbose & LOG_ELS)
			lpfc_printf_vlog(vport, KERN_ERR, LOG_ELS,
				 "2881 RRQ failure DID:%06X Status:x%x/x%x\n",
				 ndlp->nlp_DID, irsp->ulpStatus,
				 irsp->un.ulpWord[4]);
	}
out:
	if (rrq)
		lpfc_clr_rrq_active(phba, rrq->xritag, rrq);
	lpfc_els_free_iocb(phba, cmdiocb);
	return;
}
/**
 * lpfc_cmpl_els_plogi - Completion callback function for plogi
 * @phba: pointer to lpfc hba data structure.
 * @cmdiocb: pointer to lpfc command iocb data structure.
 * @rspiocb: pointer to lpfc response iocb data structure.
 *
 * This routine is the completion callback function for issuing the Port
 * Login (PLOGI) command. For PLOGI completion, there must be an active
 * ndlp on the vport node list that matches the remote node ID from the
 * PLOGI response IOCB. If such ndlp does not exist, the PLOGI is simply
 * ignored and command IOCB released. The PLOGI response IOCB status is
 * checked for error conditons. If there is error status reported, PLOGI
 * retry shall be attempted by invoking the lpfc_els_retry() routine.
 * Otherwise, the lpfc_plogi_confirm_nport() routine shall be invoked on
 * the ndlp and the NLP_EVT_CMPL_PLOGI state to the Discover State Machine
 * (DSM) is set for this PLOGI completion. Finally, it checks whether
 * there are additional N_Port nodes with the vport that need to perform
 * PLOGI. If so, the lpfc_more_plogi() routine is invoked to issue addition
 * PLOGIs.
 **/
static void
lpfc_cmpl_els_plogi(struct lpfc_hba *phba, struct lpfc_iocbq *cmdiocb,
		    struct lpfc_iocbq *rspiocb)
{
	struct lpfc_vport *vport = cmdiocb->vport;
	struct Scsi_Host  *shost = lpfc_shost_from_vport(vport);
	IOCB_t *irsp;
	struct lpfc_nodelist *ndlp;
	struct lpfc_dmabuf *prsp;
	int disc, rc, did, type;

	/* we pass cmdiocb to state machine which needs rspiocb as well */
	cmdiocb->context_un.rsp_iocb = rspiocb;

	irsp = &rspiocb->iocb;
	lpfc_debugfs_disc_trc(vport, LPFC_DISC_TRC_ELS_CMD,
		"PLOGI cmpl:      status:x%x/x%x did:x%x",
		irsp->ulpStatus, irsp->un.ulpWord[4],
		irsp->un.elsreq64.remoteID);

	ndlp = lpfc_findnode_did(vport, irsp->un.elsreq64.remoteID);
	if (!ndlp || !NLP_CHK_NODE_ACT(ndlp)) {
		lpfc_printf_vlog(vport, KERN_ERR, LOG_ELS,
				 "0136 PLOGI completes to NPort x%x "
				 "with no ndlp. Data: x%x x%x x%x\n",
				 irsp->un.elsreq64.remoteID,
				 irsp->ulpStatus, irsp->un.ulpWord[4],
				 irsp->ulpIoTag);
		goto out;
	}

	/* Since ndlp can be freed in the disc state machine, note if this node
	 * is being used during discovery.
	 */
	spin_lock_irq(shost->host_lock);
	disc = (ndlp->nlp_flag & NLP_NPR_2B_DISC);
	ndlp->nlp_flag &= ~NLP_NPR_2B_DISC;
	spin_unlock_irq(shost->host_lock);
	rc   = 0;

	/* PLOGI completes to NPort <nlp_DID> */
	lpfc_printf_vlog(vport, KERN_INFO, LOG_ELS,
			 "0102 PLOGI completes to NPort x%x "
			 "Data: x%x x%x x%x x%x x%x\n",
			 ndlp->nlp_DID, irsp->ulpStatus, irsp->un.ulpWord[4],
			 irsp->ulpTimeout, disc, vport->num_disc_nodes);
	/* Check to see if link went down during discovery */
	if (lpfc_els_chk_latt(vport)) {
		spin_lock_irq(shost->host_lock);
		ndlp->nlp_flag |= NLP_NPR_2B_DISC;
		spin_unlock_irq(shost->host_lock);
		goto out;
	}

	/* ndlp could be freed in DSM, save these values now */
	type = ndlp->nlp_type;
	did = ndlp->nlp_DID;

	if (irsp->ulpStatus) {
		/* Check for retry */
		if (lpfc_els_retry(phba, cmdiocb, rspiocb)) {
			/* ELS command is being retried */
			if (disc) {
				spin_lock_irq(shost->host_lock);
				ndlp->nlp_flag |= NLP_NPR_2B_DISC;
				spin_unlock_irq(shost->host_lock);
			}
			goto out;
		}
		/* PLOGI failed Don't print the vport to vport rjts */
		if (irsp->ulpStatus != IOSTAT_LS_RJT ||
			(((irsp->un.ulpWord[4]) >> 16 != LSRJT_INVALID_CMD) &&
			((irsp->un.ulpWord[4]) >> 16 != LSRJT_UNABLE_TPC)) ||
			(phba)->pport->cfg_log_verbose & LOG_ELS)
			lpfc_printf_vlog(vport, KERN_ERR, LOG_ELS,
				 "2753 PLOGI failure DID:%06X Status:x%x/x%x\n",
				 ndlp->nlp_DID, irsp->ulpStatus,
				 irsp->un.ulpWord[4]);
		/* Do not call DSM for lpfc_els_abort'ed ELS cmds */
		if (lpfc_error_lost_link(irsp))
			rc = NLP_STE_FREED_NODE;
		else
			rc = lpfc_disc_state_machine(vport, ndlp, cmdiocb,
						     NLP_EVT_CMPL_PLOGI);
	} else {
		/* Good status, call state machine */
		prsp = list_entry(((struct lpfc_dmabuf *)
				   cmdiocb->context2)->list.next,
				  struct lpfc_dmabuf, list);
		ndlp = lpfc_plogi_confirm_nport(phba, prsp->virt, ndlp);
		rc = lpfc_disc_state_machine(vport, ndlp, cmdiocb,
					     NLP_EVT_CMPL_PLOGI);
	}

	if (disc && vport->num_disc_nodes) {
		/* Check to see if there are more PLOGIs to be sent */
		lpfc_more_plogi(vport);

		if (vport->num_disc_nodes == 0) {
			spin_lock_irq(shost->host_lock);
			vport->fc_flag &= ~FC_NDISC_ACTIVE;
			spin_unlock_irq(shost->host_lock);

			lpfc_can_disctmo(vport);
			lpfc_end_rscn(vport);
		}
	}

out:
	lpfc_els_free_iocb(phba, cmdiocb);
	return;
}

/**
 * lpfc_issue_els_plogi - Issue an plogi iocb command for a vport
 * @vport: pointer to a host virtual N_Port data structure.
 * @did: destination port identifier.
 * @retry: number of retries to the command IOCB.
 *
 * This routine issues a Port Login (PLOGI) command to a remote N_Port
 * (with the @did) for a @vport. Before issuing a PLOGI to a remote N_Port,
 * the ndlp with the remote N_Port DID must exist on the @vport's ndlp list.
 * This routine constructs the proper feilds of the PLOGI IOCB and invokes
 * the lpfc_sli_issue_iocb() routine to send out PLOGI ELS command.
 *
 * Note that, in lpfc_prep_els_iocb() routine, the reference count of ndlp
 * will be incremented by 1 for holding the ndlp and the reference to ndlp
 * will be stored into the context1 field of the IOCB for the completion
 * callback function to the PLOGI ELS command.
 *
 * Return code
 *   0 - Successfully issued a plogi for @vport
 *   1 - failed to issue a plogi for @vport
 **/
int
lpfc_issue_els_plogi(struct lpfc_vport *vport, uint32_t did, uint8_t retry)
{
	struct lpfc_hba  *phba = vport->phba;
	struct serv_parm *sp;
	IOCB_t *icmd;
	struct lpfc_nodelist *ndlp;
	struct lpfc_iocbq *elsiocb;
	struct lpfc_sli *psli;
	uint8_t *pcmd;
	uint16_t cmdsize;
	int ret;

	psli = &phba->sli;

	ndlp = lpfc_findnode_did(vport, did);
	if (ndlp && !NLP_CHK_NODE_ACT(ndlp))
		ndlp = NULL;

	/* If ndlp is not NULL, we will bump the reference count on it */
	cmdsize = (sizeof(uint32_t) + sizeof(struct serv_parm));
	elsiocb = lpfc_prep_els_iocb(vport, 1, cmdsize, retry, ndlp, did,
				     ELS_CMD_PLOGI);
	if (!elsiocb)
		return 1;

	icmd = &elsiocb->iocb;
	pcmd = (uint8_t *) (((struct lpfc_dmabuf *) elsiocb->context2)->virt);

	/* For PLOGI request, remainder of payload is service parameters */
	*((uint32_t *) (pcmd)) = ELS_CMD_PLOGI;
	pcmd += sizeof(uint32_t);
	memcpy(pcmd, &vport->fc_sparam, sizeof(struct serv_parm));
	sp = (struct serv_parm *) pcmd;

	/*
	 * If we are a N-port connected to a Fabric, fix-up paramm's so logins
	 * to device on remote loops work.
	 */
	if ((vport->fc_flag & FC_FABRIC) && !(vport->fc_flag & FC_PUBLIC_LOOP))
		sp->cmn.altBbCredit = 1;

	if (sp->cmn.fcphLow < FC_PH_4_3)
		sp->cmn.fcphLow = FC_PH_4_3;

	if (sp->cmn.fcphHigh < FC_PH3)
		sp->cmn.fcphHigh = FC_PH3;

	lpfc_debugfs_disc_trc(vport, LPFC_DISC_TRC_ELS_CMD,
		"Issue PLOGI:     did:x%x",
		did, 0, 0);

	phba->fc_stat.elsXmitPLOGI++;
	elsiocb->iocb_cmpl = lpfc_cmpl_els_plogi;
	ret = lpfc_sli_issue_iocb(phba, LPFC_ELS_RING, elsiocb, 0);

	if (ret == IOCB_ERROR) {
		lpfc_els_free_iocb(phba, elsiocb);
		return 1;
	}
	return 0;
}

/**
 * lpfc_cmpl_els_prli - Completion callback function for prli
 * @phba: pointer to lpfc hba data structure.
 * @cmdiocb: pointer to lpfc command iocb data structure.
 * @rspiocb: pointer to lpfc response iocb data structure.
 *
 * This routine is the completion callback function for a Process Login
 * (PRLI) ELS command. The PRLI response IOCB status is checked for error
 * status. If there is error status reported, PRLI retry shall be attempted
 * by invoking the lpfc_els_retry() routine. Otherwise, the state
 * NLP_EVT_CMPL_PRLI is sent to the Discover State Machine (DSM) for this
 * ndlp to mark the PRLI completion.
 **/
static void
lpfc_cmpl_els_prli(struct lpfc_hba *phba, struct lpfc_iocbq *cmdiocb,
		   struct lpfc_iocbq *rspiocb)
{
	struct lpfc_vport *vport = cmdiocb->vport;
	struct Scsi_Host  *shost = lpfc_shost_from_vport(vport);
	IOCB_t *irsp;
	struct lpfc_sli *psli;
	struct lpfc_nodelist *ndlp;

	psli = &phba->sli;
	/* we pass cmdiocb to state machine which needs rspiocb as well */
	cmdiocb->context_un.rsp_iocb = rspiocb;

	irsp = &(rspiocb->iocb);
	ndlp = (struct lpfc_nodelist *) cmdiocb->context1;
	spin_lock_irq(shost->host_lock);
	ndlp->nlp_flag &= ~NLP_PRLI_SND;
	spin_unlock_irq(shost->host_lock);

	lpfc_debugfs_disc_trc(vport, LPFC_DISC_TRC_ELS_CMD,
		"PRLI cmpl:       status:x%x/x%x did:x%x",
		irsp->ulpStatus, irsp->un.ulpWord[4],
		ndlp->nlp_DID);
	/* PRLI completes to NPort <nlp_DID> */
	lpfc_printf_vlog(vport, KERN_INFO, LOG_ELS,
			 "0103 PRLI completes to NPort x%x "
			 "Data: x%x x%x x%x x%x\n",
			 ndlp->nlp_DID, irsp->ulpStatus, irsp->un.ulpWord[4],
			 irsp->ulpTimeout, vport->num_disc_nodes);

	vport->fc_prli_sent--;
	/* Check to see if link went down during discovery */
	if (lpfc_els_chk_latt(vport))
		goto out;

	if (irsp->ulpStatus) {
		/* Check for retry */
		if (lpfc_els_retry(phba, cmdiocb, rspiocb)) {
			/* ELS command is being retried */
			goto out;
		}
		/* PRLI failed */
		lpfc_printf_vlog(vport, KERN_ERR, LOG_ELS,
				 "2754 PRLI failure DID:%06X Status:x%x/x%x\n",
				 ndlp->nlp_DID, irsp->ulpStatus,
				 irsp->un.ulpWord[4]);
		/* Do not call DSM for lpfc_els_abort'ed ELS cmds */
		if (lpfc_error_lost_link(irsp))
			goto out;
		else
			lpfc_disc_state_machine(vport, ndlp, cmdiocb,
						NLP_EVT_CMPL_PRLI);
	} else
		/* Good status, call state machine */
		lpfc_disc_state_machine(vport, ndlp, cmdiocb,
					NLP_EVT_CMPL_PRLI);
out:
	lpfc_els_free_iocb(phba, cmdiocb);
	return;
}

/**
 * lpfc_issue_els_prli - Issue a prli iocb command for a vport
 * @vport: pointer to a host virtual N_Port data structure.
 * @ndlp: pointer to a node-list data structure.
 * @retry: number of retries to the command IOCB.
 *
 * This routine issues a Process Login (PRLI) ELS command for the
 * @vport. The PRLI service parameters are set up in the payload of the
 * PRLI Request command and the pointer to lpfc_cmpl_els_prli() routine
 * is put to the IOCB completion callback func field before invoking the
 * routine lpfc_sli_issue_iocb() to send out PRLI command.
 *
 * Note that, in lpfc_prep_els_iocb() routine, the reference count of ndlp
 * will be incremented by 1 for holding the ndlp and the reference to ndlp
 * will be stored into the context1 field of the IOCB for the completion
 * callback function to the PRLI ELS command.
 *
 * Return code
 *   0 - successfully issued prli iocb command for @vport
 *   1 - failed to issue prli iocb command for @vport
 **/
int
lpfc_issue_els_prli(struct lpfc_vport *vport, struct lpfc_nodelist *ndlp,
		    uint8_t retry)
{
	struct Scsi_Host *shost = lpfc_shost_from_vport(vport);
	struct lpfc_hba *phba = vport->phba;
	PRLI *npr;
	IOCB_t *icmd;
	struct lpfc_iocbq *elsiocb;
	uint8_t *pcmd;
	uint16_t cmdsize;

	cmdsize = (sizeof(uint32_t) + sizeof(PRLI));
	elsiocb = lpfc_prep_els_iocb(vport, 1, cmdsize, retry, ndlp,
				     ndlp->nlp_DID, ELS_CMD_PRLI);
	if (!elsiocb)
		return 1;

	icmd = &elsiocb->iocb;
	pcmd = (uint8_t *) (((struct lpfc_dmabuf *) elsiocb->context2)->virt);

	/* For PRLI request, remainder of payload is service parameters */
	memset(pcmd, 0, (sizeof(PRLI) + sizeof(uint32_t)));
	*((uint32_t *) (pcmd)) = ELS_CMD_PRLI;
	pcmd += sizeof(uint32_t);

	/* For PRLI, remainder of payload is PRLI parameter page */
	npr = (PRLI *) pcmd;
	/*
	 * If our firmware version is 3.20 or later,
	 * set the following bits for FC-TAPE support.
	 */
	if (phba->vpd.rev.feaLevelHigh >= 0x02) {
		npr->ConfmComplAllowed = 1;
		npr->Retry = 1;
		npr->TaskRetryIdReq = 1;
	}
	npr->estabImagePair = 1;
	npr->readXferRdyDis = 1;

	/* For FCP support */
	npr->prliType = PRLI_FCP_TYPE;
	npr->initiatorFunc = 1;

	lpfc_debugfs_disc_trc(vport, LPFC_DISC_TRC_ELS_CMD,
		"Issue PRLI:      did:x%x",
		ndlp->nlp_DID, 0, 0);

	phba->fc_stat.elsXmitPRLI++;
	elsiocb->iocb_cmpl = lpfc_cmpl_els_prli;
	spin_lock_irq(shost->host_lock);
	ndlp->nlp_flag |= NLP_PRLI_SND;
	spin_unlock_irq(shost->host_lock);
	if (lpfc_sli_issue_iocb(phba, LPFC_ELS_RING, elsiocb, 0) ==
	    IOCB_ERROR) {
		spin_lock_irq(shost->host_lock);
		ndlp->nlp_flag &= ~NLP_PRLI_SND;
		spin_unlock_irq(shost->host_lock);
		lpfc_els_free_iocb(phba, elsiocb);
		return 1;
	}
	vport->fc_prli_sent++;
	return 0;
}

/**
 * lpfc_rscn_disc - Perform rscn discovery for a vport
 * @vport: pointer to a host virtual N_Port data structure.
 *
 * This routine performs Registration State Change Notification (RSCN)
 * discovery for a @vport. If the @vport's node port recovery count is not
 * zero, it will invoke the lpfc_els_disc_plogi() to perform PLOGI for all
 * the nodes that need recovery. If none of the PLOGI were needed through
 * the lpfc_els_disc_plogi() routine, the lpfc_end_rscn() routine shall be
 * invoked to check and handle possible more RSCN came in during the period
 * of processing the current ones.
 **/
static void
lpfc_rscn_disc(struct lpfc_vport *vport)
{
	lpfc_can_disctmo(vport);

	/* RSCN discovery */
	/* go thru NPR nodes and issue ELS PLOGIs */
	if (vport->fc_npr_cnt)
		if (lpfc_els_disc_plogi(vport))
			return;

	lpfc_end_rscn(vport);
}

/**
 * lpfc_adisc_done - Complete the adisc phase of discovery
 * @vport: pointer to lpfc_vport hba data structure that finished all ADISCs.
 *
 * This function is called when the final ADISC is completed during discovery.
 * This function handles clearing link attention or issuing reg_vpi depending
 * on whether npiv is enabled. This function also kicks off the PLOGI phase of
 * discovery.
 * This function is called with no locks held.
 **/
static void
lpfc_adisc_done(struct lpfc_vport *vport)
{
	struct Scsi_Host   *shost = lpfc_shost_from_vport(vport);
	struct lpfc_hba   *phba = vport->phba;

	/*
	 * For NPIV, cmpl_reg_vpi will set port_state to READY,
	 * and continue discovery.
	 */
	if ((phba->sli3_options & LPFC_SLI3_NPIV_ENABLED) &&
	    !(vport->fc_flag & FC_RSCN_MODE) &&
	    (phba->sli_rev < LPFC_SLI_REV4)) {
		lpfc_issue_reg_vpi(phba, vport);
		return;
	}
	/*
	* For SLI2, we need to set port_state to READY
	* and continue discovery.
	*/
	if (vport->port_state < LPFC_VPORT_READY) {
		/* If we get here, there is nothing to ADISC */
		if (vport->port_type == LPFC_PHYSICAL_PORT)
			lpfc_issue_clear_la(phba, vport);
		if (!(vport->fc_flag & FC_ABORT_DISCOVERY)) {
			vport->num_disc_nodes = 0;
			/* go thru NPR list, issue ELS PLOGIs */
			if (vport->fc_npr_cnt)
				lpfc_els_disc_plogi(vport);
			if (!vport->num_disc_nodes) {
				spin_lock_irq(shost->host_lock);
				vport->fc_flag &= ~FC_NDISC_ACTIVE;
				spin_unlock_irq(shost->host_lock);
				lpfc_can_disctmo(vport);
				lpfc_end_rscn(vport);
			}
		}
		vport->port_state = LPFC_VPORT_READY;
	} else
		lpfc_rscn_disc(vport);
}

/**
 * lpfc_more_adisc - Issue more adisc as needed
 * @vport: pointer to a host virtual N_Port data structure.
 *
 * This routine determines whether there are more ndlps on a @vport
 * node list need to have Address Discover (ADISC) issued. If so, it will
 * invoke the lpfc_els_disc_adisc() routine to issue ADISC on the @vport's
 * remaining nodes which need to have ADISC sent.
 **/
void
lpfc_more_adisc(struct lpfc_vport *vport)
{
	int sentadisc;

	if (vport->num_disc_nodes)
		vport->num_disc_nodes--;
	/* Continue discovery with <num_disc_nodes> ADISCs to go */
	lpfc_printf_vlog(vport, KERN_INFO, LOG_DISCOVERY,
			 "0210 Continue discovery with %d ADISCs to go "
			 "Data: x%x x%x x%x\n",
			 vport->num_disc_nodes, vport->fc_adisc_cnt,
			 vport->fc_flag, vport->port_state);
	/* Check to see if there are more ADISCs to be sent */
	if (vport->fc_flag & FC_NLP_MORE) {
		lpfc_set_disctmo(vport);
		/* go thru NPR nodes and issue any remaining ELS ADISCs */
		sentadisc = lpfc_els_disc_adisc(vport);
	}
	if (!vport->num_disc_nodes)
		lpfc_adisc_done(vport);
	return;
}

/**
 * lpfc_cmpl_els_adisc - Completion callback function for adisc
 * @phba: pointer to lpfc hba data structure.
 * @cmdiocb: pointer to lpfc command iocb data structure.
 * @rspiocb: pointer to lpfc response iocb data structure.
 *
 * This routine is the completion function for issuing the Address Discover
 * (ADISC) command. It first checks to see whether link went down during
 * the discovery process. If so, the node will be marked as node port
 * recovery for issuing discover IOCB by the link attention handler and
 * exit. Otherwise, the response status is checked. If error was reported
 * in the response status, the ADISC command shall be retried by invoking
 * the lpfc_els_retry() routine. Otherwise, if no error was reported in
 * the response status, the state machine is invoked to set transition
 * with respect to NLP_EVT_CMPL_ADISC event.
 **/
static void
lpfc_cmpl_els_adisc(struct lpfc_hba *phba, struct lpfc_iocbq *cmdiocb,
		    struct lpfc_iocbq *rspiocb)
{
	struct lpfc_vport *vport = cmdiocb->vport;
	struct Scsi_Host  *shost = lpfc_shost_from_vport(vport);
	IOCB_t *irsp;
	struct lpfc_nodelist *ndlp;
	int  disc;

	/* we pass cmdiocb to state machine which needs rspiocb as well */
	cmdiocb->context_un.rsp_iocb = rspiocb;

	irsp = &(rspiocb->iocb);
	ndlp = (struct lpfc_nodelist *) cmdiocb->context1;

	lpfc_debugfs_disc_trc(vport, LPFC_DISC_TRC_ELS_CMD,
		"ADISC cmpl:      status:x%x/x%x did:x%x",
		irsp->ulpStatus, irsp->un.ulpWord[4],
		ndlp->nlp_DID);

	/* Since ndlp can be freed in the disc state machine, note if this node
	 * is being used during discovery.
	 */
	spin_lock_irq(shost->host_lock);
	disc = (ndlp->nlp_flag & NLP_NPR_2B_DISC);
	ndlp->nlp_flag &= ~(NLP_ADISC_SND | NLP_NPR_2B_DISC);
	spin_unlock_irq(shost->host_lock);
	/* ADISC completes to NPort <nlp_DID> */
	lpfc_printf_vlog(vport, KERN_INFO, LOG_ELS,
			 "0104 ADISC completes to NPort x%x "
			 "Data: x%x x%x x%x x%x x%x\n",
			 ndlp->nlp_DID, irsp->ulpStatus, irsp->un.ulpWord[4],
			 irsp->ulpTimeout, disc, vport->num_disc_nodes);
	/* Check to see if link went down during discovery */
	if (lpfc_els_chk_latt(vport)) {
		spin_lock_irq(shost->host_lock);
		ndlp->nlp_flag |= NLP_NPR_2B_DISC;
		spin_unlock_irq(shost->host_lock);
		goto out;
	}

	if (irsp->ulpStatus) {
		/* Check for retry */
		if (lpfc_els_retry(phba, cmdiocb, rspiocb)) {
			/* ELS command is being retried */
			if (disc) {
				spin_lock_irq(shost->host_lock);
				ndlp->nlp_flag |= NLP_NPR_2B_DISC;
				spin_unlock_irq(shost->host_lock);
				lpfc_set_disctmo(vport);
			}
			goto out;
		}
		/* ADISC failed */
		lpfc_printf_vlog(vport, KERN_ERR, LOG_ELS,
				 "2755 ADISC failure DID:%06X Status:x%x/x%x\n",
				 ndlp->nlp_DID, irsp->ulpStatus,
				 irsp->un.ulpWord[4]);
		/* Do not call DSM for lpfc_els_abort'ed ELS cmds */
		if (!lpfc_error_lost_link(irsp))
			lpfc_disc_state_machine(vport, ndlp, cmdiocb,
						NLP_EVT_CMPL_ADISC);
	} else
		/* Good status, call state machine */
		lpfc_disc_state_machine(vport, ndlp, cmdiocb,
					NLP_EVT_CMPL_ADISC);

	/* Check to see if there are more ADISCs to be sent */
	if (disc && vport->num_disc_nodes)
		lpfc_more_adisc(vport);
out:
	lpfc_els_free_iocb(phba, cmdiocb);
	return;
}

/**
 * lpfc_issue_els_adisc - Issue an address discover iocb to an node on a vport
 * @vport: pointer to a virtual N_Port data structure.
 * @ndlp: pointer to a node-list data structure.
 * @retry: number of retries to the command IOCB.
 *
 * This routine issues an Address Discover (ADISC) for an @ndlp on a
 * @vport. It prepares the payload of the ADISC ELS command, updates the
 * and states of the ndlp, and invokes the lpfc_sli_issue_iocb() routine
 * to issue the ADISC ELS command.
 *
 * Note that, in lpfc_prep_els_iocb() routine, the reference count of ndlp
 * will be incremented by 1 for holding the ndlp and the reference to ndlp
 * will be stored into the context1 field of the IOCB for the completion
 * callback function to the ADISC ELS command.
 *
 * Return code
 *   0 - successfully issued adisc
 *   1 - failed to issue adisc
 **/
int
lpfc_issue_els_adisc(struct lpfc_vport *vport, struct lpfc_nodelist *ndlp,
		     uint8_t retry)
{
	struct Scsi_Host *shost = lpfc_shost_from_vport(vport);
	struct lpfc_hba  *phba = vport->phba;
	ADISC *ap;
	IOCB_t *icmd;
	struct lpfc_iocbq *elsiocb;
	uint8_t *pcmd;
	uint16_t cmdsize;

	cmdsize = (sizeof(uint32_t) + sizeof(ADISC));
	elsiocb = lpfc_prep_els_iocb(vport, 1, cmdsize, retry, ndlp,
				     ndlp->nlp_DID, ELS_CMD_ADISC);
	if (!elsiocb)
		return 1;

	icmd = &elsiocb->iocb;
	pcmd = (uint8_t *) (((struct lpfc_dmabuf *) elsiocb->context2)->virt);

	/* For ADISC request, remainder of payload is service parameters */
	*((uint32_t *) (pcmd)) = ELS_CMD_ADISC;
	pcmd += sizeof(uint32_t);

	/* Fill in ADISC payload */
	ap = (ADISC *) pcmd;
	ap->hardAL_PA = phba->fc_pref_ALPA;
	memcpy(&ap->portName, &vport->fc_portname, sizeof(struct lpfc_name));
	memcpy(&ap->nodeName, &vport->fc_nodename, sizeof(struct lpfc_name));
	ap->DID = be32_to_cpu(vport->fc_myDID);

	lpfc_debugfs_disc_trc(vport, LPFC_DISC_TRC_ELS_CMD,
		"Issue ADISC:     did:x%x",
		ndlp->nlp_DID, 0, 0);

	phba->fc_stat.elsXmitADISC++;
	elsiocb->iocb_cmpl = lpfc_cmpl_els_adisc;
	spin_lock_irq(shost->host_lock);
	ndlp->nlp_flag |= NLP_ADISC_SND;
	spin_unlock_irq(shost->host_lock);
	if (lpfc_sli_issue_iocb(phba, LPFC_ELS_RING, elsiocb, 0) ==
	    IOCB_ERROR) {
		spin_lock_irq(shost->host_lock);
		ndlp->nlp_flag &= ~NLP_ADISC_SND;
		spin_unlock_irq(shost->host_lock);
		lpfc_els_free_iocb(phba, elsiocb);
		return 1;
	}
	return 0;
}

/**
 * lpfc_cmpl_els_logo - Completion callback function for logo
 * @phba: pointer to lpfc hba data structure.
 * @cmdiocb: pointer to lpfc command iocb data structure.
 * @rspiocb: pointer to lpfc response iocb data structure.
 *
 * This routine is the completion function for issuing the ELS Logout (LOGO)
 * command. If no error status was reported from the LOGO response, the
 * state machine of the associated ndlp shall be invoked for transition with
 * respect to NLP_EVT_CMPL_LOGO event. Otherwise, if error status was reported,
 * the lpfc_els_retry() routine will be invoked to retry the LOGO command.
 **/
static void
lpfc_cmpl_els_logo(struct lpfc_hba *phba, struct lpfc_iocbq *cmdiocb,
		   struct lpfc_iocbq *rspiocb)
{
	struct lpfc_nodelist *ndlp = (struct lpfc_nodelist *) cmdiocb->context1;
	struct lpfc_vport *vport = ndlp->vport;
	struct Scsi_Host  *shost = lpfc_shost_from_vport(vport);
	IOCB_t *irsp;
	struct lpfc_sli *psli;
	struct lpfcMboxq *mbox;

	psli = &phba->sli;
	/* we pass cmdiocb to state machine which needs rspiocb as well */
	cmdiocb->context_un.rsp_iocb = rspiocb;

	irsp = &(rspiocb->iocb);
	spin_lock_irq(shost->host_lock);
	ndlp->nlp_flag &= ~NLP_LOGO_SND;
	spin_unlock_irq(shost->host_lock);

	lpfc_debugfs_disc_trc(vport, LPFC_DISC_TRC_ELS_CMD,
		"LOGO cmpl:       status:x%x/x%x did:x%x",
		irsp->ulpStatus, irsp->un.ulpWord[4],
		ndlp->nlp_DID);
	/* LOGO completes to NPort <nlp_DID> */
	lpfc_printf_vlog(vport, KERN_INFO, LOG_ELS,
			 "0105 LOGO completes to NPort x%x "
			 "Data: x%x x%x x%x x%x\n",
			 ndlp->nlp_DID, irsp->ulpStatus, irsp->un.ulpWord[4],
			 irsp->ulpTimeout, vport->num_disc_nodes);
	/* Check to see if link went down during discovery */
	if (lpfc_els_chk_latt(vport))
		goto out;

	if (ndlp->nlp_flag & NLP_TARGET_REMOVE) {
	        /* NLP_EVT_DEVICE_RM should unregister the RPI
		 * which should abort all outstanding IOs.
		 */
		lpfc_disc_state_machine(vport, ndlp, cmdiocb,
					NLP_EVT_DEVICE_RM);
		goto out;
	}

	if (irsp->ulpStatus) {
		/* Check for retry */
		if (lpfc_els_retry(phba, cmdiocb, rspiocb))
			/* ELS command is being retried */
			goto out;
		/* LOGO failed */
		lpfc_printf_vlog(vport, KERN_ERR, LOG_ELS,
				 "2756 LOGO failure DID:%06X Status:x%x/x%x\n",
				 ndlp->nlp_DID, irsp->ulpStatus,
				 irsp->un.ulpWord[4]);
		/* Do not call DSM for lpfc_els_abort'ed ELS cmds */
		if (lpfc_error_lost_link(irsp))
			goto out;
		else
			lpfc_disc_state_machine(vport, ndlp, cmdiocb,
						NLP_EVT_CMPL_LOGO);
	} else
		/* Good status, call state machine.
		 * This will unregister the rpi if needed.
		 */
		lpfc_disc_state_machine(vport, ndlp, cmdiocb,
					NLP_EVT_CMPL_LOGO);
out:
	lpfc_els_free_iocb(phba, cmdiocb);
	/* If we are in pt2pt mode, we could rcv new S_ID on PLOGI */
	if ((vport->fc_flag & FC_PT2PT) &&
		!(vport->fc_flag & FC_PT2PT_PLOGI)) {
		phba->pport->fc_myDID = 0;
		mbox = mempool_alloc(phba->mbox_mem_pool, GFP_KERNEL);
		if (mbox) {
			lpfc_config_link(phba, mbox);
			mbox->mbox_cmpl = lpfc_sli_def_mbox_cmpl;
			mbox->vport = vport;
			if (lpfc_sli_issue_mbox(phba, mbox, MBX_NOWAIT) ==
				MBX_NOT_FINISHED) {
				mempool_free(mbox, phba->mbox_mem_pool);
			}
		}
	}
	return;
}

/**
 * lpfc_issue_els_logo - Issue a logo to an node on a vport
 * @vport: pointer to a virtual N_Port data structure.
 * @ndlp: pointer to a node-list data structure.
 * @retry: number of retries to the command IOCB.
 *
 * This routine constructs and issues an ELS Logout (LOGO) iocb command
 * to a remote node, referred by an @ndlp on a @vport. It constructs the
 * payload of the IOCB, properly sets up the @ndlp state, and invokes the
 * lpfc_sli_issue_iocb() routine to send out the LOGO ELS command.
 *
 * Note that, in lpfc_prep_els_iocb() routine, the reference count of ndlp
 * will be incremented by 1 for holding the ndlp and the reference to ndlp
 * will be stored into the context1 field of the IOCB for the completion
 * callback function to the LOGO ELS command.
 *
 * Return code
 *   0 - successfully issued logo
 *   1 - failed to issue logo
 **/
int
lpfc_issue_els_logo(struct lpfc_vport *vport, struct lpfc_nodelist *ndlp,
		    uint8_t retry)
{
	struct Scsi_Host *shost = lpfc_shost_from_vport(vport);
	struct lpfc_hba  *phba = vport->phba;
	IOCB_t *icmd;
	struct lpfc_iocbq *elsiocb;
	uint8_t *pcmd;
	uint16_t cmdsize;
	int rc;

	spin_lock_irq(shost->host_lock);
	if (ndlp->nlp_flag & NLP_LOGO_SND) {
		spin_unlock_irq(shost->host_lock);
		return 0;
	}
	spin_unlock_irq(shost->host_lock);

	cmdsize = (2 * sizeof(uint32_t)) + sizeof(struct lpfc_name);
	elsiocb = lpfc_prep_els_iocb(vport, 1, cmdsize, retry, ndlp,
				     ndlp->nlp_DID, ELS_CMD_LOGO);
	if (!elsiocb)
		return 1;

	icmd = &elsiocb->iocb;
	pcmd = (uint8_t *) (((struct lpfc_dmabuf *) elsiocb->context2)->virt);
	*((uint32_t *) (pcmd)) = ELS_CMD_LOGO;
	pcmd += sizeof(uint32_t);

	/* Fill in LOGO payload */
	*((uint32_t *) (pcmd)) = be32_to_cpu(vport->fc_myDID);
	pcmd += sizeof(uint32_t);
	memcpy(pcmd, &vport->fc_portname, sizeof(struct lpfc_name));

	lpfc_debugfs_disc_trc(vport, LPFC_DISC_TRC_ELS_CMD,
		"Issue LOGO:      did:x%x",
		ndlp->nlp_DID, 0, 0);

	phba->fc_stat.elsXmitLOGO++;
	elsiocb->iocb_cmpl = lpfc_cmpl_els_logo;
	spin_lock_irq(shost->host_lock);
	ndlp->nlp_flag |= NLP_LOGO_SND;
	spin_unlock_irq(shost->host_lock);
	rc = lpfc_sli_issue_iocb(phba, LPFC_ELS_RING, elsiocb, 0);

	if (rc == IOCB_ERROR) {
		spin_lock_irq(shost->host_lock);
		ndlp->nlp_flag &= ~NLP_LOGO_SND;
		spin_unlock_irq(shost->host_lock);
		lpfc_els_free_iocb(phba, elsiocb);
		return 1;
	}
	return 0;
}

/**
 * lpfc_cmpl_els_cmd - Completion callback function for generic els command
 * @phba: pointer to lpfc hba data structure.
 * @cmdiocb: pointer to lpfc command iocb data structure.
 * @rspiocb: pointer to lpfc response iocb data structure.
 *
 * This routine is a generic completion callback function for ELS commands.
 * Specifically, it is the callback function which does not need to perform
 * any command specific operations. It is currently used by the ELS command
 * issuing routines for the ELS State Change  Request (SCR),
 * lpfc_issue_els_scr(), and the ELS Fibre Channel Address Resolution
 * Protocol Response (FARPR) routine, lpfc_issue_els_farpr(). Other than
 * certain debug loggings, this callback function simply invokes the
 * lpfc_els_chk_latt() routine to check whether link went down during the
 * discovery process.
 **/
static void
lpfc_cmpl_els_cmd(struct lpfc_hba *phba, struct lpfc_iocbq *cmdiocb,
		  struct lpfc_iocbq *rspiocb)
{
	struct lpfc_vport *vport = cmdiocb->vport;
	IOCB_t *irsp;

	irsp = &rspiocb->iocb;

	lpfc_debugfs_disc_trc(vport, LPFC_DISC_TRC_ELS_CMD,
		"ELS cmd cmpl:    status:x%x/x%x did:x%x",
		irsp->ulpStatus, irsp->un.ulpWord[4],
		irsp->un.elsreq64.remoteID);
	/* ELS cmd tag <ulpIoTag> completes */
	lpfc_printf_vlog(vport, KERN_INFO, LOG_ELS,
			 "0106 ELS cmd tag x%x completes Data: x%x x%x x%x\n",
			 irsp->ulpIoTag, irsp->ulpStatus,
			 irsp->un.ulpWord[4], irsp->ulpTimeout);
	/* Check to see if link went down during discovery */
	lpfc_els_chk_latt(vport);
	lpfc_els_free_iocb(phba, cmdiocb);
	return;
}

/**
 * lpfc_issue_els_scr - Issue a scr to an node on a vport
 * @vport: pointer to a host virtual N_Port data structure.
 * @nportid: N_Port identifier to the remote node.
 * @retry: number of retries to the command IOCB.
 *
 * This routine issues a State Change Request (SCR) to a fabric node
 * on a @vport. The remote node @nportid is passed into the function. It
 * first search the @vport node list to find the matching ndlp. If no such
 * ndlp is found, a new ndlp shall be created for this (SCR) purpose. An
 * IOCB is allocated, payload prepared, and the lpfc_sli_issue_iocb()
 * routine is invoked to send the SCR IOCB.
 *
 * Note that, in lpfc_prep_els_iocb() routine, the reference count of ndlp
 * will be incremented by 1 for holding the ndlp and the reference to ndlp
 * will be stored into the context1 field of the IOCB for the completion
 * callback function to the SCR ELS command.
 *
 * Return code
 *   0 - Successfully issued scr command
 *   1 - Failed to issue scr command
 **/
int
lpfc_issue_els_scr(struct lpfc_vport *vport, uint32_t nportid, uint8_t retry)
{
	struct lpfc_hba  *phba = vport->phba;
	IOCB_t *icmd;
	struct lpfc_iocbq *elsiocb;
	struct lpfc_sli *psli;
	uint8_t *pcmd;
	uint16_t cmdsize;
	struct lpfc_nodelist *ndlp;

	psli = &phba->sli;
	cmdsize = (sizeof(uint32_t) + sizeof(SCR));

	ndlp = lpfc_findnode_did(vport, nportid);
	if (!ndlp) {
		ndlp = mempool_alloc(phba->nlp_mem_pool, GFP_KERNEL);
		if (!ndlp)
			return 1;
		lpfc_nlp_init(vport, ndlp, nportid);
		lpfc_enqueue_node(vport, ndlp);
	} else if (!NLP_CHK_NODE_ACT(ndlp)) {
		ndlp = lpfc_enable_node(vport, ndlp, NLP_STE_UNUSED_NODE);
		if (!ndlp)
			return 1;
	}

	elsiocb = lpfc_prep_els_iocb(vport, 1, cmdsize, retry, ndlp,
				     ndlp->nlp_DID, ELS_CMD_SCR);

	if (!elsiocb) {
		/* This will trigger the release of the node just
		 * allocated
		 */
		lpfc_nlp_put(ndlp);
		return 1;
	}

	icmd = &elsiocb->iocb;
	pcmd = (uint8_t *) (((struct lpfc_dmabuf *) elsiocb->context2)->virt);

	*((uint32_t *) (pcmd)) = ELS_CMD_SCR;
	pcmd += sizeof(uint32_t);

	/* For SCR, remainder of payload is SCR parameter page */
	memset(pcmd, 0, sizeof(SCR));
	((SCR *) pcmd)->Function = SCR_FUNC_FULL;

	lpfc_debugfs_disc_trc(vport, LPFC_DISC_TRC_ELS_CMD,
		"Issue SCR:       did:x%x",
		ndlp->nlp_DID, 0, 0);

	phba->fc_stat.elsXmitSCR++;
	elsiocb->iocb_cmpl = lpfc_cmpl_els_cmd;
	if (lpfc_sli_issue_iocb(phba, LPFC_ELS_RING, elsiocb, 0) ==
	    IOCB_ERROR) {
		/* The additional lpfc_nlp_put will cause the following
		 * lpfc_els_free_iocb routine to trigger the rlease of
		 * the node.
		 */
		lpfc_nlp_put(ndlp);
		lpfc_els_free_iocb(phba, elsiocb);
		return 1;
	}
	/* This will cause the callback-function lpfc_cmpl_els_cmd to
	 * trigger the release of node.
	 */
	lpfc_nlp_put(ndlp);
	return 0;
}

/**
 * lpfc_issue_els_farpr - Issue a farp to an node on a vport
 * @vport: pointer to a host virtual N_Port data structure.
 * @nportid: N_Port identifier to the remote node.
 * @retry: number of retries to the command IOCB.
 *
 * This routine issues a Fibre Channel Address Resolution Response
 * (FARPR) to a node on a vport. The remote node N_Port identifier (@nportid)
 * is passed into the function. It first search the @vport node list to find
 * the matching ndlp. If no such ndlp is found, a new ndlp shall be created
 * for this (FARPR) purpose. An IOCB is allocated, payload prepared, and the
 * lpfc_sli_issue_iocb() routine is invoked to send the FARPR ELS command.
 *
 * Note that, in lpfc_prep_els_iocb() routine, the reference count of ndlp
 * will be incremented by 1 for holding the ndlp and the reference to ndlp
 * will be stored into the context1 field of the IOCB for the completion
 * callback function to the PARPR ELS command.
 *
 * Return code
 *   0 - Successfully issued farpr command
 *   1 - Failed to issue farpr command
 **/
static int
lpfc_issue_els_farpr(struct lpfc_vport *vport, uint32_t nportid, uint8_t retry)
{
	struct lpfc_hba  *phba = vport->phba;
	IOCB_t *icmd;
	struct lpfc_iocbq *elsiocb;
	struct lpfc_sli *psli;
	FARP *fp;
	uint8_t *pcmd;
	uint32_t *lp;
	uint16_t cmdsize;
	struct lpfc_nodelist *ondlp;
	struct lpfc_nodelist *ndlp;

	psli = &phba->sli;
	cmdsize = (sizeof(uint32_t) + sizeof(FARP));

	ndlp = lpfc_findnode_did(vport, nportid);
	if (!ndlp) {
		ndlp = mempool_alloc(phba->nlp_mem_pool, GFP_KERNEL);
		if (!ndlp)
			return 1;
		lpfc_nlp_init(vport, ndlp, nportid);
		lpfc_enqueue_node(vport, ndlp);
	} else if (!NLP_CHK_NODE_ACT(ndlp)) {
		ndlp = lpfc_enable_node(vport, ndlp, NLP_STE_UNUSED_NODE);
		if (!ndlp)
			return 1;
	}

	elsiocb = lpfc_prep_els_iocb(vport, 1, cmdsize, retry, ndlp,
				     ndlp->nlp_DID, ELS_CMD_RNID);
	if (!elsiocb) {
		/* This will trigger the release of the node just
		 * allocated
		 */
		lpfc_nlp_put(ndlp);
		return 1;
	}

	icmd = &elsiocb->iocb;
	pcmd = (uint8_t *) (((struct lpfc_dmabuf *) elsiocb->context2)->virt);

	*((uint32_t *) (pcmd)) = ELS_CMD_FARPR;
	pcmd += sizeof(uint32_t);

	/* Fill in FARPR payload */
	fp = (FARP *) (pcmd);
	memset(fp, 0, sizeof(FARP));
	lp = (uint32_t *) pcmd;
	*lp++ = be32_to_cpu(nportid);
	*lp++ = be32_to_cpu(vport->fc_myDID);
	fp->Rflags = 0;
	fp->Mflags = (FARP_MATCH_PORT | FARP_MATCH_NODE);

	memcpy(&fp->RportName, &vport->fc_portname, sizeof(struct lpfc_name));
	memcpy(&fp->RnodeName, &vport->fc_nodename, sizeof(struct lpfc_name));
	ondlp = lpfc_findnode_did(vport, nportid);
	if (ondlp && NLP_CHK_NODE_ACT(ondlp)) {
		memcpy(&fp->OportName, &ondlp->nlp_portname,
		       sizeof(struct lpfc_name));
		memcpy(&fp->OnodeName, &ondlp->nlp_nodename,
		       sizeof(struct lpfc_name));
	}

	lpfc_debugfs_disc_trc(vport, LPFC_DISC_TRC_ELS_CMD,
		"Issue FARPR:     did:x%x",
		ndlp->nlp_DID, 0, 0);

	phba->fc_stat.elsXmitFARPR++;
	elsiocb->iocb_cmpl = lpfc_cmpl_els_cmd;
	if (lpfc_sli_issue_iocb(phba, LPFC_ELS_RING, elsiocb, 0) ==
	    IOCB_ERROR) {
		/* The additional lpfc_nlp_put will cause the following
		 * lpfc_els_free_iocb routine to trigger the release of
		 * the node.
		 */
		lpfc_nlp_put(ndlp);
		lpfc_els_free_iocb(phba, elsiocb);
		return 1;
	}
	/* This will cause the callback-function lpfc_cmpl_els_cmd to
	 * trigger the release of the node.
	 */
	lpfc_nlp_put(ndlp);
	return 0;
}

/**
 * lpfc_cancel_retry_delay_tmo - Cancel the timer with delayed iocb-cmd retry
 * @vport: pointer to a host virtual N_Port data structure.
 * @nlp: pointer to a node-list data structure.
 *
 * This routine cancels the timer with a delayed IOCB-command retry for
 * a @vport's @ndlp. It stops the timer for the delayed function retrial and
 * removes the ELS retry event if it presents. In addition, if the
 * NLP_NPR_2B_DISC bit is set in the @nlp's nlp_flag bitmap, ADISC IOCB
 * commands are sent for the @vport's nodes that require issuing discovery
 * ADISC.
 **/
void
lpfc_cancel_retry_delay_tmo(struct lpfc_vport *vport, struct lpfc_nodelist *nlp)
{
	struct Scsi_Host *shost = lpfc_shost_from_vport(vport);
	struct lpfc_work_evt *evtp;

	if (!(nlp->nlp_flag & NLP_DELAY_TMO))
		return;
	spin_lock_irq(shost->host_lock);
	nlp->nlp_flag &= ~NLP_DELAY_TMO;
	spin_unlock_irq(shost->host_lock);
	del_timer_sync(&nlp->nlp_delayfunc);
	nlp->nlp_last_elscmd = 0;
	if (!list_empty(&nlp->els_retry_evt.evt_listp)) {
		list_del_init(&nlp->els_retry_evt.evt_listp);
		/* Decrement nlp reference count held for the delayed retry */
		evtp = &nlp->els_retry_evt;
		lpfc_nlp_put((struct lpfc_nodelist *)evtp->evt_arg1);
	}
	if (nlp->nlp_flag & NLP_NPR_2B_DISC) {
		spin_lock_irq(shost->host_lock);
		nlp->nlp_flag &= ~NLP_NPR_2B_DISC;
		spin_unlock_irq(shost->host_lock);
		if (vport->num_disc_nodes) {
			if (vport->port_state < LPFC_VPORT_READY) {
				/* Check if there are more ADISCs to be sent */
				lpfc_more_adisc(vport);
			} else {
				/* Check if there are more PLOGIs to be sent */
				lpfc_more_plogi(vport);
				if (vport->num_disc_nodes == 0) {
					spin_lock_irq(shost->host_lock);
					vport->fc_flag &= ~FC_NDISC_ACTIVE;
					spin_unlock_irq(shost->host_lock);
					lpfc_can_disctmo(vport);
					lpfc_end_rscn(vport);
				}
			}
		}
	}
	return;
}

/**
 * lpfc_els_retry_delay - Timer function with a ndlp delayed function timer
 * @ptr: holder for the pointer to the timer function associated data (ndlp).
 *
 * This routine is invoked by the ndlp delayed-function timer to check
 * whether there is any pending ELS retry event(s) with the node. If not, it
 * simply returns. Otherwise, if there is at least one ELS delayed event, it
 * adds the delayed events to the HBA work list and invokes the
 * lpfc_worker_wake_up() routine to wake up worker thread to process the
 * event. Note that lpfc_nlp_get() is called before posting the event to
 * the work list to hold reference count of ndlp so that it guarantees the
 * reference to ndlp will still be available when the worker thread gets
 * to the event associated with the ndlp.
 **/
void
lpfc_els_retry_delay(unsigned long ptr)
{
	struct lpfc_nodelist *ndlp = (struct lpfc_nodelist *) ptr;
	struct lpfc_vport *vport = ndlp->vport;
	struct lpfc_hba   *phba = vport->phba;
	unsigned long flags;
	struct lpfc_work_evt  *evtp = &ndlp->els_retry_evt;

	spin_lock_irqsave(&phba->hbalock, flags);
	if (!list_empty(&evtp->evt_listp)) {
		spin_unlock_irqrestore(&phba->hbalock, flags);
		return;
	}

	/* We need to hold the node by incrementing the reference
	 * count until the queued work is done
	 */
	evtp->evt_arg1  = lpfc_nlp_get(ndlp);
	if (evtp->evt_arg1) {
		evtp->evt = LPFC_EVT_ELS_RETRY;
		list_add_tail(&evtp->evt_listp, &phba->work_list);
		lpfc_worker_wake_up(phba);
	}
	spin_unlock_irqrestore(&phba->hbalock, flags);
	return;
}

/**
 * lpfc_els_retry_delay_handler - Work thread handler for ndlp delayed function
 * @ndlp: pointer to a node-list data structure.
 *
 * This routine is the worker-thread handler for processing the @ndlp delayed
 * event(s), posted by the lpfc_els_retry_delay() routine. It simply retrieves
 * the last ELS command from the associated ndlp and invokes the proper ELS
 * function according to the delayed ELS command to retry the command.
 **/
void
lpfc_els_retry_delay_handler(struct lpfc_nodelist *ndlp)
{
	struct lpfc_vport *vport = ndlp->vport;
	struct Scsi_Host  *shost = lpfc_shost_from_vport(vport);
	uint32_t cmd, did, retry;

	spin_lock_irq(shost->host_lock);
	did = ndlp->nlp_DID;
	cmd = ndlp->nlp_last_elscmd;
	ndlp->nlp_last_elscmd = 0;

	if (!(ndlp->nlp_flag & NLP_DELAY_TMO)) {
		spin_unlock_irq(shost->host_lock);
		return;
	}

	ndlp->nlp_flag &= ~NLP_DELAY_TMO;
	spin_unlock_irq(shost->host_lock);
	/*
	 * If a discovery event readded nlp_delayfunc after timer
	 * firing and before processing the timer, cancel the
	 * nlp_delayfunc.
	 */
	del_timer_sync(&ndlp->nlp_delayfunc);
	retry = ndlp->nlp_retry;
	ndlp->nlp_retry = 0;

	switch (cmd) {
	case ELS_CMD_FLOGI:
		lpfc_issue_els_flogi(vport, ndlp, retry);
		break;
	case ELS_CMD_PLOGI:
		if (!lpfc_issue_els_plogi(vport, ndlp->nlp_DID, retry)) {
			ndlp->nlp_prev_state = ndlp->nlp_state;
			lpfc_nlp_set_state(vport, ndlp, NLP_STE_PLOGI_ISSUE);
		}
		break;
	case ELS_CMD_ADISC:
		if (!lpfc_issue_els_adisc(vport, ndlp, retry)) {
			ndlp->nlp_prev_state = ndlp->nlp_state;
			lpfc_nlp_set_state(vport, ndlp, NLP_STE_ADISC_ISSUE);
		}
		break;
	case ELS_CMD_PRLI:
		if (!lpfc_issue_els_prli(vport, ndlp, retry)) {
			ndlp->nlp_prev_state = ndlp->nlp_state;
			lpfc_nlp_set_state(vport, ndlp, NLP_STE_PRLI_ISSUE);
		}
		break;
	case ELS_CMD_LOGO:
		if (!lpfc_issue_els_logo(vport, ndlp, retry)) {
			ndlp->nlp_prev_state = ndlp->nlp_state;
			lpfc_nlp_set_state(vport, ndlp, NLP_STE_NPR_NODE);
		}
		break;
	case ELS_CMD_FDISC:
		if (!(vport->fc_flag & FC_VPORT_NEEDS_INIT_VPI))
			lpfc_issue_els_fdisc(vport, ndlp, retry);
		break;
	}
	return;
}

/**
 * lpfc_els_retry - Make retry decision on an els command iocb
 * @phba: pointer to lpfc hba data structure.
 * @cmdiocb: pointer to lpfc command iocb data structure.
 * @rspiocb: pointer to lpfc response iocb data structure.
 *
 * This routine makes a retry decision on an ELS command IOCB, which has
 * failed. The following ELS IOCBs use this function for retrying the command
 * when previously issued command responsed with error status: FLOGI, PLOGI,
 * PRLI, ADISC, LOGO, and FDISC. Based on the ELS command type and the
 * returned error status, it makes the decision whether a retry shall be
 * issued for the command, and whether a retry shall be made immediately or
 * delayed. In the former case, the corresponding ELS command issuing-function
 * is called to retry the command. In the later case, the ELS command shall
 * be posted to the ndlp delayed event and delayed function timer set to the
 * ndlp for the delayed command issusing.
 *
 * Return code
 *   0 - No retry of els command is made
 *   1 - Immediate or delayed retry of els command is made
 **/
static int
lpfc_els_retry(struct lpfc_hba *phba, struct lpfc_iocbq *cmdiocb,
	       struct lpfc_iocbq *rspiocb)
{
	struct lpfc_vport *vport = cmdiocb->vport;
	struct Scsi_Host  *shost = lpfc_shost_from_vport(vport);
	IOCB_t *irsp = &rspiocb->iocb;
	struct lpfc_nodelist *ndlp = (struct lpfc_nodelist *) cmdiocb->context1;
	struct lpfc_dmabuf *pcmd = (struct lpfc_dmabuf *) cmdiocb->context2;
	uint32_t *elscmd;
	struct ls_rjt stat;
	int retry = 0, maxretry = lpfc_max_els_tries, delay = 0;
	int logerr = 0;
	uint32_t cmd = 0;
	uint32_t did;


	/* Note: context2 may be 0 for internal driver abort
	 * of delays ELS command.
	 */

	if (pcmd && pcmd->virt) {
		elscmd = (uint32_t *) (pcmd->virt);
		cmd = *elscmd++;
	}

	if (ndlp && NLP_CHK_NODE_ACT(ndlp))
		did = ndlp->nlp_DID;
	else {
		/* We should only hit this case for retrying PLOGI */
		did = irsp->un.elsreq64.remoteID;
		ndlp = lpfc_findnode_did(vport, did);
		if ((!ndlp || !NLP_CHK_NODE_ACT(ndlp))
		    && (cmd != ELS_CMD_PLOGI))
			return 1;
	}

	lpfc_debugfs_disc_trc(vport, LPFC_DISC_TRC_ELS_CMD,
		"Retry ELS:       wd7:x%x wd4:x%x did:x%x",
		*(((uint32_t *) irsp) + 7), irsp->un.ulpWord[4], ndlp->nlp_DID);

	switch (irsp->ulpStatus) {
	case IOSTAT_FCP_RSP_ERROR:
		break;
	case IOSTAT_REMOTE_STOP:
		if (phba->sli_rev == LPFC_SLI_REV4) {
			/* This IO was aborted by the target, we don't
			 * know the rxid and because we did not send the
			 * ABTS we cannot generate and RRQ.
			 */
			lpfc_set_rrq_active(phba, ndlp,
					 cmdiocb->sli4_xritag, 0, 0);
		}
		break;
	case IOSTAT_LOCAL_REJECT:
		switch ((irsp->un.ulpWord[4] & 0xff)) {
		case IOERR_LOOP_OPEN_FAILURE:
			if (cmd == ELS_CMD_FLOGI) {
				if (PCI_DEVICE_ID_HORNET ==
					phba->pcidev->device) {
					phba->fc_topology = LPFC_TOPOLOGY_LOOP;
					phba->pport->fc_myDID = 0;
					phba->alpa_map[0] = 0;
					phba->alpa_map[1] = 0;
				}
			}
			if (cmd == ELS_CMD_PLOGI && cmdiocb->retry == 0)
				delay = 1000;
			retry = 1;
			break;

		case IOERR_ILLEGAL_COMMAND:
			lpfc_printf_vlog(vport, KERN_ERR, LOG_ELS,
					 "0124 Retry illegal cmd x%x "
					 "retry:x%x delay:x%x\n",
					 cmd, cmdiocb->retry, delay);
			retry = 1;
			/* All command's retry policy */
			maxretry = 8;
			if (cmdiocb->retry > 2)
				delay = 1000;
			break;

		case IOERR_NO_RESOURCES:
			logerr = 1; /* HBA out of resources */
			retry = 1;
			if (cmdiocb->retry > 100)
				delay = 100;
			maxretry = 250;
			break;

		case IOERR_ILLEGAL_FRAME:
			delay = 100;
			retry = 1;
			break;

		case IOERR_SEQUENCE_TIMEOUT:
		case IOERR_INVALID_RPI:
			retry = 1;
			break;
		}
		break;

	case IOSTAT_NPORT_RJT:
	case IOSTAT_FABRIC_RJT:
		if (irsp->un.ulpWord[4] & RJT_UNAVAIL_TEMP) {
			retry = 1;
			break;
		}
		break;

	case IOSTAT_NPORT_BSY:
	case IOSTAT_FABRIC_BSY:
		logerr = 1; /* Fabric / Remote NPort out of resources */
		retry = 1;
		break;

	case IOSTAT_LS_RJT:
		stat.un.lsRjtError = be32_to_cpu(irsp->un.ulpWord[4]);
		/* Added for Vendor specifc support
		 * Just keep retrying for these Rsn / Exp codes
		 */
		switch (stat.un.b.lsRjtRsnCode) {
		case LSRJT_UNABLE_TPC:
			if (stat.un.b.lsRjtRsnCodeExp ==
			    LSEXP_CMD_IN_PROGRESS) {
				if (cmd == ELS_CMD_PLOGI) {
					delay = 1000;
					maxretry = 48;
				}
				retry = 1;
				break;
			}
			if (stat.un.b.lsRjtRsnCodeExp ==
			    LSEXP_CANT_GIVE_DATA) {
				if (cmd == ELS_CMD_PLOGI) {
					delay = 1000;
					maxretry = 48;
				}
				retry = 1;
				break;
			}
			if (cmd == ELS_CMD_PLOGI) {
				delay = 1000;
				maxretry = lpfc_max_els_tries + 1;
				retry = 1;
				break;
			}
			if ((phba->sli3_options & LPFC_SLI3_NPIV_ENABLED) &&
			  (cmd == ELS_CMD_FDISC) &&
			  (stat.un.b.lsRjtRsnCodeExp == LSEXP_OUT_OF_RESOURCE)){
				lpfc_printf_vlog(vport, KERN_ERR, LOG_ELS,
						 "0125 FDISC Failed (x%x). "
						 "Fabric out of resources\n",
						 stat.un.lsRjtError);
				lpfc_vport_set_state(vport,
						     FC_VPORT_NO_FABRIC_RSCS);
			}
			break;

		case LSRJT_LOGICAL_BSY:
			if ((cmd == ELS_CMD_PLOGI) ||
			    (cmd == ELS_CMD_PRLI)) {
				delay = 1000;
				maxretry = 48;
			} else if (cmd == ELS_CMD_FDISC) {
				/* FDISC retry policy */
				maxretry = 48;
				if (cmdiocb->retry >= 32)
					delay = 1000;
			}
			retry = 1;
			break;

		case LSRJT_LOGICAL_ERR:
			/* There are some cases where switches return this
			 * error when they are not ready and should be returning
			 * Logical Busy. We should delay every time.
			 */
			if (cmd == ELS_CMD_FDISC &&
			    stat.un.b.lsRjtRsnCodeExp == LSEXP_PORT_LOGIN_REQ) {
				maxretry = 3;
				delay = 1000;
				retry = 1;
				break;
			}
		case LSRJT_PROTOCOL_ERR:
			if ((phba->sli3_options & LPFC_SLI3_NPIV_ENABLED) &&
			  (cmd == ELS_CMD_FDISC) &&
			  ((stat.un.b.lsRjtRsnCodeExp == LSEXP_INVALID_PNAME) ||
			  (stat.un.b.lsRjtRsnCodeExp == LSEXP_INVALID_NPORT_ID))
			  ) {
				lpfc_printf_vlog(vport, KERN_ERR, LOG_ELS,
						 "0122 FDISC Failed (x%x). "
						 "Fabric Detected Bad WWN\n",
						 stat.un.lsRjtError);
				lpfc_vport_set_state(vport,
						     FC_VPORT_FABRIC_REJ_WWN);
			}
			break;
		}
		break;

	case IOSTAT_INTERMED_RSP:
	case IOSTAT_BA_RJT:
		break;

	default:
		break;
	}

	if (did == FDMI_DID)
		retry = 1;

	if (((cmd == ELS_CMD_FLOGI) || (cmd == ELS_CMD_FDISC)) &&
	    (phba->fc_topology != LPFC_TOPOLOGY_LOOP) &&
	    !lpfc_error_lost_link(irsp)) {
		/* FLOGI retry policy */
		retry = 1;
		/* retry forever */
		maxretry = 0;
		if (cmdiocb->retry >= 100)
			delay = 5000;
		else if (cmdiocb->retry >= 32)
			delay = 1000;
	}

	cmdiocb->retry++;
	if (maxretry && (cmdiocb->retry >= maxretry)) {
		phba->fc_stat.elsRetryExceeded++;
		retry = 0;
	}

	if ((vport->load_flag & FC_UNLOADING) != 0)
		retry = 0;

	if (retry) {
		if ((cmd == ELS_CMD_PLOGI) || (cmd == ELS_CMD_FDISC)) {
			/* Stop retrying PLOGI and FDISC if in FCF discovery */
			if (phba->fcf.fcf_flag & FCF_DISCOVERY) {
				lpfc_printf_vlog(vport, KERN_INFO, LOG_ELS,
						 "2849 Stop retry ELS command "
						 "x%x to remote NPORT x%x, "
						 "Data: x%x x%x\n", cmd, did,
						 cmdiocb->retry, delay);
				return 0;
			}
		}

		/* Retry ELS command <elsCmd> to remote NPORT <did> */
		lpfc_printf_vlog(vport, KERN_INFO, LOG_ELS,
				 "0107 Retry ELS command x%x to remote "
				 "NPORT x%x Data: x%x x%x\n",
				 cmd, did, cmdiocb->retry, delay);

		if (((cmd == ELS_CMD_PLOGI) || (cmd == ELS_CMD_ADISC)) &&
			((irsp->ulpStatus != IOSTAT_LOCAL_REJECT) ||
			((irsp->un.ulpWord[4] & 0xff) != IOERR_NO_RESOURCES))) {
			/* Don't reset timer for no resources */

			/* If discovery / RSCN timer is running, reset it */
			if (timer_pending(&vport->fc_disctmo) ||
			    (vport->fc_flag & FC_RSCN_MODE))
				lpfc_set_disctmo(vport);
		}

		phba->fc_stat.elsXmitRetry++;
		if (ndlp && NLP_CHK_NODE_ACT(ndlp) && delay) {
			phba->fc_stat.elsDelayRetry++;
			ndlp->nlp_retry = cmdiocb->retry;

			/* delay is specified in milliseconds */
			mod_timer(&ndlp->nlp_delayfunc,
				jiffies + msecs_to_jiffies(delay));
			spin_lock_irq(shost->host_lock);
			ndlp->nlp_flag |= NLP_DELAY_TMO;
			spin_unlock_irq(shost->host_lock);

			ndlp->nlp_prev_state = ndlp->nlp_state;
			if (cmd == ELS_CMD_PRLI)
				lpfc_nlp_set_state(vport, ndlp,
					NLP_STE_REG_LOGIN_ISSUE);
			else
				lpfc_nlp_set_state(vport, ndlp,
					NLP_STE_NPR_NODE);
			ndlp->nlp_last_elscmd = cmd;

			return 1;
		}
		switch (cmd) {
		case ELS_CMD_FLOGI:
			lpfc_issue_els_flogi(vport, ndlp, cmdiocb->retry);
			return 1;
		case ELS_CMD_FDISC:
			lpfc_issue_els_fdisc(vport, ndlp, cmdiocb->retry);
			return 1;
		case ELS_CMD_PLOGI:
			if (ndlp && NLP_CHK_NODE_ACT(ndlp)) {
				ndlp->nlp_prev_state = ndlp->nlp_state;
				lpfc_nlp_set_state(vport, ndlp,
						   NLP_STE_PLOGI_ISSUE);
			}
			lpfc_issue_els_plogi(vport, did, cmdiocb->retry);
			return 1;
		case ELS_CMD_ADISC:
			ndlp->nlp_prev_state = ndlp->nlp_state;
			lpfc_nlp_set_state(vport, ndlp, NLP_STE_ADISC_ISSUE);
			lpfc_issue_els_adisc(vport, ndlp, cmdiocb->retry);
			return 1;
		case ELS_CMD_PRLI:
			ndlp->nlp_prev_state = ndlp->nlp_state;
			lpfc_nlp_set_state(vport, ndlp, NLP_STE_PRLI_ISSUE);
			lpfc_issue_els_prli(vport, ndlp, cmdiocb->retry);
			return 1;
		case ELS_CMD_LOGO:
			ndlp->nlp_prev_state = ndlp->nlp_state;
			lpfc_nlp_set_state(vport, ndlp, NLP_STE_NPR_NODE);
			lpfc_issue_els_logo(vport, ndlp, cmdiocb->retry);
			return 1;
		}
	}
	/* No retry ELS command <elsCmd> to remote NPORT <did> */
	if (logerr) {
		lpfc_printf_vlog(vport, KERN_ERR, LOG_ELS,
			 "0137 No retry ELS command x%x to remote "
			 "NPORT x%x: Out of Resources: Error:x%x/%x\n",
			 cmd, did, irsp->ulpStatus,
			 irsp->un.ulpWord[4]);
	}
	else {
		lpfc_printf_vlog(vport, KERN_INFO, LOG_ELS,
			 "0108 No retry ELS command x%x to remote "
			 "NPORT x%x Retried:%d Error:x%x/%x\n",
			 cmd, did, cmdiocb->retry, irsp->ulpStatus,
			 irsp->un.ulpWord[4]);
	}
	return 0;
}

/**
 * lpfc_els_free_data - Free lpfc dma buffer and data structure with an iocb
 * @phba: pointer to lpfc hba data structure.
 * @buf_ptr1: pointer to the lpfc DMA buffer data structure.
 *
 * This routine releases the lpfc DMA (Direct Memory Access) buffer(s)
 * associated with a command IOCB back to the lpfc DMA buffer pool. It first
 * checks to see whether there is a lpfc DMA buffer associated with the
 * response of the command IOCB. If so, it will be released before releasing
 * the lpfc DMA buffer associated with the IOCB itself.
 *
 * Return code
 *   0 - Successfully released lpfc DMA buffer (currently, always return 0)
 **/
static int
lpfc_els_free_data(struct lpfc_hba *phba, struct lpfc_dmabuf *buf_ptr1)
{
	struct lpfc_dmabuf *buf_ptr;

	/* Free the response before processing the command. */
	if (!list_empty(&buf_ptr1->list)) {
		list_remove_head(&buf_ptr1->list, buf_ptr,
				 struct lpfc_dmabuf,
				 list);
		lpfc_mbuf_free(phba, buf_ptr->virt, buf_ptr->phys);
		kfree(buf_ptr);
	}
	lpfc_mbuf_free(phba, buf_ptr1->virt, buf_ptr1->phys);
	kfree(buf_ptr1);
	return 0;
}

/**
 * lpfc_els_free_bpl - Free lpfc dma buffer and data structure with bpl
 * @phba: pointer to lpfc hba data structure.
 * @buf_ptr: pointer to the lpfc dma buffer data structure.
 *
 * This routine releases the lpfc Direct Memory Access (DMA) buffer
 * associated with a Buffer Pointer List (BPL) back to the lpfc DMA buffer
 * pool.
 *
 * Return code
 *   0 - Successfully released lpfc DMA buffer (currently, always return 0)
 **/
static int
lpfc_els_free_bpl(struct lpfc_hba *phba, struct lpfc_dmabuf *buf_ptr)
{
	lpfc_mbuf_free(phba, buf_ptr->virt, buf_ptr->phys);
	kfree(buf_ptr);
	return 0;
}

/**
 * lpfc_els_free_iocb - Free a command iocb and its associated resources
 * @phba: pointer to lpfc hba data structure.
 * @elsiocb: pointer to lpfc els command iocb data structure.
 *
 * This routine frees a command IOCB and its associated resources. The
 * command IOCB data structure contains the reference to various associated
 * resources, these fields must be set to NULL if the associated reference
 * not present:
 *   context1 - reference to ndlp
 *   context2 - reference to cmd
 *   context2->next - reference to rsp
 *   context3 - reference to bpl
 *
 * It first properly decrements the reference count held on ndlp for the
 * IOCB completion callback function. If LPFC_DELAY_MEM_FREE flag is not
 * set, it invokes the lpfc_els_free_data() routine to release the Direct
 * Memory Access (DMA) buffers associated with the IOCB. Otherwise, it
 * adds the DMA buffer the @phba data structure for the delayed release.
 * If reference to the Buffer Pointer List (BPL) is present, the
 * lpfc_els_free_bpl() routine is invoked to release the DMA memory
 * associated with BPL. Finally, the lpfc_sli_release_iocbq() routine is
 * invoked to release the IOCB data structure back to @phba IOCBQ list.
 *
 * Return code
 *   0 - Success (currently, always return 0)
 **/
int
lpfc_els_free_iocb(struct lpfc_hba *phba, struct lpfc_iocbq *elsiocb)
{
	struct lpfc_dmabuf *buf_ptr, *buf_ptr1;
	struct lpfc_nodelist *ndlp;

	ndlp = (struct lpfc_nodelist *)elsiocb->context1;
	if (ndlp) {
		if (ndlp->nlp_flag & NLP_DEFER_RM) {
			lpfc_nlp_put(ndlp);

			/* If the ndlp is not being used by another discovery
			 * thread, free it.
			 */
			if (!lpfc_nlp_not_used(ndlp)) {
				/* If ndlp is being used by another discovery
				 * thread, just clear NLP_DEFER_RM
				 */
				ndlp->nlp_flag &= ~NLP_DEFER_RM;
			}
		}
		else
			lpfc_nlp_put(ndlp);
		elsiocb->context1 = NULL;
	}
	/* context2  = cmd,  context2->next = rsp, context3 = bpl */
	if (elsiocb->context2) {
		if (elsiocb->iocb_flag & LPFC_DELAY_MEM_FREE) {
			/* Firmware could still be in progress of DMAing
			 * payload, so don't free data buffer till after
			 * a hbeat.
			 */
			elsiocb->iocb_flag &= ~LPFC_DELAY_MEM_FREE;
			buf_ptr = elsiocb->context2;
			elsiocb->context2 = NULL;
			if (buf_ptr) {
				buf_ptr1 = NULL;
				spin_lock_irq(&phba->hbalock);
				if (!list_empty(&buf_ptr->list)) {
					list_remove_head(&buf_ptr->list,
						buf_ptr1, struct lpfc_dmabuf,
						list);
					INIT_LIST_HEAD(&buf_ptr1->list);
					list_add_tail(&buf_ptr1->list,
						&phba->elsbuf);
					phba->elsbuf_cnt++;
				}
				INIT_LIST_HEAD(&buf_ptr->list);
				list_add_tail(&buf_ptr->list, &phba->elsbuf);
				phba->elsbuf_cnt++;
				spin_unlock_irq(&phba->hbalock);
			}
		} else {
			buf_ptr1 = (struct lpfc_dmabuf *) elsiocb->context2;
			lpfc_els_free_data(phba, buf_ptr1);
		}
	}

	if (elsiocb->context3) {
		buf_ptr = (struct lpfc_dmabuf *) elsiocb->context3;
		lpfc_els_free_bpl(phba, buf_ptr);
	}
	lpfc_sli_release_iocbq(phba, elsiocb);
	return 0;
}

/**
 * lpfc_cmpl_els_logo_acc - Completion callback function to logo acc response
 * @phba: pointer to lpfc hba data structure.
 * @cmdiocb: pointer to lpfc command iocb data structure.
 * @rspiocb: pointer to lpfc response iocb data structure.
 *
 * This routine is the completion callback function to the Logout (LOGO)
 * Accept (ACC) Response ELS command. This routine is invoked to indicate
 * the completion of the LOGO process. It invokes the lpfc_nlp_not_used() to
 * release the ndlp if it has the last reference remaining (reference count
 * is 1). If succeeded (meaning ndlp released), it sets the IOCB context1
 * field to NULL to inform the following lpfc_els_free_iocb() routine no
 * ndlp reference count needs to be decremented. Otherwise, the ndlp
 * reference use-count shall be decremented by the lpfc_els_free_iocb()
 * routine. Finally, the lpfc_els_free_iocb() is invoked to release the
 * IOCB data structure.
 **/
static void
lpfc_cmpl_els_logo_acc(struct lpfc_hba *phba, struct lpfc_iocbq *cmdiocb,
		       struct lpfc_iocbq *rspiocb)
{
	struct lpfc_nodelist *ndlp = (struct lpfc_nodelist *) cmdiocb->context1;
	struct lpfc_vport *vport = cmdiocb->vport;
	IOCB_t *irsp;

	irsp = &rspiocb->iocb;
	lpfc_debugfs_disc_trc(vport, LPFC_DISC_TRC_ELS_RSP,
		"ACC LOGO cmpl:   status:x%x/x%x did:x%x",
		irsp->ulpStatus, irsp->un.ulpWord[4], ndlp->nlp_DID);
	/* ACC to LOGO completes to NPort <nlp_DID> */
	lpfc_printf_vlog(vport, KERN_INFO, LOG_ELS,
			 "0109 ACC to LOGO completes to NPort x%x "
			 "Data: x%x x%x x%x\n",
			 ndlp->nlp_DID, ndlp->nlp_flag, ndlp->nlp_state,
			 ndlp->nlp_rpi);

	if (ndlp->nlp_state == NLP_STE_NPR_NODE) {
		/* NPort Recovery mode or node is just allocated */
		if (!lpfc_nlp_not_used(ndlp)) {
			/* If the ndlp is being used by another discovery
			 * thread, just unregister the RPI.
			 */
			lpfc_unreg_rpi(vport, ndlp);
		} else {
			/* Indicate the node has already released, should
			 * not reference to it from within lpfc_els_free_iocb.
			 */
			cmdiocb->context1 = NULL;
		}
	}
	lpfc_els_free_iocb(phba, cmdiocb);
	return;
}

/**
 * lpfc_mbx_cmpl_dflt_rpi - Completion callbk func for unreg dflt rpi mbox cmd
 * @phba: pointer to lpfc hba data structure.
 * @pmb: pointer to the driver internal queue element for mailbox command.
 *
 * This routine is the completion callback function for unregister default
 * RPI (Remote Port Index) mailbox command to the @phba. It simply releases
 * the associated lpfc Direct Memory Access (DMA) buffer back to the pool and
 * decrements the ndlp reference count held for this completion callback
 * function. After that, it invokes the lpfc_nlp_not_used() to check
 * whether there is only one reference left on the ndlp. If so, it will
 * perform one more decrement and trigger the release of the ndlp.
 **/
void
lpfc_mbx_cmpl_dflt_rpi(struct lpfc_hba *phba, LPFC_MBOXQ_t *pmb)
{
	struct lpfc_dmabuf *mp = (struct lpfc_dmabuf *) (pmb->context1);
	struct lpfc_nodelist *ndlp = (struct lpfc_nodelist *) pmb->context2;

	pmb->context1 = NULL;
	pmb->context2 = NULL;

	lpfc_mbuf_free(phba, mp->virt, mp->phys);
	kfree(mp);
	mempool_free(pmb, phba->mbox_mem_pool);
	if (ndlp && NLP_CHK_NODE_ACT(ndlp)) {
		lpfc_nlp_put(ndlp);
		/* This is the end of the default RPI cleanup logic for this
		 * ndlp. If no other discovery threads are using this ndlp.
		 * we should free all resources associated with it.
		 */
		lpfc_nlp_not_used(ndlp);
	}

	return;
}

/**
 * lpfc_cmpl_els_rsp - Completion callback function for els response iocb cmd
 * @phba: pointer to lpfc hba data structure.
 * @cmdiocb: pointer to lpfc command iocb data structure.
 * @rspiocb: pointer to lpfc response iocb data structure.
 *
 * This routine is the completion callback function for ELS Response IOCB
 * command. In normal case, this callback function just properly sets the
 * nlp_flag bitmap in the ndlp data structure, if the mbox command reference
 * field in the command IOCB is not NULL, the referred mailbox command will
 * be send out, and then invokes the lpfc_els_free_iocb() routine to release
 * the IOCB. Under error conditions, such as when a LS_RJT is returned or a
 * link down event occurred during the discovery, the lpfc_nlp_not_used()
 * routine shall be invoked trying to release the ndlp if no other threads
 * are currently referring it.
 **/
static void
lpfc_cmpl_els_rsp(struct lpfc_hba *phba, struct lpfc_iocbq *cmdiocb,
		  struct lpfc_iocbq *rspiocb)
{
	struct lpfc_nodelist *ndlp = (struct lpfc_nodelist *) cmdiocb->context1;
	struct lpfc_vport *vport = ndlp ? ndlp->vport : NULL;
	struct Scsi_Host  *shost = vport ? lpfc_shost_from_vport(vport) : NULL;
	IOCB_t  *irsp;
	uint8_t *pcmd;
	LPFC_MBOXQ_t *mbox = NULL;
	struct lpfc_dmabuf *mp = NULL;
	uint32_t ls_rjt = 0;

	irsp = &rspiocb->iocb;

	if (cmdiocb->context_un.mbox)
		mbox = cmdiocb->context_un.mbox;

	/* First determine if this is a LS_RJT cmpl. Note, this callback
	 * function can have cmdiocb->contest1 (ndlp) field set to NULL.
	 */
	pcmd = (uint8_t *) (((struct lpfc_dmabuf *) cmdiocb->context2)->virt);
	if (ndlp && NLP_CHK_NODE_ACT(ndlp) &&
	    (*((uint32_t *) (pcmd)) == ELS_CMD_LS_RJT)) {
		/* A LS_RJT associated with Default RPI cleanup has its own
		 * separate code path.
		 */
		if (!(ndlp->nlp_flag & NLP_RM_DFLT_RPI))
			ls_rjt = 1;
	}

	/* Check to see if link went down during discovery */
	if (!ndlp || !NLP_CHK_NODE_ACT(ndlp) || lpfc_els_chk_latt(vport)) {
		if (mbox) {
			mp = (struct lpfc_dmabuf *) mbox->context1;
			if (mp) {
				lpfc_mbuf_free(phba, mp->virt, mp->phys);
				kfree(mp);
			}
			mempool_free(mbox, phba->mbox_mem_pool);
		}
		if (ndlp && NLP_CHK_NODE_ACT(ndlp) &&
		    (ndlp->nlp_flag & NLP_RM_DFLT_RPI))
			if (lpfc_nlp_not_used(ndlp)) {
				ndlp = NULL;
				/* Indicate the node has already released,
				 * should not reference to it from within
				 * the routine lpfc_els_free_iocb.
				 */
				cmdiocb->context1 = NULL;
			}
		goto out;
	}

	lpfc_debugfs_disc_trc(vport, LPFC_DISC_TRC_ELS_RSP,
		"ELS rsp cmpl:    status:x%x/x%x did:x%x",
		irsp->ulpStatus, irsp->un.ulpWord[4],
		cmdiocb->iocb.un.elsreq64.remoteID);
	/* ELS response tag <ulpIoTag> completes */
	lpfc_printf_vlog(vport, KERN_INFO, LOG_ELS,
			 "0110 ELS response tag x%x completes "
			 "Data: x%x x%x x%x x%x x%x x%x x%x\n",
			 cmdiocb->iocb.ulpIoTag, rspiocb->iocb.ulpStatus,
			 rspiocb->iocb.un.ulpWord[4], rspiocb->iocb.ulpTimeout,
			 ndlp->nlp_DID, ndlp->nlp_flag, ndlp->nlp_state,
			 ndlp->nlp_rpi);
	if (mbox) {
		if ((rspiocb->iocb.ulpStatus == 0)
		    && (ndlp->nlp_flag & NLP_ACC_REGLOGIN)) {
			lpfc_unreg_rpi(vport, ndlp);
			/* Increment reference count to ndlp to hold the
			 * reference to ndlp for the callback function.
			 */
			mbox->context2 = lpfc_nlp_get(ndlp);
			mbox->vport = vport;
			if (ndlp->nlp_flag & NLP_RM_DFLT_RPI) {
				mbox->mbox_flag |= LPFC_MBX_IMED_UNREG;
				mbox->mbox_cmpl = lpfc_mbx_cmpl_dflt_rpi;
			}
			else {
				mbox->mbox_cmpl = lpfc_mbx_cmpl_reg_login;
				ndlp->nlp_prev_state = ndlp->nlp_state;
				lpfc_nlp_set_state(vport, ndlp,
					   NLP_STE_REG_LOGIN_ISSUE);
			}
			if (lpfc_sli_issue_mbox(phba, mbox, MBX_NOWAIT)
			    != MBX_NOT_FINISHED)
				goto out;
			else
				/* Decrement the ndlp reference count we
				 * set for this failed mailbox command.
				 */
				lpfc_nlp_put(ndlp);

			/* ELS rsp: Cannot issue reg_login for <NPortid> */
			lpfc_printf_vlog(vport, KERN_ERR, LOG_ELS,
				"0138 ELS rsp: Cannot issue reg_login for x%x "
				"Data: x%x x%x x%x\n",
				ndlp->nlp_DID, ndlp->nlp_flag, ndlp->nlp_state,
				ndlp->nlp_rpi);

			if (lpfc_nlp_not_used(ndlp)) {
				ndlp = NULL;
				/* Indicate node has already been released,
				 * should not reference to it from within
				 * the routine lpfc_els_free_iocb.
				 */
				cmdiocb->context1 = NULL;
			}
		} else {
			/* Do not drop node for lpfc_els_abort'ed ELS cmds */
			if (!lpfc_error_lost_link(irsp) &&
			    ndlp->nlp_flag & NLP_ACC_REGLOGIN) {
				if (lpfc_nlp_not_used(ndlp)) {
					ndlp = NULL;
					/* Indicate node has already been
					 * released, should not reference
					 * to it from within the routine
					 * lpfc_els_free_iocb.
					 */
					cmdiocb->context1 = NULL;
				}
			}
		}
		mp = (struct lpfc_dmabuf *) mbox->context1;
		if (mp) {
			lpfc_mbuf_free(phba, mp->virt, mp->phys);
			kfree(mp);
		}
		mempool_free(mbox, phba->mbox_mem_pool);
	}
out:
	if (ndlp && NLP_CHK_NODE_ACT(ndlp)) {
		spin_lock_irq(shost->host_lock);
		ndlp->nlp_flag &= ~(NLP_ACC_REGLOGIN | NLP_RM_DFLT_RPI);
		spin_unlock_irq(shost->host_lock);

		/* If the node is not being used by another discovery thread,
		 * and we are sending a reject, we are done with it.
		 * Release driver reference count here and free associated
		 * resources.
		 */
		if (ls_rjt)
			if (lpfc_nlp_not_used(ndlp))
				/* Indicate node has already been released,
				 * should not reference to it from within
				 * the routine lpfc_els_free_iocb.
				 */
				cmdiocb->context1 = NULL;
	}

	lpfc_els_free_iocb(phba, cmdiocb);
	return;
}

/**
 * lpfc_els_rsp_acc - Prepare and issue an acc response iocb command
 * @vport: pointer to a host virtual N_Port data structure.
 * @flag: the els command code to be accepted.
 * @oldiocb: pointer to the original lpfc command iocb data structure.
 * @ndlp: pointer to a node-list data structure.
 * @mbox: pointer to the driver internal queue element for mailbox command.
 *
 * This routine prepares and issues an Accept (ACC) response IOCB
 * command. It uses the @flag to properly set up the IOCB field for the
 * specific ACC response command to be issued and invokes the
 * lpfc_sli_issue_iocb() routine to send out ACC response IOCB. If a
 * @mbox pointer is passed in, it will be put into the context_un.mbox
 * field of the IOCB for the completion callback function to issue the
 * mailbox command to the HBA later when callback is invoked.
 *
 * Note that, in lpfc_prep_els_iocb() routine, the reference count of ndlp
 * will be incremented by 1 for holding the ndlp and the reference to ndlp
 * will be stored into the context1 field of the IOCB for the completion
 * callback function to the corresponding response ELS IOCB command.
 *
 * Return code
 *   0 - Successfully issued acc response
 *   1 - Failed to issue acc response
 **/
int
lpfc_els_rsp_acc(struct lpfc_vport *vport, uint32_t flag,
		 struct lpfc_iocbq *oldiocb, struct lpfc_nodelist *ndlp,
		 LPFC_MBOXQ_t *mbox)
{
	struct Scsi_Host *shost = lpfc_shost_from_vport(vport);
	struct lpfc_hba  *phba = vport->phba;
	IOCB_t *icmd;
	IOCB_t *oldcmd;
	struct lpfc_iocbq *elsiocb;
	struct lpfc_sli *psli;
	uint8_t *pcmd;
	uint16_t cmdsize;
	int rc;
	ELS_PKT *els_pkt_ptr;

	psli = &phba->sli;
	oldcmd = &oldiocb->iocb;

	switch (flag) {
	case ELS_CMD_ACC:
		cmdsize = sizeof(uint32_t);
		elsiocb = lpfc_prep_els_iocb(vport, 0, cmdsize, oldiocb->retry,
					     ndlp, ndlp->nlp_DID, ELS_CMD_ACC);
		if (!elsiocb) {
			spin_lock_irq(shost->host_lock);
			ndlp->nlp_flag &= ~NLP_LOGO_ACC;
			spin_unlock_irq(shost->host_lock);
			return 1;
		}

		icmd = &elsiocb->iocb;
		icmd->ulpContext = oldcmd->ulpContext;	/* Xri */
		pcmd = (((struct lpfc_dmabuf *) elsiocb->context2)->virt);
		*((uint32_t *) (pcmd)) = ELS_CMD_ACC;
		pcmd += sizeof(uint32_t);

		lpfc_debugfs_disc_trc(vport, LPFC_DISC_TRC_ELS_RSP,
			"Issue ACC:       did:x%x flg:x%x",
			ndlp->nlp_DID, ndlp->nlp_flag, 0);
		break;
	case ELS_CMD_PLOGI:
		cmdsize = (sizeof(struct serv_parm) + sizeof(uint32_t));
		elsiocb = lpfc_prep_els_iocb(vport, 0, cmdsize, oldiocb->retry,
					     ndlp, ndlp->nlp_DID, ELS_CMD_ACC);
		if (!elsiocb)
			return 1;

		icmd = &elsiocb->iocb;
		icmd->ulpContext = oldcmd->ulpContext;	/* Xri */
		pcmd = (((struct lpfc_dmabuf *) elsiocb->context2)->virt);

		if (mbox)
			elsiocb->context_un.mbox = mbox;

		*((uint32_t *) (pcmd)) = ELS_CMD_ACC;
		pcmd += sizeof(uint32_t);
		memcpy(pcmd, &vport->fc_sparam, sizeof(struct serv_parm));

		lpfc_debugfs_disc_trc(vport, LPFC_DISC_TRC_ELS_RSP,
			"Issue ACC PLOGI: did:x%x flg:x%x",
			ndlp->nlp_DID, ndlp->nlp_flag, 0);
		break;
	case ELS_CMD_PRLO:
		cmdsize = sizeof(uint32_t) + sizeof(PRLO);
		elsiocb = lpfc_prep_els_iocb(vport, 0, cmdsize, oldiocb->retry,
					     ndlp, ndlp->nlp_DID, ELS_CMD_PRLO);
		if (!elsiocb)
			return 1;

		icmd = &elsiocb->iocb;
		icmd->ulpContext = oldcmd->ulpContext; /* Xri */
		pcmd = (((struct lpfc_dmabuf *) elsiocb->context2)->virt);

		memcpy(pcmd, ((struct lpfc_dmabuf *) oldiocb->context2)->virt,
		       sizeof(uint32_t) + sizeof(PRLO));
		*((uint32_t *) (pcmd)) = ELS_CMD_PRLO_ACC;
		els_pkt_ptr = (ELS_PKT *) pcmd;
		els_pkt_ptr->un.prlo.acceptRspCode = PRLO_REQ_EXECUTED;

		lpfc_debugfs_disc_trc(vport, LPFC_DISC_TRC_ELS_RSP,
			"Issue ACC PRLO:  did:x%x flg:x%x",
			ndlp->nlp_DID, ndlp->nlp_flag, 0);
		break;
	default:
		return 1;
	}
	/* Xmit ELS ACC response tag <ulpIoTag> */
	lpfc_printf_vlog(vport, KERN_INFO, LOG_ELS,
			 "0128 Xmit ELS ACC response tag x%x, XRI: x%x, "
			 "DID: x%x, nlp_flag: x%x nlp_state: x%x RPI: x%x\n",
			 elsiocb->iotag, elsiocb->iocb.ulpContext,
			 ndlp->nlp_DID, ndlp->nlp_flag, ndlp->nlp_state,
			 ndlp->nlp_rpi);
	if (ndlp->nlp_flag & NLP_LOGO_ACC) {
		spin_lock_irq(shost->host_lock);
		ndlp->nlp_flag &= ~NLP_LOGO_ACC;
		spin_unlock_irq(shost->host_lock);
		elsiocb->iocb_cmpl = lpfc_cmpl_els_logo_acc;
	} else {
		elsiocb->iocb_cmpl = lpfc_cmpl_els_rsp;
	}

	phba->fc_stat.elsXmitACC++;
	rc = lpfc_sli_issue_iocb(phba, LPFC_ELS_RING, elsiocb, 0);
	if (rc == IOCB_ERROR) {
		lpfc_els_free_iocb(phba, elsiocb);
		return 1;
	}
	return 0;
}

/**
 * lpfc_els_rsp_reject - Propare and issue a rjt response iocb command
 * @vport: pointer to a virtual N_Port data structure.
 * @rejectError:
 * @oldiocb: pointer to the original lpfc command iocb data structure.
 * @ndlp: pointer to a node-list data structure.
 * @mbox: pointer to the driver internal queue element for mailbox command.
 *
 * This routine prepares and issue an Reject (RJT) response IOCB
 * command. If a @mbox pointer is passed in, it will be put into the
 * context_un.mbox field of the IOCB for the completion callback function
 * to issue to the HBA later.
 *
 * Note that, in lpfc_prep_els_iocb() routine, the reference count of ndlp
 * will be incremented by 1 for holding the ndlp and the reference to ndlp
 * will be stored into the context1 field of the IOCB for the completion
 * callback function to the reject response ELS IOCB command.
 *
 * Return code
 *   0 - Successfully issued reject response
 *   1 - Failed to issue reject response
 **/
int
lpfc_els_rsp_reject(struct lpfc_vport *vport, uint32_t rejectError,
		    struct lpfc_iocbq *oldiocb, struct lpfc_nodelist *ndlp,
		    LPFC_MBOXQ_t *mbox)
{
	struct lpfc_hba  *phba = vport->phba;
	IOCB_t *icmd;
	IOCB_t *oldcmd;
	struct lpfc_iocbq *elsiocb;
	struct lpfc_sli *psli;
	uint8_t *pcmd;
	uint16_t cmdsize;
	int rc;

	psli = &phba->sli;
	cmdsize = 2 * sizeof(uint32_t);
	elsiocb = lpfc_prep_els_iocb(vport, 0, cmdsize, oldiocb->retry, ndlp,
				     ndlp->nlp_DID, ELS_CMD_LS_RJT);
	if (!elsiocb)
		return 1;

	icmd = &elsiocb->iocb;
	oldcmd = &oldiocb->iocb;
	icmd->ulpContext = oldcmd->ulpContext;	/* Xri */
	pcmd = (uint8_t *) (((struct lpfc_dmabuf *) elsiocb->context2)->virt);

	*((uint32_t *) (pcmd)) = ELS_CMD_LS_RJT;
	pcmd += sizeof(uint32_t);
	*((uint32_t *) (pcmd)) = rejectError;

	if (mbox)
		elsiocb->context_un.mbox = mbox;

	/* Xmit ELS RJT <err> response tag <ulpIoTag> */
	lpfc_printf_vlog(vport, KERN_INFO, LOG_ELS,
			 "0129 Xmit ELS RJT x%x response tag x%x "
			 "xri x%x, did x%x, nlp_flag x%x, nlp_state x%x, "
			 "rpi x%x\n",
			 rejectError, elsiocb->iotag,
			 elsiocb->iocb.ulpContext, ndlp->nlp_DID,
			 ndlp->nlp_flag, ndlp->nlp_state, ndlp->nlp_rpi);
	lpfc_debugfs_disc_trc(vport, LPFC_DISC_TRC_ELS_RSP,
		"Issue LS_RJT:    did:x%x flg:x%x err:x%x",
		ndlp->nlp_DID, ndlp->nlp_flag, rejectError);

	phba->fc_stat.elsXmitLSRJT++;
	elsiocb->iocb_cmpl = lpfc_cmpl_els_rsp;
	rc = lpfc_sli_issue_iocb(phba, LPFC_ELS_RING, elsiocb, 0);

	if (rc == IOCB_ERROR) {
		lpfc_els_free_iocb(phba, elsiocb);
		return 1;
	}
	return 0;
}

/**
 * lpfc_els_rsp_adisc_acc - Prepare and issue acc response to adisc iocb cmd
 * @vport: pointer to a virtual N_Port data structure.
 * @oldiocb: pointer to the original lpfc command iocb data structure.
 * @ndlp: pointer to a node-list data structure.
 *
 * This routine prepares and issues an Accept (ACC) response to Address
 * Discover (ADISC) ELS command. It simply prepares the payload of the IOCB
 * and invokes the lpfc_sli_issue_iocb() routine to send out the command.
 *
 * Note that, in lpfc_prep_els_iocb() routine, the reference count of ndlp
 * will be incremented by 1 for holding the ndlp and the reference to ndlp
 * will be stored into the context1 field of the IOCB for the completion
 * callback function to the ADISC Accept response ELS IOCB command.
 *
 * Return code
 *   0 - Successfully issued acc adisc response
 *   1 - Failed to issue adisc acc response
 **/
int
lpfc_els_rsp_adisc_acc(struct lpfc_vport *vport, struct lpfc_iocbq *oldiocb,
		       struct lpfc_nodelist *ndlp)
{
	struct lpfc_hba  *phba = vport->phba;
	ADISC *ap;
	IOCB_t *icmd, *oldcmd;
	struct lpfc_iocbq *elsiocb;
	uint8_t *pcmd;
	uint16_t cmdsize;
	int rc;

	cmdsize = sizeof(uint32_t) + sizeof(ADISC);
	elsiocb = lpfc_prep_els_iocb(vport, 0, cmdsize, oldiocb->retry, ndlp,
				     ndlp->nlp_DID, ELS_CMD_ACC);
	if (!elsiocb)
		return 1;

	icmd = &elsiocb->iocb;
	oldcmd = &oldiocb->iocb;
	icmd->ulpContext = oldcmd->ulpContext;	/* Xri */

	/* Xmit ADISC ACC response tag <ulpIoTag> */
	lpfc_printf_vlog(vport, KERN_INFO, LOG_ELS,
			 "0130 Xmit ADISC ACC response iotag x%x xri: "
			 "x%x, did x%x, nlp_flag x%x, nlp_state x%x rpi x%x\n",
			 elsiocb->iotag, elsiocb->iocb.ulpContext,
			 ndlp->nlp_DID, ndlp->nlp_flag, ndlp->nlp_state,
			 ndlp->nlp_rpi);
	pcmd = (uint8_t *) (((struct lpfc_dmabuf *) elsiocb->context2)->virt);

	*((uint32_t *) (pcmd)) = ELS_CMD_ACC;
	pcmd += sizeof(uint32_t);

	ap = (ADISC *) (pcmd);
	ap->hardAL_PA = phba->fc_pref_ALPA;
	memcpy(&ap->portName, &vport->fc_portname, sizeof(struct lpfc_name));
	memcpy(&ap->nodeName, &vport->fc_nodename, sizeof(struct lpfc_name));
	ap->DID = be32_to_cpu(vport->fc_myDID);

	lpfc_debugfs_disc_trc(vport, LPFC_DISC_TRC_ELS_RSP,
		"Issue ACC ADISC: did:x%x flg:x%x",
		ndlp->nlp_DID, ndlp->nlp_flag, 0);

	phba->fc_stat.elsXmitACC++;
	elsiocb->iocb_cmpl = lpfc_cmpl_els_rsp;
	rc = lpfc_sli_issue_iocb(phba, LPFC_ELS_RING, elsiocb, 0);
	if (rc == IOCB_ERROR) {
		lpfc_els_free_iocb(phba, elsiocb);
		return 1;
	}
	return 0;
}

/**
 * lpfc_els_rsp_prli_acc - Prepare and issue acc response to prli iocb cmd
 * @vport: pointer to a virtual N_Port data structure.
 * @oldiocb: pointer to the original lpfc command iocb data structure.
 * @ndlp: pointer to a node-list data structure.
 *
 * This routine prepares and issues an Accept (ACC) response to Process
 * Login (PRLI) ELS command. It simply prepares the payload of the IOCB
 * and invokes the lpfc_sli_issue_iocb() routine to send out the command.
 *
 * Note that, in lpfc_prep_els_iocb() routine, the reference count of ndlp
 * will be incremented by 1 for holding the ndlp and the reference to ndlp
 * will be stored into the context1 field of the IOCB for the completion
 * callback function to the PRLI Accept response ELS IOCB command.
 *
 * Return code
 *   0 - Successfully issued acc prli response
 *   1 - Failed to issue acc prli response
 **/
int
lpfc_els_rsp_prli_acc(struct lpfc_vport *vport, struct lpfc_iocbq *oldiocb,
		      struct lpfc_nodelist *ndlp)
{
	struct lpfc_hba  *phba = vport->phba;
	PRLI *npr;
	lpfc_vpd_t *vpd;
	IOCB_t *icmd;
	IOCB_t *oldcmd;
	struct lpfc_iocbq *elsiocb;
	struct lpfc_sli *psli;
	uint8_t *pcmd;
	uint16_t cmdsize;
	int rc;

	psli = &phba->sli;

	cmdsize = sizeof(uint32_t) + sizeof(PRLI);
	elsiocb = lpfc_prep_els_iocb(vport, 0, cmdsize, oldiocb->retry, ndlp,
		ndlp->nlp_DID, (ELS_CMD_ACC | (ELS_CMD_PRLI & ~ELS_RSP_MASK)));
	if (!elsiocb)
		return 1;

	icmd = &elsiocb->iocb;
	oldcmd = &oldiocb->iocb;
	icmd->ulpContext = oldcmd->ulpContext;	/* Xri */
	/* Xmit PRLI ACC response tag <ulpIoTag> */
	lpfc_printf_vlog(vport, KERN_INFO, LOG_ELS,
			 "0131 Xmit PRLI ACC response tag x%x xri x%x, "
			 "did x%x, nlp_flag x%x, nlp_state x%x, rpi x%x\n",
			 elsiocb->iotag, elsiocb->iocb.ulpContext,
			 ndlp->nlp_DID, ndlp->nlp_flag, ndlp->nlp_state,
			 ndlp->nlp_rpi);
	pcmd = (uint8_t *) (((struct lpfc_dmabuf *) elsiocb->context2)->virt);

	*((uint32_t *) (pcmd)) = (ELS_CMD_ACC | (ELS_CMD_PRLI & ~ELS_RSP_MASK));
	pcmd += sizeof(uint32_t);

	/* For PRLI, remainder of payload is PRLI parameter page */
	memset(pcmd, 0, sizeof(PRLI));

	npr = (PRLI *) pcmd;
	vpd = &phba->vpd;
	/*
	 * If the remote port is a target and our firmware version is 3.20 or
	 * later, set the following bits for FC-TAPE support.
	 */
	if ((ndlp->nlp_type & NLP_FCP_TARGET) &&
	    (vpd->rev.feaLevelHigh >= 0x02)) {
		npr->ConfmComplAllowed = 1;
		npr->Retry = 1;
		npr->TaskRetryIdReq = 1;
	}

	npr->acceptRspCode = PRLI_REQ_EXECUTED;
	npr->estabImagePair = 1;
	npr->readXferRdyDis = 1;
	npr->ConfmComplAllowed = 1;

	npr->prliType = PRLI_FCP_TYPE;
	npr->initiatorFunc = 1;

	lpfc_debugfs_disc_trc(vport, LPFC_DISC_TRC_ELS_RSP,
		"Issue ACC PRLI:  did:x%x flg:x%x",
		ndlp->nlp_DID, ndlp->nlp_flag, 0);

	phba->fc_stat.elsXmitACC++;
	elsiocb->iocb_cmpl = lpfc_cmpl_els_rsp;

	rc = lpfc_sli_issue_iocb(phba, LPFC_ELS_RING, elsiocb, 0);
	if (rc == IOCB_ERROR) {
		lpfc_els_free_iocb(phba, elsiocb);
		return 1;
	}
	return 0;
}

/**
 * lpfc_els_rsp_rnid_acc - Issue rnid acc response iocb command
 * @vport: pointer to a virtual N_Port data structure.
 * @format: rnid command format.
 * @oldiocb: pointer to the original lpfc command iocb data structure.
 * @ndlp: pointer to a node-list data structure.
 *
 * This routine issues a Request Node Identification Data (RNID) Accept
 * (ACC) response. It constructs the RNID ACC response command according to
 * the proper @format and then calls the lpfc_sli_issue_iocb() routine to
 * issue the response. Note that this command does not need to hold the ndlp
 * reference count for the callback. So, the ndlp reference count taken by
 * the lpfc_prep_els_iocb() routine is put back and the context1 field of
 * IOCB is set to NULL to indicate to the lpfc_els_free_iocb() routine that
 * there is no ndlp reference available.
 *
 * Note that, in lpfc_prep_els_iocb() routine, the reference count of ndlp
 * will be incremented by 1 for holding the ndlp and the reference to ndlp
 * will be stored into the context1 field of the IOCB for the completion
 * callback function. However, for the RNID Accept Response ELS command,
 * this is undone later by this routine after the IOCB is allocated.
 *
 * Return code
 *   0 - Successfully issued acc rnid response
 *   1 - Failed to issue acc rnid response
 **/
static int
lpfc_els_rsp_rnid_acc(struct lpfc_vport *vport, uint8_t format,
		      struct lpfc_iocbq *oldiocb, struct lpfc_nodelist *ndlp)
{
	struct lpfc_hba  *phba = vport->phba;
	RNID *rn;
	IOCB_t *icmd, *oldcmd;
	struct lpfc_iocbq *elsiocb;
	struct lpfc_sli *psli;
	uint8_t *pcmd;
	uint16_t cmdsize;
	int rc;

	psli = &phba->sli;
	cmdsize = sizeof(uint32_t) + sizeof(uint32_t)
					+ (2 * sizeof(struct lpfc_name));
	if (format)
		cmdsize += sizeof(RNID_TOP_DISC);

	elsiocb = lpfc_prep_els_iocb(vport, 0, cmdsize, oldiocb->retry, ndlp,
				     ndlp->nlp_DID, ELS_CMD_ACC);
	if (!elsiocb)
		return 1;

	icmd = &elsiocb->iocb;
	oldcmd = &oldiocb->iocb;
	icmd->ulpContext = oldcmd->ulpContext;	/* Xri */
	/* Xmit RNID ACC response tag <ulpIoTag> */
	lpfc_printf_vlog(vport, KERN_INFO, LOG_ELS,
			 "0132 Xmit RNID ACC response tag x%x xri x%x\n",
			 elsiocb->iotag, elsiocb->iocb.ulpContext);
	pcmd = (uint8_t *) (((struct lpfc_dmabuf *) elsiocb->context2)->virt);
	*((uint32_t *) (pcmd)) = ELS_CMD_ACC;
	pcmd += sizeof(uint32_t);

	memset(pcmd, 0, sizeof(RNID));
	rn = (RNID *) (pcmd);
	rn->Format = format;
	rn->CommonLen = (2 * sizeof(struct lpfc_name));
	memcpy(&rn->portName, &vport->fc_portname, sizeof(struct lpfc_name));
	memcpy(&rn->nodeName, &vport->fc_nodename, sizeof(struct lpfc_name));
	switch (format) {
	case 0:
		rn->SpecificLen = 0;
		break;
	case RNID_TOPOLOGY_DISC:
		rn->SpecificLen = sizeof(RNID_TOP_DISC);
		memcpy(&rn->un.topologyDisc.portName,
		       &vport->fc_portname, sizeof(struct lpfc_name));
		rn->un.topologyDisc.unitType = RNID_HBA;
		rn->un.topologyDisc.physPort = 0;
		rn->un.topologyDisc.attachedNodes = 0;
		break;
	default:
		rn->CommonLen = 0;
		rn->SpecificLen = 0;
		break;
	}

	lpfc_debugfs_disc_trc(vport, LPFC_DISC_TRC_ELS_RSP,
		"Issue ACC RNID:  did:x%x flg:x%x",
		ndlp->nlp_DID, ndlp->nlp_flag, 0);

	phba->fc_stat.elsXmitACC++;
	elsiocb->iocb_cmpl = lpfc_cmpl_els_rsp;
	lpfc_nlp_put(ndlp);
	elsiocb->context1 = NULL;  /* Don't need ndlp for cmpl,
				    * it could be freed */

	rc = lpfc_sli_issue_iocb(phba, LPFC_ELS_RING, elsiocb, 0);
	if (rc == IOCB_ERROR) {
		lpfc_els_free_iocb(phba, elsiocb);
		return 1;
	}
	return 0;
}

/**
 * lpfc_els_clear_rrq - Clear the rq that this rrq describes.
 * @vport: pointer to a virtual N_Port data structure.
 * @iocb: pointer to the lpfc command iocb data structure.
 * @ndlp: pointer to a node-list data structure.
 *
 * Return
 **/
static void
lpfc_els_clear_rrq(struct lpfc_vport *vport,
      struct lpfc_iocbq *iocb, struct lpfc_nodelist *ndlp)
{
	struct lpfc_hba  *phba = vport->phba;
	uint8_t *pcmd;
	struct RRQ *rrq;
	uint16_t rxid;
	uint16_t xri;
	struct lpfc_node_rrq *prrq;


	pcmd = (uint8_t *) (((struct lpfc_dmabuf *) iocb->context2)->virt);
	pcmd += sizeof(uint32_t);
	rrq = (struct RRQ *)pcmd;
	rrq->rrq_exchg = be32_to_cpu(rrq->rrq_exchg);
<<<<<<< HEAD
	rxid = be16_to_cpu(bf_get(rrq_rxid, rrq));
=======
	rxid = bf_get(rrq_rxid, rrq);
>>>>>>> d762f438

	lpfc_printf_vlog(vport, KERN_INFO, LOG_ELS,
			"2883 Clear RRQ for SID:x%x OXID:x%x RXID:x%x"
			" x%x x%x\n",
			be32_to_cpu(bf_get(rrq_did, rrq)),
<<<<<<< HEAD
			be16_to_cpu(bf_get(rrq_oxid, rrq)),
=======
			bf_get(rrq_oxid, rrq),
>>>>>>> d762f438
			rxid,
			iocb->iotag, iocb->iocb.ulpContext);

	lpfc_debugfs_disc_trc(vport, LPFC_DISC_TRC_ELS_RSP,
		"Clear RRQ:  did:x%x flg:x%x exchg:x%.08x",
		ndlp->nlp_DID, ndlp->nlp_flag, rrq->rrq_exchg);
	if (vport->fc_myDID == be32_to_cpu(bf_get(rrq_did, rrq)))
<<<<<<< HEAD
		xri = be16_to_cpu(bf_get(rrq_oxid, rrq));
=======
		xri = bf_get(rrq_oxid, rrq);
>>>>>>> d762f438
	else
		xri = rxid;
	prrq = lpfc_get_active_rrq(vport, xri, ndlp->nlp_DID);
	if (prrq)
		lpfc_clr_rrq_active(phba, xri, prrq);
	return;
}

/**
 * lpfc_els_rsp_echo_acc - Issue echo acc response
 * @vport: pointer to a virtual N_Port data structure.
 * @data: pointer to echo data to return in the accept.
 * @oldiocb: pointer to the original lpfc command iocb data structure.
 * @ndlp: pointer to a node-list data structure.
 *
 * Return code
 *   0 - Successfully issued acc echo response
 *   1 - Failed to issue acc echo response
 **/
static int
lpfc_els_rsp_echo_acc(struct lpfc_vport *vport, uint8_t *data,
		      struct lpfc_iocbq *oldiocb, struct lpfc_nodelist *ndlp)
{
	struct lpfc_hba  *phba = vport->phba;
	struct lpfc_iocbq *elsiocb;
	struct lpfc_sli *psli;
	uint8_t *pcmd;
	uint16_t cmdsize;
	int rc;

	psli = &phba->sli;
	cmdsize = oldiocb->iocb.unsli3.rcvsli3.acc_len;

	elsiocb = lpfc_prep_els_iocb(vport, 0, cmdsize, oldiocb->retry, ndlp,
				     ndlp->nlp_DID, ELS_CMD_ACC);
	if (!elsiocb)
		return 1;

	elsiocb->iocb.ulpContext = oldiocb->iocb.ulpContext;	/* Xri */
	/* Xmit ECHO ACC response tag <ulpIoTag> */
	lpfc_printf_vlog(vport, KERN_INFO, LOG_ELS,
			 "2876 Xmit ECHO ACC response tag x%x xri x%x\n",
			 elsiocb->iotag, elsiocb->iocb.ulpContext);
	pcmd = (uint8_t *) (((struct lpfc_dmabuf *) elsiocb->context2)->virt);
	*((uint32_t *) (pcmd)) = ELS_CMD_ACC;
	pcmd += sizeof(uint32_t);
	memcpy(pcmd, data, cmdsize - sizeof(uint32_t));

	lpfc_debugfs_disc_trc(vport, LPFC_DISC_TRC_ELS_RSP,
		"Issue ACC ECHO:  did:x%x flg:x%x",
		ndlp->nlp_DID, ndlp->nlp_flag, 0);

	phba->fc_stat.elsXmitACC++;
	elsiocb->iocb_cmpl = lpfc_cmpl_els_rsp;
	lpfc_nlp_put(ndlp);
	elsiocb->context1 = NULL;  /* Don't need ndlp for cmpl,
				    * it could be freed */

	rc = lpfc_sli_issue_iocb(phba, LPFC_ELS_RING, elsiocb, 0);
	if (rc == IOCB_ERROR) {
		lpfc_els_free_iocb(phba, elsiocb);
		return 1;
	}
	return 0;
}

/**
 * lpfc_els_disc_adisc - Issue remaining adisc iocbs to npr nodes of a vport
 * @vport: pointer to a host virtual N_Port data structure.
 *
 * This routine issues Address Discover (ADISC) ELS commands to those
 * N_Ports which are in node port recovery state and ADISC has not been issued
 * for the @vport. Each time an ELS ADISC IOCB is issued by invoking the
 * lpfc_issue_els_adisc() routine, the per @vport number of discover count
 * (num_disc_nodes) shall be incremented. If the num_disc_nodes reaches a
 * pre-configured threshold (cfg_discovery_threads), the @vport fc_flag will
 * be marked with FC_NLP_MORE bit and the process of issuing remaining ADISC
 * IOCBs quit for later pick up. On the other hand, after walking through
 * all the ndlps with the @vport and there is none ADISC IOCB issued, the
 * @vport fc_flag shall be cleared with FC_NLP_MORE bit indicating there is
 * no more ADISC need to be sent.
 *
 * Return code
 *    The number of N_Ports with adisc issued.
 **/
int
lpfc_els_disc_adisc(struct lpfc_vport *vport)
{
	struct Scsi_Host *shost = lpfc_shost_from_vport(vport);
	struct lpfc_nodelist *ndlp, *next_ndlp;
	int sentadisc = 0;

	/* go thru NPR nodes and issue any remaining ELS ADISCs */
	list_for_each_entry_safe(ndlp, next_ndlp, &vport->fc_nodes, nlp_listp) {
		if (!NLP_CHK_NODE_ACT(ndlp))
			continue;
		if (ndlp->nlp_state == NLP_STE_NPR_NODE &&
		    (ndlp->nlp_flag & NLP_NPR_2B_DISC) != 0 &&
		    (ndlp->nlp_flag & NLP_NPR_ADISC) != 0) {
			spin_lock_irq(shost->host_lock);
			ndlp->nlp_flag &= ~NLP_NPR_ADISC;
			spin_unlock_irq(shost->host_lock);
			ndlp->nlp_prev_state = ndlp->nlp_state;
			lpfc_nlp_set_state(vport, ndlp, NLP_STE_ADISC_ISSUE);
			lpfc_issue_els_adisc(vport, ndlp, 0);
			sentadisc++;
			vport->num_disc_nodes++;
			if (vport->num_disc_nodes >=
			    vport->cfg_discovery_threads) {
				spin_lock_irq(shost->host_lock);
				vport->fc_flag |= FC_NLP_MORE;
				spin_unlock_irq(shost->host_lock);
				break;
			}
		}
	}
	if (sentadisc == 0) {
		spin_lock_irq(shost->host_lock);
		vport->fc_flag &= ~FC_NLP_MORE;
		spin_unlock_irq(shost->host_lock);
	}
	return sentadisc;
}

/**
 * lpfc_els_disc_plogi - Issue plogi for all npr nodes of a vport before adisc
 * @vport: pointer to a host virtual N_Port data structure.
 *
 * This routine issues Port Login (PLOGI) ELS commands to all the N_Ports
 * which are in node port recovery state, with a @vport. Each time an ELS
 * ADISC PLOGI IOCB is issued by invoking the lpfc_issue_els_plogi() routine,
 * the per @vport number of discover count (num_disc_nodes) shall be
 * incremented. If the num_disc_nodes reaches a pre-configured threshold
 * (cfg_discovery_threads), the @vport fc_flag will be marked with FC_NLP_MORE
 * bit set and quit the process of issuing remaining ADISC PLOGIN IOCBs for
 * later pick up. On the other hand, after walking through all the ndlps with
 * the @vport and there is none ADISC PLOGI IOCB issued, the @vport fc_flag
 * shall be cleared with the FC_NLP_MORE bit indicating there is no more ADISC
 * PLOGI need to be sent.
 *
 * Return code
 *   The number of N_Ports with plogi issued.
 **/
int
lpfc_els_disc_plogi(struct lpfc_vport *vport)
{
	struct Scsi_Host *shost = lpfc_shost_from_vport(vport);
	struct lpfc_nodelist *ndlp, *next_ndlp;
	int sentplogi = 0;

	/* go thru NPR nodes and issue any remaining ELS PLOGIs */
	list_for_each_entry_safe(ndlp, next_ndlp, &vport->fc_nodes, nlp_listp) {
		if (!NLP_CHK_NODE_ACT(ndlp))
			continue;
		if (ndlp->nlp_state == NLP_STE_NPR_NODE &&
		    (ndlp->nlp_flag & NLP_NPR_2B_DISC) != 0 &&
		    (ndlp->nlp_flag & NLP_DELAY_TMO) == 0 &&
		    (ndlp->nlp_flag & NLP_NPR_ADISC) == 0) {
			ndlp->nlp_prev_state = ndlp->nlp_state;
			lpfc_nlp_set_state(vport, ndlp, NLP_STE_PLOGI_ISSUE);
			lpfc_issue_els_plogi(vport, ndlp->nlp_DID, 0);
			sentplogi++;
			vport->num_disc_nodes++;
			if (vport->num_disc_nodes >=
			    vport->cfg_discovery_threads) {
				spin_lock_irq(shost->host_lock);
				vport->fc_flag |= FC_NLP_MORE;
				spin_unlock_irq(shost->host_lock);
				break;
			}
		}
	}
	if (sentplogi) {
		lpfc_set_disctmo(vport);
	}
	else {
		spin_lock_irq(shost->host_lock);
		vport->fc_flag &= ~FC_NLP_MORE;
		spin_unlock_irq(shost->host_lock);
	}
	return sentplogi;
}

/**
 * lpfc_els_flush_rscn - Clean up any rscn activities with a vport
 * @vport: pointer to a host virtual N_Port data structure.
 *
 * This routine cleans up any Registration State Change Notification
 * (RSCN) activity with a @vport. Note that the fc_rscn_flush flag of the
 * @vport together with the host_lock is used to prevent multiple thread
 * trying to access the RSCN array on a same @vport at the same time.
 **/
void
lpfc_els_flush_rscn(struct lpfc_vport *vport)
{
	struct Scsi_Host *shost = lpfc_shost_from_vport(vport);
	struct lpfc_hba  *phba = vport->phba;
	int i;

	spin_lock_irq(shost->host_lock);
	if (vport->fc_rscn_flush) {
		/* Another thread is walking fc_rscn_id_list on this vport */
		spin_unlock_irq(shost->host_lock);
		return;
	}
	/* Indicate we are walking lpfc_els_flush_rscn on this vport */
	vport->fc_rscn_flush = 1;
	spin_unlock_irq(shost->host_lock);

	for (i = 0; i < vport->fc_rscn_id_cnt; i++) {
		lpfc_in_buf_free(phba, vport->fc_rscn_id_list[i]);
		vport->fc_rscn_id_list[i] = NULL;
	}
	spin_lock_irq(shost->host_lock);
	vport->fc_rscn_id_cnt = 0;
	vport->fc_flag &= ~(FC_RSCN_MODE | FC_RSCN_DISCOVERY);
	spin_unlock_irq(shost->host_lock);
	lpfc_can_disctmo(vport);
	/* Indicate we are done walking this fc_rscn_id_list */
	vport->fc_rscn_flush = 0;
}

/**
 * lpfc_rscn_payload_check - Check whether there is a pending rscn to a did
 * @vport: pointer to a host virtual N_Port data structure.
 * @did: remote destination port identifier.
 *
 * This routine checks whether there is any pending Registration State
 * Configuration Notification (RSCN) to a @did on @vport.
 *
 * Return code
 *   None zero - The @did matched with a pending rscn
 *   0 - not able to match @did with a pending rscn
 **/
int
lpfc_rscn_payload_check(struct lpfc_vport *vport, uint32_t did)
{
	D_ID ns_did;
	D_ID rscn_did;
	uint32_t *lp;
	uint32_t payload_len, i;
	struct Scsi_Host *shost = lpfc_shost_from_vport(vport);

	ns_did.un.word = did;

	/* Never match fabric nodes for RSCNs */
	if ((did & Fabric_DID_MASK) == Fabric_DID_MASK)
		return 0;

	/* If we are doing a FULL RSCN rediscovery, match everything */
	if (vport->fc_flag & FC_RSCN_DISCOVERY)
		return did;

	spin_lock_irq(shost->host_lock);
	if (vport->fc_rscn_flush) {
		/* Another thread is walking fc_rscn_id_list on this vport */
		spin_unlock_irq(shost->host_lock);
		return 0;
	}
	/* Indicate we are walking fc_rscn_id_list on this vport */
	vport->fc_rscn_flush = 1;
	spin_unlock_irq(shost->host_lock);
	for (i = 0; i < vport->fc_rscn_id_cnt; i++) {
		lp = vport->fc_rscn_id_list[i]->virt;
		payload_len = be32_to_cpu(*lp++ & ~ELS_CMD_MASK);
		payload_len -= sizeof(uint32_t);	/* take off word 0 */
		while (payload_len) {
			rscn_did.un.word = be32_to_cpu(*lp++);
			payload_len -= sizeof(uint32_t);
			switch (rscn_did.un.b.resv & RSCN_ADDRESS_FORMAT_MASK) {
			case RSCN_ADDRESS_FORMAT_PORT:
				if ((ns_did.un.b.domain == rscn_did.un.b.domain)
				    && (ns_did.un.b.area == rscn_did.un.b.area)
				    && (ns_did.un.b.id == rscn_did.un.b.id))
					goto return_did_out;
				break;
			case RSCN_ADDRESS_FORMAT_AREA:
				if ((ns_did.un.b.domain == rscn_did.un.b.domain)
				    && (ns_did.un.b.area == rscn_did.un.b.area))
					goto return_did_out;
				break;
			case RSCN_ADDRESS_FORMAT_DOMAIN:
				if (ns_did.un.b.domain == rscn_did.un.b.domain)
					goto return_did_out;
				break;
			case RSCN_ADDRESS_FORMAT_FABRIC:
				goto return_did_out;
			}
		}
	}
	/* Indicate we are done with walking fc_rscn_id_list on this vport */
	vport->fc_rscn_flush = 0;
	return 0;
return_did_out:
	/* Indicate we are done with walking fc_rscn_id_list on this vport */
	vport->fc_rscn_flush = 0;
	return did;
}

/**
 * lpfc_rscn_recovery_check - Send recovery event to vport nodes matching rscn
 * @vport: pointer to a host virtual N_Port data structure.
 *
 * This routine sends recovery (NLP_EVT_DEVICE_RECOVERY) event to the
 * state machine for a @vport's nodes that are with pending RSCN (Registration
 * State Change Notification).
 *
 * Return code
 *   0 - Successful (currently alway return 0)
 **/
static int
lpfc_rscn_recovery_check(struct lpfc_vport *vport)
{
	struct lpfc_nodelist *ndlp = NULL;

	/* Move all affected nodes by pending RSCNs to NPR state. */
	list_for_each_entry(ndlp, &vport->fc_nodes, nlp_listp) {
		if (!NLP_CHK_NODE_ACT(ndlp) ||
		    (ndlp->nlp_state == NLP_STE_UNUSED_NODE) ||
		    !lpfc_rscn_payload_check(vport, ndlp->nlp_DID))
			continue;
		lpfc_disc_state_machine(vport, ndlp, NULL,
					NLP_EVT_DEVICE_RECOVERY);
		lpfc_cancel_retry_delay_tmo(vport, ndlp);
	}
	return 0;
}

/**
 * lpfc_send_rscn_event - Send an RSCN event to management application
 * @vport: pointer to a host virtual N_Port data structure.
 * @cmdiocb: pointer to lpfc command iocb data structure.
 *
 * lpfc_send_rscn_event sends an RSCN netlink event to management
 * applications.
 */
static void
lpfc_send_rscn_event(struct lpfc_vport *vport,
		struct lpfc_iocbq *cmdiocb)
{
	struct lpfc_dmabuf *pcmd;
	struct Scsi_Host *shost = lpfc_shost_from_vport(vport);
	uint32_t *payload_ptr;
	uint32_t payload_len;
	struct lpfc_rscn_event_header *rscn_event_data;

	pcmd = (struct lpfc_dmabuf *) cmdiocb->context2;
	payload_ptr = (uint32_t *) pcmd->virt;
	payload_len = be32_to_cpu(*payload_ptr & ~ELS_CMD_MASK);

	rscn_event_data = kmalloc(sizeof(struct lpfc_rscn_event_header) +
		payload_len, GFP_KERNEL);
	if (!rscn_event_data) {
		lpfc_printf_vlog(vport, KERN_ERR, LOG_ELS,
			"0147 Failed to allocate memory for RSCN event\n");
		return;
	}
	rscn_event_data->event_type = FC_REG_RSCN_EVENT;
	rscn_event_data->payload_length = payload_len;
	memcpy(rscn_event_data->rscn_payload, payload_ptr,
		payload_len);

	fc_host_post_vendor_event(shost,
		fc_get_event_number(),
		sizeof(struct lpfc_els_event_header) + payload_len,
		(char *)rscn_event_data,
		LPFC_NL_VENDOR_ID);

	kfree(rscn_event_data);
}

/**
 * lpfc_els_rcv_rscn - Process an unsolicited rscn iocb
 * @vport: pointer to a host virtual N_Port data structure.
 * @cmdiocb: pointer to lpfc command iocb data structure.
 * @ndlp: pointer to a node-list data structure.
 *
 * This routine processes an unsolicited RSCN (Registration State Change
 * Notification) IOCB. First, the payload of the unsolicited RSCN is walked
 * to invoke fc_host_post_event() routine to the FC transport layer. If the
 * discover state machine is about to begin discovery, it just accepts the
 * RSCN and the discovery process will satisfy the RSCN. If this RSCN only
 * contains N_Port IDs for other vports on this HBA, it just accepts the
 * RSCN and ignore processing it. If the state machine is in the recovery
 * state, the fc_rscn_id_list of this @vport is walked and the
 * lpfc_rscn_recovery_check() routine is invoked to send recovery event for
 * all nodes that match RSCN payload. Otherwise, the lpfc_els_handle_rscn()
 * routine is invoked to handle the RSCN event.
 *
 * Return code
 *   0 - Just sent the acc response
 *   1 - Sent the acc response and waited for name server completion
 **/
static int
lpfc_els_rcv_rscn(struct lpfc_vport *vport, struct lpfc_iocbq *cmdiocb,
		  struct lpfc_nodelist *ndlp)
{
	struct Scsi_Host *shost = lpfc_shost_from_vport(vport);
	struct lpfc_hba  *phba = vport->phba;
	struct lpfc_dmabuf *pcmd;
	uint32_t *lp, *datap;
	IOCB_t *icmd;
	uint32_t payload_len, length, nportid, *cmd;
	int rscn_cnt;
	int rscn_id = 0, hba_id = 0;
	int i;

	icmd = &cmdiocb->iocb;
	pcmd = (struct lpfc_dmabuf *) cmdiocb->context2;
	lp = (uint32_t *) pcmd->virt;

	payload_len = be32_to_cpu(*lp++ & ~ELS_CMD_MASK);
	payload_len -= sizeof(uint32_t);	/* take off word 0 */
	/* RSCN received */
	lpfc_printf_vlog(vport, KERN_INFO, LOG_DISCOVERY,
			 "0214 RSCN received Data: x%x x%x x%x x%x\n",
			 vport->fc_flag, payload_len, *lp,
			 vport->fc_rscn_id_cnt);

	/* Send an RSCN event to the management application */
	lpfc_send_rscn_event(vport, cmdiocb);

	for (i = 0; i < payload_len/sizeof(uint32_t); i++)
		fc_host_post_event(shost, fc_get_event_number(),
			FCH_EVT_RSCN, lp[i]);

	/* If we are about to begin discovery, just ACC the RSCN.
	 * Discovery processing will satisfy it.
	 */
	if (vport->port_state <= LPFC_NS_QRY) {
		lpfc_debugfs_disc_trc(vport, LPFC_DISC_TRC_ELS_UNSOL,
			"RCV RSCN ignore: did:x%x/ste:x%x flg:x%x",
			ndlp->nlp_DID, vport->port_state, ndlp->nlp_flag);

		lpfc_els_rsp_acc(vport, ELS_CMD_ACC, cmdiocb, ndlp, NULL);
		return 0;
	}

	/* If this RSCN just contains NPortIDs for other vports on this HBA,
	 * just ACC and ignore it.
	 */
	if ((phba->sli3_options & LPFC_SLI3_NPIV_ENABLED) &&
		!(vport->cfg_peer_port_login)) {
		i = payload_len;
		datap = lp;
		while (i > 0) {
			nportid = *datap++;
			nportid = ((be32_to_cpu(nportid)) & Mask_DID);
			i -= sizeof(uint32_t);
			rscn_id++;
			if (lpfc_find_vport_by_did(phba, nportid))
				hba_id++;
		}
		if (rscn_id == hba_id) {
			/* ALL NPortIDs in RSCN are on HBA */
			lpfc_printf_vlog(vport, KERN_INFO, LOG_DISCOVERY,
					 "0219 Ignore RSCN "
					 "Data: x%x x%x x%x x%x\n",
					 vport->fc_flag, payload_len,
					 *lp, vport->fc_rscn_id_cnt);
			lpfc_debugfs_disc_trc(vport, LPFC_DISC_TRC_ELS_UNSOL,
				"RCV RSCN vport:  did:x%x/ste:x%x flg:x%x",
				ndlp->nlp_DID, vport->port_state,
				ndlp->nlp_flag);

			lpfc_els_rsp_acc(vport, ELS_CMD_ACC, cmdiocb,
				ndlp, NULL);
			return 0;
		}
	}

	spin_lock_irq(shost->host_lock);
	if (vport->fc_rscn_flush) {
		/* Another thread is walking fc_rscn_id_list on this vport */
		vport->fc_flag |= FC_RSCN_DISCOVERY;
		spin_unlock_irq(shost->host_lock);
		/* Send back ACC */
		lpfc_els_rsp_acc(vport, ELS_CMD_ACC, cmdiocb, ndlp, NULL);
		return 0;
	}
	/* Indicate we are walking fc_rscn_id_list on this vport */
	vport->fc_rscn_flush = 1;
	spin_unlock_irq(shost->host_lock);
	/* Get the array count after successfully have the token */
	rscn_cnt = vport->fc_rscn_id_cnt;
	/* If we are already processing an RSCN, save the received
	 * RSCN payload buffer, cmdiocb->context2 to process later.
	 */
	if (vport->fc_flag & (FC_RSCN_MODE | FC_NDISC_ACTIVE)) {
		lpfc_debugfs_disc_trc(vport, LPFC_DISC_TRC_ELS_UNSOL,
			"RCV RSCN defer:  did:x%x/ste:x%x flg:x%x",
			ndlp->nlp_DID, vport->port_state, ndlp->nlp_flag);

		spin_lock_irq(shost->host_lock);
		vport->fc_flag |= FC_RSCN_DEFERRED;
		if ((rscn_cnt < FC_MAX_HOLD_RSCN) &&
		    !(vport->fc_flag & FC_RSCN_DISCOVERY)) {
			vport->fc_flag |= FC_RSCN_MODE;
			spin_unlock_irq(shost->host_lock);
			if (rscn_cnt) {
				cmd = vport->fc_rscn_id_list[rscn_cnt-1]->virt;
				length = be32_to_cpu(*cmd & ~ELS_CMD_MASK);
			}
			if ((rscn_cnt) &&
			    (payload_len + length <= LPFC_BPL_SIZE)) {
				*cmd &= ELS_CMD_MASK;
				*cmd |= cpu_to_be32(payload_len + length);
				memcpy(((uint8_t *)cmd) + length, lp,
				       payload_len);
			} else {
				vport->fc_rscn_id_list[rscn_cnt] = pcmd;
				vport->fc_rscn_id_cnt++;
				/* If we zero, cmdiocb->context2, the calling
				 * routine will not try to free it.
				 */
				cmdiocb->context2 = NULL;
			}
			/* Deferred RSCN */
			lpfc_printf_vlog(vport, KERN_INFO, LOG_DISCOVERY,
					 "0235 Deferred RSCN "
					 "Data: x%x x%x x%x\n",
					 vport->fc_rscn_id_cnt, vport->fc_flag,
					 vport->port_state);
		} else {
			vport->fc_flag |= FC_RSCN_DISCOVERY;
			spin_unlock_irq(shost->host_lock);
			/* ReDiscovery RSCN */
			lpfc_printf_vlog(vport, KERN_INFO, LOG_DISCOVERY,
					 "0234 ReDiscovery RSCN "
					 "Data: x%x x%x x%x\n",
					 vport->fc_rscn_id_cnt, vport->fc_flag,
					 vport->port_state);
		}
		/* Indicate we are done walking fc_rscn_id_list on this vport */
		vport->fc_rscn_flush = 0;
		/* Send back ACC */
		lpfc_els_rsp_acc(vport, ELS_CMD_ACC, cmdiocb, ndlp, NULL);
		/* send RECOVERY event for ALL nodes that match RSCN payload */
		lpfc_rscn_recovery_check(vport);
		spin_lock_irq(shost->host_lock);
		vport->fc_flag &= ~FC_RSCN_DEFERRED;
		spin_unlock_irq(shost->host_lock);
		return 0;
	}
	lpfc_debugfs_disc_trc(vport, LPFC_DISC_TRC_ELS_UNSOL,
		"RCV RSCN:        did:x%x/ste:x%x flg:x%x",
		ndlp->nlp_DID, vport->port_state, ndlp->nlp_flag);

	spin_lock_irq(shost->host_lock);
	vport->fc_flag |= FC_RSCN_MODE;
	spin_unlock_irq(shost->host_lock);
	vport->fc_rscn_id_list[vport->fc_rscn_id_cnt++] = pcmd;
	/* Indicate we are done walking fc_rscn_id_list on this vport */
	vport->fc_rscn_flush = 0;
	/*
	 * If we zero, cmdiocb->context2, the calling routine will
	 * not try to free it.
	 */
	cmdiocb->context2 = NULL;
	lpfc_set_disctmo(vport);
	/* Send back ACC */
	lpfc_els_rsp_acc(vport, ELS_CMD_ACC, cmdiocb, ndlp, NULL);
	/* send RECOVERY event for ALL nodes that match RSCN payload */
	lpfc_rscn_recovery_check(vport);
	return lpfc_els_handle_rscn(vport);
}

/**
 * lpfc_els_handle_rscn - Handle rscn for a vport
 * @vport: pointer to a host virtual N_Port data structure.
 *
 * This routine handles the Registration State Configuration Notification
 * (RSCN) for a @vport. If login to NameServer does not exist, a new ndlp shall
 * be created and a Port Login (PLOGI) to the NameServer is issued. Otherwise,
 * if the ndlp to NameServer exists, a Common Transport (CT) command to the
 * NameServer shall be issued. If CT command to the NameServer fails to be
 * issued, the lpfc_els_flush_rscn() routine shall be invoked to clean up any
 * RSCN activities with the @vport.
 *
 * Return code
 *   0 - Cleaned up rscn on the @vport
 *   1 - Wait for plogi to name server before proceed
 **/
int
lpfc_els_handle_rscn(struct lpfc_vport *vport)
{
	struct lpfc_nodelist *ndlp;
	struct lpfc_hba *phba = vport->phba;

	/* Ignore RSCN if the port is being torn down. */
	if (vport->load_flag & FC_UNLOADING) {
		lpfc_els_flush_rscn(vport);
		return 0;
	}

	/* Start timer for RSCN processing */
	lpfc_set_disctmo(vport);

	/* RSCN processed */
	lpfc_printf_vlog(vport, KERN_INFO, LOG_DISCOVERY,
			 "0215 RSCN processed Data: x%x x%x x%x x%x\n",
			 vport->fc_flag, 0, vport->fc_rscn_id_cnt,
			 vport->port_state);

	/* To process RSCN, first compare RSCN data with NameServer */
	vport->fc_ns_retry = 0;
	vport->num_disc_nodes = 0;

	ndlp = lpfc_findnode_did(vport, NameServer_DID);
	if (ndlp && NLP_CHK_NODE_ACT(ndlp)
	    && ndlp->nlp_state == NLP_STE_UNMAPPED_NODE) {
		/* Good ndlp, issue CT Request to NameServer */
		if (lpfc_ns_cmd(vport, SLI_CTNS_GID_FT, 0, 0) == 0)
			/* Wait for NameServer query cmpl before we can
			   continue */
			return 1;
	} else {
		/* If login to NameServer does not exist, issue one */
		/* Good status, issue PLOGI to NameServer */
		ndlp = lpfc_findnode_did(vport, NameServer_DID);
		if (ndlp && NLP_CHK_NODE_ACT(ndlp))
			/* Wait for NameServer login cmpl before we can
			   continue */
			return 1;

		if (ndlp) {
			ndlp = lpfc_enable_node(vport, ndlp,
						NLP_STE_PLOGI_ISSUE);
			if (!ndlp) {
				lpfc_els_flush_rscn(vport);
				return 0;
			}
			ndlp->nlp_prev_state = NLP_STE_UNUSED_NODE;
		} else {
			ndlp = mempool_alloc(phba->nlp_mem_pool, GFP_KERNEL);
			if (!ndlp) {
				lpfc_els_flush_rscn(vport);
				return 0;
			}
			lpfc_nlp_init(vport, ndlp, NameServer_DID);
			ndlp->nlp_prev_state = ndlp->nlp_state;
			lpfc_nlp_set_state(vport, ndlp, NLP_STE_PLOGI_ISSUE);
		}
		ndlp->nlp_type |= NLP_FABRIC;
		lpfc_issue_els_plogi(vport, NameServer_DID, 0);
		/* Wait for NameServer login cmpl before we can
		 * continue
		 */
		return 1;
	}

	lpfc_els_flush_rscn(vport);
	return 0;
}

/**
 * lpfc_els_rcv_flogi - Process an unsolicited flogi iocb
 * @vport: pointer to a host virtual N_Port data structure.
 * @cmdiocb: pointer to lpfc command iocb data structure.
 * @ndlp: pointer to a node-list data structure.
 *
 * This routine processes Fabric Login (FLOGI) IOCB received as an ELS
 * unsolicited event. An unsolicited FLOGI can be received in a point-to-
 * point topology. As an unsolicited FLOGI should not be received in a loop
 * mode, any unsolicited FLOGI received in loop mode shall be ignored. The
 * lpfc_check_sparm() routine is invoked to check the parameters in the
 * unsolicited FLOGI. If parameters validation failed, the routine
 * lpfc_els_rsp_reject() shall be called with reject reason code set to
 * LSEXP_SPARM_OPTIONS to reject the FLOGI. Otherwise, the Port WWN in the
 * FLOGI shall be compared with the Port WWN of the @vport to determine who
 * will initiate PLOGI. The higher lexicographical value party shall has
 * higher priority (as the winning port) and will initiate PLOGI and
 * communicate Port_IDs (Addresses) for both nodes in PLOGI. The result
 * of this will be marked in the @vport fc_flag field with FC_PT2PT_PLOGI
 * and then the lpfc_els_rsp_acc() routine is invoked to accept the FLOGI.
 *
 * Return code
 *   0 - Successfully processed the unsolicited flogi
 *   1 - Failed to process the unsolicited flogi
 **/
static int
lpfc_els_rcv_flogi(struct lpfc_vport *vport, struct lpfc_iocbq *cmdiocb,
		   struct lpfc_nodelist *ndlp)
{
	struct Scsi_Host *shost = lpfc_shost_from_vport(vport);
	struct lpfc_hba  *phba = vport->phba;
	struct lpfc_dmabuf *pcmd = (struct lpfc_dmabuf *) cmdiocb->context2;
	uint32_t *lp = (uint32_t *) pcmd->virt;
	IOCB_t *icmd = &cmdiocb->iocb;
	struct serv_parm *sp;
	LPFC_MBOXQ_t *mbox;
	struct ls_rjt stat;
	uint32_t cmd, did;
	int rc;

	cmd = *lp++;
	sp = (struct serv_parm *) lp;

	/* FLOGI received */

	lpfc_set_disctmo(vport);

	if (phba->fc_topology == LPFC_TOPOLOGY_LOOP) {
		/* We should never receive a FLOGI in loop mode, ignore it */
		did = icmd->un.elsreq64.remoteID;

		/* An FLOGI ELS command <elsCmd> was received from DID <did> in
		   Loop Mode */
		lpfc_printf_vlog(vport, KERN_ERR, LOG_ELS,
				 "0113 An FLOGI ELS command x%x was "
				 "received from DID x%x in Loop Mode\n",
				 cmd, did);
		return 1;
	}

	did = Fabric_DID;

	if ((lpfc_check_sparm(vport, ndlp, sp, CLASS3, 1))) {
		/* For a FLOGI we accept, then if our portname is greater
		 * then the remote portname we initiate Nport login.
		 */

		rc = memcmp(&vport->fc_portname, &sp->portName,
			    sizeof(struct lpfc_name));

		if (!rc) {
			mbox = mempool_alloc(phba->mbox_mem_pool, GFP_KERNEL);
			if (!mbox)
				return 1;

			lpfc_linkdown(phba);
			lpfc_init_link(phba, mbox,
				       phba->cfg_topology,
				       phba->cfg_link_speed);
			mbox->u.mb.un.varInitLnk.lipsr_AL_PA = 0;
			mbox->mbox_cmpl = lpfc_sli_def_mbox_cmpl;
			mbox->vport = vport;
			rc = lpfc_sli_issue_mbox(phba, mbox, MBX_NOWAIT);
			lpfc_set_loopback_flag(phba);
			if (rc == MBX_NOT_FINISHED) {
				mempool_free(mbox, phba->mbox_mem_pool);
			}
			return 1;
		} else if (rc > 0) {	/* greater than */
			spin_lock_irq(shost->host_lock);
			vport->fc_flag |= FC_PT2PT_PLOGI;
			spin_unlock_irq(shost->host_lock);
		}
		spin_lock_irq(shost->host_lock);
		vport->fc_flag |= FC_PT2PT;
		vport->fc_flag &= ~(FC_FABRIC | FC_PUBLIC_LOOP);
		spin_unlock_irq(shost->host_lock);
	} else {
		/* Reject this request because invalid parameters */
		stat.un.b.lsRjtRsvd0 = 0;
		stat.un.b.lsRjtRsnCode = LSRJT_UNABLE_TPC;
		stat.un.b.lsRjtRsnCodeExp = LSEXP_SPARM_OPTIONS;
		stat.un.b.vendorUnique = 0;
		lpfc_els_rsp_reject(vport, stat.un.lsRjtError, cmdiocb, ndlp,
			NULL);
		return 1;
	}

	/* Send back ACC */
	lpfc_els_rsp_acc(vport, ELS_CMD_PLOGI, cmdiocb, ndlp, NULL);

	return 0;
}

/**
 * lpfc_els_rcv_rnid - Process an unsolicited rnid iocb
 * @vport: pointer to a host virtual N_Port data structure.
 * @cmdiocb: pointer to lpfc command iocb data structure.
 * @ndlp: pointer to a node-list data structure.
 *
 * This routine processes Request Node Identification Data (RNID) IOCB
 * received as an ELS unsolicited event. Only when the RNID specified format
 * 0x0 or 0xDF (Topology Discovery Specific Node Identification Data)
 * present, this routine will invoke the lpfc_els_rsp_rnid_acc() routine to
 * Accept (ACC) the RNID ELS command. All the other RNID formats are
 * rejected by invoking the lpfc_els_rsp_reject() routine.
 *
 * Return code
 *   0 - Successfully processed rnid iocb (currently always return 0)
 **/
static int
lpfc_els_rcv_rnid(struct lpfc_vport *vport, struct lpfc_iocbq *cmdiocb,
		  struct lpfc_nodelist *ndlp)
{
	struct lpfc_dmabuf *pcmd;
	uint32_t *lp;
	IOCB_t *icmd;
	RNID *rn;
	struct ls_rjt stat;
	uint32_t cmd, did;

	icmd = &cmdiocb->iocb;
	did = icmd->un.elsreq64.remoteID;
	pcmd = (struct lpfc_dmabuf *) cmdiocb->context2;
	lp = (uint32_t *) pcmd->virt;

	cmd = *lp++;
	rn = (RNID *) lp;

	/* RNID received */

	switch (rn->Format) {
	case 0:
	case RNID_TOPOLOGY_DISC:
		/* Send back ACC */
		lpfc_els_rsp_rnid_acc(vport, rn->Format, cmdiocb, ndlp);
		break;
	default:
		/* Reject this request because format not supported */
		stat.un.b.lsRjtRsvd0 = 0;
		stat.un.b.lsRjtRsnCode = LSRJT_UNABLE_TPC;
		stat.un.b.lsRjtRsnCodeExp = LSEXP_CANT_GIVE_DATA;
		stat.un.b.vendorUnique = 0;
		lpfc_els_rsp_reject(vport, stat.un.lsRjtError, cmdiocb, ndlp,
			NULL);
	}
	return 0;
}

/**
 * lpfc_els_rcv_echo - Process an unsolicited echo iocb
 * @vport: pointer to a host virtual N_Port data structure.
 * @cmdiocb: pointer to lpfc command iocb data structure.
 * @ndlp: pointer to a node-list data structure.
 *
 * Return code
 *   0 - Successfully processed echo iocb (currently always return 0)
 **/
static int
lpfc_els_rcv_echo(struct lpfc_vport *vport, struct lpfc_iocbq *cmdiocb,
		  struct lpfc_nodelist *ndlp)
{
	uint8_t *pcmd;

	pcmd = (uint8_t *) (((struct lpfc_dmabuf *) cmdiocb->context2)->virt);

	/* skip over first word of echo command to find echo data */
	pcmd += sizeof(uint32_t);

	lpfc_els_rsp_echo_acc(vport, pcmd, cmdiocb, ndlp);
	return 0;
}

/**
 * lpfc_els_rcv_lirr - Process an unsolicited lirr iocb
 * @vport: pointer to a host virtual N_Port data structure.
 * @cmdiocb: pointer to lpfc command iocb data structure.
 * @ndlp: pointer to a node-list data structure.
 *
 * This routine processes a Link Incident Report Registration(LIRR) IOCB
 * received as an ELS unsolicited event. Currently, this function just invokes
 * the lpfc_els_rsp_reject() routine to reject the LIRR IOCB unconditionally.
 *
 * Return code
 *   0 - Successfully processed lirr iocb (currently always return 0)
 **/
static int
lpfc_els_rcv_lirr(struct lpfc_vport *vport, struct lpfc_iocbq *cmdiocb,
		  struct lpfc_nodelist *ndlp)
{
	struct ls_rjt stat;

	/* For now, unconditionally reject this command */
	stat.un.b.lsRjtRsvd0 = 0;
	stat.un.b.lsRjtRsnCode = LSRJT_UNABLE_TPC;
	stat.un.b.lsRjtRsnCodeExp = LSEXP_CANT_GIVE_DATA;
	stat.un.b.vendorUnique = 0;
	lpfc_els_rsp_reject(vport, stat.un.lsRjtError, cmdiocb, ndlp, NULL);
	return 0;
}

/**
 * lpfc_els_rcv_rrq - Process an unsolicited rrq iocb
 * @vport: pointer to a host virtual N_Port data structure.
 * @cmdiocb: pointer to lpfc command iocb data structure.
 * @ndlp: pointer to a node-list data structure.
 *
 * This routine processes a Reinstate Recovery Qualifier (RRQ) IOCB
 * received as an ELS unsolicited event. A request to RRQ shall only
 * be accepted if the Originator Nx_Port N_Port_ID or the Responder
 * Nx_Port N_Port_ID of the target Exchange is the same as the
 * N_Port_ID of the Nx_Port that makes the request. If the RRQ is
 * not accepted, an LS_RJT with reason code "Unable to perform
 * command request" and reason code explanation "Invalid Originator
 * S_ID" shall be returned. For now, we just unconditionally accept
 * RRQ from the target.
 **/
static void
lpfc_els_rcv_rrq(struct lpfc_vport *vport, struct lpfc_iocbq *cmdiocb,
		 struct lpfc_nodelist *ndlp)
{
	lpfc_els_rsp_acc(vport, ELS_CMD_ACC, cmdiocb, ndlp, NULL);
	if (vport->phba->sli_rev == LPFC_SLI_REV4)
		lpfc_els_clear_rrq(vport, cmdiocb, ndlp);
}

/**
 * lpfc_els_rsp_rls_acc - Completion callbk func for MBX_READ_LNK_STAT mbox cmd
 * @phba: pointer to lpfc hba data structure.
 * @pmb: pointer to the driver internal queue element for mailbox command.
 *
 * This routine is the completion callback function for the MBX_READ_LNK_STAT
 * mailbox command. This callback function is to actually send the Accept
 * (ACC) response to a Read Port Status (RPS) unsolicited IOCB event. It
 * collects the link statistics from the completion of the MBX_READ_LNK_STAT
 * mailbox command, constructs the RPS response with the link statistics
 * collected, and then invokes the lpfc_sli_issue_iocb() routine to send ACC
 * response to the RPS.
 *
 * Note that, in lpfc_prep_els_iocb() routine, the reference count of ndlp
 * will be incremented by 1 for holding the ndlp and the reference to ndlp
 * will be stored into the context1 field of the IOCB for the completion
 * callback function to the RPS Accept Response ELS IOCB command.
 *
 **/
static void
lpfc_els_rsp_rls_acc(struct lpfc_hba *phba, LPFC_MBOXQ_t *pmb)
{
	MAILBOX_t *mb;
	IOCB_t *icmd;
	struct RLS_RSP *rls_rsp;
	uint8_t *pcmd;
	struct lpfc_iocbq *elsiocb;
	struct lpfc_nodelist *ndlp;
	uint16_t xri;
	uint32_t cmdsize;

	mb = &pmb->u.mb;

	ndlp = (struct lpfc_nodelist *) pmb->context2;
	xri = (uint16_t) ((unsigned long)(pmb->context1));
	pmb->context1 = NULL;
	pmb->context2 = NULL;

	if (mb->mbxStatus) {
		mempool_free(pmb, phba->mbox_mem_pool);
		return;
	}

	cmdsize = sizeof(struct RLS_RSP) + sizeof(uint32_t);
	mempool_free(pmb, phba->mbox_mem_pool);
	elsiocb = lpfc_prep_els_iocb(phba->pport, 0, cmdsize,
				     lpfc_max_els_tries, ndlp,
				     ndlp->nlp_DID, ELS_CMD_ACC);

	/* Decrement the ndlp reference count from previous mbox command */
	lpfc_nlp_put(ndlp);

	if (!elsiocb)
		return;

	icmd = &elsiocb->iocb;
	icmd->ulpContext = xri;

	pcmd = (uint8_t *) (((struct lpfc_dmabuf *) elsiocb->context2)->virt);
	*((uint32_t *) (pcmd)) = ELS_CMD_ACC;
	pcmd += sizeof(uint32_t); /* Skip past command */
	rls_rsp = (struct RLS_RSP *)pcmd;

	rls_rsp->linkFailureCnt = cpu_to_be32(mb->un.varRdLnk.linkFailureCnt);
	rls_rsp->lossSyncCnt = cpu_to_be32(mb->un.varRdLnk.lossSyncCnt);
	rls_rsp->lossSignalCnt = cpu_to_be32(mb->un.varRdLnk.lossSignalCnt);
	rls_rsp->primSeqErrCnt = cpu_to_be32(mb->un.varRdLnk.primSeqErrCnt);
	rls_rsp->invalidXmitWord = cpu_to_be32(mb->un.varRdLnk.invalidXmitWord);
	rls_rsp->crcCnt = cpu_to_be32(mb->un.varRdLnk.crcCnt);

	/* Xmit ELS RLS ACC response tag <ulpIoTag> */
	lpfc_printf_vlog(ndlp->vport, KERN_INFO, LOG_ELS,
			 "2874 Xmit ELS RLS ACC response tag x%x xri x%x, "
			 "did x%x, nlp_flag x%x, nlp_state x%x, rpi x%x\n",
			 elsiocb->iotag, elsiocb->iocb.ulpContext,
			 ndlp->nlp_DID, ndlp->nlp_flag, ndlp->nlp_state,
			 ndlp->nlp_rpi);
	elsiocb->iocb_cmpl = lpfc_cmpl_els_rsp;
	phba->fc_stat.elsXmitACC++;
	if (lpfc_sli_issue_iocb(phba, LPFC_ELS_RING, elsiocb, 0) == IOCB_ERROR)
		lpfc_els_free_iocb(phba, elsiocb);
}

/**
 * lpfc_els_rsp_rps_acc - Completion callbk func for MBX_READ_LNK_STAT mbox cmd
 * @phba: pointer to lpfc hba data structure.
 * @pmb: pointer to the driver internal queue element for mailbox command.
 *
 * This routine is the completion callback function for the MBX_READ_LNK_STAT
 * mailbox command. This callback function is to actually send the Accept
 * (ACC) response to a Read Port Status (RPS) unsolicited IOCB event. It
 * collects the link statistics from the completion of the MBX_READ_LNK_STAT
 * mailbox command, constructs the RPS response with the link statistics
 * collected, and then invokes the lpfc_sli_issue_iocb() routine to send ACC
 * response to the RPS.
 *
 * Note that, in lpfc_prep_els_iocb() routine, the reference count of ndlp
 * will be incremented by 1 for holding the ndlp and the reference to ndlp
 * will be stored into the context1 field of the IOCB for the completion
 * callback function to the RPS Accept Response ELS IOCB command.
 *
 **/
static void
lpfc_els_rsp_rps_acc(struct lpfc_hba *phba, LPFC_MBOXQ_t *pmb)
{
	MAILBOX_t *mb;
	IOCB_t *icmd;
	RPS_RSP *rps_rsp;
	uint8_t *pcmd;
	struct lpfc_iocbq *elsiocb;
	struct lpfc_nodelist *ndlp;
	uint16_t xri, status;
	uint32_t cmdsize;

	mb = &pmb->u.mb;

	ndlp = (struct lpfc_nodelist *) pmb->context2;
	xri = (uint16_t) ((unsigned long)(pmb->context1));
	pmb->context1 = NULL;
	pmb->context2 = NULL;

	if (mb->mbxStatus) {
		mempool_free(pmb, phba->mbox_mem_pool);
		return;
	}

	cmdsize = sizeof(RPS_RSP) + sizeof(uint32_t);
	mempool_free(pmb, phba->mbox_mem_pool);
	elsiocb = lpfc_prep_els_iocb(phba->pport, 0, cmdsize,
				     lpfc_max_els_tries, ndlp,
				     ndlp->nlp_DID, ELS_CMD_ACC);

	/* Decrement the ndlp reference count from previous mbox command */
	lpfc_nlp_put(ndlp);

	if (!elsiocb)
		return;

	icmd = &elsiocb->iocb;
	icmd->ulpContext = xri;

	pcmd = (uint8_t *) (((struct lpfc_dmabuf *) elsiocb->context2)->virt);
	*((uint32_t *) (pcmd)) = ELS_CMD_ACC;
	pcmd += sizeof(uint32_t); /* Skip past command */
	rps_rsp = (RPS_RSP *)pcmd;

	if (phba->fc_topology != LPFC_TOPOLOGY_LOOP)
		status = 0x10;
	else
		status = 0x8;
	if (phba->pport->fc_flag & FC_FABRIC)
		status |= 0x4;

	rps_rsp->rsvd1 = 0;
	rps_rsp->portStatus = cpu_to_be16(status);
	rps_rsp->linkFailureCnt = cpu_to_be32(mb->un.varRdLnk.linkFailureCnt);
	rps_rsp->lossSyncCnt = cpu_to_be32(mb->un.varRdLnk.lossSyncCnt);
	rps_rsp->lossSignalCnt = cpu_to_be32(mb->un.varRdLnk.lossSignalCnt);
	rps_rsp->primSeqErrCnt = cpu_to_be32(mb->un.varRdLnk.primSeqErrCnt);
	rps_rsp->invalidXmitWord = cpu_to_be32(mb->un.varRdLnk.invalidXmitWord);
	rps_rsp->crcCnt = cpu_to_be32(mb->un.varRdLnk.crcCnt);
	/* Xmit ELS RPS ACC response tag <ulpIoTag> */
	lpfc_printf_vlog(ndlp->vport, KERN_INFO, LOG_ELS,
			 "0118 Xmit ELS RPS ACC response tag x%x xri x%x, "
			 "did x%x, nlp_flag x%x, nlp_state x%x, rpi x%x\n",
			 elsiocb->iotag, elsiocb->iocb.ulpContext,
			 ndlp->nlp_DID, ndlp->nlp_flag, ndlp->nlp_state,
			 ndlp->nlp_rpi);
	elsiocb->iocb_cmpl = lpfc_cmpl_els_rsp;
	phba->fc_stat.elsXmitACC++;
	if (lpfc_sli_issue_iocb(phba, LPFC_ELS_RING, elsiocb, 0) == IOCB_ERROR)
		lpfc_els_free_iocb(phba, elsiocb);
	return;
}

/**
 * lpfc_els_rcv_rls - Process an unsolicited rls iocb
 * @vport: pointer to a host virtual N_Port data structure.
 * @cmdiocb: pointer to lpfc command iocb data structure.
 * @ndlp: pointer to a node-list data structure.
 *
 * This routine processes Read Port Status (RPL) IOCB received as an
 * ELS unsolicited event. It first checks the remote port state. If the
 * remote port is not in NLP_STE_UNMAPPED_NODE state or NLP_STE_MAPPED_NODE
 * state, it invokes the lpfc_els_rsl_reject() routine to send the reject
 * response. Otherwise, it issue the MBX_READ_LNK_STAT mailbox command
 * for reading the HBA link statistics. It is for the callback function,
 * lpfc_els_rsp_rls_acc(), set to the MBX_READ_LNK_STAT mailbox command
 * to actually sending out RPL Accept (ACC) response.
 *
 * Return codes
 *   0 - Successfully processed rls iocb (currently always return 0)
 **/
static int
lpfc_els_rcv_rls(struct lpfc_vport *vport, struct lpfc_iocbq *cmdiocb,
		 struct lpfc_nodelist *ndlp)
{
	struct lpfc_hba *phba = vport->phba;
	LPFC_MBOXQ_t *mbox;
	struct lpfc_dmabuf *pcmd;
	struct ls_rjt stat;

	if ((ndlp->nlp_state != NLP_STE_UNMAPPED_NODE) &&
	    (ndlp->nlp_state != NLP_STE_MAPPED_NODE))
		/* reject the unsolicited RPS request and done with it */
		goto reject_out;

	pcmd = (struct lpfc_dmabuf *) cmdiocb->context2;

	mbox = mempool_alloc(phba->mbox_mem_pool, GFP_ATOMIC);
	if (mbox) {
		lpfc_read_lnk_stat(phba, mbox);
		mbox->context1 =
		    (void *)((unsigned long) cmdiocb->iocb.ulpContext);
		mbox->context2 = lpfc_nlp_get(ndlp);
		mbox->vport = vport;
		mbox->mbox_cmpl = lpfc_els_rsp_rls_acc;
		if (lpfc_sli_issue_mbox(phba, mbox, MBX_NOWAIT)
			!= MBX_NOT_FINISHED)
			/* Mbox completion will send ELS Response */
			return 0;
		/* Decrement reference count used for the failed mbox
		 * command.
		 */
		lpfc_nlp_put(ndlp);
		mempool_free(mbox, phba->mbox_mem_pool);
	}
reject_out:
	/* issue rejection response */
	stat.un.b.lsRjtRsvd0 = 0;
	stat.un.b.lsRjtRsnCode = LSRJT_UNABLE_TPC;
	stat.un.b.lsRjtRsnCodeExp = LSEXP_CANT_GIVE_DATA;
	stat.un.b.vendorUnique = 0;
	lpfc_els_rsp_reject(vport, stat.un.lsRjtError, cmdiocb, ndlp, NULL);
	return 0;
}

/**
 * lpfc_els_rcv_rtv - Process an unsolicited rtv iocb
 * @vport: pointer to a host virtual N_Port data structure.
 * @cmdiocb: pointer to lpfc command iocb data structure.
 * @ndlp: pointer to a node-list data structure.
 *
 * This routine processes Read Timout Value (RTV) IOCB received as an
 * ELS unsolicited event. It first checks the remote port state. If the
 * remote port is not in NLP_STE_UNMAPPED_NODE state or NLP_STE_MAPPED_NODE
 * state, it invokes the lpfc_els_rsl_reject() routine to send the reject
 * response. Otherwise, it sends the Accept(ACC) response to a Read Timeout
 * Value (RTV) unsolicited IOCB event.
 *
 * Note that, in lpfc_prep_els_iocb() routine, the reference count of ndlp
 * will be incremented by 1 for holding the ndlp and the reference to ndlp
 * will be stored into the context1 field of the IOCB for the completion
 * callback function to the RPS Accept Response ELS IOCB command.
 *
 * Return codes
 *   0 - Successfully processed rtv iocb (currently always return 0)
 **/
static int
lpfc_els_rcv_rtv(struct lpfc_vport *vport, struct lpfc_iocbq *cmdiocb,
		 struct lpfc_nodelist *ndlp)
{
	struct lpfc_hba *phba = vport->phba;
	struct ls_rjt stat;
	struct RTV_RSP *rtv_rsp;
	uint8_t *pcmd;
	struct lpfc_iocbq *elsiocb;
	uint32_t cmdsize;


	if ((ndlp->nlp_state != NLP_STE_UNMAPPED_NODE) &&
	    (ndlp->nlp_state != NLP_STE_MAPPED_NODE))
		/* reject the unsolicited RPS request and done with it */
		goto reject_out;

	cmdsize = sizeof(struct RTV_RSP) + sizeof(uint32_t);
	elsiocb = lpfc_prep_els_iocb(phba->pport, 0, cmdsize,
				     lpfc_max_els_tries, ndlp,
				     ndlp->nlp_DID, ELS_CMD_ACC);

	if (!elsiocb)
		return 1;

	pcmd = (uint8_t *) (((struct lpfc_dmabuf *) elsiocb->context2)->virt);
		*((uint32_t *) (pcmd)) = ELS_CMD_ACC;
	pcmd += sizeof(uint32_t); /* Skip past command */

	/* use the command's xri in the response */
	elsiocb->iocb.ulpContext = cmdiocb->iocb.ulpContext;

	rtv_rsp = (struct RTV_RSP *)pcmd;

	/* populate RTV payload */
	rtv_rsp->ratov = cpu_to_be32(phba->fc_ratov * 1000); /* report msecs */
	rtv_rsp->edtov = cpu_to_be32(phba->fc_edtov);
	bf_set(qtov_edtovres, rtv_rsp, phba->fc_edtovResol ? 1 : 0);
	bf_set(qtov_rttov, rtv_rsp, 0); /* Field is for FC ONLY */
	rtv_rsp->qtov = cpu_to_be32(rtv_rsp->qtov);

	/* Xmit ELS RLS ACC response tag <ulpIoTag> */
	lpfc_printf_vlog(ndlp->vport, KERN_INFO, LOG_ELS,
			 "2875 Xmit ELS RTV ACC response tag x%x xri x%x, "
			 "did x%x, nlp_flag x%x, nlp_state x%x, rpi x%x, "
			 "Data: x%x x%x x%x\n",
			 elsiocb->iotag, elsiocb->iocb.ulpContext,
			 ndlp->nlp_DID, ndlp->nlp_flag, ndlp->nlp_state,
			 ndlp->nlp_rpi,
			rtv_rsp->ratov, rtv_rsp->edtov, rtv_rsp->qtov);
	elsiocb->iocb_cmpl = lpfc_cmpl_els_rsp;
	phba->fc_stat.elsXmitACC++;
	if (lpfc_sli_issue_iocb(phba, LPFC_ELS_RING, elsiocb, 0) == IOCB_ERROR)
		lpfc_els_free_iocb(phba, elsiocb);
	return 0;

reject_out:
	/* issue rejection response */
	stat.un.b.lsRjtRsvd0 = 0;
	stat.un.b.lsRjtRsnCode = LSRJT_UNABLE_TPC;
	stat.un.b.lsRjtRsnCodeExp = LSEXP_CANT_GIVE_DATA;
	stat.un.b.vendorUnique = 0;
	lpfc_els_rsp_reject(vport, stat.un.lsRjtError, cmdiocb, ndlp, NULL);
	return 0;
}

/* lpfc_els_rcv_rps - Process an unsolicited rps iocb
 * @vport: pointer to a host virtual N_Port data structure.
 * @cmdiocb: pointer to lpfc command iocb data structure.
 * @ndlp: pointer to a node-list data structure.
 *
 * This routine processes Read Port Status (RPS) IOCB received as an
 * ELS unsolicited event. It first checks the remote port state. If the
 * remote port is not in NLP_STE_UNMAPPED_NODE state or NLP_STE_MAPPED_NODE
 * state, it invokes the lpfc_els_rsp_reject() routine to send the reject
 * response. Otherwise, it issue the MBX_READ_LNK_STAT mailbox command
 * for reading the HBA link statistics. It is for the callback function,
 * lpfc_els_rsp_rps_acc(), set to the MBX_READ_LNK_STAT mailbox command
 * to actually sending out RPS Accept (ACC) response.
 *
 * Return codes
 *   0 - Successfully processed rps iocb (currently always return 0)
 **/
static int
lpfc_els_rcv_rps(struct lpfc_vport *vport, struct lpfc_iocbq *cmdiocb,
		 struct lpfc_nodelist *ndlp)
{
	struct lpfc_hba *phba = vport->phba;
	uint32_t *lp;
	uint8_t flag;
	LPFC_MBOXQ_t *mbox;
	struct lpfc_dmabuf *pcmd;
	RPS *rps;
	struct ls_rjt stat;

	if ((ndlp->nlp_state != NLP_STE_UNMAPPED_NODE) &&
	    (ndlp->nlp_state != NLP_STE_MAPPED_NODE))
		/* reject the unsolicited RPS request and done with it */
		goto reject_out;

	pcmd = (struct lpfc_dmabuf *) cmdiocb->context2;
	lp = (uint32_t *) pcmd->virt;
	flag = (be32_to_cpu(*lp++) & 0xf);
	rps = (RPS *) lp;

	if ((flag == 0) ||
	    ((flag == 1) && (be32_to_cpu(rps->un.portNum) == 0)) ||
	    ((flag == 2) && (memcmp(&rps->un.portName, &vport->fc_portname,
				    sizeof(struct lpfc_name)) == 0))) {

		printk("Fix me....\n");
		dump_stack();
		mbox = mempool_alloc(phba->mbox_mem_pool, GFP_ATOMIC);
		if (mbox) {
			lpfc_read_lnk_stat(phba, mbox);
			mbox->context1 =
			    (void *)((unsigned long) cmdiocb->iocb.ulpContext);
			mbox->context2 = lpfc_nlp_get(ndlp);
			mbox->vport = vport;
			mbox->mbox_cmpl = lpfc_els_rsp_rps_acc;
			if (lpfc_sli_issue_mbox(phba, mbox, MBX_NOWAIT)
				!= MBX_NOT_FINISHED)
				/* Mbox completion will send ELS Response */
				return 0;
			/* Decrement reference count used for the failed mbox
			 * command.
			 */
			lpfc_nlp_put(ndlp);
			mempool_free(mbox, phba->mbox_mem_pool);
		}
	}

reject_out:
	/* issue rejection response */
	stat.un.b.lsRjtRsvd0 = 0;
	stat.un.b.lsRjtRsnCode = LSRJT_UNABLE_TPC;
	stat.un.b.lsRjtRsnCodeExp = LSEXP_CANT_GIVE_DATA;
	stat.un.b.vendorUnique = 0;
	lpfc_els_rsp_reject(vport, stat.un.lsRjtError, cmdiocb, ndlp, NULL);
	return 0;
}

/* lpfc_issue_els_rrq - Process an unsolicited rps iocb
 * @vport: pointer to a host virtual N_Port data structure.
 * @ndlp: pointer to a node-list data structure.
 * @did: DID of the target.
 * @rrq: Pointer to the rrq struct.
 *
 * Build a ELS RRQ command and send it to the target. If the issue_iocb is
 * Successful the the completion handler will clear the RRQ.
 *
 * Return codes
 *   0 - Successfully sent rrq els iocb.
 *   1 - Failed to send rrq els iocb.
 **/
static int
lpfc_issue_els_rrq(struct lpfc_vport *vport, struct lpfc_nodelist *ndlp,
			uint32_t did, struct lpfc_node_rrq *rrq)
{
	struct lpfc_hba  *phba = vport->phba;
	struct RRQ *els_rrq;
	IOCB_t *icmd;
	struct lpfc_iocbq *elsiocb;
	uint8_t *pcmd;
	uint16_t cmdsize;
	int ret;


	if (ndlp != rrq->ndlp)
		ndlp = rrq->ndlp;
	if (!ndlp || !NLP_CHK_NODE_ACT(ndlp))
		return 1;

	/* If ndlp is not NULL, we will bump the reference count on it */
	cmdsize = (sizeof(uint32_t) + sizeof(struct RRQ));
	elsiocb = lpfc_prep_els_iocb(vport, 1, cmdsize, 0, ndlp, did,
				     ELS_CMD_RRQ);
	if (!elsiocb)
		return 1;

	icmd = &elsiocb->iocb;
	pcmd = (uint8_t *) (((struct lpfc_dmabuf *) elsiocb->context2)->virt);

	/* For RRQ request, remainder of payload is Exchange IDs */
	*((uint32_t *) (pcmd)) = ELS_CMD_RRQ;
	pcmd += sizeof(uint32_t);
	els_rrq = (struct RRQ *) pcmd;

	bf_set(rrq_oxid, els_rrq, rrq->xritag);
	bf_set(rrq_rxid, els_rrq, rrq->rxid);
	bf_set(rrq_did, els_rrq, vport->fc_myDID);
	els_rrq->rrq = cpu_to_be32(els_rrq->rrq);
	els_rrq->rrq_exchg = cpu_to_be32(els_rrq->rrq_exchg);


	lpfc_debugfs_disc_trc(vport, LPFC_DISC_TRC_ELS_CMD,
		"Issue RRQ:     did:x%x",
		did, rrq->xritag, rrq->rxid);
	elsiocb->context_un.rrq = rrq;
	elsiocb->iocb_cmpl = lpfc_cmpl_els_rrq;
	ret = lpfc_sli_issue_iocb(phba, LPFC_ELS_RING, elsiocb, 0);

	if (ret == IOCB_ERROR) {
		lpfc_els_free_iocb(phba, elsiocb);
		return 1;
	}
	return 0;
}

/**
 * lpfc_send_rrq - Sends ELS RRQ if needed.
 * @phba: pointer to lpfc hba data structure.
 * @rrq: pointer to the active rrq.
 *
 * This routine will call the lpfc_issue_els_rrq if the rrq is
 * still active for the xri. If this function returns a failure then
 * the caller needs to clean up the RRQ by calling lpfc_clr_active_rrq.
 *
 * Returns 0 Success.
 *         1 Failure.
 **/
int
lpfc_send_rrq(struct lpfc_hba *phba, struct lpfc_node_rrq *rrq)
{
	struct lpfc_nodelist *ndlp = lpfc_findnode_did(rrq->vport,
							rrq->nlp_DID);
	if (lpfc_test_rrq_active(phba, ndlp, rrq->xritag))
		return lpfc_issue_els_rrq(rrq->vport, ndlp,
					 rrq->nlp_DID, rrq);
	else
		return 1;
}

/**
 * lpfc_els_rsp_rpl_acc - Issue an accept rpl els command
 * @vport: pointer to a host virtual N_Port data structure.
 * @cmdsize: size of the ELS command.
 * @oldiocb: pointer to the original lpfc command iocb data structure.
 * @ndlp: pointer to a node-list data structure.
 *
 * This routine issuees an Accept (ACC) Read Port List (RPL) ELS command.
 * It is to be called by the lpfc_els_rcv_rpl() routine to accept the RPL.
 *
 * Note that, in lpfc_prep_els_iocb() routine, the reference count of ndlp
 * will be incremented by 1 for holding the ndlp and the reference to ndlp
 * will be stored into the context1 field of the IOCB for the completion
 * callback function to the RPL Accept Response ELS command.
 *
 * Return code
 *   0 - Successfully issued ACC RPL ELS command
 *   1 - Failed to issue ACC RPL ELS command
 **/
static int
lpfc_els_rsp_rpl_acc(struct lpfc_vport *vport, uint16_t cmdsize,
		     struct lpfc_iocbq *oldiocb, struct lpfc_nodelist *ndlp)
{
	struct lpfc_hba *phba = vport->phba;
	IOCB_t *icmd, *oldcmd;
	RPL_RSP rpl_rsp;
	struct lpfc_iocbq *elsiocb;
	uint8_t *pcmd;

	elsiocb = lpfc_prep_els_iocb(vport, 0, cmdsize, oldiocb->retry, ndlp,
				     ndlp->nlp_DID, ELS_CMD_ACC);

	if (!elsiocb)
		return 1;

	icmd = &elsiocb->iocb;
	oldcmd = &oldiocb->iocb;
	icmd->ulpContext = oldcmd->ulpContext;	/* Xri */

	pcmd = (((struct lpfc_dmabuf *) elsiocb->context2)->virt);
	*((uint32_t *) (pcmd)) = ELS_CMD_ACC;
	pcmd += sizeof(uint16_t);
	*((uint16_t *)(pcmd)) = be16_to_cpu(cmdsize);
	pcmd += sizeof(uint16_t);

	/* Setup the RPL ACC payload */
	rpl_rsp.listLen = be32_to_cpu(1);
	rpl_rsp.index = 0;
	rpl_rsp.port_num_blk.portNum = 0;
	rpl_rsp.port_num_blk.portID = be32_to_cpu(vport->fc_myDID);
	memcpy(&rpl_rsp.port_num_blk.portName, &vport->fc_portname,
	    sizeof(struct lpfc_name));
	memcpy(pcmd, &rpl_rsp, cmdsize - sizeof(uint32_t));
	/* Xmit ELS RPL ACC response tag <ulpIoTag> */
	lpfc_printf_vlog(vport, KERN_INFO, LOG_ELS,
			 "0120 Xmit ELS RPL ACC response tag x%x "
			 "xri x%x, did x%x, nlp_flag x%x, nlp_state x%x, "
			 "rpi x%x\n",
			 elsiocb->iotag, elsiocb->iocb.ulpContext,
			 ndlp->nlp_DID, ndlp->nlp_flag, ndlp->nlp_state,
			 ndlp->nlp_rpi);
	elsiocb->iocb_cmpl = lpfc_cmpl_els_rsp;
	phba->fc_stat.elsXmitACC++;
	if (lpfc_sli_issue_iocb(phba, LPFC_ELS_RING, elsiocb, 0) ==
	    IOCB_ERROR) {
		lpfc_els_free_iocb(phba, elsiocb);
		return 1;
	}
	return 0;
}

/**
 * lpfc_els_rcv_rpl - Process an unsolicited rpl iocb
 * @vport: pointer to a host virtual N_Port data structure.
 * @cmdiocb: pointer to lpfc command iocb data structure.
 * @ndlp: pointer to a node-list data structure.
 *
 * This routine processes Read Port List (RPL) IOCB received as an ELS
 * unsolicited event. It first checks the remote port state. If the remote
 * port is not in NLP_STE_UNMAPPED_NODE and NLP_STE_MAPPED_NODE states, it
 * invokes the lpfc_els_rsp_reject() routine to send reject response.
 * Otherwise, this routine then invokes the lpfc_els_rsp_rpl_acc() routine
 * to accept the RPL.
 *
 * Return code
 *   0 - Successfully processed rpl iocb (currently always return 0)
 **/
static int
lpfc_els_rcv_rpl(struct lpfc_vport *vport, struct lpfc_iocbq *cmdiocb,
		 struct lpfc_nodelist *ndlp)
{
	struct lpfc_dmabuf *pcmd;
	uint32_t *lp;
	uint32_t maxsize;
	uint16_t cmdsize;
	RPL *rpl;
	struct ls_rjt stat;

	if ((ndlp->nlp_state != NLP_STE_UNMAPPED_NODE) &&
	    (ndlp->nlp_state != NLP_STE_MAPPED_NODE)) {
		/* issue rejection response */
		stat.un.b.lsRjtRsvd0 = 0;
		stat.un.b.lsRjtRsnCode = LSRJT_UNABLE_TPC;
		stat.un.b.lsRjtRsnCodeExp = LSEXP_CANT_GIVE_DATA;
		stat.un.b.vendorUnique = 0;
		lpfc_els_rsp_reject(vport, stat.un.lsRjtError, cmdiocb, ndlp,
			NULL);
		/* rejected the unsolicited RPL request and done with it */
		return 0;
	}

	pcmd = (struct lpfc_dmabuf *) cmdiocb->context2;
	lp = (uint32_t *) pcmd->virt;
	rpl = (RPL *) (lp + 1);
	maxsize = be32_to_cpu(rpl->maxsize);

	/* We support only one port */
	if ((rpl->index == 0) &&
	    ((maxsize == 0) ||
	     ((maxsize * sizeof(uint32_t)) >= sizeof(RPL_RSP)))) {
		cmdsize = sizeof(uint32_t) + sizeof(RPL_RSP);
	} else {
		cmdsize = sizeof(uint32_t) + maxsize * sizeof(uint32_t);
	}
	lpfc_els_rsp_rpl_acc(vport, cmdsize, cmdiocb, ndlp);

	return 0;
}

/**
 * lpfc_els_rcv_farp - Process an unsolicited farp request els command
 * @vport: pointer to a virtual N_Port data structure.
 * @cmdiocb: pointer to lpfc command iocb data structure.
 * @ndlp: pointer to a node-list data structure.
 *
 * This routine processes Fibre Channel Address Resolution Protocol
 * (FARP) Request IOCB received as an ELS unsolicited event. Currently,
 * the lpfc driver only supports matching on WWPN or WWNN for FARP. As such,
 * FARP_MATCH_PORT flag and FARP_MATCH_NODE flag are checked against the
 * Match Flag in the FARP request IOCB: if FARP_MATCH_PORT flag is set, the
 * remote PortName is compared against the FC PortName stored in the @vport
 * data structure; if FARP_MATCH_NODE flag is set, the remote NodeName is
 * compared against the FC NodeName stored in the @vport data structure.
 * If any of these matches and the FARP_REQUEST_FARPR flag is set in the
 * FARP request IOCB Response Flag, the lpfc_issue_els_farpr() routine is
 * invoked to send out FARP Response to the remote node. Before sending the
 * FARP Response, however, the FARP_REQUEST_PLOGI flag is check in the FARP
 * request IOCB Response Flag and, if it is set, the lpfc_issue_els_plogi()
 * routine is invoked to log into the remote port first.
 *
 * Return code
 *   0 - Either the FARP Match Mode not supported or successfully processed
 **/
static int
lpfc_els_rcv_farp(struct lpfc_vport *vport, struct lpfc_iocbq *cmdiocb,
		  struct lpfc_nodelist *ndlp)
{
	struct lpfc_dmabuf *pcmd;
	uint32_t *lp;
	IOCB_t *icmd;
	FARP *fp;
	uint32_t cmd, cnt, did;

	icmd = &cmdiocb->iocb;
	did = icmd->un.elsreq64.remoteID;
	pcmd = (struct lpfc_dmabuf *) cmdiocb->context2;
	lp = (uint32_t *) pcmd->virt;

	cmd = *lp++;
	fp = (FARP *) lp;
	/* FARP-REQ received from DID <did> */
	lpfc_printf_vlog(vport, KERN_INFO, LOG_ELS,
			 "0601 FARP-REQ received from DID x%x\n", did);
	/* We will only support match on WWPN or WWNN */
	if (fp->Mflags & ~(FARP_MATCH_NODE | FARP_MATCH_PORT)) {
		return 0;
	}

	cnt = 0;
	/* If this FARP command is searching for my portname */
	if (fp->Mflags & FARP_MATCH_PORT) {
		if (memcmp(&fp->RportName, &vport->fc_portname,
			   sizeof(struct lpfc_name)) == 0)
			cnt = 1;
	}

	/* If this FARP command is searching for my nodename */
	if (fp->Mflags & FARP_MATCH_NODE) {
		if (memcmp(&fp->RnodeName, &vport->fc_nodename,
			   sizeof(struct lpfc_name)) == 0)
			cnt = 1;
	}

	if (cnt) {
		if ((ndlp->nlp_state == NLP_STE_UNMAPPED_NODE) ||
		   (ndlp->nlp_state == NLP_STE_MAPPED_NODE)) {
			/* Log back into the node before sending the FARP. */
			if (fp->Rflags & FARP_REQUEST_PLOGI) {
				ndlp->nlp_prev_state = ndlp->nlp_state;
				lpfc_nlp_set_state(vport, ndlp,
						   NLP_STE_PLOGI_ISSUE);
				lpfc_issue_els_plogi(vport, ndlp->nlp_DID, 0);
			}

			/* Send a FARP response to that node */
			if (fp->Rflags & FARP_REQUEST_FARPR)
				lpfc_issue_els_farpr(vport, did, 0);
		}
	}
	return 0;
}

/**
 * lpfc_els_rcv_farpr - Process an unsolicited farp response iocb
 * @vport: pointer to a host virtual N_Port data structure.
 * @cmdiocb: pointer to lpfc command iocb data structure.
 * @ndlp: pointer to a node-list data structure.
 *
 * This routine processes Fibre Channel Address Resolution Protocol
 * Response (FARPR) IOCB received as an ELS unsolicited event. It simply
 * invokes the lpfc_els_rsp_acc() routine to the remote node to accept
 * the FARP response request.
 *
 * Return code
 *   0 - Successfully processed FARPR IOCB (currently always return 0)
 **/
static int
lpfc_els_rcv_farpr(struct lpfc_vport *vport, struct lpfc_iocbq *cmdiocb,
		   struct lpfc_nodelist  *ndlp)
{
	struct lpfc_dmabuf *pcmd;
	uint32_t *lp;
	IOCB_t *icmd;
	uint32_t cmd, did;

	icmd = &cmdiocb->iocb;
	did = icmd->un.elsreq64.remoteID;
	pcmd = (struct lpfc_dmabuf *) cmdiocb->context2;
	lp = (uint32_t *) pcmd->virt;

	cmd = *lp++;
	/* FARP-RSP received from DID <did> */
	lpfc_printf_vlog(vport, KERN_INFO, LOG_ELS,
			 "0600 FARP-RSP received from DID x%x\n", did);
	/* ACCEPT the Farp resp request */
	lpfc_els_rsp_acc(vport, ELS_CMD_ACC, cmdiocb, ndlp, NULL);

	return 0;
}

/**
 * lpfc_els_rcv_fan - Process an unsolicited fan iocb command
 * @vport: pointer to a host virtual N_Port data structure.
 * @cmdiocb: pointer to lpfc command iocb data structure.
 * @fan_ndlp: pointer to a node-list data structure.
 *
 * This routine processes a Fabric Address Notification (FAN) IOCB
 * command received as an ELS unsolicited event. The FAN ELS command will
 * only be processed on a physical port (i.e., the @vport represents the
 * physical port). The fabric NodeName and PortName from the FAN IOCB are
 * compared against those in the phba data structure. If any of those is
 * different, the lpfc_initial_flogi() routine is invoked to initialize
 * Fabric Login (FLOGI) to the fabric to start the discover over. Otherwise,
 * if both of those are identical, the lpfc_issue_fabric_reglogin() routine
 * is invoked to register login to the fabric.
 *
 * Return code
 *   0 - Successfully processed fan iocb (currently always return 0).
 **/
static int
lpfc_els_rcv_fan(struct lpfc_vport *vport, struct lpfc_iocbq *cmdiocb,
		 struct lpfc_nodelist *fan_ndlp)
{
	struct lpfc_hba *phba = vport->phba;
	uint32_t *lp;
	FAN *fp;

	lpfc_printf_vlog(vport, KERN_INFO, LOG_ELS, "0265 FAN received\n");
	lp = (uint32_t *)((struct lpfc_dmabuf *)cmdiocb->context2)->virt;
	fp = (FAN *) ++lp;
	/* FAN received; Fan does not have a reply sequence */
	if ((vport == phba->pport) &&
	    (vport->port_state == LPFC_LOCAL_CFG_LINK)) {
		if ((memcmp(&phba->fc_fabparam.nodeName, &fp->FnodeName,
			    sizeof(struct lpfc_name))) ||
		    (memcmp(&phba->fc_fabparam.portName, &fp->FportName,
			    sizeof(struct lpfc_name)))) {
			/* This port has switched fabrics. FLOGI is required */
			lpfc_issue_init_vfi(vport);
		} else {
			/* FAN verified - skip FLOGI */
			vport->fc_myDID = vport->fc_prevDID;
			if (phba->sli_rev < LPFC_SLI_REV4)
				lpfc_issue_fabric_reglogin(vport);
			else
				lpfc_issue_reg_vfi(vport);
		}
	}
	return 0;
}

/**
 * lpfc_els_timeout - Handler funciton to the els timer
 * @ptr: holder for the timer function associated data.
 *
 * This routine is invoked by the ELS timer after timeout. It posts the ELS
 * timer timeout event by setting the WORKER_ELS_TMO bit to the work port
 * event bitmap and then invokes the lpfc_worker_wake_up() routine to wake
 * up the worker thread. It is for the worker thread to invoke the routine
 * lpfc_els_timeout_handler() to work on the posted event WORKER_ELS_TMO.
 **/
void
lpfc_els_timeout(unsigned long ptr)
{
	struct lpfc_vport *vport = (struct lpfc_vport *) ptr;
	struct lpfc_hba   *phba = vport->phba;
	uint32_t tmo_posted;
	unsigned long iflag;

	spin_lock_irqsave(&vport->work_port_lock, iflag);
	tmo_posted = vport->work_port_events & WORKER_ELS_TMO;
	if (!tmo_posted)
		vport->work_port_events |= WORKER_ELS_TMO;
	spin_unlock_irqrestore(&vport->work_port_lock, iflag);

	if (!tmo_posted)
		lpfc_worker_wake_up(phba);
	return;
}


/**
 * lpfc_els_timeout_handler - Process an els timeout event
 * @vport: pointer to a virtual N_Port data structure.
 *
 * This routine is the actual handler function that processes an ELS timeout
 * event. It walks the ELS ring to get and abort all the IOCBs (except the
 * ABORT/CLOSE/FARP/FARPR/FDISC), which are associated with the @vport by
 * invoking the lpfc_sli_issue_abort_iotag() routine.
 **/
void
lpfc_els_timeout_handler(struct lpfc_vport *vport)
{
	struct lpfc_hba  *phba = vport->phba;
	struct lpfc_sli_ring *pring;
	struct lpfc_iocbq *tmp_iocb, *piocb;
	IOCB_t *cmd = NULL;
	struct lpfc_dmabuf *pcmd;
	uint32_t els_command = 0;
	uint32_t timeout;
	uint32_t remote_ID = 0xffffffff;
	LIST_HEAD(txcmplq_completions);
	LIST_HEAD(abort_list);


	timeout = (uint32_t)(phba->fc_ratov << 1);

	pring = &phba->sli.ring[LPFC_ELS_RING];

	spin_lock_irq(&phba->hbalock);
	list_splice_init(&pring->txcmplq, &txcmplq_completions);
	spin_unlock_irq(&phba->hbalock);

	list_for_each_entry_safe(piocb, tmp_iocb, &txcmplq_completions, list) {
		cmd = &piocb->iocb;

		if ((piocb->iocb_flag & LPFC_IO_LIBDFC) != 0 ||
		    piocb->iocb.ulpCommand == CMD_ABORT_XRI_CN ||
		    piocb->iocb.ulpCommand == CMD_CLOSE_XRI_CN)
			continue;

		if (piocb->vport != vport)
			continue;

		pcmd = (struct lpfc_dmabuf *) piocb->context2;
		if (pcmd)
			els_command = *(uint32_t *) (pcmd->virt);

		if (els_command == ELS_CMD_FARP ||
		    els_command == ELS_CMD_FARPR ||
		    els_command == ELS_CMD_FDISC)
			continue;

		if (piocb->drvrTimeout > 0) {
			if (piocb->drvrTimeout >= timeout)
				piocb->drvrTimeout -= timeout;
			else
				piocb->drvrTimeout = 0;
			continue;
		}

		remote_ID = 0xffffffff;
		if (cmd->ulpCommand != CMD_GEN_REQUEST64_CR)
			remote_ID = cmd->un.elsreq64.remoteID;
		else {
			struct lpfc_nodelist *ndlp;
			ndlp = __lpfc_findnode_rpi(vport, cmd->ulpContext);
			if (ndlp && NLP_CHK_NODE_ACT(ndlp))
				remote_ID = ndlp->nlp_DID;
		}
		list_add_tail(&piocb->dlist, &abort_list);
	}
	spin_lock_irq(&phba->hbalock);
	list_splice(&txcmplq_completions, &pring->txcmplq);
	spin_unlock_irq(&phba->hbalock);

	list_for_each_entry_safe(piocb, tmp_iocb, &abort_list, dlist) {
		lpfc_printf_vlog(vport, KERN_ERR, LOG_ELS,
			 "0127 ELS timeout Data: x%x x%x x%x "
			 "x%x\n", els_command,
			 remote_ID, cmd->ulpCommand, cmd->ulpIoTag);
		spin_lock_irq(&phba->hbalock);
		list_del_init(&piocb->dlist);
		lpfc_sli_issue_abort_iotag(phba, pring, piocb);
		spin_unlock_irq(&phba->hbalock);
	}

	if (phba->sli.ring[LPFC_ELS_RING].txcmplq_cnt)
		mod_timer(&vport->els_tmofunc, jiffies + HZ * timeout);
}

/**
 * lpfc_els_flush_cmd - Clean up the outstanding els commands to a vport
 * @vport: pointer to a host virtual N_Port data structure.
 *
 * This routine is used to clean up all the outstanding ELS commands on a
 * @vport. It first aborts the @vport by invoking lpfc_fabric_abort_vport()
 * routine. After that, it walks the ELS transmit queue to remove all the
 * IOCBs with the @vport other than the QUE_RING and ABORT/CLOSE IOCBs. For
 * the IOCBs with a non-NULL completion callback function, the callback
 * function will be invoked with the status set to IOSTAT_LOCAL_REJECT and
 * un.ulpWord[4] set to IOERR_SLI_ABORTED. For IOCBs with a NULL completion
 * callback function, the IOCB will simply be released. Finally, it walks
 * the ELS transmit completion queue to issue an abort IOCB to any transmit
 * completion queue IOCB that is associated with the @vport and is not
 * an IOCB from libdfc (i.e., the management plane IOCBs that are not
 * part of the discovery state machine) out to HBA by invoking the
 * lpfc_sli_issue_abort_iotag() routine. Note that this function issues the
 * abort IOCB to any transmit completion queueed IOCB, it does not guarantee
 * the IOCBs are aborted when this function returns.
 **/
void
lpfc_els_flush_cmd(struct lpfc_vport *vport)
{
	LIST_HEAD(completions);
	struct lpfc_hba  *phba = vport->phba;
	struct lpfc_sli_ring *pring = &phba->sli.ring[LPFC_ELS_RING];
	struct lpfc_iocbq *tmp_iocb, *piocb;
	IOCB_t *cmd = NULL;

	lpfc_fabric_abort_vport(vport);

	spin_lock_irq(&phba->hbalock);
	list_for_each_entry_safe(piocb, tmp_iocb, &pring->txq, list) {
		cmd = &piocb->iocb;

		if (piocb->iocb_flag & LPFC_IO_LIBDFC) {
			continue;
		}

		/* Do not flush out the QUE_RING and ABORT/CLOSE iocbs */
		if (cmd->ulpCommand == CMD_QUE_RING_BUF_CN ||
		    cmd->ulpCommand == CMD_QUE_RING_BUF64_CN ||
		    cmd->ulpCommand == CMD_CLOSE_XRI_CN ||
		    cmd->ulpCommand == CMD_ABORT_XRI_CN)
			continue;

		if (piocb->vport != vport)
			continue;

		list_move_tail(&piocb->list, &completions);
		pring->txq_cnt--;
	}

	list_for_each_entry_safe(piocb, tmp_iocb, &pring->txcmplq, list) {
		if (piocb->iocb_flag & LPFC_IO_LIBDFC) {
			continue;
		}

		if (piocb->vport != vport)
			continue;

		lpfc_sli_issue_abort_iotag(phba, pring, piocb);
	}
	spin_unlock_irq(&phba->hbalock);

	/* Cancell all the IOCBs from the completions list */
	lpfc_sli_cancel_iocbs(phba, &completions, IOSTAT_LOCAL_REJECT,
			      IOERR_SLI_ABORTED);

	return;
}

/**
 * lpfc_els_flush_all_cmd - Clean up all the outstanding els commands to a HBA
 * @phba: pointer to lpfc hba data structure.
 *
 * This routine is used to clean up all the outstanding ELS commands on a
 * @phba. It first aborts the @phba by invoking the lpfc_fabric_abort_hba()
 * routine. After that, it walks the ELS transmit queue to remove all the
 * IOCBs to the @phba other than the QUE_RING and ABORT/CLOSE IOCBs. For
 * the IOCBs with the completion callback function associated, the callback
 * function will be invoked with the status set to IOSTAT_LOCAL_REJECT and
 * un.ulpWord[4] set to IOERR_SLI_ABORTED. For IOCBs without the completion
 * callback function associated, the IOCB will simply be released. Finally,
 * it walks the ELS transmit completion queue to issue an abort IOCB to any
 * transmit completion queue IOCB that is not an IOCB from libdfc (i.e., the
 * management plane IOCBs that are not part of the discovery state machine)
 * out to HBA by invoking the lpfc_sli_issue_abort_iotag() routine.
 **/
void
lpfc_els_flush_all_cmd(struct lpfc_hba  *phba)
{
	LIST_HEAD(completions);
	struct lpfc_sli_ring *pring = &phba->sli.ring[LPFC_ELS_RING];
	struct lpfc_iocbq *tmp_iocb, *piocb;
	IOCB_t *cmd = NULL;

	lpfc_fabric_abort_hba(phba);
	spin_lock_irq(&phba->hbalock);
	list_for_each_entry_safe(piocb, tmp_iocb, &pring->txq, list) {
		cmd = &piocb->iocb;
		if (piocb->iocb_flag & LPFC_IO_LIBDFC)
			continue;
		/* Do not flush out the QUE_RING and ABORT/CLOSE iocbs */
		if (cmd->ulpCommand == CMD_QUE_RING_BUF_CN ||
		    cmd->ulpCommand == CMD_QUE_RING_BUF64_CN ||
		    cmd->ulpCommand == CMD_CLOSE_XRI_CN ||
		    cmd->ulpCommand == CMD_ABORT_XRI_CN)
			continue;
		list_move_tail(&piocb->list, &completions);
		pring->txq_cnt--;
	}
	list_for_each_entry_safe(piocb, tmp_iocb, &pring->txcmplq, list) {
		if (piocb->iocb_flag & LPFC_IO_LIBDFC)
			continue;
		lpfc_sli_issue_abort_iotag(phba, pring, piocb);
	}
	spin_unlock_irq(&phba->hbalock);

	/* Cancel all the IOCBs from the completions list */
	lpfc_sli_cancel_iocbs(phba, &completions, IOSTAT_LOCAL_REJECT,
			      IOERR_SLI_ABORTED);

	return;
}

/**
 * lpfc_send_els_failure_event - Posts an ELS command failure event
 * @phba: Pointer to hba context object.
 * @cmdiocbp: Pointer to command iocb which reported error.
 * @rspiocbp: Pointer to response iocb which reported error.
 *
 * This function sends an event when there is an ELS command
 * failure.
 **/
void
lpfc_send_els_failure_event(struct lpfc_hba *phba,
			struct lpfc_iocbq *cmdiocbp,
			struct lpfc_iocbq *rspiocbp)
{
	struct lpfc_vport *vport = cmdiocbp->vport;
	struct Scsi_Host *shost = lpfc_shost_from_vport(vport);
	struct lpfc_lsrjt_event lsrjt_event;
	struct lpfc_fabric_event_header fabric_event;
	struct ls_rjt stat;
	struct lpfc_nodelist *ndlp;
	uint32_t *pcmd;

	ndlp = cmdiocbp->context1;
	if (!ndlp || !NLP_CHK_NODE_ACT(ndlp))
		return;

	if (rspiocbp->iocb.ulpStatus == IOSTAT_LS_RJT) {
		lsrjt_event.header.event_type = FC_REG_ELS_EVENT;
		lsrjt_event.header.subcategory = LPFC_EVENT_LSRJT_RCV;
		memcpy(lsrjt_event.header.wwpn, &ndlp->nlp_portname,
			sizeof(struct lpfc_name));
		memcpy(lsrjt_event.header.wwnn, &ndlp->nlp_nodename,
			sizeof(struct lpfc_name));
		pcmd = (uint32_t *) (((struct lpfc_dmabuf *)
			cmdiocbp->context2)->virt);
		lsrjt_event.command = (pcmd != NULL) ? *pcmd : 0;
		stat.un.lsRjtError = be32_to_cpu(rspiocbp->iocb.un.ulpWord[4]);
		lsrjt_event.reason_code = stat.un.b.lsRjtRsnCode;
		lsrjt_event.explanation = stat.un.b.lsRjtRsnCodeExp;
		fc_host_post_vendor_event(shost,
			fc_get_event_number(),
			sizeof(lsrjt_event),
			(char *)&lsrjt_event,
			LPFC_NL_VENDOR_ID);
		return;
	}
	if ((rspiocbp->iocb.ulpStatus == IOSTAT_NPORT_BSY) ||
		(rspiocbp->iocb.ulpStatus == IOSTAT_FABRIC_BSY)) {
		fabric_event.event_type = FC_REG_FABRIC_EVENT;
		if (rspiocbp->iocb.ulpStatus == IOSTAT_NPORT_BSY)
			fabric_event.subcategory = LPFC_EVENT_PORT_BUSY;
		else
			fabric_event.subcategory = LPFC_EVENT_FABRIC_BUSY;
		memcpy(fabric_event.wwpn, &ndlp->nlp_portname,
			sizeof(struct lpfc_name));
		memcpy(fabric_event.wwnn, &ndlp->nlp_nodename,
			sizeof(struct lpfc_name));
		fc_host_post_vendor_event(shost,
			fc_get_event_number(),
			sizeof(fabric_event),
			(char *)&fabric_event,
			LPFC_NL_VENDOR_ID);
		return;
	}

}

/**
 * lpfc_send_els_event - Posts unsolicited els event
 * @vport: Pointer to vport object.
 * @ndlp: Pointer FC node object.
 * @cmd: ELS command code.
 *
 * This function posts an event when there is an incoming
 * unsolicited ELS command.
 **/
static void
lpfc_send_els_event(struct lpfc_vport *vport,
		    struct lpfc_nodelist *ndlp,
		    uint32_t *payload)
{
	struct lpfc_els_event_header *els_data = NULL;
	struct lpfc_logo_event *logo_data = NULL;
	struct Scsi_Host *shost = lpfc_shost_from_vport(vport);

	if (*payload == ELS_CMD_LOGO) {
		logo_data = kmalloc(sizeof(struct lpfc_logo_event), GFP_KERNEL);
		if (!logo_data) {
			lpfc_printf_vlog(vport, KERN_ERR, LOG_ELS,
				"0148 Failed to allocate memory "
				"for LOGO event\n");
			return;
		}
		els_data = &logo_data->header;
	} else {
		els_data = kmalloc(sizeof(struct lpfc_els_event_header),
			GFP_KERNEL);
		if (!els_data) {
			lpfc_printf_vlog(vport, KERN_ERR, LOG_ELS,
				"0149 Failed to allocate memory "
				"for ELS event\n");
			return;
		}
	}
	els_data->event_type = FC_REG_ELS_EVENT;
	switch (*payload) {
	case ELS_CMD_PLOGI:
		els_data->subcategory = LPFC_EVENT_PLOGI_RCV;
		break;
	case ELS_CMD_PRLO:
		els_data->subcategory = LPFC_EVENT_PRLO_RCV;
		break;
	case ELS_CMD_ADISC:
		els_data->subcategory = LPFC_EVENT_ADISC_RCV;
		break;
	case ELS_CMD_LOGO:
		els_data->subcategory = LPFC_EVENT_LOGO_RCV;
		/* Copy the WWPN in the LOGO payload */
		memcpy(logo_data->logo_wwpn, &payload[2],
			sizeof(struct lpfc_name));
		break;
	default:
		kfree(els_data);
		return;
	}
	memcpy(els_data->wwpn, &ndlp->nlp_portname, sizeof(struct lpfc_name));
	memcpy(els_data->wwnn, &ndlp->nlp_nodename, sizeof(struct lpfc_name));
	if (*payload == ELS_CMD_LOGO) {
		fc_host_post_vendor_event(shost,
			fc_get_event_number(),
			sizeof(struct lpfc_logo_event),
			(char *)logo_data,
			LPFC_NL_VENDOR_ID);
		kfree(logo_data);
	} else {
		fc_host_post_vendor_event(shost,
			fc_get_event_number(),
			sizeof(struct lpfc_els_event_header),
			(char *)els_data,
			LPFC_NL_VENDOR_ID);
		kfree(els_data);
	}

	return;
}


/**
 * lpfc_els_unsol_buffer - Process an unsolicited event data buffer
 * @phba: pointer to lpfc hba data structure.
 * @pring: pointer to a SLI ring.
 * @vport: pointer to a host virtual N_Port data structure.
 * @elsiocb: pointer to lpfc els command iocb data structure.
 *
 * This routine is used for processing the IOCB associated with a unsolicited
 * event. It first determines whether there is an existing ndlp that matches
 * the DID from the unsolicited IOCB. If not, it will create a new one with
 * the DID from the unsolicited IOCB. The ELS command from the unsolicited
 * IOCB is then used to invoke the proper routine and to set up proper state
 * of the discovery state machine.
 **/
static void
lpfc_els_unsol_buffer(struct lpfc_hba *phba, struct lpfc_sli_ring *pring,
		      struct lpfc_vport *vport, struct lpfc_iocbq *elsiocb)
{
	struct Scsi_Host  *shost;
	struct lpfc_nodelist *ndlp;
	struct ls_rjt stat;
	uint32_t *payload;
	uint32_t cmd, did, newnode, rjt_err = 0;
	IOCB_t *icmd = &elsiocb->iocb;

	if (!vport || !(elsiocb->context2))
		goto dropit;

	newnode = 0;
	payload = ((struct lpfc_dmabuf *)elsiocb->context2)->virt;
	cmd = *payload;
	if ((phba->sli3_options & LPFC_SLI3_HBQ_ENABLED) == 0)
		lpfc_post_buffer(phba, pring, 1);

	did = icmd->un.rcvels.remoteID;
	if (icmd->ulpStatus) {
		lpfc_debugfs_disc_trc(vport, LPFC_DISC_TRC_ELS_UNSOL,
			"RCV Unsol ELS:  status:x%x/x%x did:x%x",
			icmd->ulpStatus, icmd->un.ulpWord[4], did);
		goto dropit;
	}

	/* Check to see if link went down during discovery */
	if (lpfc_els_chk_latt(vport))
		goto dropit;

	/* Ignore traffic received during vport shutdown. */
	if (vport->load_flag & FC_UNLOADING)
		goto dropit;

	/* If NPort discovery is delayed drop incoming ELS */
	if ((vport->fc_flag & FC_DISC_DELAYED) &&
			(cmd != ELS_CMD_PLOGI))
		goto dropit;

	ndlp = lpfc_findnode_did(vport, did);
	if (!ndlp) {
		/* Cannot find existing Fabric ndlp, so allocate a new one */
		ndlp = mempool_alloc(phba->nlp_mem_pool, GFP_KERNEL);
		if (!ndlp)
			goto dropit;

		lpfc_nlp_init(vport, ndlp, did);
		lpfc_nlp_set_state(vport, ndlp, NLP_STE_NPR_NODE);
		newnode = 1;
		if ((did & Fabric_DID_MASK) == Fabric_DID_MASK)
			ndlp->nlp_type |= NLP_FABRIC;
	} else if (!NLP_CHK_NODE_ACT(ndlp)) {
		ndlp = lpfc_enable_node(vport, ndlp,
					NLP_STE_UNUSED_NODE);
		if (!ndlp)
			goto dropit;
		lpfc_nlp_set_state(vport, ndlp, NLP_STE_NPR_NODE);
		newnode = 1;
		if ((did & Fabric_DID_MASK) == Fabric_DID_MASK)
			ndlp->nlp_type |= NLP_FABRIC;
	} else if (ndlp->nlp_state == NLP_STE_UNUSED_NODE) {
		/* This is similar to the new node path */
		ndlp = lpfc_nlp_get(ndlp);
		if (!ndlp)
			goto dropit;
		lpfc_nlp_set_state(vport, ndlp, NLP_STE_NPR_NODE);
		newnode = 1;
	}

	phba->fc_stat.elsRcvFrame++;

	elsiocb->context1 = lpfc_nlp_get(ndlp);
	elsiocb->vport = vport;

	if ((cmd & ELS_CMD_MASK) == ELS_CMD_RSCN) {
		cmd &= ELS_CMD_MASK;
	}
	/* ELS command <elsCmd> received from NPORT <did> */
	lpfc_printf_vlog(vport, KERN_INFO, LOG_ELS,
			 "0112 ELS command x%x received from NPORT x%x "
			 "Data: x%x\n", cmd, did, vport->port_state);
	switch (cmd) {
	case ELS_CMD_PLOGI:
		lpfc_debugfs_disc_trc(vport, LPFC_DISC_TRC_ELS_UNSOL,
			"RCV PLOGI:       did:x%x/ste:x%x flg:x%x",
			did, vport->port_state, ndlp->nlp_flag);

		phba->fc_stat.elsRcvPLOGI++;
		ndlp = lpfc_plogi_confirm_nport(phba, payload, ndlp);

		lpfc_send_els_event(vport, ndlp, payload);

		/* If Nport discovery is delayed, reject PLOGIs */
		if (vport->fc_flag & FC_DISC_DELAYED) {
			rjt_err = LSRJT_UNABLE_TPC;
			break;
		}
		if (vport->port_state < LPFC_DISC_AUTH) {
			if (!(phba->pport->fc_flag & FC_PT2PT) ||
				(phba->pport->fc_flag & FC_PT2PT_PLOGI)) {
				rjt_err = LSRJT_UNABLE_TPC;
				break;
			}
			/* We get here, and drop thru, if we are PT2PT with
			 * another NPort and the other side has initiated
			 * the PLOGI before responding to our FLOGI.
			 */
		}

		shost = lpfc_shost_from_vport(vport);
		spin_lock_irq(shost->host_lock);
		ndlp->nlp_flag &= ~NLP_TARGET_REMOVE;
		spin_unlock_irq(shost->host_lock);

		lpfc_disc_state_machine(vport, ndlp, elsiocb,
					NLP_EVT_RCV_PLOGI);

		break;
	case ELS_CMD_FLOGI:
		lpfc_debugfs_disc_trc(vport, LPFC_DISC_TRC_ELS_UNSOL,
			"RCV FLOGI:       did:x%x/ste:x%x flg:x%x",
			did, vport->port_state, ndlp->nlp_flag);

		phba->fc_stat.elsRcvFLOGI++;
		lpfc_els_rcv_flogi(vport, elsiocb, ndlp);
		if (newnode)
			lpfc_nlp_put(ndlp);
		break;
	case ELS_CMD_LOGO:
		lpfc_debugfs_disc_trc(vport, LPFC_DISC_TRC_ELS_UNSOL,
			"RCV LOGO:        did:x%x/ste:x%x flg:x%x",
			did, vport->port_state, ndlp->nlp_flag);

		phba->fc_stat.elsRcvLOGO++;
		lpfc_send_els_event(vport, ndlp, payload);
		if (vport->port_state < LPFC_DISC_AUTH) {
			rjt_err = LSRJT_UNABLE_TPC;
			break;
		}
		lpfc_disc_state_machine(vport, ndlp, elsiocb, NLP_EVT_RCV_LOGO);
		break;
	case ELS_CMD_PRLO:
		lpfc_debugfs_disc_trc(vport, LPFC_DISC_TRC_ELS_UNSOL,
			"RCV PRLO:        did:x%x/ste:x%x flg:x%x",
			did, vport->port_state, ndlp->nlp_flag);

		phba->fc_stat.elsRcvPRLO++;
		lpfc_send_els_event(vport, ndlp, payload);
		if (vport->port_state < LPFC_DISC_AUTH) {
			rjt_err = LSRJT_UNABLE_TPC;
			break;
		}
		lpfc_disc_state_machine(vport, ndlp, elsiocb, NLP_EVT_RCV_PRLO);
		break;
	case ELS_CMD_RSCN:
		phba->fc_stat.elsRcvRSCN++;
		lpfc_els_rcv_rscn(vport, elsiocb, ndlp);
		if (newnode)
			lpfc_nlp_put(ndlp);
		break;
	case ELS_CMD_ADISC:
		lpfc_debugfs_disc_trc(vport, LPFC_DISC_TRC_ELS_UNSOL,
			"RCV ADISC:       did:x%x/ste:x%x flg:x%x",
			did, vport->port_state, ndlp->nlp_flag);

		lpfc_send_els_event(vport, ndlp, payload);
		phba->fc_stat.elsRcvADISC++;
		if (vport->port_state < LPFC_DISC_AUTH) {
			rjt_err = LSRJT_UNABLE_TPC;
			break;
		}
		lpfc_disc_state_machine(vport, ndlp, elsiocb,
					NLP_EVT_RCV_ADISC);
		break;
	case ELS_CMD_PDISC:
		lpfc_debugfs_disc_trc(vport, LPFC_DISC_TRC_ELS_UNSOL,
			"RCV PDISC:       did:x%x/ste:x%x flg:x%x",
			did, vport->port_state, ndlp->nlp_flag);

		phba->fc_stat.elsRcvPDISC++;
		if (vport->port_state < LPFC_DISC_AUTH) {
			rjt_err = LSRJT_UNABLE_TPC;
			break;
		}
		lpfc_disc_state_machine(vport, ndlp, elsiocb,
					NLP_EVT_RCV_PDISC);
		break;
	case ELS_CMD_FARPR:
		lpfc_debugfs_disc_trc(vport, LPFC_DISC_TRC_ELS_UNSOL,
			"RCV FARPR:       did:x%x/ste:x%x flg:x%x",
			did, vport->port_state, ndlp->nlp_flag);

		phba->fc_stat.elsRcvFARPR++;
		lpfc_els_rcv_farpr(vport, elsiocb, ndlp);
		break;
	case ELS_CMD_FARP:
		lpfc_debugfs_disc_trc(vport, LPFC_DISC_TRC_ELS_UNSOL,
			"RCV FARP:        did:x%x/ste:x%x flg:x%x",
			did, vport->port_state, ndlp->nlp_flag);

		phba->fc_stat.elsRcvFARP++;
		lpfc_els_rcv_farp(vport, elsiocb, ndlp);
		break;
	case ELS_CMD_FAN:
		lpfc_debugfs_disc_trc(vport, LPFC_DISC_TRC_ELS_UNSOL,
			"RCV FAN:         did:x%x/ste:x%x flg:x%x",
			did, vport->port_state, ndlp->nlp_flag);

		phba->fc_stat.elsRcvFAN++;
		lpfc_els_rcv_fan(vport, elsiocb, ndlp);
		break;
	case ELS_CMD_PRLI:
		lpfc_debugfs_disc_trc(vport, LPFC_DISC_TRC_ELS_UNSOL,
			"RCV PRLI:        did:x%x/ste:x%x flg:x%x",
			did, vport->port_state, ndlp->nlp_flag);

		phba->fc_stat.elsRcvPRLI++;
		if (vport->port_state < LPFC_DISC_AUTH) {
			rjt_err = LSRJT_UNABLE_TPC;
			break;
		}
		lpfc_disc_state_machine(vport, ndlp, elsiocb, NLP_EVT_RCV_PRLI);
		break;
	case ELS_CMD_LIRR:
		lpfc_debugfs_disc_trc(vport, LPFC_DISC_TRC_ELS_UNSOL,
			"RCV LIRR:        did:x%x/ste:x%x flg:x%x",
			did, vport->port_state, ndlp->nlp_flag);

		phba->fc_stat.elsRcvLIRR++;
		lpfc_els_rcv_lirr(vport, elsiocb, ndlp);
		if (newnode)
			lpfc_nlp_put(ndlp);
		break;
	case ELS_CMD_RLS:
		lpfc_debugfs_disc_trc(vport, LPFC_DISC_TRC_ELS_UNSOL,
			"RCV RLS:         did:x%x/ste:x%x flg:x%x",
			did, vport->port_state, ndlp->nlp_flag);

		phba->fc_stat.elsRcvRLS++;
		lpfc_els_rcv_rls(vport, elsiocb, ndlp);
		if (newnode)
			lpfc_nlp_put(ndlp);
		break;
	case ELS_CMD_RPS:
		lpfc_debugfs_disc_trc(vport, LPFC_DISC_TRC_ELS_UNSOL,
			"RCV RPS:         did:x%x/ste:x%x flg:x%x",
			did, vport->port_state, ndlp->nlp_flag);

		phba->fc_stat.elsRcvRPS++;
		lpfc_els_rcv_rps(vport, elsiocb, ndlp);
		if (newnode)
			lpfc_nlp_put(ndlp);
		break;
	case ELS_CMD_RPL:
		lpfc_debugfs_disc_trc(vport, LPFC_DISC_TRC_ELS_UNSOL,
			"RCV RPL:         did:x%x/ste:x%x flg:x%x",
			did, vport->port_state, ndlp->nlp_flag);

		phba->fc_stat.elsRcvRPL++;
		lpfc_els_rcv_rpl(vport, elsiocb, ndlp);
		if (newnode)
			lpfc_nlp_put(ndlp);
		break;
	case ELS_CMD_RNID:
		lpfc_debugfs_disc_trc(vport, LPFC_DISC_TRC_ELS_UNSOL,
			"RCV RNID:        did:x%x/ste:x%x flg:x%x",
			did, vport->port_state, ndlp->nlp_flag);

		phba->fc_stat.elsRcvRNID++;
		lpfc_els_rcv_rnid(vport, elsiocb, ndlp);
		if (newnode)
			lpfc_nlp_put(ndlp);
		break;
	case ELS_CMD_RTV:
		lpfc_debugfs_disc_trc(vport, LPFC_DISC_TRC_ELS_UNSOL,
			"RCV RTV:        did:x%x/ste:x%x flg:x%x",
			did, vport->port_state, ndlp->nlp_flag);
		phba->fc_stat.elsRcvRTV++;
		lpfc_els_rcv_rtv(vport, elsiocb, ndlp);
		if (newnode)
			lpfc_nlp_put(ndlp);
		break;
	case ELS_CMD_RRQ:
		lpfc_debugfs_disc_trc(vport, LPFC_DISC_TRC_ELS_UNSOL,
			"RCV RRQ:         did:x%x/ste:x%x flg:x%x",
			did, vport->port_state, ndlp->nlp_flag);

		phba->fc_stat.elsRcvRRQ++;
		lpfc_els_rcv_rrq(vport, elsiocb, ndlp);
		if (newnode)
			lpfc_nlp_put(ndlp);
		break;
	case ELS_CMD_ECHO:
		lpfc_debugfs_disc_trc(vport, LPFC_DISC_TRC_ELS_UNSOL,
			"RCV ECHO:        did:x%x/ste:x%x flg:x%x",
			did, vport->port_state, ndlp->nlp_flag);

		phba->fc_stat.elsRcvECHO++;
		lpfc_els_rcv_echo(vport, elsiocb, ndlp);
		if (newnode)
			lpfc_nlp_put(ndlp);
		break;
	default:
		lpfc_debugfs_disc_trc(vport, LPFC_DISC_TRC_ELS_UNSOL,
			"RCV ELS cmd:     cmd:x%x did:x%x/ste:x%x",
			cmd, did, vport->port_state);

		/* Unsupported ELS command, reject */
		rjt_err = LSRJT_CMD_UNSUPPORTED;

		/* Unknown ELS command <elsCmd> received from NPORT <did> */
		lpfc_printf_vlog(vport, KERN_ERR, LOG_ELS,
				 "0115 Unknown ELS command x%x "
				 "received from NPORT x%x\n", cmd, did);
		if (newnode)
			lpfc_nlp_put(ndlp);
		break;
	}

	/* check if need to LS_RJT received ELS cmd */
	if (rjt_err) {
		memset(&stat, 0, sizeof(stat));
		stat.un.b.lsRjtRsnCode = rjt_err;
		stat.un.b.lsRjtRsnCodeExp = LSEXP_NOTHING_MORE;
		lpfc_els_rsp_reject(vport, stat.un.lsRjtError, elsiocb, ndlp,
			NULL);
	}

	lpfc_nlp_put(elsiocb->context1);
	elsiocb->context1 = NULL;
	return;

dropit:
	if (vport && !(vport->load_flag & FC_UNLOADING))
		lpfc_printf_vlog(vport, KERN_ERR, LOG_ELS,
			"0111 Dropping received ELS cmd "
			"Data: x%x x%x x%x\n",
			icmd->ulpStatus, icmd->un.ulpWord[4], icmd->ulpTimeout);
	phba->fc_stat.elsRcvDrop++;
}

/**
 * lpfc_find_vport_by_vpid - Find a vport on a HBA through vport identifier
 * @phba: pointer to lpfc hba data structure.
 * @vpi: host virtual N_Port identifier.
 *
 * This routine finds a vport on a HBA (referred by @phba) through a
 * @vpi. The function walks the HBA's vport list and returns the address
 * of the vport with the matching @vpi.
 *
 * Return code
 *    NULL - No vport with the matching @vpi found
 *    Otherwise - Address to the vport with the matching @vpi.
 **/
struct lpfc_vport *
lpfc_find_vport_by_vpid(struct lpfc_hba *phba, uint16_t vpi)
{
	struct lpfc_vport *vport;
	unsigned long flags;

	spin_lock_irqsave(&phba->hbalock, flags);
	list_for_each_entry(vport, &phba->port_list, listentry) {
		if (vport->vpi == vpi) {
			spin_unlock_irqrestore(&phba->hbalock, flags);
			return vport;
		}
	}
	spin_unlock_irqrestore(&phba->hbalock, flags);
	return NULL;
}

/**
 * lpfc_els_unsol_event - Process an unsolicited event from an els sli ring
 * @phba: pointer to lpfc hba data structure.
 * @pring: pointer to a SLI ring.
 * @elsiocb: pointer to lpfc els iocb data structure.
 *
 * This routine is used to process an unsolicited event received from a SLI
 * (Service Level Interface) ring. The actual processing of the data buffer
 * associated with the unsolicited event is done by invoking the routine
 * lpfc_els_unsol_buffer() after properly set up the iocb buffer from the
 * SLI ring on which the unsolicited event was received.
 **/
void
lpfc_els_unsol_event(struct lpfc_hba *phba, struct lpfc_sli_ring *pring,
		     struct lpfc_iocbq *elsiocb)
{
	struct lpfc_vport *vport = phba->pport;
	IOCB_t *icmd = &elsiocb->iocb;
	dma_addr_t paddr;
	struct lpfc_dmabuf *bdeBuf1 = elsiocb->context2;
	struct lpfc_dmabuf *bdeBuf2 = elsiocb->context3;

	elsiocb->context1 = NULL;
	elsiocb->context2 = NULL;
	elsiocb->context3 = NULL;

	if (icmd->ulpStatus == IOSTAT_NEED_BUFFER) {
		lpfc_sli_hbqbuf_add_hbqs(phba, LPFC_ELS_HBQ);
	} else if (icmd->ulpStatus == IOSTAT_LOCAL_REJECT &&
	    (icmd->un.ulpWord[4] & 0xff) == IOERR_RCV_BUFFER_WAITING) {
		phba->fc_stat.NoRcvBuf++;
		/* Not enough posted buffers; Try posting more buffers */
		if (!(phba->sli3_options & LPFC_SLI3_HBQ_ENABLED))
			lpfc_post_buffer(phba, pring, 0);
		return;
	}

	if ((phba->sli3_options & LPFC_SLI3_NPIV_ENABLED) &&
	    (icmd->ulpCommand == CMD_IOCB_RCV_ELS64_CX ||
	     icmd->ulpCommand == CMD_IOCB_RCV_SEQ64_CX)) {
		if (icmd->unsli3.rcvsli3.vpi == 0xffff)
			vport = phba->pport;
		else
			vport = lpfc_find_vport_by_vpid(phba,
				icmd->unsli3.rcvsli3.vpi - phba->vpi_base);
	}
	/* If there are no BDEs associated
	 * with this IOCB, there is nothing to do.
	 */
	if (icmd->ulpBdeCount == 0)
		return;

	/* type of ELS cmd is first 32bit word
	 * in packet
	 */
	if (phba->sli3_options & LPFC_SLI3_HBQ_ENABLED) {
		elsiocb->context2 = bdeBuf1;
	} else {
		paddr = getPaddr(icmd->un.cont64[0].addrHigh,
				 icmd->un.cont64[0].addrLow);
		elsiocb->context2 = lpfc_sli_ringpostbuf_get(phba, pring,
							     paddr);
	}

	lpfc_els_unsol_buffer(phba, pring, vport, elsiocb);
	/*
	 * The different unsolicited event handlers would tell us
	 * if they are done with "mp" by setting context2 to NULL.
	 */
	if (elsiocb->context2) {
		lpfc_in_buf_free(phba, (struct lpfc_dmabuf *)elsiocb->context2);
		elsiocb->context2 = NULL;
	}

	/* RCV_ELS64_CX provide for 2 BDEs - process 2nd if included */
	if ((phba->sli3_options & LPFC_SLI3_HBQ_ENABLED) &&
	    icmd->ulpBdeCount == 2) {
		elsiocb->context2 = bdeBuf2;
		lpfc_els_unsol_buffer(phba, pring, vport, elsiocb);
		/* free mp if we are done with it */
		if (elsiocb->context2) {
			lpfc_in_buf_free(phba, elsiocb->context2);
			elsiocb->context2 = NULL;
		}
	}
}

/**
 * lpfc_do_scr_ns_plogi - Issue a plogi to the name server for scr
 * @phba: pointer to lpfc hba data structure.
 * @vport: pointer to a virtual N_Port data structure.
 *
 * This routine issues a Port Login (PLOGI) to the Name Server with
 * State Change Request (SCR) for a @vport. This routine will create an
 * ndlp for the Name Server associated to the @vport if such node does
 * not already exist. The PLOGI to Name Server is issued by invoking the
 * lpfc_issue_els_plogi() routine. If Fabric-Device Management Interface
 * (FDMI) is configured to the @vport, a FDMI node will be created and
 * the PLOGI to FDMI is issued by invoking lpfc_issue_els_plogi() routine.
 **/
void
lpfc_do_scr_ns_plogi(struct lpfc_hba *phba, struct lpfc_vport *vport)
{
	struct lpfc_nodelist *ndlp, *ndlp_fdmi;
	struct Scsi_Host *shost = lpfc_shost_from_vport(vport);

	/*
	 * If lpfc_delay_discovery parameter is set and the clean address
	 * bit is cleared and fc fabric parameters chenged, delay FC NPort
	 * discovery.
	 */
	spin_lock_irq(shost->host_lock);
	if (vport->fc_flag & FC_DISC_DELAYED) {
		spin_unlock_irq(shost->host_lock);
		mod_timer(&vport->delayed_disc_tmo,
			jiffies + HZ * phba->fc_ratov);
		return;
	}
	spin_unlock_irq(shost->host_lock);

	ndlp = lpfc_findnode_did(vport, NameServer_DID);
	if (!ndlp) {
		ndlp = mempool_alloc(phba->nlp_mem_pool, GFP_KERNEL);
		if (!ndlp) {
			if (phba->fc_topology == LPFC_TOPOLOGY_LOOP) {
				lpfc_disc_start(vport);
				return;
			}
			lpfc_vport_set_state(vport, FC_VPORT_FAILED);
			lpfc_printf_vlog(vport, KERN_ERR, LOG_ELS,
					 "0251 NameServer login: no memory\n");
			return;
		}
		lpfc_nlp_init(vport, ndlp, NameServer_DID);
	} else if (!NLP_CHK_NODE_ACT(ndlp)) {
		ndlp = lpfc_enable_node(vport, ndlp, NLP_STE_UNUSED_NODE);
		if (!ndlp) {
			if (phba->fc_topology == LPFC_TOPOLOGY_LOOP) {
				lpfc_disc_start(vport);
				return;
			}
			lpfc_vport_set_state(vport, FC_VPORT_FAILED);
			lpfc_printf_vlog(vport, KERN_ERR, LOG_ELS,
					"0348 NameServer login: node freed\n");
			return;
		}
	}
	ndlp->nlp_type |= NLP_FABRIC;

	lpfc_nlp_set_state(vport, ndlp, NLP_STE_PLOGI_ISSUE);

	if (lpfc_issue_els_plogi(vport, ndlp->nlp_DID, 0)) {
		lpfc_vport_set_state(vport, FC_VPORT_FAILED);
		lpfc_printf_vlog(vport, KERN_ERR, LOG_ELS,
				 "0252 Cannot issue NameServer login\n");
		return;
	}

	if (vport->cfg_fdmi_on) {
		/* If this is the first time, allocate an ndlp and initialize
		 * it. Otherwise, make sure the node is enabled and then do the
		 * login.
		 */
		ndlp_fdmi = lpfc_findnode_did(vport, FDMI_DID);
		if (!ndlp_fdmi) {
			ndlp_fdmi = mempool_alloc(phba->nlp_mem_pool,
						  GFP_KERNEL);
			if (ndlp_fdmi) {
				lpfc_nlp_init(vport, ndlp_fdmi, FDMI_DID);
				ndlp_fdmi->nlp_type |= NLP_FABRIC;
			} else
				return;
		}
		if (!NLP_CHK_NODE_ACT(ndlp_fdmi))
			ndlp_fdmi = lpfc_enable_node(vport,
						     ndlp_fdmi,
						     NLP_STE_NPR_NODE);

		if (ndlp_fdmi) {
			lpfc_nlp_set_state(vport, ndlp_fdmi,
					   NLP_STE_PLOGI_ISSUE);
			lpfc_issue_els_plogi(vport, ndlp_fdmi->nlp_DID, 0);
		}
	}
}

/**
 * lpfc_cmpl_reg_new_vport - Completion callback function to register new vport
 * @phba: pointer to lpfc hba data structure.
 * @pmb: pointer to the driver internal queue element for mailbox command.
 *
 * This routine is the completion callback function to register new vport
 * mailbox command. If the new vport mailbox command completes successfully,
 * the fabric registration login shall be performed on physical port (the
 * new vport created is actually a physical port, with VPI 0) or the port
 * login to Name Server for State Change Request (SCR) will be performed
 * on virtual port (real virtual port, with VPI greater than 0).
 **/
static void
lpfc_cmpl_reg_new_vport(struct lpfc_hba *phba, LPFC_MBOXQ_t *pmb)
{
	struct lpfc_vport *vport = pmb->vport;
	struct Scsi_Host  *shost = lpfc_shost_from_vport(vport);
	struct lpfc_nodelist *ndlp = (struct lpfc_nodelist *) pmb->context2;
	MAILBOX_t *mb = &pmb->u.mb;
	int rc;

	spin_lock_irq(shost->host_lock);
	vport->fc_flag &= ~FC_VPORT_NEEDS_REG_VPI;
	spin_unlock_irq(shost->host_lock);

	if (mb->mbxStatus) {
		lpfc_printf_vlog(vport, KERN_ERR, LOG_MBOX,
				"0915 Register VPI failed : Status: x%x"
				" upd bit: x%x \n", mb->mbxStatus,
				 mb->un.varRegVpi.upd);
		if (phba->sli_rev == LPFC_SLI_REV4 &&
			mb->un.varRegVpi.upd)
			goto mbox_err_exit ;

		switch (mb->mbxStatus) {
		case 0x11:	/* unsupported feature */
		case 0x9603:	/* max_vpi exceeded */
		case 0x9602:	/* Link event since CLEAR_LA */
			/* giving up on vport registration */
			lpfc_vport_set_state(vport, FC_VPORT_FAILED);
			spin_lock_irq(shost->host_lock);
			vport->fc_flag &= ~(FC_FABRIC | FC_PUBLIC_LOOP);
			spin_unlock_irq(shost->host_lock);
			lpfc_can_disctmo(vport);
			break;
		/* If reg_vpi fail with invalid VPI status, re-init VPI */
		case 0x20:
			spin_lock_irq(shost->host_lock);
			vport->fc_flag |= FC_VPORT_NEEDS_REG_VPI;
			spin_unlock_irq(shost->host_lock);
			lpfc_init_vpi(phba, pmb, vport->vpi);
			pmb->vport = vport;
			pmb->mbox_cmpl = lpfc_init_vpi_cmpl;
			rc = lpfc_sli_issue_mbox(phba, pmb,
				MBX_NOWAIT);
			if (rc == MBX_NOT_FINISHED) {
				lpfc_printf_vlog(vport,
					KERN_ERR, LOG_MBOX,
					"2732 Failed to issue INIT_VPI"
					" mailbox command\n");
			} else {
				lpfc_nlp_put(ndlp);
				return;
			}

		default:
			/* Try to recover from this error */
			if (phba->sli_rev == LPFC_SLI_REV4)
				lpfc_sli4_unreg_all_rpis(vport);
			lpfc_mbx_unreg_vpi(vport);
			spin_lock_irq(shost->host_lock);
			vport->fc_flag |= FC_VPORT_NEEDS_REG_VPI;
			spin_unlock_irq(shost->host_lock);
			if (vport->port_type == LPFC_PHYSICAL_PORT
				&& !(vport->fc_flag & FC_LOGO_RCVD_DID_CHNG))
				lpfc_issue_init_vfi(vport);
			else
				lpfc_initial_fdisc(vport);
			break;
		}
	} else {
		spin_lock_irq(shost->host_lock);
		vport->vpi_state |= LPFC_VPI_REGISTERED;
		spin_unlock_irq(shost->host_lock);
		if (vport == phba->pport) {
			if (phba->sli_rev < LPFC_SLI_REV4)
				lpfc_issue_fabric_reglogin(vport);
			else {
				/*
				 * If the physical port is instantiated using
				 * FDISC, do not start vport discovery.
				 */
				if (vport->port_state != LPFC_FDISC)
					lpfc_start_fdiscs(phba);
				lpfc_do_scr_ns_plogi(phba, vport);
			}
		} else
			lpfc_do_scr_ns_plogi(phba, vport);
	}
mbox_err_exit:
	/* Now, we decrement the ndlp reference count held for this
	 * callback function
	 */
	lpfc_nlp_put(ndlp);

	mempool_free(pmb, phba->mbox_mem_pool);
	return;
}

/**
 * lpfc_register_new_vport - Register a new vport with a HBA
 * @phba: pointer to lpfc hba data structure.
 * @vport: pointer to a host virtual N_Port data structure.
 * @ndlp: pointer to a node-list data structure.
 *
 * This routine registers the @vport as a new virtual port with a HBA.
 * It is done through a registering vpi mailbox command.
 **/
void
lpfc_register_new_vport(struct lpfc_hba *phba, struct lpfc_vport *vport,
			struct lpfc_nodelist *ndlp)
{
	struct Scsi_Host *shost = lpfc_shost_from_vport(vport);
	LPFC_MBOXQ_t *mbox;

	mbox = mempool_alloc(phba->mbox_mem_pool, GFP_KERNEL);
	if (mbox) {
		lpfc_reg_vpi(vport, mbox);
		mbox->vport = vport;
		mbox->context2 = lpfc_nlp_get(ndlp);
		mbox->mbox_cmpl = lpfc_cmpl_reg_new_vport;
		if (lpfc_sli_issue_mbox(phba, mbox, MBX_NOWAIT)
		    == MBX_NOT_FINISHED) {
			/* mailbox command not success, decrement ndlp
			 * reference count for this command
			 */
			lpfc_nlp_put(ndlp);
			mempool_free(mbox, phba->mbox_mem_pool);

			lpfc_printf_vlog(vport, KERN_ERR, LOG_MBOX,
				"0253 Register VPI: Can't send mbox\n");
			goto mbox_err_exit;
		}
	} else {
		lpfc_printf_vlog(vport, KERN_ERR, LOG_MBOX,
				 "0254 Register VPI: no memory\n");
		goto mbox_err_exit;
	}
	return;

mbox_err_exit:
	lpfc_vport_set_state(vport, FC_VPORT_FAILED);
	spin_lock_irq(shost->host_lock);
	vport->fc_flag &= ~FC_VPORT_NEEDS_REG_VPI;
	spin_unlock_irq(shost->host_lock);
	return;
}

/**
 * lpfc_cancel_all_vport_retry_delay_timer - Cancel all vport retry delay timer
 * @phba: pointer to lpfc hba data structure.
 *
 * This routine cancels the retry delay timers to all the vports.
 **/
void
lpfc_cancel_all_vport_retry_delay_timer(struct lpfc_hba *phba)
{
	struct lpfc_vport **vports;
	struct lpfc_nodelist *ndlp;
	uint32_t link_state;
	int i;

	/* Treat this failure as linkdown for all vports */
	link_state = phba->link_state;
	lpfc_linkdown(phba);
	phba->link_state = link_state;

	vports = lpfc_create_vport_work_array(phba);

	if (vports) {
		for (i = 0; i <= phba->max_vports && vports[i] != NULL; i++) {
			ndlp = lpfc_findnode_did(vports[i], Fabric_DID);
			if (ndlp)
				lpfc_cancel_retry_delay_tmo(vports[i], ndlp);
			lpfc_els_flush_cmd(vports[i]);
		}
		lpfc_destroy_vport_work_array(phba, vports);
	}
}

/**
 * lpfc_retry_pport_discovery - Start timer to retry FLOGI.
 * @phba: pointer to lpfc hba data structure.
 *
 * This routine abort all pending discovery commands and
 * start a timer to retry FLOGI for the physical port
 * discovery.
 **/
void
lpfc_retry_pport_discovery(struct lpfc_hba *phba)
{
	struct lpfc_nodelist *ndlp;
	struct Scsi_Host  *shost;

	/* Cancel the all vports retry delay retry timers */
	lpfc_cancel_all_vport_retry_delay_timer(phba);

	/* If fabric require FLOGI, then re-instantiate physical login */
	ndlp = lpfc_findnode_did(phba->pport, Fabric_DID);
	if (!ndlp)
		return;

	shost = lpfc_shost_from_vport(phba->pport);
	mod_timer(&ndlp->nlp_delayfunc, jiffies + HZ);
	spin_lock_irq(shost->host_lock);
	ndlp->nlp_flag |= NLP_DELAY_TMO;
	spin_unlock_irq(shost->host_lock);
	ndlp->nlp_last_elscmd = ELS_CMD_FLOGI;
	phba->pport->port_state = LPFC_FLOGI;
	return;
}

/**
 * lpfc_fabric_login_reqd - Check if FLOGI required.
 * @phba: pointer to lpfc hba data structure.
 * @cmdiocb: pointer to FDISC command iocb.
 * @rspiocb: pointer to FDISC response iocb.
 *
 * This routine checks if a FLOGI is reguired for FDISC
 * to succeed.
 **/
static int
lpfc_fabric_login_reqd(struct lpfc_hba *phba,
		struct lpfc_iocbq *cmdiocb,
		struct lpfc_iocbq *rspiocb)
{

	if ((rspiocb->iocb.ulpStatus != IOSTAT_FABRIC_RJT) ||
		(rspiocb->iocb.un.ulpWord[4] != RJT_LOGIN_REQUIRED))
		return 0;
	else
		return 1;
}

/**
 * lpfc_cmpl_els_fdisc - Completion function for fdisc iocb command
 * @phba: pointer to lpfc hba data structure.
 * @cmdiocb: pointer to lpfc command iocb data structure.
 * @rspiocb: pointer to lpfc response iocb data structure.
 *
 * This routine is the completion callback function to a Fabric Discover
 * (FDISC) ELS command. Since all the FDISC ELS commands are issued
 * single threaded, each FDISC completion callback function will reset
 * the discovery timer for all vports such that the timers will not get
 * unnecessary timeout. The function checks the FDISC IOCB status. If error
 * detected, the vport will be set to FC_VPORT_FAILED state. Otherwise,the
 * vport will set to FC_VPORT_ACTIVE state. It then checks whether the DID
 * assigned to the vport has been changed with the completion of the FDISC
 * command. If so, both RPI (Remote Port Index) and VPI (Virtual Port Index)
 * are unregistered from the HBA, and then the lpfc_register_new_vport()
 * routine is invoked to register new vport with the HBA. Otherwise, the
 * lpfc_do_scr_ns_plogi() routine is invoked to issue a PLOGI to the Name
 * Server for State Change Request (SCR).
 **/
static void
lpfc_cmpl_els_fdisc(struct lpfc_hba *phba, struct lpfc_iocbq *cmdiocb,
		    struct lpfc_iocbq *rspiocb)
{
	struct lpfc_vport *vport = cmdiocb->vport;
	struct Scsi_Host  *shost = lpfc_shost_from_vport(vport);
	struct lpfc_nodelist *ndlp = (struct lpfc_nodelist *) cmdiocb->context1;
	struct lpfc_nodelist *np;
	struct lpfc_nodelist *next_np;
	IOCB_t *irsp = &rspiocb->iocb;
	struct lpfc_iocbq *piocb;
	struct lpfc_dmabuf *pcmd = cmdiocb->context2, *prsp;
	struct serv_parm *sp;
	uint8_t fabric_param_changed;

	lpfc_printf_vlog(vport, KERN_INFO, LOG_ELS,
			 "0123 FDISC completes. x%x/x%x prevDID: x%x\n",
			 irsp->ulpStatus, irsp->un.ulpWord[4],
			 vport->fc_prevDID);
	/* Since all FDISCs are being single threaded, we
	 * must reset the discovery timer for ALL vports
	 * waiting to send FDISC when one completes.
	 */
	list_for_each_entry(piocb, &phba->fabric_iocb_list, list) {
		lpfc_set_disctmo(piocb->vport);
	}

	lpfc_debugfs_disc_trc(vport, LPFC_DISC_TRC_ELS_CMD,
		"FDISC cmpl:      status:x%x/x%x prevdid:x%x",
		irsp->ulpStatus, irsp->un.ulpWord[4], vport->fc_prevDID);

	if (irsp->ulpStatus) {

		if (lpfc_fabric_login_reqd(phba, cmdiocb, rspiocb)) {
			lpfc_retry_pport_discovery(phba);
			goto out;
		}

		/* Check for retry */
		if (lpfc_els_retry(phba, cmdiocb, rspiocb))
			goto out;
		/* FDISC failed */
		lpfc_printf_vlog(vport, KERN_ERR, LOG_ELS,
				 "0126 FDISC failed. (%d/%d)\n",
				 irsp->ulpStatus, irsp->un.ulpWord[4]);
		goto fdisc_failed;
	}
	spin_lock_irq(shost->host_lock);
	vport->fc_flag &= ~FC_VPORT_CVL_RCVD;
	vport->fc_flag &= ~FC_VPORT_LOGO_RCVD;
	vport->fc_flag |= FC_FABRIC;
	if (vport->phba->fc_topology == LPFC_TOPOLOGY_LOOP)
		vport->fc_flag |=  FC_PUBLIC_LOOP;
	spin_unlock_irq(shost->host_lock);

	vport->fc_myDID = irsp->un.ulpWord[4] & Mask_DID;
	lpfc_vport_set_state(vport, FC_VPORT_ACTIVE);
	prsp = list_get_first(&pcmd->list, struct lpfc_dmabuf, list);
	sp = prsp->virt + sizeof(uint32_t);
	fabric_param_changed = lpfc_check_clean_addr_bit(vport, sp);
	memcpy(&vport->fabric_portname, &sp->portName,
		sizeof(struct lpfc_name));
	memcpy(&vport->fabric_nodename, &sp->nodeName,
		sizeof(struct lpfc_name));
	if (fabric_param_changed &&
		!(vport->fc_flag & FC_VPORT_NEEDS_REG_VPI)) {
		/* If our NportID changed, we need to ensure all
		 * remaining NPORTs get unreg_login'ed so we can
		 * issue unreg_vpi.
		 */
		list_for_each_entry_safe(np, next_np,
			&vport->fc_nodes, nlp_listp) {
			if (!NLP_CHK_NODE_ACT(ndlp) ||
			    (np->nlp_state != NLP_STE_NPR_NODE) ||
			    !(np->nlp_flag & NLP_NPR_ADISC))
				continue;
			spin_lock_irq(shost->host_lock);
			np->nlp_flag &= ~NLP_NPR_ADISC;
			spin_unlock_irq(shost->host_lock);
			lpfc_unreg_rpi(vport, np);
		}
		lpfc_cleanup_pending_mbox(vport);

		if (phba->sli_rev == LPFC_SLI_REV4)
			lpfc_sli4_unreg_all_rpis(vport);

		lpfc_mbx_unreg_vpi(vport);
		spin_lock_irq(shost->host_lock);
		vport->fc_flag |= FC_VPORT_NEEDS_REG_VPI;
		if (phba->sli_rev == LPFC_SLI_REV4)
			vport->fc_flag |= FC_VPORT_NEEDS_INIT_VPI;
		else
			vport->fc_flag |= FC_LOGO_RCVD_DID_CHNG;
		spin_unlock_irq(shost->host_lock);
	} else if ((phba->sli_rev == LPFC_SLI_REV4) &&
		!(vport->fc_flag & FC_VPORT_NEEDS_REG_VPI)) {
		/*
		 * Driver needs to re-reg VPI in order for f/w
		 * to update the MAC address.
		 */
		lpfc_register_new_vport(phba, vport, ndlp);
		goto out;
	}

	if (vport->fc_flag & FC_VPORT_NEEDS_INIT_VPI)
		lpfc_issue_init_vpi(vport);
	else if (vport->fc_flag & FC_VPORT_NEEDS_REG_VPI)
		lpfc_register_new_vport(phba, vport, ndlp);
	else
		lpfc_do_scr_ns_plogi(phba, vport);
	goto out;
fdisc_failed:
	lpfc_vport_set_state(vport, FC_VPORT_FAILED);
	/* Cancel discovery timer */
	lpfc_can_disctmo(vport);
	lpfc_nlp_put(ndlp);
out:
	lpfc_els_free_iocb(phba, cmdiocb);
}

/**
 * lpfc_issue_els_fdisc - Issue a fdisc iocb command
 * @vport: pointer to a virtual N_Port data structure.
 * @ndlp: pointer to a node-list data structure.
 * @retry: number of retries to the command IOCB.
 *
 * This routine prepares and issues a Fabric Discover (FDISC) IOCB to
 * a remote node (@ndlp) off a @vport. It uses the lpfc_issue_fabric_iocb()
 * routine to issue the IOCB, which makes sure only one outstanding fabric
 * IOCB will be sent off HBA at any given time.
 *
 * Note that, in lpfc_prep_els_iocb() routine, the reference count of ndlp
 * will be incremented by 1 for holding the ndlp and the reference to ndlp
 * will be stored into the context1 field of the IOCB for the completion
 * callback function to the FDISC ELS command.
 *
 * Return code
 *   0 - Successfully issued fdisc iocb command
 *   1 - Failed to issue fdisc iocb command
 **/
static int
lpfc_issue_els_fdisc(struct lpfc_vport *vport, struct lpfc_nodelist *ndlp,
		     uint8_t retry)
{
	struct lpfc_hba *phba = vport->phba;
	IOCB_t *icmd;
	struct lpfc_iocbq *elsiocb;
	struct serv_parm *sp;
	uint8_t *pcmd;
	uint16_t cmdsize;
	int did = ndlp->nlp_DID;
	int rc;

	vport->port_state = LPFC_FDISC;
	cmdsize = (sizeof(uint32_t) + sizeof(struct serv_parm));
	elsiocb = lpfc_prep_els_iocb(vport, 1, cmdsize, retry, ndlp, did,
				     ELS_CMD_FDISC);
	if (!elsiocb) {
		lpfc_vport_set_state(vport, FC_VPORT_FAILED);
		lpfc_printf_vlog(vport, KERN_ERR, LOG_ELS,
				 "0255 Issue FDISC: no IOCB\n");
		return 1;
	}

	icmd = &elsiocb->iocb;
	icmd->un.elsreq64.myID = 0;
	icmd->un.elsreq64.fl = 1;

	if  ((phba->sli_rev == LPFC_SLI_REV4) &&
	     (bf_get(lpfc_sli_intf_if_type, &phba->sli4_hba.sli_intf) ==
	      LPFC_SLI_INTF_IF_TYPE_0)) {
		/* FDISC needs to be 1 for WQE VPI */
		elsiocb->iocb.ulpCt_h = (SLI4_CT_VPI >> 1) & 1;
		elsiocb->iocb.ulpCt_l = SLI4_CT_VPI & 1 ;
		/* Set the ulpContext to the vpi */
		elsiocb->iocb.ulpContext = vport->vpi + phba->vpi_base;
	} else {
		/* For FDISC, Let FDISC rsp set the NPortID for this VPI */
		icmd->ulpCt_h = 1;
		icmd->ulpCt_l = 0;
	}

	pcmd = (uint8_t *) (((struct lpfc_dmabuf *) elsiocb->context2)->virt);
	*((uint32_t *) (pcmd)) = ELS_CMD_FDISC;
	pcmd += sizeof(uint32_t); /* CSP Word 1 */
	memcpy(pcmd, &vport->phba->pport->fc_sparam, sizeof(struct serv_parm));
	sp = (struct serv_parm *) pcmd;
	/* Setup CSPs accordingly for Fabric */
	sp->cmn.e_d_tov = 0;
	sp->cmn.w2.r_a_tov = 0;
	sp->cls1.classValid = 0;
	sp->cls2.seqDelivery = 1;
	sp->cls3.seqDelivery = 1;

	pcmd += sizeof(uint32_t); /* CSP Word 2 */
	pcmd += sizeof(uint32_t); /* CSP Word 3 */
	pcmd += sizeof(uint32_t); /* CSP Word 4 */
	pcmd += sizeof(uint32_t); /* Port Name */
	memcpy(pcmd, &vport->fc_portname, 8);
	pcmd += sizeof(uint32_t); /* Node Name */
	pcmd += sizeof(uint32_t); /* Node Name */
	memcpy(pcmd, &vport->fc_nodename, 8);

	lpfc_set_disctmo(vport);

	phba->fc_stat.elsXmitFDISC++;
	elsiocb->iocb_cmpl = lpfc_cmpl_els_fdisc;

	lpfc_debugfs_disc_trc(vport, LPFC_DISC_TRC_ELS_CMD,
		"Issue FDISC:     did:x%x",
		did, 0, 0);

	rc = lpfc_issue_fabric_iocb(phba, elsiocb);
	if (rc == IOCB_ERROR) {
		lpfc_els_free_iocb(phba, elsiocb);
		lpfc_vport_set_state(vport, FC_VPORT_FAILED);
		lpfc_printf_vlog(vport, KERN_ERR, LOG_ELS,
				 "0256 Issue FDISC: Cannot send IOCB\n");
		return 1;
	}
	lpfc_vport_set_state(vport, FC_VPORT_INITIALIZING);
	return 0;
}

/**
 * lpfc_cmpl_els_npiv_logo - Completion function with vport logo
 * @phba: pointer to lpfc hba data structure.
 * @cmdiocb: pointer to lpfc command iocb data structure.
 * @rspiocb: pointer to lpfc response iocb data structure.
 *
 * This routine is the completion callback function to the issuing of a LOGO
 * ELS command off a vport. It frees the command IOCB and then decrement the
 * reference count held on ndlp for this completion function, indicating that
 * the reference to the ndlp is no long needed. Note that the
 * lpfc_els_free_iocb() routine decrements the ndlp reference held for this
 * callback function and an additional explicit ndlp reference decrementation
 * will trigger the actual release of the ndlp.
 **/
static void
lpfc_cmpl_els_npiv_logo(struct lpfc_hba *phba, struct lpfc_iocbq *cmdiocb,
			struct lpfc_iocbq *rspiocb)
{
	struct lpfc_vport *vport = cmdiocb->vport;
	IOCB_t *irsp;
	struct lpfc_nodelist *ndlp;
	struct Scsi_Host *shost = lpfc_shost_from_vport(vport);

	ndlp = (struct lpfc_nodelist *)cmdiocb->context1;
	irsp = &rspiocb->iocb;
	lpfc_debugfs_disc_trc(vport, LPFC_DISC_TRC_ELS_CMD,
		"LOGO npiv cmpl:  status:x%x/x%x did:x%x",
		irsp->ulpStatus, irsp->un.ulpWord[4], irsp->un.rcvels.remoteID);

	lpfc_els_free_iocb(phba, cmdiocb);
	vport->unreg_vpi_cmpl = VPORT_ERROR;

	/* Trigger the release of the ndlp after logo */
	lpfc_nlp_put(ndlp);

	/* NPIV LOGO completes to NPort <nlp_DID> */
	lpfc_printf_vlog(vport, KERN_INFO, LOG_ELS,
			 "2928 NPIV LOGO completes to NPort x%x "
			 "Data: x%x x%x x%x x%x\n",
			 ndlp->nlp_DID, irsp->ulpStatus, irsp->un.ulpWord[4],
			 irsp->ulpTimeout, vport->num_disc_nodes);

	if (irsp->ulpStatus == IOSTAT_SUCCESS) {
		spin_lock_irq(shost->host_lock);
		vport->fc_flag &= ~FC_FABRIC;
		spin_unlock_irq(shost->host_lock);
	}
}

/**
 * lpfc_issue_els_npiv_logo - Issue a logo off a vport
 * @vport: pointer to a virtual N_Port data structure.
 * @ndlp: pointer to a node-list data structure.
 *
 * This routine issues a LOGO ELS command to an @ndlp off a @vport.
 *
 * Note that, in lpfc_prep_els_iocb() routine, the reference count of ndlp
 * will be incremented by 1 for holding the ndlp and the reference to ndlp
 * will be stored into the context1 field of the IOCB for the completion
 * callback function to the LOGO ELS command.
 *
 * Return codes
 *   0 - Successfully issued logo off the @vport
 *   1 - Failed to issue logo off the @vport
 **/
int
lpfc_issue_els_npiv_logo(struct lpfc_vport *vport, struct lpfc_nodelist *ndlp)
{
	struct Scsi_Host *shost = lpfc_shost_from_vport(vport);
	struct lpfc_hba  *phba = vport->phba;
	IOCB_t *icmd;
	struct lpfc_iocbq *elsiocb;
	uint8_t *pcmd;
	uint16_t cmdsize;

	cmdsize = 2 * sizeof(uint32_t) + sizeof(struct lpfc_name);
	elsiocb = lpfc_prep_els_iocb(vport, 1, cmdsize, 0, ndlp, ndlp->nlp_DID,
				     ELS_CMD_LOGO);
	if (!elsiocb)
		return 1;

	icmd = &elsiocb->iocb;
	pcmd = (uint8_t *) (((struct lpfc_dmabuf *) elsiocb->context2)->virt);
	*((uint32_t *) (pcmd)) = ELS_CMD_LOGO;
	pcmd += sizeof(uint32_t);

	/* Fill in LOGO payload */
	*((uint32_t *) (pcmd)) = be32_to_cpu(vport->fc_myDID);
	pcmd += sizeof(uint32_t);
	memcpy(pcmd, &vport->fc_portname, sizeof(struct lpfc_name));

	lpfc_debugfs_disc_trc(vport, LPFC_DISC_TRC_ELS_CMD,
		"Issue LOGO npiv  did:x%x flg:x%x",
		ndlp->nlp_DID, ndlp->nlp_flag, 0);

	elsiocb->iocb_cmpl = lpfc_cmpl_els_npiv_logo;
	spin_lock_irq(shost->host_lock);
	ndlp->nlp_flag |= NLP_LOGO_SND;
	spin_unlock_irq(shost->host_lock);
	if (lpfc_sli_issue_iocb(phba, LPFC_ELS_RING, elsiocb, 0) ==
	    IOCB_ERROR) {
		spin_lock_irq(shost->host_lock);
		ndlp->nlp_flag &= ~NLP_LOGO_SND;
		spin_unlock_irq(shost->host_lock);
		lpfc_els_free_iocb(phba, elsiocb);
		return 1;
	}
	return 0;
}

/**
 * lpfc_fabric_block_timeout - Handler function to the fabric block timer
 * @ptr: holder for the timer function associated data.
 *
 * This routine is invoked by the fabric iocb block timer after
 * timeout. It posts the fabric iocb block timeout event by setting the
 * WORKER_FABRIC_BLOCK_TMO bit to work port event bitmap and then invokes
 * lpfc_worker_wake_up() routine to wake up the worker thread. It is for
 * the worker thread to invoke the lpfc_unblock_fabric_iocbs() on the
 * posted event WORKER_FABRIC_BLOCK_TMO.
 **/
void
lpfc_fabric_block_timeout(unsigned long ptr)
{
	struct lpfc_hba  *phba = (struct lpfc_hba *) ptr;
	unsigned long iflags;
	uint32_t tmo_posted;

	spin_lock_irqsave(&phba->pport->work_port_lock, iflags);
	tmo_posted = phba->pport->work_port_events & WORKER_FABRIC_BLOCK_TMO;
	if (!tmo_posted)
		phba->pport->work_port_events |= WORKER_FABRIC_BLOCK_TMO;
	spin_unlock_irqrestore(&phba->pport->work_port_lock, iflags);

	if (!tmo_posted)
		lpfc_worker_wake_up(phba);
	return;
}

/**
 * lpfc_resume_fabric_iocbs - Issue a fabric iocb from driver internal list
 * @phba: pointer to lpfc hba data structure.
 *
 * This routine issues one fabric iocb from the driver internal list to
 * the HBA. It first checks whether it's ready to issue one fabric iocb to
 * the HBA (whether there is no outstanding fabric iocb). If so, it shall
 * remove one pending fabric iocb from the driver internal list and invokes
 * lpfc_sli_issue_iocb() routine to send the fabric iocb to the HBA.
 **/
static void
lpfc_resume_fabric_iocbs(struct lpfc_hba *phba)
{
	struct lpfc_iocbq *iocb;
	unsigned long iflags;
	int ret;
	IOCB_t *cmd;

repeat:
	iocb = NULL;
	spin_lock_irqsave(&phba->hbalock, iflags);
	/* Post any pending iocb to the SLI layer */
	if (atomic_read(&phba->fabric_iocb_count) == 0) {
		list_remove_head(&phba->fabric_iocb_list, iocb, typeof(*iocb),
				 list);
		if (iocb)
			/* Increment fabric iocb count to hold the position */
			atomic_inc(&phba->fabric_iocb_count);
	}
	spin_unlock_irqrestore(&phba->hbalock, iflags);
	if (iocb) {
		iocb->fabric_iocb_cmpl = iocb->iocb_cmpl;
		iocb->iocb_cmpl = lpfc_cmpl_fabric_iocb;
		iocb->iocb_flag |= LPFC_IO_FABRIC;

		lpfc_debugfs_disc_trc(iocb->vport, LPFC_DISC_TRC_ELS_CMD,
			"Fabric sched1:   ste:x%x",
			iocb->vport->port_state, 0, 0);

		ret = lpfc_sli_issue_iocb(phba, LPFC_ELS_RING, iocb, 0);

		if (ret == IOCB_ERROR) {
			iocb->iocb_cmpl = iocb->fabric_iocb_cmpl;
			iocb->fabric_iocb_cmpl = NULL;
			iocb->iocb_flag &= ~LPFC_IO_FABRIC;
			cmd = &iocb->iocb;
			cmd->ulpStatus = IOSTAT_LOCAL_REJECT;
			cmd->un.ulpWord[4] = IOERR_SLI_ABORTED;
			iocb->iocb_cmpl(phba, iocb, iocb);

			atomic_dec(&phba->fabric_iocb_count);
			goto repeat;
		}
	}

	return;
}

/**
 * lpfc_unblock_fabric_iocbs - Unblock issuing fabric iocb command
 * @phba: pointer to lpfc hba data structure.
 *
 * This routine unblocks the  issuing fabric iocb command. The function
 * will clear the fabric iocb block bit and then invoke the routine
 * lpfc_resume_fabric_iocbs() to issue one of the pending fabric iocb
 * from the driver internal fabric iocb list.
 **/
void
lpfc_unblock_fabric_iocbs(struct lpfc_hba *phba)
{
	clear_bit(FABRIC_COMANDS_BLOCKED, &phba->bit_flags);

	lpfc_resume_fabric_iocbs(phba);
	return;
}

/**
 * lpfc_block_fabric_iocbs - Block issuing fabric iocb command
 * @phba: pointer to lpfc hba data structure.
 *
 * This routine blocks the issuing fabric iocb for a specified amount of
 * time (currently 100 ms). This is done by set the fabric iocb block bit
 * and set up a timeout timer for 100ms. When the block bit is set, no more
 * fabric iocb will be issued out of the HBA.
 **/
static void
lpfc_block_fabric_iocbs(struct lpfc_hba *phba)
{
	int blocked;

	blocked = test_and_set_bit(FABRIC_COMANDS_BLOCKED, &phba->bit_flags);
	/* Start a timer to unblock fabric iocbs after 100ms */
	if (!blocked)
		mod_timer(&phba->fabric_block_timer, jiffies + HZ/10 );

	return;
}

/**
 * lpfc_cmpl_fabric_iocb - Completion callback function for fabric iocb
 * @phba: pointer to lpfc hba data structure.
 * @cmdiocb: pointer to lpfc command iocb data structure.
 * @rspiocb: pointer to lpfc response iocb data structure.
 *
 * This routine is the callback function that is put to the fabric iocb's
 * callback function pointer (iocb->iocb_cmpl). The original iocb's callback
 * function pointer has been stored in iocb->fabric_iocb_cmpl. This callback
 * function first restores and invokes the original iocb's callback function
 * and then invokes the lpfc_resume_fabric_iocbs() routine to issue the next
 * fabric bound iocb from the driver internal fabric iocb list onto the wire.
 **/
static void
lpfc_cmpl_fabric_iocb(struct lpfc_hba *phba, struct lpfc_iocbq *cmdiocb,
	struct lpfc_iocbq *rspiocb)
{
	struct ls_rjt stat;

	if ((cmdiocb->iocb_flag & LPFC_IO_FABRIC) != LPFC_IO_FABRIC)
		BUG();

	switch (rspiocb->iocb.ulpStatus) {
		case IOSTAT_NPORT_RJT:
		case IOSTAT_FABRIC_RJT:
			if (rspiocb->iocb.un.ulpWord[4] & RJT_UNAVAIL_TEMP) {
				lpfc_block_fabric_iocbs(phba);
			}
			break;

		case IOSTAT_NPORT_BSY:
		case IOSTAT_FABRIC_BSY:
			lpfc_block_fabric_iocbs(phba);
			break;

		case IOSTAT_LS_RJT:
			stat.un.lsRjtError =
				be32_to_cpu(rspiocb->iocb.un.ulpWord[4]);
			if ((stat.un.b.lsRjtRsnCode == LSRJT_UNABLE_TPC) ||
				(stat.un.b.lsRjtRsnCode == LSRJT_LOGICAL_BSY))
				lpfc_block_fabric_iocbs(phba);
			break;
	}

	if (atomic_read(&phba->fabric_iocb_count) == 0)
		BUG();

	cmdiocb->iocb_cmpl = cmdiocb->fabric_iocb_cmpl;
	cmdiocb->fabric_iocb_cmpl = NULL;
	cmdiocb->iocb_flag &= ~LPFC_IO_FABRIC;
	cmdiocb->iocb_cmpl(phba, cmdiocb, rspiocb);

	atomic_dec(&phba->fabric_iocb_count);
	if (!test_bit(FABRIC_COMANDS_BLOCKED, &phba->bit_flags)) {
		/* Post any pending iocbs to HBA */
		lpfc_resume_fabric_iocbs(phba);
	}
}

/**
 * lpfc_issue_fabric_iocb - Issue a fabric iocb command
 * @phba: pointer to lpfc hba data structure.
 * @iocb: pointer to lpfc command iocb data structure.
 *
 * This routine is used as the top-level API for issuing a fabric iocb command
 * such as FLOGI and FDISC. To accommodate certain switch fabric, this driver
 * function makes sure that only one fabric bound iocb will be outstanding at
 * any given time. As such, this function will first check to see whether there
 * is already an outstanding fabric iocb on the wire. If so, it will put the
 * newly issued iocb onto the driver internal fabric iocb list, waiting to be
 * issued later. Otherwise, it will issue the iocb on the wire and update the
 * fabric iocb count it indicate that there is one fabric iocb on the wire.
 *
 * Note, this implementation has a potential sending out fabric IOCBs out of
 * order. The problem is caused by the construction of the "ready" boolen does
 * not include the condition that the internal fabric IOCB list is empty. As
 * such, it is possible a fabric IOCB issued by this routine might be "jump"
 * ahead of the fabric IOCBs in the internal list.
 *
 * Return code
 *   IOCB_SUCCESS - either fabric iocb put on the list or issued successfully
 *   IOCB_ERROR - failed to issue fabric iocb
 **/
static int
lpfc_issue_fabric_iocb(struct lpfc_hba *phba, struct lpfc_iocbq *iocb)
{
	unsigned long iflags;
	int ready;
	int ret;

	if (atomic_read(&phba->fabric_iocb_count) > 1)
		BUG();

	spin_lock_irqsave(&phba->hbalock, iflags);
	ready = atomic_read(&phba->fabric_iocb_count) == 0 &&
		!test_bit(FABRIC_COMANDS_BLOCKED, &phba->bit_flags);

	if (ready)
		/* Increment fabric iocb count to hold the position */
		atomic_inc(&phba->fabric_iocb_count);
	spin_unlock_irqrestore(&phba->hbalock, iflags);
	if (ready) {
		iocb->fabric_iocb_cmpl = iocb->iocb_cmpl;
		iocb->iocb_cmpl = lpfc_cmpl_fabric_iocb;
		iocb->iocb_flag |= LPFC_IO_FABRIC;

		lpfc_debugfs_disc_trc(iocb->vport, LPFC_DISC_TRC_ELS_CMD,
			"Fabric sched2:   ste:x%x",
			iocb->vport->port_state, 0, 0);

		ret = lpfc_sli_issue_iocb(phba, LPFC_ELS_RING, iocb, 0);

		if (ret == IOCB_ERROR) {
			iocb->iocb_cmpl = iocb->fabric_iocb_cmpl;
			iocb->fabric_iocb_cmpl = NULL;
			iocb->iocb_flag &= ~LPFC_IO_FABRIC;
			atomic_dec(&phba->fabric_iocb_count);
		}
	} else {
		spin_lock_irqsave(&phba->hbalock, iflags);
		list_add_tail(&iocb->list, &phba->fabric_iocb_list);
		spin_unlock_irqrestore(&phba->hbalock, iflags);
		ret = IOCB_SUCCESS;
	}
	return ret;
}

/**
 * lpfc_fabric_abort_vport - Abort a vport's iocbs from driver fabric iocb list
 * @vport: pointer to a virtual N_Port data structure.
 *
 * This routine aborts all the IOCBs associated with a @vport from the
 * driver internal fabric IOCB list. The list contains fabric IOCBs to be
 * issued to the ELS IOCB ring. This abort function walks the fabric IOCB
 * list, removes each IOCB associated with the @vport off the list, set the
 * status feild to IOSTAT_LOCAL_REJECT, and invokes the callback function
 * associated with the IOCB.
 **/
static void lpfc_fabric_abort_vport(struct lpfc_vport *vport)
{
	LIST_HEAD(completions);
	struct lpfc_hba  *phba = vport->phba;
	struct lpfc_iocbq *tmp_iocb, *piocb;

	spin_lock_irq(&phba->hbalock);
	list_for_each_entry_safe(piocb, tmp_iocb, &phba->fabric_iocb_list,
				 list) {

		if (piocb->vport != vport)
			continue;

		list_move_tail(&piocb->list, &completions);
	}
	spin_unlock_irq(&phba->hbalock);

	/* Cancel all the IOCBs from the completions list */
	lpfc_sli_cancel_iocbs(phba, &completions, IOSTAT_LOCAL_REJECT,
			      IOERR_SLI_ABORTED);
}

/**
 * lpfc_fabric_abort_nport - Abort a ndlp's iocbs from driver fabric iocb list
 * @ndlp: pointer to a node-list data structure.
 *
 * This routine aborts all the IOCBs associated with an @ndlp from the
 * driver internal fabric IOCB list. The list contains fabric IOCBs to be
 * issued to the ELS IOCB ring. This abort function walks the fabric IOCB
 * list, removes each IOCB associated with the @ndlp off the list, set the
 * status feild to IOSTAT_LOCAL_REJECT, and invokes the callback function
 * associated with the IOCB.
 **/
void lpfc_fabric_abort_nport(struct lpfc_nodelist *ndlp)
{
	LIST_HEAD(completions);
	struct lpfc_hba  *phba = ndlp->phba;
	struct lpfc_iocbq *tmp_iocb, *piocb;
	struct lpfc_sli_ring *pring = &phba->sli.ring[LPFC_ELS_RING];

	spin_lock_irq(&phba->hbalock);
	list_for_each_entry_safe(piocb, tmp_iocb, &phba->fabric_iocb_list,
				 list) {
		if ((lpfc_check_sli_ndlp(phba, pring, piocb, ndlp))) {

			list_move_tail(&piocb->list, &completions);
		}
	}
	spin_unlock_irq(&phba->hbalock);

	/* Cancel all the IOCBs from the completions list */
	lpfc_sli_cancel_iocbs(phba, &completions, IOSTAT_LOCAL_REJECT,
			      IOERR_SLI_ABORTED);
}

/**
 * lpfc_fabric_abort_hba - Abort all iocbs on driver fabric iocb list
 * @phba: pointer to lpfc hba data structure.
 *
 * This routine aborts all the IOCBs currently on the driver internal
 * fabric IOCB list. The list contains fabric IOCBs to be issued to the ELS
 * IOCB ring. This function takes the entire IOCB list off the fabric IOCB
 * list, removes IOCBs off the list, set the status feild to
 * IOSTAT_LOCAL_REJECT, and invokes the callback function associated with
 * the IOCB.
 **/
void lpfc_fabric_abort_hba(struct lpfc_hba *phba)
{
	LIST_HEAD(completions);

	spin_lock_irq(&phba->hbalock);
	list_splice_init(&phba->fabric_iocb_list, &completions);
	spin_unlock_irq(&phba->hbalock);

	/* Cancel all the IOCBs from the completions list */
	lpfc_sli_cancel_iocbs(phba, &completions, IOSTAT_LOCAL_REJECT,
			      IOERR_SLI_ABORTED);
}

/**
 * lpfc_sli4_vport_delete_els_xri_aborted -Remove all ndlp references for vport
 * @vport: pointer to lpfc vport data structure.
 *
 * This routine is invoked by the vport cleanup for deletions and the cleanup
 * for an ndlp on removal.
 **/
void
lpfc_sli4_vport_delete_els_xri_aborted(struct lpfc_vport *vport)
{
	struct lpfc_hba *phba = vport->phba;
	struct lpfc_sglq *sglq_entry = NULL, *sglq_next = NULL;
	unsigned long iflag = 0;

	spin_lock_irqsave(&phba->hbalock, iflag);
	spin_lock(&phba->sli4_hba.abts_sgl_list_lock);
	list_for_each_entry_safe(sglq_entry, sglq_next,
			&phba->sli4_hba.lpfc_abts_els_sgl_list, list) {
		if (sglq_entry->ndlp && sglq_entry->ndlp->vport == vport)
			sglq_entry->ndlp = NULL;
	}
	spin_unlock(&phba->sli4_hba.abts_sgl_list_lock);
	spin_unlock_irqrestore(&phba->hbalock, iflag);
	return;
}

/**
 * lpfc_sli4_els_xri_aborted - Slow-path process of els xri abort
 * @phba: pointer to lpfc hba data structure.
 * @axri: pointer to the els xri abort wcqe structure.
 *
 * This routine is invoked by the worker thread to process a SLI4 slow-path
 * ELS aborted xri.
 **/
void
lpfc_sli4_els_xri_aborted(struct lpfc_hba *phba,
			  struct sli4_wcqe_xri_aborted *axri)
{
	uint16_t xri = bf_get(lpfc_wcqe_xa_xri, axri);
	uint16_t rxid = bf_get(lpfc_wcqe_xa_remote_xid, axri);

	struct lpfc_sglq *sglq_entry = NULL, *sglq_next = NULL;
	unsigned long iflag = 0;
	struct lpfc_nodelist *ndlp;
	struct lpfc_sli_ring *pring = &phba->sli.ring[LPFC_ELS_RING];

	spin_lock_irqsave(&phba->hbalock, iflag);
	spin_lock(&phba->sli4_hba.abts_sgl_list_lock);
	list_for_each_entry_safe(sglq_entry, sglq_next,
			&phba->sli4_hba.lpfc_abts_els_sgl_list, list) {
		if (sglq_entry->sli4_xritag == xri) {
			list_del(&sglq_entry->list);
			ndlp = sglq_entry->ndlp;
			sglq_entry->ndlp = NULL;
			list_add_tail(&sglq_entry->list,
				&phba->sli4_hba.lpfc_sgl_list);
			sglq_entry->state = SGL_FREED;
			spin_unlock(&phba->sli4_hba.abts_sgl_list_lock);
			spin_unlock_irqrestore(&phba->hbalock, iflag);
			lpfc_set_rrq_active(phba, ndlp, xri, rxid, 1);

			/* Check if TXQ queue needs to be serviced */
			if (pring->txq_cnt)
				lpfc_worker_wake_up(phba);
			return;
		}
	}
	spin_unlock(&phba->sli4_hba.abts_sgl_list_lock);
	sglq_entry = __lpfc_get_active_sglq(phba, xri);
	if (!sglq_entry || (sglq_entry->sli4_xritag != xri)) {
		spin_unlock_irqrestore(&phba->hbalock, iflag);
		return;
	}
	sglq_entry->state = SGL_XRI_ABORTED;
	spin_unlock_irqrestore(&phba->hbalock, iflag);
	return;
}<|MERGE_RESOLUTION|>--- conflicted
+++ resolved
@@ -4109,21 +4109,13 @@
 	pcmd += sizeof(uint32_t);
 	rrq = (struct RRQ *)pcmd;
 	rrq->rrq_exchg = be32_to_cpu(rrq->rrq_exchg);
-<<<<<<< HEAD
-	rxid = be16_to_cpu(bf_get(rrq_rxid, rrq));
-=======
 	rxid = bf_get(rrq_rxid, rrq);
->>>>>>> d762f438
 
 	lpfc_printf_vlog(vport, KERN_INFO, LOG_ELS,
 			"2883 Clear RRQ for SID:x%x OXID:x%x RXID:x%x"
 			" x%x x%x\n",
 			be32_to_cpu(bf_get(rrq_did, rrq)),
-<<<<<<< HEAD
-			be16_to_cpu(bf_get(rrq_oxid, rrq)),
-=======
 			bf_get(rrq_oxid, rrq),
->>>>>>> d762f438
 			rxid,
 			iocb->iotag, iocb->iocb.ulpContext);
 
@@ -4131,11 +4123,7 @@
 		"Clear RRQ:  did:x%x flg:x%x exchg:x%.08x",
 		ndlp->nlp_DID, ndlp->nlp_flag, rrq->rrq_exchg);
 	if (vport->fc_myDID == be32_to_cpu(bf_get(rrq_did, rrq)))
-<<<<<<< HEAD
-		xri = be16_to_cpu(bf_get(rrq_oxid, rrq));
-=======
 		xri = bf_get(rrq_oxid, rrq);
->>>>>>> d762f438
 	else
 		xri = rxid;
 	prrq = lpfc_get_active_rrq(vport, xri, ndlp->nlp_DID);
