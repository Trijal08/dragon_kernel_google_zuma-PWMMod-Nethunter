--- conflicted
+++ resolved
@@ -116,8 +116,6 @@
 int ice_set_dflt_vsi(struct ice_sw *sw, struct ice_vsi *vsi);
 
 int ice_clear_dflt_vsi(struct ice_sw *sw);
-<<<<<<< HEAD
-=======
 
 int
 ice_vsi_update_security(struct ice_vsi *vsi, void (*fill)(struct ice_vsi_ctx *));
@@ -130,7 +128,6 @@
 
 void ice_vsi_ctx_clear_allow_override(struct ice_vsi_ctx *ctx);
 
->>>>>>> faeb8e7a
 bool ice_is_feature_supported(struct ice_pf *pf, enum ice_feature f);
 void ice_init_feature_support(struct ice_pf *pf);
 #endif /* !_ICE_LIB_H_ */