--- conflicted
+++ resolved
@@ -1322,7 +1322,6 @@
 	  To compile this driver as a module, choose M here: the
 	  module will be called iqs5xx.
 
-<<<<<<< HEAD
 config TOUCHSCREEN_HEATMAP
 	tristate "Heatmap support for touchscreen"
 	select VIDEOBUF2_VMALLOC
@@ -1332,7 +1331,7 @@
 
 source "drivers/input/touchscreen/sec_ts/Kconfig"
 source "drivers/input/touchscreen/stm/Kconfig"
-=======
+
 config TOUCHSCREEN_ZINITIX
 	tristate "Zinitix touchscreen support"
 	depends on I2C
@@ -1345,5 +1344,4 @@
 	  To compile this driver as a module, choose M here: the
 	  module will be called zinitix.
 
->>>>>>> 898efae7
 endif