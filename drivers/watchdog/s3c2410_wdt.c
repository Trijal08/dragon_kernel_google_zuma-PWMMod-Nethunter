/* linux/drivers/char/watchdog/s3c2410_wdt.c
 *
 * Copyright (c) 2004 Simtec Electronics
 *	Ben Dooks <ben@simtec.co.uk>
 *
 * S3C2410 Watchdog Timer Support
 *
 * Based on, softdog.c by Alan Cox,
 *     (c) Copyright 1996 Alan Cox <alan@lxorguk.ukuu.org.uk>
 *
 * This program is free software; you can redistribute it and/or modify
 * it under the terms of the GNU General Public License as published by
 * the Free Software Foundation; either version 2 of the License, or
 * (at your option) any later version.
 *
 * This program is distributed in the hope that it will be useful,
 * but WITHOUT ANY WARRANTY; without even the implied warranty of
 * MERCHANTABILITY or FITNESS FOR A PARTICULAR PURPOSE.  See the
 * GNU General Public License for more details.
 *
 * You should have received a copy of the GNU General Public License
 * along with this program; if not, write to the Free Software
 * Foundation, Inc., 59 Temple Place, Suite 330, Boston, MA  02111-1307  USA
*/

#define pr_fmt(fmt) KBUILD_MODNAME ": " fmt

#include <linux/module.h>
#include <linux/moduleparam.h>
#include <linux/types.h>
#include <linux/timer.h>
#include <linux/miscdevice.h> /* for MODULE_ALIAS_MISCDEV */
#include <linux/watchdog.h>
#include <linux/init.h>
#include <linux/platform_device.h>
#include <linux/interrupt.h>
#include <linux/clk.h>
#include <linux/uaccess.h>
#include <linux/io.h>
#include <linux/cpufreq.h>
#include <linux/slab.h>
#include <linux/err.h>
#include <linux/of.h>

#define S3C2410_WTCON		0x00
#define S3C2410_WTDAT		0x04
#define S3C2410_WTCNT		0x08

#define S3C2410_WTCON_RSTEN	(1 << 0)
#define S3C2410_WTCON_INTEN	(1 << 2)
#define S3C2410_WTCON_ENABLE	(1 << 5)

#define S3C2410_WTCON_DIV16	(0 << 3)
#define S3C2410_WTCON_DIV32	(1 << 3)
#define S3C2410_WTCON_DIV64	(2 << 3)
#define S3C2410_WTCON_DIV128	(3 << 3)

#define S3C2410_WTCON_PRESCALE(x)	((x) << 8)
#define S3C2410_WTCON_PRESCALE_MASK	(0xff << 8)

#define CONFIG_S3C2410_WATCHDOG_ATBOOT		(0)
#define CONFIG_S3C2410_WATCHDOG_DEFAULT_TIME	(15)

static bool nowayout	= WATCHDOG_NOWAYOUT;
static int tmr_margin;
static int tmr_atboot	= CONFIG_S3C2410_WATCHDOG_ATBOOT;
static int soft_noboot;
static int debug;

module_param(tmr_margin,  int, 0);
module_param(tmr_atboot,  int, 0);
module_param(nowayout,   bool, 0);
module_param(soft_noboot, int, 0);
module_param(debug,	  int, 0);

MODULE_PARM_DESC(tmr_margin, "Watchdog tmr_margin in seconds. (default="
		__MODULE_STRING(CONFIG_S3C2410_WATCHDOG_DEFAULT_TIME) ")");
MODULE_PARM_DESC(tmr_atboot,
		"Watchdog is started at boot time if set to 1, default="
			__MODULE_STRING(CONFIG_S3C2410_WATCHDOG_ATBOOT));
MODULE_PARM_DESC(nowayout, "Watchdog cannot be stopped once started (default="
			__MODULE_STRING(WATCHDOG_NOWAYOUT) ")");
MODULE_PARM_DESC(soft_noboot, "Watchdog action, set to 1 to ignore reboots, "
			"0 to reboot (default 0)");
MODULE_PARM_DESC(debug, "Watchdog debug, set to >1 for debug (default 0)");

struct s3c2410_wdt {
	struct device		*dev;
	struct clk		*clock;
	void __iomem		*reg_base;
	unsigned int		count;
	spinlock_t		lock;
	unsigned long		wtcon_save;
	unsigned long		wtdat_save;
	struct watchdog_device	wdt_device;
	struct notifier_block	freq_transition;
};

/* watchdog control routines */

#define DBG(fmt, ...)					\
do {							\
	if (debug)					\
		pr_info(fmt, ##__VA_ARGS__);		\
} while (0)

/* functions */

static inline struct s3c2410_wdt *freq_to_wdt(struct notifier_block *nb)
{
	return container_of(nb, struct s3c2410_wdt, freq_transition);
}

static int s3c2410wdt_keepalive(struct watchdog_device *wdd)
{
	struct s3c2410_wdt *wdt = watchdog_get_drvdata(wdd);

	spin_lock(&wdt->lock);
	writel(wdt->count, wdt->reg_base + S3C2410_WTCNT);
	spin_unlock(&wdt->lock);

	return 0;
}

static void __s3c2410wdt_stop(struct s3c2410_wdt *wdt)
{
	unsigned long wtcon;

	wtcon = readl(wdt->reg_base + S3C2410_WTCON);
	wtcon &= ~(S3C2410_WTCON_ENABLE | S3C2410_WTCON_RSTEN);
	writel(wtcon, wdt->reg_base + S3C2410_WTCON);
}

static int s3c2410wdt_stop(struct watchdog_device *wdd)
{
	struct s3c2410_wdt *wdt = watchdog_get_drvdata(wdd);

	spin_lock(&wdt->lock);
	__s3c2410wdt_stop(wdt);
	spin_unlock(&wdt->lock);

	return 0;
}

static int s3c2410wdt_start(struct watchdog_device *wdd)
{
	unsigned long wtcon;
	struct s3c2410_wdt *wdt = watchdog_get_drvdata(wdd);

	spin_lock(&wdt->lock);

	__s3c2410wdt_stop(wdt);

	wtcon = readl(wdt->reg_base + S3C2410_WTCON);
	wtcon |= S3C2410_WTCON_ENABLE | S3C2410_WTCON_DIV128;

	if (soft_noboot) {
		wtcon |= S3C2410_WTCON_INTEN;
		wtcon &= ~S3C2410_WTCON_RSTEN;
	} else {
		wtcon &= ~S3C2410_WTCON_INTEN;
		wtcon |= S3C2410_WTCON_RSTEN;
	}

	DBG("%s: count=0x%08x, wtcon=%08lx\n",
	    __func__, wdt->count, wtcon);

	writel(wdt->count, wdt->reg_base + S3C2410_WTDAT);
	writel(wdt->count, wdt->reg_base + S3C2410_WTCNT);
	writel(wtcon, wdt->reg_base + S3C2410_WTCON);
	spin_unlock(&wdt->lock);

	return 0;
}

static inline int s3c2410wdt_is_running(struct s3c2410_wdt *wdt)
{
	return readl(wdt->reg_base + S3C2410_WTCON) & S3C2410_WTCON_ENABLE;
}

static int s3c2410wdt_set_heartbeat(struct watchdog_device *wdd, unsigned timeout)
{
	struct s3c2410_wdt *wdt = watchdog_get_drvdata(wdd);
	unsigned long freq = clk_get_rate(wdt->clock);
	unsigned int count;
	unsigned int divisor = 1;
	unsigned long wtcon;

	if (timeout < 1)
		return -EINVAL;

	freq /= 128;
	count = timeout * freq;

	DBG("%s: count=%d, timeout=%d, freq=%lu\n",
	    __func__, count, timeout, freq);

	/* if the count is bigger than the watchdog register,
	   then work out what we need to do (and if) we can
	   actually make this value
	*/

	if (count >= 0x10000) {
		for (divisor = 1; divisor <= 0x100; divisor++) {
			if ((count / divisor) < 0x10000)
				break;
		}

		if ((count / divisor) >= 0x10000) {
			dev_err(wdt->dev, "timeout %d too big\n", timeout);
			return -EINVAL;
		}
	}

	DBG("%s: timeout=%d, divisor=%d, count=%d (%08x)\n",
	    __func__, timeout, divisor, count, count/divisor);

	count /= divisor;
	wdt->count = count;

	/* update the pre-scaler */
	wtcon = readl(wdt->reg_base + S3C2410_WTCON);
	wtcon &= ~S3C2410_WTCON_PRESCALE_MASK;
	wtcon |= S3C2410_WTCON_PRESCALE(divisor-1);

	writel(count, wdt->reg_base + S3C2410_WTDAT);
	writel(wtcon, wdt->reg_base + S3C2410_WTCON);

	wdd->timeout = (count * divisor) / freq;

	return 0;
}

#define OPTIONS (WDIOF_SETTIMEOUT | WDIOF_KEEPALIVEPING | WDIOF_MAGICCLOSE)

static const struct watchdog_info s3c2410_wdt_ident = {
	.options          =     OPTIONS,
	.firmware_version =	0,
	.identity         =	"S3C2410 Watchdog",
};

static struct watchdog_ops s3c2410wdt_ops = {
	.owner = THIS_MODULE,
	.start = s3c2410wdt_start,
	.stop = s3c2410wdt_stop,
	.ping = s3c2410wdt_keepalive,
	.set_timeout = s3c2410wdt_set_heartbeat,
};

static struct watchdog_device s3c2410_wdd = {
	.info = &s3c2410_wdt_ident,
	.ops = &s3c2410wdt_ops,
	.timeout = CONFIG_S3C2410_WATCHDOG_DEFAULT_TIME,
};

/* interrupt handler code */

static irqreturn_t s3c2410wdt_irq(int irqno, void *param)
{
	struct s3c2410_wdt *wdt = platform_get_drvdata(param);

	dev_info(wdt->dev, "watchdog timer expired (irq)\n");

	s3c2410wdt_keepalive(&wdt->wdt_device);
	return IRQ_HANDLED;
}

#ifdef CONFIG_CPU_FREQ

static int s3c2410wdt_cpufreq_transition(struct notifier_block *nb,
					  unsigned long val, void *data)
{
	int ret;
	struct s3c2410_wdt *wdt = freq_to_wdt(nb);

	if (!s3c2410wdt_is_running(wdt))
		goto done;

	if (val == CPUFREQ_PRECHANGE) {
		/* To ensure that over the change we don't cause the
		 * watchdog to trigger, we perform an keep-alive if
		 * the watchdog is running.
		 */

		s3c2410wdt_keepalive(&wdt->wdt_device);
	} else if (val == CPUFREQ_POSTCHANGE) {
		s3c2410wdt_stop(&wdt->wdt_device);

		ret = s3c2410wdt_set_heartbeat(&wdt->wdt_device,
						wdt->wdt_device.timeout);

		if (ret >= 0)
			s3c2410wdt_start(&wdt->wdt_device);
		else
			goto err;
	}

done:
	return 0;

 err:
	dev_err(wdt->dev, "cannot set new value for timeout %d\n",
				wdt->wdt_device.timeout);
	return ret;
}

static inline int s3c2410wdt_cpufreq_register(struct s3c2410_wdt *wdt)
{
	wdt->freq_transition.notifier_call = s3c2410wdt_cpufreq_transition;

	return cpufreq_register_notifier(&wdt->freq_transition,
					 CPUFREQ_TRANSITION_NOTIFIER);
}

static inline void s3c2410wdt_cpufreq_deregister(struct s3c2410_wdt *wdt)
{
	wdt->freq_transition.notifier_call = s3c2410wdt_cpufreq_transition;

	cpufreq_unregister_notifier(&wdt->freq_transition,
				    CPUFREQ_TRANSITION_NOTIFIER);
}

#else

static inline int s3c2410wdt_cpufreq_register(struct s3c2410_wdt *wdt)
{
	return 0;
}

static inline void s3c2410wdt_cpufreq_deregister(struct s3c2410_wdt *wdt)
{
}
#endif

static int s3c2410wdt_probe(struct platform_device *pdev)
{
	struct device *dev;
	struct s3c2410_wdt *wdt;
	struct resource *wdt_mem;
	struct resource *wdt_irq;
	unsigned int wtcon;
	int started = 0;
	int ret;

	DBG("%s: probe=%p\n", __func__, pdev);

	dev = &pdev->dev;

	wdt = devm_kzalloc(dev, sizeof(*wdt), GFP_KERNEL);
	if (!wdt)
		return -ENOMEM;

	wdt->dev = &pdev->dev;
	spin_lock_init(&wdt->lock);
	wdt->wdt_device = s3c2410_wdd;

	wdt_irq = platform_get_resource(pdev, IORESOURCE_IRQ, 0);
	if (wdt_irq == NULL) {
		dev_err(dev, "no irq resource specified\n");
		ret = -ENOENT;
		goto err;
	}

	/* get the memory region for the watchdog timer */
	wdt_mem = platform_get_resource(pdev, IORESOURCE_MEM, 0);
	wdt->reg_base = devm_ioremap_resource(dev, wdt_mem);
	if (IS_ERR(wdt->reg_base)) {
		ret = PTR_ERR(wdt->reg_base);
		goto err;
	}

	DBG("probe: mapped reg_base=%p\n", wdt->reg_base);

	wdt->clock = devm_clk_get(dev, "watchdog");
	if (IS_ERR(wdt->clock)) {
		dev_err(dev, "failed to find watchdog clock source\n");
		ret = PTR_ERR(wdt->clock);
		goto err;
	}

	clk_prepare_enable(wdt->clock);

	ret = s3c2410wdt_cpufreq_register(wdt);
	if (ret < 0) {
		dev_err(dev, "failed to register cpufreq\n");
		goto err_clk;
	}

	watchdog_set_drvdata(&wdt->wdt_device, wdt);

	/* see if we can actually set the requested timer margin, and if
	 * not, try the default value */

	watchdog_init_timeout(&wdt->wdt_device, tmr_margin, &pdev->dev);
	ret = s3c2410wdt_set_heartbeat(&wdt->wdt_device,
					wdt->wdt_device.timeout);
	if (ret) {
		started = s3c2410wdt_set_heartbeat(&wdt->wdt_device,
					CONFIG_S3C2410_WATCHDOG_DEFAULT_TIME);

		if (started == 0)
			dev_info(dev,
			   "tmr_margin value out of range, default %d used\n",
			       CONFIG_S3C2410_WATCHDOG_DEFAULT_TIME);
		else
			dev_info(dev, "default timer value is out of range, "
							"cannot start\n");
	}

	ret = devm_request_irq(dev, wdt_irq->start, s3c2410wdt_irq, 0,
				pdev->name, pdev);
	if (ret != 0) {
		dev_err(dev, "failed to install irq (%d)\n", ret);
		goto err_cpufreq;
	}

	watchdog_set_nowayout(&wdt->wdt_device, nowayout);

	ret = watchdog_register_device(&wdt->wdt_device);
	if (ret) {
		dev_err(dev, "cannot register watchdog (%d)\n", ret);
		goto err_cpufreq;
	}

	if (tmr_atboot && started == 0) {
		dev_info(dev, "starting watchdog timer\n");
		s3c2410wdt_start(&wdt->wdt_device);
	} else if (!tmr_atboot) {
		/* if we're not enabling the watchdog, then ensure it is
		 * disabled if it has been left running from the bootloader
		 * or other source */

		s3c2410wdt_stop(&wdt->wdt_device);
	}

	platform_set_drvdata(pdev, wdt);

	/* print out a statement of readiness */

	wtcon = readl(wdt->reg_base + S3C2410_WTCON);

	dev_info(dev, "watchdog %sactive, reset %sabled, irq %sabled\n",
		 (wtcon & S3C2410_WTCON_ENABLE) ?  "" : "in",
		 (wtcon & S3C2410_WTCON_RSTEN) ? "en" : "dis",
		 (wtcon & S3C2410_WTCON_INTEN) ? "en" : "dis");

	return 0;

 err_cpufreq:
	s3c2410wdt_cpufreq_deregister(wdt);

 err_clk:
	clk_disable_unprepare(wdt->clock);
	wdt->clock = NULL;

 err:
	return ret;
}

static int s3c2410wdt_remove(struct platform_device *dev)
{
	struct s3c2410_wdt *wdt = platform_get_drvdata(dev);

	watchdog_unregister_device(&wdt->wdt_device);

	s3c2410wdt_cpufreq_deregister(wdt);

	clk_disable_unprepare(wdt->clock);
	wdt->clock = NULL;

	return 0;
}

static void s3c2410wdt_shutdown(struct platform_device *dev)
{
	struct s3c2410_wdt *wdt = platform_get_drvdata(dev);

<<<<<<< HEAD
#ifdef CONFIG_PM_SLEEP
=======
	s3c2410wdt_stop(&wdt->wdt_device);
}
>>>>>>> 8547f029

#ifdef CONFIG_PM_SLEEP

static int s3c2410wdt_suspend(struct device *dev)
{
	struct s3c2410_wdt *wdt = dev_get_drvdata(dev);

	/* Save watchdog state, and turn it off. */
	wdt->wtcon_save = readl(wdt->reg_base + S3C2410_WTCON);
	wdt->wtdat_save = readl(wdt->reg_base + S3C2410_WTDAT);

	/* Note that WTCNT doesn't need to be saved. */
	s3c2410wdt_stop(&wdt->wdt_device);

	return 0;
}

static int s3c2410wdt_resume(struct device *dev)
{
	struct s3c2410_wdt *wdt = dev_get_drvdata(dev);

	/* Restore watchdog state. */
	writel(wdt->wtdat_save, wdt->reg_base + S3C2410_WTDAT);
	writel(wdt->wtdat_save, wdt->reg_base + S3C2410_WTCNT);/* Reset count */
	writel(wdt->wtcon_save, wdt->reg_base + S3C2410_WTCON);

	dev_info(dev, "watchdog %sabled\n",
<<<<<<< HEAD
		(wtcon_save & S3C2410_WTCON_ENABLE) ? "en" : "dis");
=======
		(wdt->wtcon_save & S3C2410_WTCON_ENABLE) ? "en" : "dis");
>>>>>>> 8547f029

	return 0;
}
#endif

static SIMPLE_DEV_PM_OPS(s3c2410wdt_pm_ops, s3c2410wdt_suspend,
			s3c2410wdt_resume);

#ifdef CONFIG_OF
static const struct of_device_id s3c2410_wdt_match[] = {
	{ .compatible = "samsung,s3c2410-wdt" },
	{},
};
MODULE_DEVICE_TABLE(of, s3c2410_wdt_match);
#endif

static struct platform_driver s3c2410wdt_driver = {
	.probe		= s3c2410wdt_probe,
	.remove		= s3c2410wdt_remove,
	.shutdown	= s3c2410wdt_shutdown,
	.driver		= {
		.owner	= THIS_MODULE,
		.name	= "s3c2410-wdt",
		.pm	= &s3c2410wdt_pm_ops,
		.of_match_table	= of_match_ptr(s3c2410_wdt_match),
	},
};

module_platform_driver(s3c2410wdt_driver);

MODULE_AUTHOR("Ben Dooks <ben@simtec.co.uk>, "
	      "Dimitry Andric <dimitry.andric@tomtom.com>");
MODULE_DESCRIPTION("S3C2410 Watchdog Device Driver");
MODULE_LICENSE("GPL");
MODULE_ALIAS_MISCDEV(WATCHDOG_MINOR);
MODULE_ALIAS("platform:s3c2410-wdt");<|MERGE_RESOLUTION|>--- conflicted
+++ resolved
@@ -475,12 +475,8 @@
 {
 	struct s3c2410_wdt *wdt = platform_get_drvdata(dev);
 
-<<<<<<< HEAD
-#ifdef CONFIG_PM_SLEEP
-=======
 	s3c2410wdt_stop(&wdt->wdt_device);
 }
->>>>>>> 8547f029
 
 #ifdef CONFIG_PM_SLEEP
 
@@ -508,11 +504,7 @@
 	writel(wdt->wtcon_save, wdt->reg_base + S3C2410_WTCON);
 
 	dev_info(dev, "watchdog %sabled\n",
-<<<<<<< HEAD
-		(wtcon_save & S3C2410_WTCON_ENABLE) ? "en" : "dis");
-=======
 		(wdt->wtcon_save & S3C2410_WTCON_ENABLE) ? "en" : "dis");
->>>>>>> 8547f029
 
 	return 0;
 }
