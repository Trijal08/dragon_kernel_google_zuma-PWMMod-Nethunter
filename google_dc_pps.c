--- conflicted
+++ resolved
@@ -23,11 +23,7 @@
 #include "google_bms.h"
 #include "google_psy.h"
 #include "google_dc_pps.h"
-<<<<<<< HEAD
-#include "../../drivers/usb/typec/tcpm/google/max77759_export.h"
-=======
 #include <linux/usb/max77759_export.h>
->>>>>>> d6c59933
 
 #ifdef CONFIG_DEBUG_FS
 #include <linux/debugfs.h>
@@ -130,46 +126,6 @@
 
 	return (struct tcpm_port *)port;
 }
-
-<<<<<<< HEAD
-=======
-/*
- * The patch introducing tcpm_update_sink_capabilities() was reverted in
- * android-mainline (See aosp/1911031). While we wait for such patch to be
- * sent upstream let's stub out tcpm_update_sink_capabilities() here.
- * TODO(b/215766959): revert this hack.
- */
-static inline int tcpm_update_sink_capabilities(struct tcpm_port *port,
-				const u32 *pdo,
-				unsigned int nr_pdo,
-				unsigned int operating_snk_mw)
-{
-	return 0;
-}
-
-/*
- * called from google_charger direcly on a tcpm_psy.
- * NOTE: Do not call on anything else!
- */
-int chg_update_capability(struct power_supply *tcpm_psy, unsigned int nr_pdo,
-		          u32 pps_cap)
-{
-	struct tcpm_port *port;
-	const u32 pdo[] = {PDO_FIXED(5000, PD_SNK_MAX_MA, PDO_FIXED_FLAGS),
-			   PDO_FIXED(PD_SNK_MAX_MV, PD_SNK_MAX_MA_9V, 0),
-			   pps_cap};
-	int ret = -ENODEV;
-
-	if (!tcpm_psy || !nr_pdo || nr_pdo > PDO_MAX_SUPP)
-		return -EINVAL;
-
-	port = chg_get_tcpm_port(tcpm_psy);
-	if (port)
-		ret = tcpm_update_sink_capabilities(port, pdo, nr_pdo, OP_SNK_MW);
-
-	return ret;
-}
->>>>>>> d6c59933
 
 /* false when not present or error (either way don't run) */
 static enum pd_pps_stage pps_is_avail(struct pd_pps_data *pps,
