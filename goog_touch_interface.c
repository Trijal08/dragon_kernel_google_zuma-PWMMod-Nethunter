--- conflicted
+++ resolved
@@ -29,11 +29,8 @@
  * GTI/common: forward declarations, structures and functions.
  */
 static void goog_offload_set_running(struct goog_touch_interface *gti, bool running);
-<<<<<<< HEAD
 static void goog_lookup_touch_report_rate(struct goog_touch_interface *gti);
-=======
 static int goog_precheck_heatmap(struct goog_touch_interface *gti);
->>>>>>> 6d6f95a6
 static void goog_set_display_state(struct goog_touch_interface *gti,
 	enum gti_display_state_setting display_state);
 
@@ -1404,7 +1401,7 @@
 
 	buf_idx += scnprintf(buf + buf_idx, PAGE_SIZE,
 		"result: %d\n", gti->vrr_enabled);
-	GOOG_INFO("%s", buf);
+	GOOG_INFO(gti, "%s", buf);
 
 	return buf_idx;
 }
@@ -1415,11 +1412,11 @@
 	struct goog_touch_interface *gti = dev_get_drvdata(dev);
 
 	if (kstrtobool(buf, &gti->vrr_enabled)) {
-		GOOG_INFO("error: invalid input!\n");
+		GOOG_INFO(gti, "error: invalid input!\n");
 	} else if (gti->report_rate_table_size == 0) {
-		GOOG_INFO("error: No valid report rate table!\n");
+		GOOG_INFO(gti, "error: No valid report rate table!\n");
 	} else {
-		GOOG_INFO("vrr_enabled= %d\n", gti->vrr_enabled);
+		GOOG_INFO(gti, "vrr_enabled= %d\n", gti->vrr_enabled);
 		if (gti->vrr_enabled)
 			goog_lookup_touch_report_rate(gti);
 	}
@@ -1703,13 +1700,9 @@
 
 	panel_is_lp_mode = panel_bridge_is_lp_mode(gti->connector);
 	if (gti->panel_is_lp_mode != panel_is_lp_mode) {
-<<<<<<< HEAD
-		GOOG_INFO("panel_is_lp_mode changed from %d to %d.\n",
-=======
-
 		GOOG_INFO(gti, "panel_is_lp_mode changed from %d to %d.\n",
->>>>>>> 6d6f95a6
 			gti->panel_is_lp_mode, panel_is_lp_mode);
+
 		if (panel_is_lp_mode)
 			goog_set_display_state(gti, GTI_DISPLAY_STATE_OFF);
 		else
@@ -1727,14 +1720,10 @@
 			gti->cmd.display_vrefresh_cmd.setting = vrefresh;
 			ret = goog_process_vendor_cmd(gti, GTI_CMD_NOTIFY_DISPLAY_VREFRESH);
 			if (ret && ret != -EOPNOTSUPP)
-<<<<<<< HEAD
-				GOOG_WARN("unexpected return(%d)!", ret);
+				GOOG_WARN(gti, "unexpected return(%d)!", ret);
 
 			if (gti->vrr_enabled)
 				goog_lookup_touch_report_rate(gti);
-=======
-				GOOG_WARN(gti, "unexpected return(%d)!", ret);
->>>>>>> 6d6f95a6
 		}
 	}
 }
@@ -1974,14 +1963,10 @@
 
 	/* Take unsupported cmd_type as debug logs for compatibility check. */
 	if (ret == -EOPNOTSUPP) {
-<<<<<<< HEAD
-		GOOG_DBG("Unsupported request cmd_type %#x!\n", cmd_type);
+		GOOG_DBG(gti, "unsupported request cmd_type %#x!\n", cmd_type);
 		ret = 0;
 	} else if (ret == -ESRCH) {
-		GOOG_WARN("No handler for cmd_type %#x!\n", cmd_type);
-=======
-		GOOG_DBG(gti, "unsupported request cmd_type %#x!\n", cmd_type);
->>>>>>> 6d6f95a6
+		GOOG_WARN(gti, "No handler for cmd_type %#x!\n", cmd_type);
 		ret = 0;
 	}
 
@@ -2321,41 +2306,29 @@
 	gti->cmd.screen_protector_mode_cmd.setting = gti->screen_protector_mode_setting;
 	ret = goog_process_vendor_cmd(gti, GTI_CMD_SET_SCREEN_PROTECTOR_MODE);
 	if (ret != 0)
-<<<<<<< HEAD
-		GOOG_ERR("Failed to %s screen protector mode!\n",
-=======
 		GOOG_ERR(gti, "Failed to %s screen protector mode!\n",
->>>>>>> 6d6f95a6
 			gti->screen_protector_mode_setting == GTI_SCREEN_PROTECTOR_MODE_ENABLE ?
 			"enable" : "disable");
 
 	gti->cmd.heatmap_cmd.setting = GTI_HEATMAP_ENABLE;
 	ret = goog_process_vendor_cmd(gti, GTI_CMD_SET_HEATMAP_ENABLED);
 	if (ret != 0)
-<<<<<<< HEAD
-		GOOG_ERR("Failed to enable heatmap!\n");
+		GOOG_ERR(gti, "Failed to enable heatmap!\n");
 
 	if (gti->vrr_enabled) {
 		gti->cmd.report_rate_cmd.setting = gti->report_rate_setting_next;
 		ret = goog_process_vendor_cmd(gti, GTI_CMD_SET_REPORT_RATE);
 		if (ret != 0)
-			GOOG_ERR("Failed to set report rate!\n");
-	}
-=======
-		GOOG_ERR(gti, "Failed to enable heatmap!\n");
->>>>>>> 6d6f95a6
+			GOOG_ERR(gti, "Failed to set report rate!\n");
+	}
 }
 
 static void goog_offload_set_running(struct goog_touch_interface *gti, bool running)
 {
 	if (gti->offload.offload_running != running) {
-<<<<<<< HEAD
-		GOOG_INFO("Set offload_running=%d, irq_index=%d, input_index=%d\n",
+		GOOG_INFO(gti, "Set offload_running=%d, irq_index=%d, input_index=%d\n",
 			running, gti->irq_index, gti->input_index);
 
-=======
-		GOOG_LOG(gti, "Offload state Changed: %d", running);
->>>>>>> 6d6f95a6
 		gti->offload.offload_running = running;
 		goog_update_fw_settings(gti);
 	}
@@ -2625,11 +2598,8 @@
 	if (gti->offload_enabled) {
 		ret = touch_offload_reserve_frame(&gti->offload, frame);
 		if (ret != 0 || frame == NULL) {
-<<<<<<< HEAD
-			GOOG_DBG("could not reserve a frame(ret %d)!\n", ret);
-=======
-			GOOG_ERR(gti, "could not reserve a frame(ret %d)!\n", ret);
->>>>>>> 6d6f95a6
+			GOOG_DBG(gti, "could not reserve a frame(ret %d)!\n", ret);
+
 			/* Stop offload when there are no buffers available. */
 			goog_offload_set_running(gti, false);
 			/*
@@ -3510,7 +3480,7 @@
 	gti->cmd.report_rate_cmd.setting = gti->report_rate_setting_next;
 	ret = goog_process_vendor_cmd(gti, GTI_CMD_SET_REPORT_RATE);
 	if (ret != 0) {
-		GOOG_ERR("Failed to set report rate!\n");
+		GOOG_ERR(gti, "Failed to set report rate!\n");
 		return;
 	}
 
@@ -3522,7 +3492,7 @@
 	int table_size = 0;
 
 	if (!gti->pm.event_wq) {
-		GOOG_ERR("No workqueue for variable report rate.\n");
+		GOOG_ERR(gti, "No workqueue for variable report rate.\n");
 		return -ENODEV;
 	}
 
@@ -3535,7 +3505,7 @@
 			"goog,vrr-display-rate");
 	if (table_size != of_property_count_u32_elems(gti->vendor_dev->of_node,
 			"goog,vrr-touch-rate")) {
-		GOOG_ERR("Table size mismatch!\n");
+		GOOG_ERR(gti, "Table size mismatch!\n");
 		goto init_variable_report_rate_failed;
 	}
 
@@ -3544,26 +3514,26 @@
 	gti->display_refresh_rate_table = devm_kzalloc(gti->vendor_dev,
 			sizeof(u32) * table_size, GFP_KERNEL);
 	if (!gti->display_refresh_rate_table) {
-		GOOG_ERR("display_refresh_rate_table alloc failed.\n");
+		GOOG_ERR(gti, "display_refresh_rate_table alloc failed.\n");
 		goto init_variable_report_rate_failed;
 	}
 
 	gti->touch_report_rate_table = devm_kzalloc(gti->vendor_dev,
 			sizeof(u32) * table_size, GFP_KERNEL);
 	if (!gti->touch_report_rate_table) {
-		GOOG_ERR("touch_report_rate_table alloc failed.\n");
+		GOOG_ERR(gti, "touch_report_rate_table alloc failed.\n");
 		goto init_variable_report_rate_failed;
 	}
 
 	if (of_property_read_u32_array(gti->vendor_dev->of_node, "goog,vrr-display-rate",
 			gti->display_refresh_rate_table, table_size)) {
-		GOOG_ERR("Failed to parse goog,display-vrr-table.\n");
+		GOOG_ERR(gti, "Failed to parse goog,display-vrr-table.\n");
 		goto init_variable_report_rate_failed;
 	}
 
 	if (of_property_read_u32_array(gti->vendor_dev->of_node, "goog,vrr-touch-rate",
 			gti->touch_report_rate_table, table_size)) {
-		GOOG_ERR("Failed to parse goog,touch-vrr-table.\n");
+		GOOG_ERR(gti, "Failed to parse goog,touch-vrr-table.\n");
 		goto init_variable_report_rate_failed;
 	}
 
@@ -3577,7 +3547,7 @@
 		gti->decrease_report_rate_delay = 0;
 	}
 
-	GOOG_INFO("Default report rate: %uHz, report rate delay %u/%u)",
+	GOOG_INFO(gti, "Default report rate: %uHz, report rate delay %u/%u)",
 			gti->touch_report_rate_table[0],
 			gti->increase_report_rate_delay,
 			gti->decrease_report_rate_delay);
@@ -3718,17 +3688,6 @@
 		gti->display_state = GTI_DISPLAY_STATE_ON;
 		mutex_init(&gti->input_lock);
 		mutex_init(&gti->input_process_lock);
-<<<<<<< HEAD
-		goog_init_options(gti, options);
-		goog_offload_probe(gti);
-		goog_init_input(gti);
-		goog_register_tbn(gti);
-		goog_pm_probe(gti);
-		register_panel_bridge(gti);
-		goog_init_variable_report_rate(gti);
-		goog_update_fw_settings(gti);
-=======
->>>>>>> 6d6f95a6
 	}
 
 	if (!gti_class)
@@ -3774,6 +3733,8 @@
 		goog_register_tbn(gti);
 		goog_pm_probe(gti);
 		register_panel_bridge(gti);
+		goog_init_variable_report_rate(gti);
+		goog_update_fw_settings(gti);
 
 		ret = sysfs_create_group(&gti->dev->kobj, &goog_attr_group);
 		if (ret)
