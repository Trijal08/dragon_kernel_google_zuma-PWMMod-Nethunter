// SPDX-License-Identifier: GPL-2.0
/*
 * Google Touch Interface for Pixel devices.
 *
 * Copyright 2022 Google LLC.
 */

#include <linux/module.h>
#include <linux/input/mt.h>
#include <linux/of.h>
#include <linux/power_supply.h>
#include <linux/proc_fs.h>
#include <linux/seq_file.h>
#include <samsung/exynos_drm_connector.h>

#include "goog_touch_interface.h"
#include "touch_bus_negotiator.h"
#if IS_ENABLED(CONFIG_VH_SYSTRACE)
#include <trace/hooks/systrace.h>
#else
#define ATRACE_BEGIN(f)
#define ATRACE_END()
#endif


static struct class *gti_class;
static u8 gti_dev_num;

/*-----------------------------------------------------------------------------
 * GTI/common: forward declarations, structures and functions.
 */
static void goog_offload_set_running(struct goog_touch_interface *gti, bool running);
static void goog_lookup_touch_report_rate(struct goog_touch_interface *gti);
static int goog_precheck_heatmap(struct goog_touch_interface *gti);
static void goog_set_display_state(struct goog_touch_interface *gti,
	enum gti_display_state_setting display_state);

/*-----------------------------------------------------------------------------
 * GTI/proc: forward declarations, structures and functions.
 */
static int goog_proc_ms_base_show(struct seq_file *m, void *v);
static int goog_proc_ms_diff_show(struct seq_file *m, void *v);
static int goog_proc_ms_raw_show(struct seq_file *m, void *v);
static int goog_proc_ss_base_show(struct seq_file *m, void *v);
static int goog_proc_ss_diff_show(struct seq_file *m, void *v);
static int goog_proc_ss_raw_show(struct seq_file *m, void *v);
static struct proc_dir_entry *gti_proc_dir_root;
static char *gti_proc_name[GTI_PROC_NUM] = {
	[GTI_PROC_MS_BASE] = "ms_base",
	[GTI_PROC_MS_DIFF] = "ms_diff",
	[GTI_PROC_MS_RAW] = "ms_raw",
	[GTI_PROC_SS_BASE] = "ss_base",
	[GTI_PROC_SS_DIFF] = "ss_diff",
	[GTI_PROC_SS_RAW] = "ss_raw",
};
static int (*gti_proc_show[GTI_PROC_NUM]) (struct seq_file *, void *) = {
	[GTI_PROC_MS_BASE] = goog_proc_ms_base_show,
	[GTI_PROC_MS_DIFF] = goog_proc_ms_diff_show,
	[GTI_PROC_MS_RAW] = goog_proc_ms_raw_show,
	[GTI_PROC_SS_BASE] = goog_proc_ss_base_show,
	[GTI_PROC_SS_DIFF] = goog_proc_ss_diff_show,
	[GTI_PROC_SS_RAW] = goog_proc_ss_raw_show,
};
DEFINE_PROC_SHOW_ATTRIBUTE(goog_proc_ms_base);
DEFINE_PROC_SHOW_ATTRIBUTE(goog_proc_ms_diff);
DEFINE_PROC_SHOW_ATTRIBUTE(goog_proc_ms_raw);
DEFINE_PROC_SHOW_ATTRIBUTE(goog_proc_ss_base);
DEFINE_PROC_SHOW_ATTRIBUTE(goog_proc_ss_diff);
DEFINE_PROC_SHOW_ATTRIBUTE(goog_proc_ss_raw);

static void goog_proc_heatmap_show(struct seq_file *m, void *v)
{
	struct goog_touch_interface *gti = m->private;
	struct gti_sensor_data_cmd *cmd = &gti->cmd.manual_sensor_data_cmd;
	u16 tx = gti->offload.caps.tx_size;
	u16 rx = gti->offload.caps.rx_size;
	int x, y;

	if (cmd->size == 0 || cmd->buffer == NULL) {
		seq_puts(m, "result: N/A!\n");
		GOOG_WARN(gti, "result: N/A!\n");
		return;
	}

	switch (cmd->type) {
	case GTI_SENSOR_DATA_TYPE_MS_BASELINE:
	case GTI_SENSOR_DATA_TYPE_MS_DIFF:
	case GTI_SENSOR_DATA_TYPE_MS_RAW:
		if (cmd->size == TOUCH_OFFLOAD_DATA_SIZE_2D(rx, tx)) {
			seq_puts(m, "result:\n");
			for (y = 0; y < rx; y++) {
				for (x = 0; x < tx; x++)
					seq_printf(m,  "%5d,", ((s16 *)cmd->buffer)[y * tx + x]);
				seq_puts(m, "\n");
			}
		} else {
			seq_printf(m, "error: invalid buffer %p or size %d!\n",
				cmd->buffer, cmd->size);
			GOOG_WARN(gti, "error: invalid buffer %p or size %d!\n",
				cmd->buffer, cmd->size);
		}
		break;

	case GTI_SENSOR_DATA_TYPE_SS_BASELINE:
	case GTI_SENSOR_DATA_TYPE_SS_DIFF:
	case GTI_SENSOR_DATA_TYPE_SS_RAW:
		if (cmd->size == TOUCH_OFFLOAD_DATA_SIZE_1D(rx, tx)) {
			seq_puts(m, "result:\n");
			seq_puts(m, "TX:");
			for (x = 0; x < tx; x++)
				seq_printf(m, "%5d,", ((s16 *)cmd->buffer)[x]);
			seq_puts(m, "\nRX:");
			for (y = 0; y < rx; y++)
				seq_printf(m, "%5d,", ((s16 *)cmd->buffer)[tx + y]);
			seq_puts(m, "\n");
		} else {
			seq_printf(m, "error: invalid buffer %p or size %d!\n",
				cmd->buffer, cmd->size);
			GOOG_WARN(gti, "error: invalid buffer %p or size %d!\n",
				cmd->buffer, cmd->size);
		}
		break;

	default:
		seq_printf(m, "error: invalid type %#x!\n", cmd->type);
		GOOG_ERR(gti, "error: invalid type %#x!\n", cmd->type);
		break;
	}
}

static int goog_proc_heatmap_process(struct seq_file *m, void *v, enum gti_sensor_data_type type)
{
	struct goog_touch_interface *gti = m->private;
	struct gti_sensor_data_cmd *cmd = &gti->cmd.manual_sensor_data_cmd;
	int ret = 0;

	ret = goog_precheck_heatmap(gti);
	if (ret) {
		seq_puts(m, "N/A!\n");
		goto heatmap_process_err;
	}

	switch (type) {
	case GTI_SENSOR_DATA_TYPE_MS_BASELINE:
	case GTI_SENSOR_DATA_TYPE_MS_DIFF:
	case GTI_SENSOR_DATA_TYPE_MS_RAW:
	case GTI_SENSOR_DATA_TYPE_SS_BASELINE:
	case GTI_SENSOR_DATA_TYPE_SS_DIFF:
	case GTI_SENSOR_DATA_TYPE_SS_RAW:
		cmd->type = type;
		break;

	default:
		seq_printf(m, "error: invalid type %#x!\n", type);
		GOOG_ERR(gti, "error: invalid type %#x!\n", type);
		ret = -EINVAL;
		break;
	}

	if (ret)
		goto heatmap_process_err;

	cmd->buffer = NULL;
	cmd->size = 0;
	ret = goog_process_vendor_cmd(gti, GTI_CMD_GET_SENSOR_DATA_MANUAL);
	if (ret) {
		seq_printf(m, "error: %d!\n", ret);
		GOOG_ERR(gti, "error: %d!\n", ret);
	} else {
		GOOG_INFO(gti, "type %#x.\n", type);
	}

heatmap_process_err:
	if (ret) {
		cmd->buffer = NULL;
		cmd->size = 0;
	}
	return ret;
}

static int goog_proc_ms_base_show(struct seq_file *m, void *v)
{
	struct goog_touch_interface *gti = m->private;
	int ret;

	ret = mutex_lock_interruptible(&gti->input_process_lock);
	if (ret) {
		seq_puts(m, "error: has been interrupted!\n");
		GOOG_WARN(gti, "error: has been interrupted!\n");
		return ret;
	}

	ret = goog_proc_heatmap_process(m, v, GTI_SENSOR_DATA_TYPE_MS_BASELINE);
	if (!ret)
		goog_proc_heatmap_show(m, v);
	mutex_unlock(&gti->input_process_lock);

	return ret;
}

static int goog_proc_ms_diff_show(struct seq_file *m, void *v)
{
	struct goog_touch_interface *gti = m->private;
	int ret;

	ret = mutex_lock_interruptible(&gti->input_process_lock);
	if (ret) {
		seq_puts(m, "error: has been interrupted!\n");
		GOOG_WARN(gti, "error: has been interrupted!\n");
		return ret;
	}
	ret = goog_proc_heatmap_process(m, v, GTI_SENSOR_DATA_TYPE_MS_DIFF);
	if (!ret)
		goog_proc_heatmap_show(m, v);
	mutex_unlock(&gti->input_process_lock);

	return ret;
}

static int goog_proc_ms_raw_show(struct seq_file *m, void *v)
{
	struct goog_touch_interface *gti = m->private;
	int ret;

	ret = mutex_lock_interruptible(&gti->input_process_lock);
	if (ret) {
		seq_puts(m, "error: has been interrupted!\n");
		GOOG_WARN(gti, "error: has been interrupted!\n");
		return ret;
	}

	ret = goog_proc_heatmap_process(m, v, GTI_SENSOR_DATA_TYPE_MS_RAW);
	if (!ret)
		goog_proc_heatmap_show(m, v);
	mutex_unlock(&gti->input_process_lock);

	return ret;
}

static int goog_proc_ss_base_show(struct seq_file *m, void *v)
{
	struct goog_touch_interface *gti = m->private;
	int ret;

	ret = mutex_lock_interruptible(&gti->input_process_lock);
	if (ret) {
		seq_puts(m, "error: has been interrupted!\n");
		GOOG_WARN(gti, "error: has been interrupted!\n");
		return ret;
	}

	ret = goog_proc_heatmap_process(m, v, GTI_SENSOR_DATA_TYPE_SS_BASELINE);
	if (!ret)
		goog_proc_heatmap_show(m, v);
	mutex_unlock(&gti->input_process_lock);

	return ret;
}

static int goog_proc_ss_diff_show(struct seq_file *m, void *v)
{
	struct goog_touch_interface *gti = m->private;
	int ret;

	ret = mutex_lock_interruptible(&gti->input_process_lock);
	if (ret) {
		seq_puts(m, "error: has been interrupted!\n");
		GOOG_WARN(gti, "error: has been interrupted!\n");
		return ret;
	}

	ret = goog_proc_heatmap_process(m, v, GTI_SENSOR_DATA_TYPE_SS_DIFF);
	if (!ret)
		goog_proc_heatmap_show(m, v);
	mutex_unlock(&gti->input_process_lock);

	return ret;
}

static int goog_proc_ss_raw_show(struct seq_file *m, void *v)
{
	struct goog_touch_interface *gti = m->private;
	int ret;

	ret = mutex_lock_interruptible(&gti->input_process_lock);
	if (ret) {
		seq_puts(m, "error: has been interrupted!\n");
		GOOG_WARN(gti, "error: has been interrupted!\n");
		return ret;
	}

	ret = goog_proc_heatmap_process(m, v, GTI_SENSOR_DATA_TYPE_SS_RAW);
	if (!ret)
		goog_proc_heatmap_show(m, v);
	mutex_unlock(&gti->input_process_lock);

	return ret;
}

static void goog_init_proc(struct goog_touch_interface *gti)
{
	int type;

	if (!gti_proc_dir_root) {
		gti_proc_dir_root = proc_mkdir(GTI_NAME, NULL);
		if (!gti_proc_dir_root) {
			pr_err("%s: proc_mkdir failed for %s!\n", __func__, GTI_NAME);
			return;
		}
	}

	gti->proc_dir = proc_mkdir_data(dev_name(gti->dev), 0555, gti_proc_dir_root, gti);
	if (!gti->proc_dir) {
		GOOG_ERR(gti, "proc_mkdir_data failed!\n");
		return;
	}

	for (type = GTI_PROC_MS_BASE; type < GTI_PROC_NUM; type++) {
		char *name = gti_proc_name[type];

		if (gti_proc_show[type])
			gti->proc_heatmap[type] = proc_create_single_data(
				name, 0555, gti->proc_dir, gti_proc_show[type], gti);
		if (!gti->proc_heatmap[type])
			GOOG_ERR(gti, "proc_create_single_data failed for %s!\n", name);
	}
}

/*-----------------------------------------------------------------------------
 * GTI/sysfs: forward declarations, structures and functions.
 */
static ssize_t force_active_show(
	struct device *dev, struct device_attribute *attr, char *buf);
static ssize_t force_active_store(struct device *dev,
	struct device_attribute *attr, const char *buf, size_t size);
static ssize_t fw_coord_filter_show(struct device *dev,
		struct device_attribute *attr, char *buf);
static ssize_t fw_coord_filter_store(struct device *dev,
		struct device_attribute *attr, const char *buf, size_t size);
static ssize_t fw_grip_show(struct device *dev,
		struct device_attribute *attr, char *buf);
static ssize_t fw_grip_store(struct device *dev,
		struct device_attribute *attr, const char *buf, size_t size);
static ssize_t fw_palm_show(struct device *dev,
		struct device_attribute *attr, char *buf);
static ssize_t fw_palm_store(struct device *dev,
		struct device_attribute *attr, const char *buf, size_t size);
static ssize_t fw_ver_show(struct device *dev,
		struct device_attribute *attr, char *buf);
static ssize_t irq_enabled_show(struct device *dev,
		struct device_attribute *attr, char *buf);
static ssize_t irq_enabled_store(struct device *dev,
		struct device_attribute *attr, const char *buf, size_t size);
static ssize_t mf_mode_show(struct device *dev,
		struct device_attribute *attr, char *buf);
static ssize_t mf_mode_store(struct device *dev,
		struct device_attribute *attr, const char *buf, size_t size);
static ssize_t offload_enabled_show(struct device *dev,
		struct device_attribute *attr, char *buf);
static ssize_t offload_enabled_store(struct device *dev,
		struct device_attribute *attr, const char *buf, size_t size);
static ssize_t ping_show(struct device *dev,
		struct device_attribute *attr, char *buf);
static ssize_t reset_show(struct device *dev,
		struct device_attribute *attr, char *buf);
static ssize_t reset_store(struct device *dev,
		struct device_attribute *attr, const char *buf, size_t size);
static ssize_t scan_mode_show(struct device *dev,
		struct device_attribute *attr, char *buf);
static ssize_t scan_mode_store(struct device *dev,
		struct device_attribute *attr, const char *buf, size_t size);
static ssize_t screen_protector_mode_enabled_store(struct device *dev,
		struct device_attribute *attr, const char *buf, size_t size);
static ssize_t screen_protector_mode_enabled_show(struct device *dev,
		struct device_attribute *attr, char *buf);
static ssize_t self_test_show(struct device *dev,
		struct device_attribute *attr, char *buf);
static ssize_t sensing_enabled_show(struct device *dev,
		struct device_attribute *attr, char *buf);
static ssize_t sensing_enabled_store(struct device *dev,
		struct device_attribute *attr, const char *buf, size_t size);
static ssize_t v4l2_enabled_show(struct device *dev,
		struct device_attribute *attr, char *buf);
static ssize_t v4l2_enabled_store(struct device *dev,
		struct device_attribute *attr, const char *buf, size_t size);
static ssize_t vrr_enabled_show(struct device *dev,
		struct device_attribute *attr, char *buf);
static ssize_t vrr_enabled_store(struct device *dev,
		struct device_attribute *attr, const char *buf, size_t size);

static DEVICE_ATTR_RW(force_active);
static DEVICE_ATTR_RW(fw_coord_filter);
static DEVICE_ATTR_RW(fw_grip);
static DEVICE_ATTR_RW(fw_palm);
static DEVICE_ATTR_RO(fw_ver);
static DEVICE_ATTR_RW(irq_enabled);
static DEVICE_ATTR_RW(mf_mode);
static DEVICE_ATTR_RW(offload_enabled);
static DEVICE_ATTR_RO(ping);
static DEVICE_ATTR_RW(reset);
static DEVICE_ATTR_RW(scan_mode);
static DEVICE_ATTR_RW(screen_protector_mode_enabled);
static DEVICE_ATTR_RO(self_test);
static DEVICE_ATTR_RW(sensing_enabled);
static DEVICE_ATTR_RW(v4l2_enabled);
static DEVICE_ATTR_RW(vrr_enabled);

static struct attribute *goog_attributes[] = {
	&dev_attr_force_active.attr,
	&dev_attr_fw_coord_filter.attr,
	&dev_attr_fw_grip.attr,
	&dev_attr_fw_palm.attr,
	&dev_attr_fw_ver.attr,
	&dev_attr_irq_enabled.attr,
	&dev_attr_mf_mode.attr,
	&dev_attr_offload_enabled.attr,
	&dev_attr_ping.attr,
	&dev_attr_reset.attr,
	&dev_attr_scan_mode.attr,
	&dev_attr_screen_protector_mode_enabled.attr,
	&dev_attr_self_test.attr,
	&dev_attr_sensing_enabled.attr,
	&dev_attr_v4l2_enabled.attr,
	&dev_attr_vrr_enabled.attr,
	NULL,
};

static struct attribute_group goog_attr_group = {
	.attrs = goog_attributes,
};

static ssize_t force_active_show(
	struct device *dev, struct device_attribute *attr, char *buf)
{
	struct goog_touch_interface *gti = dev_get_drvdata(dev);
	ssize_t buf_idx = 0;
	bool locked = false;

	if (gti->ignore_force_active) {
		GOOG_WARN(gti, "operation not supported!\n");
		return -EOPNOTSUPP;
	}

	locked = goog_pm_wake_check_locked(gti, GTI_PM_WAKELOCK_TYPE_FORCE_ACTIVE);
	buf_idx += scnprintf(buf, PAGE_SIZE - buf_idx, "result: %s\n",
		locked ? "locked" : "unlocked");
	GOOG_INFO(gti, "%s", buf);

	return buf_idx;
}

static ssize_t force_active_store(struct device *dev,
	struct device_attribute *attr, const char *buf, size_t size)
{
	struct goog_touch_interface *gti = dev_get_drvdata(dev);
	u32 locked = 0;
	int ret = 0;

	if (buf == NULL || size < 0) {
		GOOG_INFO(gti, "error: invalid input!\n");
		return -EINVAL;
	}

	if (kstrtou32(buf, 10, &locked)) {
		GOOG_INFO(gti, "error: invalid input!\n");
		return -EINVAL;
	}

	if (locked > 1) {
		GOOG_INFO(gti, "error: invalid input!\n");
		return -EINVAL;
	}

	if (locked) {
		gti_debug_hc_dump(gti);
		gti_debug_input_dump(gti);
		if (gti->ignore_force_active)
			GOOG_WARN(gti, "operation not supported!\n");
		else
			ret = goog_pm_wake_lock(gti, GTI_PM_WAKELOCK_TYPE_FORCE_ACTIVE, false);
	} else {
		if (gti->ignore_force_active)
			GOOG_WARN(gti, "operation not supported!\n");
		else
			ret = goog_pm_wake_unlock(gti, GTI_PM_WAKELOCK_TYPE_FORCE_ACTIVE);
	}

	if (ret < 0) {
		GOOG_INFO(gti, "error: %d!\n", ret);
		return ret;
	}
	return size;
}

static ssize_t fw_coord_filter_show(struct device *dev,
		struct device_attribute *attr, char *buf)
{
	int ret = 0;
	ssize_t buf_idx = 0;
	struct goog_touch_interface *gti = dev_get_drvdata(dev);
	struct gti_coord_filter_cmd *cmd = &gti->cmd.coord_filter_cmd;

	if (!gti->coord_filter_enabled) {
		buf_idx += scnprintf(buf + buf_idx, PAGE_SIZE - buf_idx,
			"error: not supported!\n");
		GOOG_INFO(gti, "%s", buf);
		return buf_idx;
	}

	cmd->setting = GTI_COORD_FILTER_DISABLE;
	ret = goog_process_vendor_cmd(gti, GTI_CMD_GET_COORD_FILTER_ENABLED);
	if (ret == -EOPNOTSUPP) {
		buf_idx += scnprintf(buf + buf_idx, PAGE_SIZE - buf_idx,
			"error: not supported!\n");
	} else if (ret) {
		buf_idx += scnprintf(buf + buf_idx, PAGE_SIZE - buf_idx,
			"error: %d!\n", ret);
	} else {
		buf_idx += scnprintf(buf + buf_idx, PAGE_SIZE - buf_idx,
			"result: %u\n", cmd->setting | (gti->ignore_coord_filter_update << 1));
	}
	GOOG_INFO(gti, "%s", buf);

	return buf_idx;
}

static ssize_t fw_coord_filter_store(struct device *dev,
		struct device_attribute *attr, const char *buf, size_t size)
{
	int ret = 0;
	struct goog_touch_interface *gti = dev_get_drvdata(dev);
	int fw_coord_filter;

	if (kstrtou32(buf, 10, &fw_coord_filter)) {
		GOOG_INFO(gti, "error: invalid input!\n");
		return -EINVAL;
	}

	if (!gti->coord_filter_enabled) {
		GOOG_INFO(gti, "error: not supported!\n");
		return -EOPNOTSUPP;
	}

	gti->fw_coord_filter_enabled = fw_coord_filter & 0x01;
	gti->ignore_coord_filter_update = (fw_coord_filter >> 1) & 0x01;
	gti->cmd.coord_filter_cmd.setting = gti->fw_coord_filter_enabled ?
			GTI_COORD_FILTER_ENABLE : GTI_COORD_FILTER_DISABLE;
	ret = goog_process_vendor_cmd(gti, GTI_CMD_SET_COORD_FILTER_ENABLED);
	if (ret == -EOPNOTSUPP)
		GOOG_INFO(gti, "error: not supported!\n");
	else if (ret)
		GOOG_INFO(gti, "error: %d!\n", ret);
	else
		GOOG_INFO(gti, "fw_coord_filter= %u\n", fw_coord_filter);

	return size;
}

static ssize_t fw_grip_show(struct device *dev,
		struct device_attribute *attr, char *buf)
{
	int ret = 0;
	ssize_t buf_idx = 0;
	struct goog_touch_interface *gti = dev_get_drvdata(dev);
	struct gti_grip_cmd *cmd = &gti->cmd.grip_cmd;

	cmd->setting = GTI_GRIP_DISABLE;
	ret = goog_process_vendor_cmd(gti, GTI_CMD_GET_GRIP_MODE);
	if (ret == -EOPNOTSUPP) {
		buf_idx += scnprintf(buf + buf_idx, PAGE_SIZE - buf_idx,
			"error: not supported!\n");
	} else if (ret) {
		buf_idx += scnprintf(buf + buf_idx, PAGE_SIZE - buf_idx,
			"error: %d!\n", ret);
	} else {
		buf_idx += scnprintf(buf + buf_idx, PAGE_SIZE - buf_idx,
			"result: %u\n", cmd->setting | (gti->ignore_grip_update << 1));
	}
	GOOG_INFO(gti, "%s", buf);

	return buf_idx;
}

static ssize_t fw_grip_store(struct device *dev,
		struct device_attribute *attr, const char *buf, size_t size)
{
	int ret = 0;
	struct goog_touch_interface *gti = dev_get_drvdata(dev);
	int fw_grip_mode = 0;
	bool enabled = false;

	if (kstrtou32(buf, 10, &fw_grip_mode)) {
		GOOG_INFO(gti, "error: invalid input!\n");
		return size;
	}

	enabled = fw_grip_mode & 0x01;
	gti->ignore_grip_update = (fw_grip_mode >> 1) & 0x01;
	gti->cmd.grip_cmd.setting = enabled ? GTI_GRIP_ENABLE : GTI_GRIP_DISABLE;
	ret = goog_process_vendor_cmd(gti, GTI_CMD_SET_GRIP_MODE);
	if (ret == -EOPNOTSUPP)
		GOOG_INFO(gti, "error: not supported!\n");
	else if (ret)
		GOOG_INFO(gti, "error: %d!\n", ret);
	else
		GOOG_INFO(gti, "fw_grip_mode: %u\n", fw_grip_mode);

	return size;
}

static ssize_t fw_palm_show(struct device *dev,
		struct device_attribute *attr, char *buf)
{
	int ret = 0;
	ssize_t buf_idx = 0;
	struct goog_touch_interface *gti = dev_get_drvdata(dev);
	struct gti_palm_cmd *cmd = &gti->cmd.palm_cmd;

	cmd->setting = GTI_PALM_DISABLE;
	ret = goog_process_vendor_cmd(gti, GTI_CMD_GET_PALM_MODE);
	if (ret == -EOPNOTSUPP) {
		buf_idx += scnprintf(buf + buf_idx, PAGE_SIZE - buf_idx,
			"error: not supported!\n");
	} else if (ret) {
		buf_idx += scnprintf(buf + buf_idx, PAGE_SIZE - buf_idx,
			"error: %d!\n", ret);
	} else {
		buf_idx += scnprintf(buf + buf_idx, PAGE_SIZE - buf_idx,
			"result: %u\n", cmd->setting | (gti->ignore_palm_update << 1));
	}
	GOOG_INFO(gti, "%s", buf);

	return buf_idx;
}

static ssize_t fw_palm_store(struct device *dev,
		struct device_attribute *attr, const char *buf, size_t size)
{
	int ret = 0;
	struct goog_touch_interface *gti = dev_get_drvdata(dev);
	int fw_palm_mode;
	bool enabled;

	if (kstrtou32(buf, 10, &fw_palm_mode)) {
		GOOG_INFO(gti, "error: invalid input!\n");
		return -EINVAL;
	}

	enabled = fw_palm_mode & 0x01;
	gti->ignore_palm_update = (fw_palm_mode >> 1) & 0x01;
	gti->cmd.palm_cmd.setting = enabled ? GTI_PALM_ENABLE : GTI_PALM_DISABLE;
	ret = goog_process_vendor_cmd(gti, GTI_CMD_SET_PALM_MODE);
	if (ret == -EOPNOTSUPP)
		GOOG_INFO(gti, "error: not supported!\n");
	else if (ret)
		GOOG_INFO(gti, "error: %d!\n", ret);
	else
		GOOG_INFO(gti, "fw_palm_mode= %u\n", fw_palm_mode);

	return size;
}

static ssize_t fw_ver_show(struct device *dev,
		struct device_attribute *attr, char *buf)
{
	int ret;
	ssize_t buf_idx = 0;
	struct goog_touch_interface *gti = dev_get_drvdata(dev);

	memset(gti->cmd.fw_version_cmd.buffer, 0, sizeof(gti->cmd.fw_version_cmd.buffer));
	ret = goog_process_vendor_cmd(gti, GTI_CMD_GET_FW_VERSION);
	if (ret == -EOPNOTSUPP) {
		buf_idx += scnprintf(buf + buf_idx, PAGE_SIZE - buf_idx,
			"error: not supported!\n");
	} else if (ret) {
		buf_idx += scnprintf(buf + buf_idx, PAGE_SIZE - buf_idx,
			"error: %d!\n", ret);
	} else {
		buf_idx += scnprintf(buf + buf_idx, PAGE_SIZE - buf_idx,
			"result: %s\n", gti->cmd.fw_version_cmd.buffer);
	}
	GOOG_INFO(gti, "%s", buf);

	return buf_idx;
}

static ssize_t irq_enabled_show(struct device *dev,
		struct device_attribute *attr, char *buf)
{
	int ret;
	ssize_t buf_idx = 0;
	struct goog_touch_interface *gti = dev_get_drvdata(dev);

	gti->cmd.irq_cmd.setting = GTI_IRQ_MODE_NA;
	ret = goog_process_vendor_cmd(gti, GTI_CMD_GET_IRQ_MODE);
	if (ret == -EOPNOTSUPP) {
		buf_idx += scnprintf(buf + buf_idx, PAGE_SIZE - buf_idx,
			"error: not supported!\n");
	} else if (ret) {
		buf_idx += scnprintf(buf + buf_idx, PAGE_SIZE - buf_idx,
			"error: %d!\n", ret);
	} else {
		buf_idx += scnprintf(buf + buf_idx, PAGE_SIZE - buf_idx,
			"result: %u\n", gti->cmd.irq_cmd.setting);
	}
	GOOG_INFO(gti, "%s", buf);

	return buf_idx;
}

static ssize_t irq_enabled_store(struct device *dev,
		struct device_attribute *attr, const char *buf, size_t size)
{
	int ret;
	bool enabled;
	struct goog_touch_interface *gti = dev_get_drvdata(dev);

	if (kstrtobool(buf, &enabled)) {
		GOOG_ERR(gti, "error: invalid input!\n");
		return size;
	}

	gti->cmd.irq_cmd.setting = enabled;
	ret = goog_process_vendor_cmd(gti, GTI_CMD_SET_IRQ_MODE);
	if (ret == -EOPNOTSUPP)
		GOOG_INFO(gti, "error: not supported!\n");
	else if (ret)
		GOOG_INFO(gti, "error: %d!\n", ret);
	else
		GOOG_INFO(gti, "irq_enabled= %u\n", gti->cmd.irq_cmd.setting);

	return size;
}

static ssize_t mf_mode_show(struct device *dev,
		struct device_attribute *attr, char *buf)
{
	ssize_t buf_idx = 0;
	struct goog_touch_interface *gti = dev_get_drvdata(dev);

	buf_idx += scnprintf(buf + buf_idx, PAGE_SIZE - buf_idx,
		"result: %u\n", gti->mf_mode);
	GOOG_INFO(gti, "%s", buf);

	return buf_idx;
}

static ssize_t mf_mode_store(struct device *dev,
		struct device_attribute *attr, const char *buf, size_t size)
{
	struct goog_touch_interface *gti = dev_get_drvdata(dev);
	enum gti_mf_mode mode = 0;

	if (buf == NULL || size < 0) {
		GOOG_INFO(gti, "error: invalid input!\n");
		return size;
	}

	if (kstrtou32(buf, 10, &mode)) {
		GOOG_INFO(gti, "error: invalid input!\n");
		return size;
	}

	if (mode < GTI_MF_MODE_UNFILTER ||
		mode > GTI_MF_MODE_AUTO_REPORT) {
		GOOG_INFO(gti, "error: invalid input!\n");
		return size;
	}

	gti->mf_mode = mode;
	GOOG_INFO(gti, "mf_mode= %u\n", gti->mf_mode);

	return size;
}

static ssize_t offload_enabled_show(struct device *dev,
		struct device_attribute *attr, char *buf)
{
	ssize_t buf_idx = 0;
	struct goog_touch_interface *gti = dev_get_drvdata(dev);

	buf_idx += scnprintf(buf + buf_idx, PAGE_SIZE - buf_idx,
		"result: %d\n", gti->offload_enabled);
	GOOG_INFO(gti, "%s", buf);

	return buf_idx;
}

static ssize_t offload_enabled_store(struct device *dev,
		struct device_attribute *attr, const char *buf, size_t size)
{
	struct goog_touch_interface *gti = dev_get_drvdata(dev);

	if (kstrtobool(buf, &gti->offload_enabled)) {
		GOOG_INFO(gti, "error: invalid input!\n");
	} else {
		GOOG_INFO(gti, "offload_enabled= %d\n", gti->offload_enabled);
		/* Force to turn off offload by request. */
		if (!gti->offload_enabled)
			goog_offload_set_running(gti, false);
	}

	return size;
}

static ssize_t ping_show(struct device *dev,
		struct device_attribute *attr, char *buf)
{
	int ret;
	ssize_t buf_idx = 0;
	struct goog_touch_interface *gti = dev_get_drvdata(dev);

	gti->cmd.ping_cmd.setting = GTI_PING_ENABLE;
	ret = goog_process_vendor_cmd(gti, GTI_CMD_PING);
	if (ret == -EOPNOTSUPP) {
		buf_idx += scnprintf(buf + buf_idx, PAGE_SIZE - buf_idx,
			"error: not supported!\n");
		gti->cmd.ping_cmd.setting = GTI_PING_NA;
	} else if (ret) {
		buf_idx += scnprintf(buf + buf_idx, PAGE_SIZE - buf_idx,
			"error: %d!\n", ret);
		gti->cmd.ping_cmd.setting = GTI_PING_NA;
	} else {
		buf_idx += scnprintf(buf + buf_idx, PAGE_SIZE - buf_idx,
			"result: success.\n");
	}
	GOOG_INFO(gti, "%s", buf);

	return buf_idx;
}

static ssize_t reset_show(struct device *dev,
		struct device_attribute *attr, char *buf)
{
	ssize_t buf_idx = 0;
	struct goog_touch_interface *gti = dev_get_drvdata(dev);

	if (gti->cmd.reset_cmd.setting == GTI_RESET_MODE_NOP ||
		gti->cmd.reset_cmd.setting == GTI_RESET_MODE_NA) {
		buf_idx += scnprintf(buf + buf_idx, PAGE_SIZE - buf_idx,
			"error: %d!\n", gti->cmd.reset_cmd.setting);
	} else {
		buf_idx += scnprintf(buf + buf_idx, PAGE_SIZE - buf_idx,
			"result: success.\n");
	}
	GOOG_INFO(gti, "%s", buf);

	return buf_idx;
}

static ssize_t reset_store(struct device *dev,
		struct device_attribute *attr, const char *buf, size_t size)
{
	int ret;
	struct goog_touch_interface *gti = dev_get_drvdata(dev);
	enum gti_reset_mode mode = 0;

	if (buf == NULL || size < 0) {
		GOOG_INFO(gti, "error: invalid input!\n");
		return -EINVAL;
	}

	if (kstrtou32(buf, 10, &mode)) {
		GOOG_INFO(gti, "error: invalid input!\n");
		return -EINVAL;
	}

	if (mode <= GTI_RESET_MODE_NOP ||
		mode > GTI_RESET_MODE_AUTO) {
		GOOG_INFO(gti, "error: invalid input!\n");
		return -EINVAL;
	}

	gti->cmd.reset_cmd.setting = mode;
	ret = goog_process_vendor_cmd(gti, GTI_CMD_RESET);
	if (ret == -EOPNOTSUPP) {
		GOOG_INFO(gti, "error: not supported!\n");
		gti->cmd.reset_cmd.setting = GTI_RESET_MODE_NA;
	} else if (ret) {
		GOOG_INFO(gti, "error: %d!\n", ret);
		gti->cmd.reset_cmd.setting = GTI_RESET_MODE_NA;
	} else {
		GOOG_INFO(gti, "reset= 0x%x\n", mode);
	}

	return size;
}

static ssize_t scan_mode_show(struct device *dev,
		struct device_attribute *attr, char *buf)
{
	int ret;
	ssize_t buf_idx = 0;
	struct goog_touch_interface *gti = dev_get_drvdata(dev);

	gti->cmd.scan_cmd.setting = GTI_SCAN_MODE_NA;
	ret = goog_process_vendor_cmd(gti, GTI_CMD_GET_SCAN_MODE);
	if (ret == -EOPNOTSUPP) {
		buf_idx += scnprintf(buf + buf_idx, PAGE_SIZE - buf_idx,
			"error: not supported!\n");
	} else if (ret) {
		buf_idx += scnprintf(buf + buf_idx, PAGE_SIZE - buf_idx,
			"error: %d!\n", ret);
	} else {
		buf_idx += scnprintf(buf + buf_idx, PAGE_SIZE - buf_idx,
			"result: %u\n", gti->cmd.scan_cmd.setting);
	}
	GOOG_INFO(gti, "%s", buf);

	return buf_idx;
}

static ssize_t scan_mode_store(struct device *dev,
		struct device_attribute *attr, const char *buf, size_t size)
{
	int ret;
	struct goog_touch_interface *gti = dev_get_drvdata(dev);
	enum gti_scan_mode mode = 0;

	if (buf == NULL || size < 0) {
		GOOG_INFO(gti, "error: invalid input!\n");
		return size;
	}

	if (kstrtou32(buf, 10, &mode)) {
		GOOG_ERR(gti, "error: invalid input!\n");
		return size;
	}

	if (mode < GTI_SCAN_MODE_AUTO ||
		mode > GTI_SCAN_MODE_LP_IDLE) {
		GOOG_INFO(gti, "error: invalid input!\n");
		return size;
	}

	gti->cmd.scan_cmd.setting = mode;
	ret = goog_process_vendor_cmd(gti, GTI_CMD_SET_SCAN_MODE);
	if (ret == -EOPNOTSUPP)
		GOOG_ERR(gti, "error: not supported!\n");
	else if (ret)
		GOOG_ERR(gti, "error: %d!\n", ret);
	else
		GOOG_INFO(gti, "scan_mode= %u\n", mode);

	return size;
}

static ssize_t screen_protector_mode_enabled_store(struct device *dev,
		struct device_attribute *attr, const char *buf, size_t size)
{
	int ret = 0;
	struct goog_touch_interface *gti = dev_get_drvdata(dev);
	struct gti_screen_protector_mode_cmd *cmd = &gti->cmd.screen_protector_mode_cmd;
	bool enabled = false;

	if (kstrtobool(buf, &enabled)) {
		GOOG_ERR(gti, "invalid input!\n");
		return -EINVAL;
	}

	cmd->setting = enabled ? GTI_SCREEN_PROTECTOR_MODE_ENABLE : GTI_SCREEN_PROTECTOR_MODE_DISABLE;
	ret = goog_process_vendor_cmd(gti, GTI_CMD_SET_SCREEN_PROTECTOR_MODE);
	if (ret == -EOPNOTSUPP)
		GOOG_ERR(gti, "error: not supported!\n");
	else if (ret)
		GOOG_ERR(gti, "error: %d!\n", ret);
	else
		GOOG_INFO(gti, "enabled= %u\n", enabled);
	gti->screen_protector_mode_setting = enabled ?
			GTI_SCREEN_PROTECTOR_MODE_ENABLE : GTI_SCREEN_PROTECTOR_MODE_DISABLE;
	return size;
}

static ssize_t screen_protector_mode_enabled_show(struct device *dev,
		struct device_attribute *attr, char *buf)
{
	int ret = 0;
	ssize_t buf_idx = 0;
	struct goog_touch_interface *gti = dev_get_drvdata(dev);
	struct gti_screen_protector_mode_cmd *cmd = &gti->cmd.screen_protector_mode_cmd;

	cmd->setting = GTI_SCREEN_PROTECTOR_MODE_NA;
	ret = goog_process_vendor_cmd(gti, GTI_CMD_GET_SCREEN_PROTECTOR_MODE);
	if (ret == 0) {
		buf_idx += scnprintf(buf, PAGE_SIZE - buf_idx, "result: %d\n",
				cmd->setting == GTI_SCREEN_PROTECTOR_MODE_ENABLE);
	} else {
		buf_idx += scnprintf(buf, PAGE_SIZE - buf_idx, "error: %d\n", ret);
	}
	GOOG_INFO(gti, "%s", buf);
	return buf_idx;
}

static ssize_t self_test_show(struct device *dev,
		struct device_attribute *attr, char *buf)
{
	int ret;
	ssize_t buf_idx = 0;
	struct goog_touch_interface *gti = dev_get_drvdata(dev);

	gti->cmd.selftest_cmd.result = GTI_SELFTEST_RESULT_NA;
	memset(gti->cmd.selftest_cmd.buffer, 0, sizeof(gti->cmd.selftest_cmd.buffer));
	ret = goog_process_vendor_cmd(gti, GTI_CMD_SELFTEST);
	if (ret == -EOPNOTSUPP) {
		buf_idx += scnprintf(buf + buf_idx, PAGE_SIZE - buf_idx,
			"error: not supported!\n");
	} else if (ret) {
		buf_idx += scnprintf(buf + buf_idx, PAGE_SIZE - buf_idx,
			"error: %d!\n", ret);
	} else {
		if (gti->cmd.selftest_cmd.result == GTI_SELFTEST_RESULT_DONE) {
			buf_idx += scnprintf(buf + buf_idx, PAGE_SIZE - buf_idx,
				"result: %s\n", gti->cmd.selftest_cmd.buffer);
		} else if (gti->cmd.selftest_cmd.result ==
				GTI_SELFTEST_RESULT_SHELL_CMDS_REDIRECT) {
			buf_idx += scnprintf(buf + buf_idx, PAGE_SIZE - buf_idx,
				"redirect: %s\n", gti->cmd.selftest_cmd.buffer);
		} else {
			buf_idx += scnprintf(buf + buf_idx, PAGE_SIZE - buf_idx, "error: N/A!\n");
		}
	}
	GOOG_INFO(gti, "%s", buf);

	return buf_idx;
}

static ssize_t sensing_enabled_show(struct device *dev,
		struct device_attribute *attr, char *buf)
{
	int ret;
	ssize_t buf_idx = 0;
	struct goog_touch_interface *gti = dev_get_drvdata(dev);

	gti->cmd.sensing_cmd.setting = GTI_SENSING_MODE_NA;
	ret = goog_process_vendor_cmd(gti, GTI_CMD_GET_SENSING_MODE);
	if (ret == -EOPNOTSUPP) {
		buf_idx += scnprintf(buf + buf_idx, PAGE_SIZE - buf_idx,
			"error: not supported!\n");
	} else if (ret) {
		buf_idx += scnprintf(buf + buf_idx, PAGE_SIZE - buf_idx,
			"error: %d!\n", ret);
	} else {
		buf_idx += scnprintf(buf + buf_idx, PAGE_SIZE - buf_idx,
			"result: %u\n", gti->cmd.sensing_cmd.setting);
	}
	GOOG_INFO(gti, "%s", buf);

	return buf_idx;
}

static ssize_t sensing_enabled_store(struct device *dev,
		struct device_attribute *attr, const char *buf, size_t size)
{
	int ret;
	bool enabled;
	struct goog_touch_interface *gti = dev_get_drvdata(dev);

	if (kstrtobool(buf, &enabled)) {
		GOOG_INFO(gti, "error: invalid input!\n");
		return size;
	}

	gti->cmd.sensing_cmd.setting = enabled;
	ret = goog_process_vendor_cmd(gti, GTI_CMD_SET_SENSING_MODE);
	if (ret == -EOPNOTSUPP)
		GOOG_INFO(gti, "error: not supported!\n");
	else if (ret)
		GOOG_INFO(gti, "error: %d!\n", ret);
	else
		GOOG_INFO(gti, "sensing_enabled= %u\n", gti->cmd.sensing_cmd.setting);

	return size;
}

static ssize_t v4l2_enabled_show(struct device *dev,
		struct device_attribute *attr, char *buf)
{
	ssize_t buf_idx = 0;
	struct goog_touch_interface *gti = dev_get_drvdata(dev);

	buf_idx += scnprintf(buf + buf_idx, PAGE_SIZE - buf_idx,
		"result: %d\n", gti->v4l2_enabled);
	GOOG_INFO(gti, "%s", buf);

	return buf_idx;
}

static ssize_t v4l2_enabled_store(struct device *dev,
		struct device_attribute *attr, const char *buf, size_t size)
{
	struct goog_touch_interface *gti = dev_get_drvdata(dev);

	if (kstrtobool(buf, &gti->v4l2_enabled))
		GOOG_INFO(gti, "error: invalid input!\n");
	else
		GOOG_INFO(gti, "v4l2_enabled= %d\n", gti->v4l2_enabled);

	return size;
}

static ssize_t vrr_enabled_show(struct device *dev,
		struct device_attribute *attr, char *buf)
{
	ssize_t buf_idx = 0;
	struct goog_touch_interface *gti = dev_get_drvdata(dev);

	buf_idx += scnprintf(buf + buf_idx, PAGE_SIZE,
		"result: %d\n", gti->vrr_enabled);
	GOOG_INFO(gti, "%s", buf);

	return buf_idx;
}

static ssize_t vrr_enabled_store(struct device *dev,
		struct device_attribute *attr, const char *buf, size_t size)
{
	struct goog_touch_interface *gti = dev_get_drvdata(dev);

	if (kstrtobool(buf, &gti->vrr_enabled)) {
		GOOG_INFO(gti, "error: invalid input!\n");
	} else if (gti->report_rate_table_size == 0) {
		GOOG_INFO(gti, "error: No valid report rate table!\n");
	} else {
		GOOG_INFO(gti, "vrr_enabled= %d\n", gti->vrr_enabled);
		if (gti->vrr_enabled)
			goog_lookup_touch_report_rate(gti);
	}

	return size;
}

/*-----------------------------------------------------------------------------
 * Debug: functions.
 */
#ifdef GTI_DEBUG_KFIFO_LEN
inline void gti_debug_hc_push(struct goog_touch_interface *gti)
{
	/*
	 * Use kfifo as circular buffer by skipping one element
	 * when fifo is full.
	 */
	if (kfifo_is_full(&gti->debug_fifo_hc))
		kfifo_skip(&gti->debug_fifo_hc);
	kfifo_in(&gti->debug_fifo_hc, &gti->debug_hc, 1);
}

inline int gti_debug_hc_pop(struct goog_touch_interface *gti,
	struct gti_debug_health_check *fifo, unsigned int len)
{
	if (len > GTI_DEBUG_KFIFO_LEN) {
		GOOG_ERR(gti, "invalid fifo pop len(%d)!\n", len);
		return -EINVAL;
	}
	/*
	 * Keep data without pop-out to support different timing
	 * print-out by each caller.
	 */
	return kfifo_out_peek(&gti->debug_fifo_hc, fifo, len) == len ? 0 : -EFAULT;
}

inline void gti_debug_hc_update(struct goog_touch_interface *gti, bool from_top_half)
{
	if (from_top_half) {
		gti->debug_hc.irq_time = ktime_get();
		gti->debug_hc.irq_index = gti->irq_index;
	} else {
		gti->debug_hc.input_index = gti->input_index;
		gti->debug_hc.slot_bit_active = gti->slot_bit_active;
		gti_debug_hc_push(gti);
	}
}

void gti_debug_hc_dump(struct goog_touch_interface *gti)
{
	int ret;
	u64 i, count;
	s64 delta;
	s64 sec_delta;
	u32 ms_delta;
	ktime_t current_time = ktime_get();
	struct gti_debug_health_check last_fifo[GTI_DEBUG_KFIFO_LEN] = { 0 };

	count = min_t(u64, gti->irq_index, ARRAY_SIZE(last_fifo));
	ret = gti_debug_hc_pop(gti, last_fifo, count);
	if (ret) {
		GOOG_ERR(gti, "Failed to peek debug hc, err: %d\n", ret);
		return;
	}
	for (i = 0 ; i < count ; i++) {
		sec_delta = -1;
		ms_delta = 0;
		/*
		 * Calculate the delta time between irq triggered and current time.
		 */
		delta = ktime_ms_delta(current_time, last_fifo[i].irq_time);
		if (delta > 0)
			sec_delta = div_u64_rem(delta, MSEC_PER_SEC, &ms_delta);
		GOOG_LOG(gti, "dump-int: #%llu(%lld.%u): C#%llu(0x%lx).\n",
			last_fifo[i].irq_index, sec_delta, ms_delta,
			last_fifo[i].input_index, last_fifo[i].slot_bit_active);
	}
}

inline void gti_debug_input_push(struct goog_touch_interface *gti, int slot)
{
	struct gti_debug_input fifo;

	if (slot < 0 || slot >= MAX_SLOTS) {
		GOOG_ERR(gti, "Invalid slot: %d\n", slot);
		return;
	}

	/*
	 * Use kfifo as circular buffer by skipping one element
	 * when fifo is full.
	 */
	if (kfifo_is_full(&gti->debug_fifo_input))
		kfifo_skip(&gti->debug_fifo_input);

	memcpy(&fifo, &gti->debug_input[slot], sizeof(struct gti_debug_input));
	kfifo_in(&gti->debug_fifo_input, &fifo, 1);
}

inline int gti_debug_input_pop(struct goog_touch_interface *gti,
	struct gti_debug_input *fifo, unsigned int len)
{
	if (len > GTI_DEBUG_KFIFO_LEN) {
		GOOG_ERR(gti, "invalid fifo pop len(%d)!\n", len);
		return -EINVAL;
	}

	/*
	 * Keep coords without pop-out to support different timing
	 * print-out by each caller.
	 */
	return kfifo_out_peek(&gti->debug_fifo_input, fifo, len) == len ? 0 : -EFAULT;
}

inline void gti_debug_input_update(struct goog_touch_interface *gti)
{
	int slot;
	u64 irq_index = gti->irq_index;
	ktime_t time = ktime_get();

	for_each_set_bit(slot, &gti->slot_bit_changed, MAX_SLOTS) {
		if (test_bit(slot, &gti->slot_bit_active)) {
			gti->debug_input[slot].pressed.time = time;
			gti->debug_input[slot].pressed.irq_index = irq_index;
			memcpy(&gti->debug_input[slot].pressed.coord,
				&gti->offload.coords[slot],
				sizeof(struct TouchOffloadCoord));
		} else {
			gti->released_index++;
			gti->debug_input[slot].released.time = time;
			gti->debug_input[slot].released.irq_index = irq_index;
			memcpy(&gti->debug_input[slot].released.coord,
				&gti->offload.coords[slot],
				sizeof(struct TouchOffloadCoord));
			gti_debug_input_push(gti, slot);
		}
	}
	gti->slot_bit_changed = 0;
}

void gti_debug_input_dump(struct goog_touch_interface *gti)
{
	int slot, ret;
	u64 i, count;
	s64 delta;
	s64 sec_delta_down;
	u32 ms_delta_down;
	s64 sec_delta_duration;
	u32 ms_delta_duration;
	s32 px_delta_x, px_delta_y;
	ktime_t current_time = ktime_get();
	struct gti_debug_input last_fifo[GTI_DEBUG_KFIFO_LEN] = { 0 };

	count = min_t(u64, gti->released_index, ARRAY_SIZE(last_fifo));
	ret = gti_debug_input_pop(gti, last_fifo, count);
	if (ret) {
		GOOG_ERR(gti, "Failed to peek debug input, err: %d\n", ret);
		return;
	}
	for (i = 0 ; i < count ; i++) {
		if (last_fifo[i].slot < 0 ||
			last_fifo[i].slot >= MAX_SLOTS) {
			GOOG_INFO(gti, "dump: #%d: invalid slot #!\n", last_fifo[i].slot);
			continue;
		}
		sec_delta_down = -1;
		ms_delta_down = 0;
		/*
		 * Calculate the delta time of finger down from current time.
		 */
		delta = ktime_ms_delta(current_time, last_fifo[i].pressed.time);
		if (delta > 0)
			sec_delta_down = div_u64_rem(delta, MSEC_PER_SEC, &ms_delta_down);

		/*
		 * Calculate the delta time of finger duration from finger up to down.
		 */
		sec_delta_duration = -1;
		ms_delta_duration = 0;
		px_delta_x = 0;
		px_delta_y = 0;
		if (ktime_compare(last_fifo[i].released.time,
			last_fifo[i].pressed.time) > 0) {
			delta = ktime_ms_delta(last_fifo[i].released.time,
					last_fifo[i].pressed.time);
			if (delta > 0) {
				sec_delta_duration = div_u64_rem(delta, MSEC_PER_SEC,
									&ms_delta_duration);
				px_delta_x = last_fifo[i].released.coord.x -
					last_fifo[i].pressed.coord.x;
				px_delta_y = last_fifo[i].released.coord.y -
					last_fifo[i].pressed.coord.y;
			}
		}

		GOOG_LOG(gti, "dump: #%d: %lld.%u(%lld.%u) D(%d, %d) I(%llu, %llu).\n",
			last_fifo[i].slot,
			sec_delta_down, ms_delta_down,
			sec_delta_duration, ms_delta_duration,
			px_delta_x, px_delta_y,
			last_fifo[i].pressed.irq_index, last_fifo[i].released.irq_index);
		GOOG_DBG(gti, "dump-dbg: #%d: P(%u, %u) -> R(%u, %u).\n\n",
			last_fifo[i].slot,
			last_fifo[i].pressed.coord.x, last_fifo[i].pressed.coord.y,
			last_fifo[i].released.coord.x, last_fifo[i].released.coord.y);
	}
	/* Extra check for unexpected case. */
	for_each_set_bit(slot, &gti->slot_bit_active, MAX_SLOTS) {
		GOOG_INFO(gti, "slot #%d is active!\n", slot);
	}
}
#endif /* GTI_DEBUG_KFIFO_LEN */

/*-----------------------------------------------------------------------------
 * DRM: functions and structures.
 */
static void panel_bridge_enable(struct drm_bridge *bridge)
{
	struct goog_touch_interface *gti =
		container_of(bridge, struct goog_touch_interface, panel_bridge);

	if (gti->panel_is_lp_mode) {
		GOOG_INFO(gti, "skip screen-on because of panel_is_lp_mode enabled!\n");
		return;
	}

	goog_set_display_state(gti, GTI_DISPLAY_STATE_ON);
}

static void panel_bridge_disable(struct drm_bridge *bridge)
{
	struct goog_touch_interface *gti =
		container_of(bridge, struct goog_touch_interface, panel_bridge);

	if (bridge->encoder && bridge->encoder->crtc) {
		const struct drm_crtc_state *crtc_state = bridge->encoder->crtc->state;

		if (drm_atomic_crtc_effectively_active(crtc_state))
			return;
	}

	goog_set_display_state(gti, GTI_DISPLAY_STATE_OFF);
}

struct drm_connector *get_bridge_connector(struct drm_bridge *bridge)
{
	struct drm_connector *connector;
	struct drm_connector_list_iter conn_iter;

	drm_connector_list_iter_begin(bridge->dev, &conn_iter);
	drm_for_each_connector_iter(connector, &conn_iter) {
		if (connector->encoder == bridge->encoder)
			break;
	}
	drm_connector_list_iter_end(&conn_iter);
	return connector;
}

static bool panel_bridge_is_lp_mode(struct drm_connector *connector)
{
	if (connector && connector->state) {
		struct exynos_drm_connector_state *s =
			to_exynos_connector_state(connector->state);

		return s->exynos_mode.is_lp_mode;
	}
	return false;
}

static void panel_bridge_mode_set(struct drm_bridge *bridge,
				  const struct drm_display_mode *mode,
				  const struct drm_display_mode *adjusted_mode)
{
	int ret = 0;
	bool panel_is_lp_mode;
	struct goog_touch_interface *gti =
		container_of(bridge, struct goog_touch_interface, panel_bridge);

	if (!gti->connector || !gti->connector->state)
		gti->connector = get_bridge_connector(bridge);

	panel_is_lp_mode = panel_bridge_is_lp_mode(gti->connector);
	if (gti->panel_is_lp_mode != panel_is_lp_mode) {
		GOOG_INFO(gti, "panel_is_lp_mode changed from %d to %d.\n",
			gti->panel_is_lp_mode, panel_is_lp_mode);

		if (panel_is_lp_mode)
			goog_set_display_state(gti, GTI_DISPLAY_STATE_OFF);
		else
			goog_set_display_state(gti, GTI_DISPLAY_STATE_ON);
	}
	gti->panel_is_lp_mode = panel_is_lp_mode;

	if (mode) {
		int vrefresh = drm_mode_vrefresh(mode);

		if (gti->display_vrefresh != vrefresh) {
			GOOG_DBG(gti, "display_vrefresh(Hz) changed to %d from %d.\n",
				vrefresh, gti->display_vrefresh);
			gti->display_vrefresh = vrefresh;
			gti->cmd.display_vrefresh_cmd.setting = vrefresh;
			gti->context_changed.display_refresh_rate = 1;
			ret = goog_process_vendor_cmd(gti, GTI_CMD_NOTIFY_DISPLAY_VREFRESH);
			if (ret && ret != -EOPNOTSUPP)
				GOOG_WARN(gti, "unexpected return(%d)!", ret);

			if (gti->vrr_enabled)
				goog_lookup_touch_report_rate(gti);
		}
	}
}

static const struct drm_bridge_funcs panel_bridge_funcs = {
	.enable = panel_bridge_enable,
	.disable = panel_bridge_disable,
	.mode_set = panel_bridge_mode_set,
};

static int register_panel_bridge(struct goog_touch_interface *gti)
{
	GOOG_INFO(gti, "\n");
#ifdef CONFIG_OF
	gti->panel_bridge.of_node = gti->vendor_dev->of_node;
#endif
	gti->panel_bridge.funcs = &panel_bridge_funcs;
	drm_bridge_add(&gti->panel_bridge);

	return 0;
}

static void unregister_panel_bridge(struct drm_bridge *bridge)
{
	struct goog_touch_interface *gti =
		container_of(bridge, struct goog_touch_interface, panel_bridge);
	struct drm_bridge *node;

	GOOG_INFO(gti, "\n");
	drm_bridge_remove(bridge);

	if (!bridge->dev) /* not attached */
		return;

	drm_modeset_lock(&bridge->dev->mode_config.connection_mutex, NULL);
	list_for_each_entry(node, &bridge->encoder->bridge_chain, chain_node) {
		if (node == bridge) {
			if (bridge->funcs->detach)
				bridge->funcs->detach(bridge);
			list_del(&bridge->chain_node);
			break;
		}
	}
	drm_modeset_unlock(&bridge->dev->mode_config.connection_mutex);
	bridge->dev = NULL;
}

/*-----------------------------------------------------------------------------
 * GTI: functions.
 */
static int goog_precheck_heatmap(struct goog_touch_interface *gti)
{
	int ret = 0;

	/*
	 * Check the PM wakelock state and pm state for bus ownership before
	 * data request.
	 */
	if (!goog_pm_wake_get_locks(gti) || gti->pm.state == GTI_PM_SUSPEND) {
		GOOG_WARN(gti, "N/A during inactive bus!\n");
		ret = -ENODATA;
	}

	return ret;
}

static void goog_set_display_state(struct goog_touch_interface *gti,
	enum gti_display_state_setting display_state)
{
	int ret = 0;

	if (gti->display_state == display_state)
		return;

	switch (display_state) {
	case GTI_DISPLAY_STATE_OFF:
		GOOG_INFO(gti, "screen-off.\n");
		ret = goog_pm_wake_unlock_nosync(gti, GTI_PM_WAKELOCK_TYPE_SCREEN_ON);
		if (ret < 0)
			GOOG_INFO(gti, "Error while obtaining screen-off wakelock: %d!\n", ret);

		break;
	case GTI_DISPLAY_STATE_ON:
		GOOG_INFO(gti, "screen-on.\n");
		ret = goog_pm_wake_lock_nosync(gti, GTI_PM_WAKELOCK_TYPE_SCREEN_ON, false);
		if (ret < 0)
			GOOG_INFO(gti, "Error while obtaining screen-on wakelock: %d!\n", ret);

		break;
	default:
		GOOG_ERR(gti, "Unexpected value(0x%X) of display state parameter.\n",
			display_state);
		return;
	}

	gti->context_changed.screen_state = 1;
	gti->display_state = display_state;
	gti->cmd.display_state_cmd.setting = display_state;
	ret = goog_process_vendor_cmd(gti, GTI_CMD_NOTIFY_DISPLAY_STATE);
	if (ret && ret != -EOPNOTSUPP)
		GOOG_WARN(gti, "Unexpected vendor_cmd return(%d)!\n", ret);
}

bool goog_check_spi_dma_enabled(struct spi_device *spi_dev)
{
	bool ret = false;

	if (spi_dev && spi_dev->controller) {
		struct device_node *np = spi_dev->controller->dev.of_node;

		/*
		 * Check the SPI controller(s3c64xx-spi) whether support DMA
		 * or not.
		 */
		ret = of_property_read_bool(np, "dma-mode");
	}

	return ret;
}
EXPORT_SYMBOL(goog_check_spi_dma_enabled);

int goog_process_vendor_cmd(struct goog_touch_interface *gti, enum gti_cmd_type cmd_type)
{
	void *private_data = gti->vendor_private_data;
	int ret = -ESRCH;

	/* Use optional vendor operation if available. */
	switch (cmd_type) {
	case GTI_CMD_PING:
		ret = gti->options.ping(private_data, &gti->cmd.ping_cmd);
		break;
	case GTI_CMD_RESET:
		ret = gti->options.reset(private_data, &gti->cmd.reset_cmd);
		break;
	case GTI_CMD_SELFTEST:
		ret = gti->options.selftest(private_data, &gti->cmd.selftest_cmd);
		break;
	case GTI_CMD_GET_CONTEXT_DRIVER:
		ret = gti->options.get_context_driver(private_data, &gti->cmd.context_driver_cmd);
		break;
	case GTI_CMD_GET_CONTEXT_STYLUS:
		ret = gti->options.get_context_stylus(private_data, &gti->cmd.context_stylus_cmd);
		break;
	case GTI_CMD_GET_COORD_FILTER_ENABLED:
		ret = gti->options.get_coord_filter_enabled(private_data,
				&gti->cmd.coord_filter_cmd);
		break;
	case GTI_CMD_GET_FW_VERSION:
		ret = gti->options.get_fw_version(private_data, &gti->cmd.fw_version_cmd);
		break;
	case GTI_CMD_GET_GRIP_MODE:
		ret = gti->options.get_grip_mode(private_data, &gti->cmd.grip_cmd);
		break;
	case GTI_CMD_GET_IRQ_MODE:
		ret = gti->options.get_irq_mode(private_data, &gti->cmd.irq_cmd);
		break;
	case GTI_CMD_GET_PALM_MODE:
		ret = gti->options.get_palm_mode(private_data, &gti->cmd.palm_cmd);
		break;
	case GTI_CMD_GET_SCAN_MODE:
		ret = gti->options.set_scan_mode(private_data, &gti->cmd.scan_cmd);
		break;
	case GTI_CMD_GET_SCREEN_PROTECTOR_MODE:
		ret = gti->options.get_screen_protector_mode(private_data,
				&gti->cmd.screen_protector_mode_cmd);
		break;
	case GTI_CMD_GET_SENSING_MODE:
		ret = gti->options.get_sensing_mode(private_data, &gti->cmd.sensing_cmd);
		break;
	case GTI_CMD_GET_SENSOR_DATA:
		if (gti->cmd.sensor_data_cmd.type & TOUCH_SCAN_TYPE_MUTUAL) {
			ret = gti->options.get_mutual_sensor_data(
				private_data, &gti->cmd.sensor_data_cmd);
		} else if (gti->cmd.sensor_data_cmd.type & TOUCH_SCAN_TYPE_SELF) {
			ret = gti->options.get_self_sensor_data(
				private_data, &gti->cmd.sensor_data_cmd);
		}
		break;
	case GTI_CMD_GET_SENSOR_DATA_MANUAL:
		if (gti->cmd.manual_sensor_data_cmd.type & TOUCH_SCAN_TYPE_MUTUAL) {
			ret = gti->options.get_mutual_sensor_data(
				private_data, &gti->cmd.manual_sensor_data_cmd);
		} else if (gti->cmd.manual_sensor_data_cmd.type & TOUCH_SCAN_TYPE_SELF) {
			ret = gti->options.get_self_sensor_data(
				private_data, &gti->cmd.manual_sensor_data_cmd);
		}
		break;
	case GTI_CMD_NOTIFY_DISPLAY_STATE:
		ret = gti->options.notify_display_state(private_data,
				&gti->cmd.display_state_cmd);
		break;
	case GTI_CMD_NOTIFY_DISPLAY_VREFRESH:
		ret = gti->options.notify_display_vrefresh(private_data,
				&gti->cmd.display_vrefresh_cmd);
		break;
	case GTI_CMD_SET_CONTINUOUS_REPORT:
		ret = gti->options.set_continuous_report(private_data,
				&gti->cmd.continuous_report_cmd);
		break;
	case GTI_CMD_SET_COORD_FILTER_ENABLED:
		ret = gti->options.set_coord_filter_enabled(private_data,
				&gti->cmd.coord_filter_cmd);
		break;
	case GTI_CMD_SET_GRIP_MODE:
		GOOG_INFO(gti, "Set firmware grip %s",
				gti->cmd.grip_cmd.setting == GTI_GRIP_ENABLE ?
				"enabled" : "disabled");
		ret = gti->options.set_grip_mode(private_data, &gti->cmd.grip_cmd);
		break;
	case GTI_CMD_SET_HEATMAP_ENABLED:
		ret = gti->options.set_heatmap_enabled(private_data, &gti->cmd.heatmap_cmd);
		break;
	case GTI_CMD_SET_IRQ_MODE:
		ret = gti->options.set_irq_mode(private_data, &gti->cmd.irq_cmd);
		break;
	case GTI_CMD_SET_PALM_MODE:
		GOOG_INFO(gti, "Set firmware palm %s",
				gti->cmd.palm_cmd.setting == GTI_PALM_ENABLE ?
				"enabled" : "disabled");
		ret = gti->options.set_palm_mode(private_data, &gti->cmd.palm_cmd);
		break;
	case GTI_CMD_SET_REPORT_RATE:
		GOOG_INFO(gti, "Set touch report rate as %d Hz", gti->cmd.report_rate_cmd.setting);
		ret = gti->options.set_report_rate(private_data, &gti->cmd.report_rate_cmd);
		break;
	case GTI_CMD_SET_SCAN_MODE:
		ret = gti->options.set_scan_mode(private_data, &gti->cmd.scan_cmd);
		break;
	case GTI_CMD_SET_SCREEN_PROTECTOR_MODE:
		GOOG_INFO(gti, "Set screen protector mode %s",
				gti->cmd.screen_protector_mode_cmd.setting ==
				GTI_SCREEN_PROTECTOR_MODE_ENABLE
				? "enabled" : "disabled");
		ret = gti->options.set_screen_protector_mode(private_data,
				&gti->cmd.screen_protector_mode_cmd);
		break;
	case GTI_CMD_SET_SENSING_MODE:
		ret = gti->options.set_sensing_mode(private_data, &gti->cmd.sensing_cmd);
		break;
	default:
		break;
	}

	/* Back to vendor default handler if no optional operation available. */
	if (ret == -ESRCH)
		ret = gti->vendor_default_handler(private_data, cmd_type, &gti->cmd);

	/* Take unsupported cmd_type as debug logs for compatibility check. */
	if (ret == -EOPNOTSUPP) {
		GOOG_DBG(gti, "unsupported request cmd_type %#x!\n", cmd_type);
		ret = 0;
	} else if (ret == -ESRCH) {
		GOOG_WARN(gti, "No handler for cmd_type %#x!\n", cmd_type);
		ret = 0;
	}

	return ret;
}

void goog_update_motion_filter(struct goog_touch_interface *gti, unsigned long slot_bit)
{
	int ret = 0;
	const u32 mf_timeout_ms = 500;
	unsigned long touches = hweight_long(slot_bit);
	u32 next_state = gti->mf_state;

	switch (gti->mf_mode) {
	case GTI_MF_MODE_AUTO_REPORT:
	case GTI_MF_MODE_UNFILTER:
		next_state = GTI_MF_STATE_UNFILTERED;
		break;
	case GTI_MF_MODE_FILTER:
		next_state = GTI_MF_STATE_FILTERED;
		break;
	case GTI_MF_MODE_DYNAMIC:
	default:
		/*
		* Determine the next filter state. The motion filter is enabled by
		* default and it is disabled while a single finger is touching the
		* screen. If another finger is touched down or if a timeout expires,
		* the motion filter is reenabled and remains enabled until all fingers
		* are lifted.
		*/
		switch (next_state) {
		case GTI_MF_STATE_FILTERED:
			if (touches == 1) {
				next_state = GTI_MF_STATE_UNFILTERED;
				gti->mf_downtime = ktime_get();
			}
			break;
		case GTI_MF_STATE_UNFILTERED:
			if (touches == 0) {
				next_state = GTI_MF_STATE_FILTERED;
			} else if (touches > 1 ||
					ktime_after(ktime_get(),
					ktime_add_ms(gti->mf_downtime, mf_timeout_ms))) {
				next_state = GTI_MF_STATE_FILTERED_LOCKED;
			}
			break;
		case GTI_MF_STATE_FILTERED_LOCKED:
			if (touches == 0)
				next_state = GTI_MF_STATE_FILTERED;
			break;
		}
		break;
	}

	/* Send command to setup continuous report. */
	if ((next_state == GTI_MF_STATE_UNFILTERED) !=
		(gti->mf_state == GTI_MF_STATE_UNFILTERED)) {
		gti->cmd.continuous_report_cmd.setting = GTI_CONTINUOUS_REPORT_DISABLE;

		if (next_state == GTI_MF_STATE_UNFILTERED)
			gti->cmd.continuous_report_cmd.setting = GTI_CONTINUOUS_REPORT_ENABLE;

		ret = goog_process_vendor_cmd(gti, GTI_CMD_SET_CONTINUOUS_REPORT);
		if (ret)
			GOOG_WARN(gti, "unexpected return(%d)!", ret);
	}

	gti->mf_state = next_state;
}

bool goog_v4l2_read_frame_cb(struct v4l2_heatmap *v4l2)
{
	struct goog_touch_interface *gti = container_of(v4l2, struct goog_touch_interface, v4l2);
	bool ret = false;
	u32 v4l2_size = gti->v4l2.width * gti->v4l2.height * 2;

	if (gti->heatmap_buf && v4l2_size == gti->heatmap_buf_size) {
		memcpy(v4l2->frame, gti->heatmap_buf, v4l2_size);
		ret = true;
	} else {
		GOOG_ERR(gti, "wrong pointer(%p) or size (W: %lu, H: %lu) vs %u\n",
		gti->heatmap_buf, gti->v4l2.width, gti->v4l2.height, gti->heatmap_buf_size);
	}

	return ret;
}

void goog_v4l2_read(struct goog_touch_interface *gti, ktime_t timestamp)
{
	if (gti->v4l2_enabled)
		heatmap_read(&gti->v4l2, ktime_to_ns(timestamp));
}

int goog_get_driver_status(struct goog_touch_interface *gti,
		struct gti_context_driver_cmd *driver_cmd)
{
	gti->context_changed.offload_timestamp = 1;

	driver_cmd->context_changed.value = gti->context_changed.value;
	driver_cmd->screen_state = gti->display_state;
	driver_cmd->display_refresh_rate = gti->display_vrefresh;
	driver_cmd->touch_report_rate = gti->report_rate_setting;
	driver_cmd->noise_state = gti->fw_status.noise_level;
	driver_cmd->water_mode = gti->fw_status.water_mode;
	driver_cmd->charger_state = gti->charger_state;
	driver_cmd->offload_timestamp = ktime_get();

	/* vendor driver overwrite the context */
	return goog_process_vendor_cmd(gti, GTI_CMD_GET_CONTEXT_DRIVER);
}

void goog_offload_populate_coordinate_channel(struct goog_touch_interface *gti,
		struct touch_offload_frame *frame, int channel)
{
	int i;
	struct TouchOffloadDataCoord *dc;

	if (channel < 0 || channel >= MAX_CHANNELS) {
		GOOG_ERR(gti, "Invalid channel: %d\n", channel);
		return;
	}

	dc = (struct TouchOffloadDataCoord *)frame->channel_data[channel];
	memset(dc, 0, frame->channel_data_size[channel]);
	dc->header.channel_type = TOUCH_DATA_TYPE_COORD;
	dc->header.channel_size = TOUCH_OFFLOAD_FRAME_SIZE_COORD;

	for (i = 0; i < MAX_SLOTS; i++) {
		dc->coords[i].x = gti->offload.coords[i].x;
		dc->coords[i].y = gti->offload.coords[i].y;
		dc->coords[i].major = gti->offload.coords[i].major;
		dc->coords[i].minor = gti->offload.coords[i].minor;
		dc->coords[i].pressure = gti->offload.coords[i].pressure;
		dc->coords[i].rotation = gti->offload.coords[i].rotation;
		dc->coords[i].status = gti->offload.coords[i].status;
	}
}

void goog_offload_populate_mutual_channel(struct goog_touch_interface *gti,
		struct touch_offload_frame *frame, int channel, u8 *buffer, u32 size)
{
	struct TouchOffloadData2d *mutual;

	if (channel < 0 || channel >= MAX_CHANNELS) {
		GOOG_ERR(gti, "Invalid channel: %d\n", channel);
		return;
	}

	mutual = (struct TouchOffloadData2d *)frame->channel_data[channel];
	mutual->tx_size = gti->offload.caps.tx_size;
	mutual->rx_size = gti->offload.caps.rx_size;
	mutual->header.channel_type = frame->channel_type[channel];
	mutual->header.channel_size =
		TOUCH_OFFLOAD_FRAME_SIZE_2D(mutual->rx_size, mutual->tx_size);

	memcpy(mutual->data, buffer, size);
}

void goog_offload_populate_self_channel(struct goog_touch_interface *gti,
		struct touch_offload_frame *frame, int channel, u8 *buffer, u32 size)
{
	struct TouchOffloadData1d *self;

	if (channel < 0 || channel >= MAX_CHANNELS) {
		GOOG_ERR(gti, "Invalid channel: %d\n", channel);
		return;
	}

	self = (struct TouchOffloadData1d *)frame->channel_data[channel];
	self->tx_size = gti->offload.caps.tx_size;
	self->rx_size = gti->offload.caps.rx_size;
	self->header.channel_type = frame->channel_type[channel];
	self->header.channel_size =
		TOUCH_OFFLOAD_FRAME_SIZE_1D(self->rx_size, self->tx_size);

	memcpy(self->data, buffer, size);
}

static void goog_offload_populate_driver_status_channel(
		struct goog_touch_interface *gti,
		struct touch_offload_frame *frame, int channel,
		struct gti_context_driver_cmd *driver_cmd)
{
	struct TouchOffloadDriverStatus *ds =
		(struct TouchOffloadDriverStatus *)frame->channel_data[channel];

	memset(ds, 0, frame->channel_data_size[channel]);
	ds->header.channel_type = (u32)CONTEXT_CHANNEL_TYPE_DRIVER_STATUS;
	ds->header.channel_size = sizeof(struct TouchOffloadDriverStatus);

	ds->contents.screen_state = driver_cmd->context_changed.screen_state;
	ds->screen_state = driver_cmd->screen_state;

	ds->contents.display_refresh_rate = driver_cmd->context_changed.display_refresh_rate;
	ds->display_refresh_rate = driver_cmd->display_refresh_rate;

	ds->contents.touch_report_rate = driver_cmd->context_changed.touch_report_rate;
	ds->touch_report_rate = driver_cmd->touch_report_rate;

	ds->contents.noise_state = driver_cmd->context_changed.noise_state;
	ds->noise_state = driver_cmd->noise_state;

	ds->contents.water_mode = driver_cmd->context_changed.water_mode;
	ds->water_mode = driver_cmd->water_mode;

	ds->contents.charger_state = driver_cmd->context_changed.charger_state;
	ds->charger_state = driver_cmd->charger_state;

	ds->contents.offload_timestamp = driver_cmd->context_changed.offload_timestamp;
	ds->offload_timestamp = driver_cmd->offload_timestamp;
}

static void goog_offload_populate_stylus_status_channel(
		struct goog_touch_interface *gti,
		struct touch_offload_frame *frame, int channel,
		struct gti_context_stylus_cmd *stylus_cmd)
{
	struct TouchOffloadStylusStatus *ss =
		(struct TouchOffloadStylusStatus *)frame->channel_data[channel];

	memset(ss, 0, frame->channel_data_size[channel]);
	ss->header.channel_type = (u32)CONTEXT_CHANNEL_TYPE_STYLUS_STATUS;
	ss->header.channel_size = sizeof(struct TouchOffloadStylusStatus);

	ss->contents.coords = stylus_cmd->contents.coords;
	ss->coords[0] = stylus_cmd->pen_offload_coord;

	ss->contents.coords_timestamp = stylus_cmd->contents.coords_timestamp;
	ss->coords_timestamp = stylus_cmd->pen_offload_coord_timestamp;

	ss->contents.pen_paired = stylus_cmd->contents.pen_paired;
	ss->pen_paired = stylus_cmd->pen_paired;

	ss->contents.pen_active = stylus_cmd->contents.pen_active;
	ss->pen_active = stylus_cmd->pen_active;
}

static int goog_get_sensor_data(struct goog_touch_interface *gti,
		struct gti_sensor_data_cmd *cmd, bool reset_data)
{
	int ret = 0;
	int err = 0;
	u16 tx = gti->offload.caps.tx_size;
	u16 rx = gti->offload.caps.rx_size;

	if (reset_data) {
		if (cmd->type == GTI_SENSOR_DATA_TYPE_MS) {
			cmd->size = TOUCH_OFFLOAD_DATA_SIZE_2D(rx, tx);
		} else if (cmd->type == GTI_SENSOR_DATA_TYPE_SS) {
			cmd->size = TOUCH_OFFLOAD_DATA_SIZE_1D(rx, tx);
		} else {
			ret = -EINVAL;
			goto exit;
		}

		memset(gti->heatmap_buf, 0, cmd->size);
		cmd->buffer = gti->heatmap_buf;
		goto exit;
	}

	err = goog_pm_wake_lock(gti, GTI_PM_WAKELOCK_TYPE_SENSOR_DATA, true);
	if (err < 0) {
		GOOG_WARN(gti, "Failed to lock GTI_PM_WAKELOCK_TYPE_SENSOR_DATA: %d!\n", err);
		ret = err;
		goto exit;
	}

	err = goog_process_vendor_cmd(gti, GTI_CMD_GET_SENSOR_DATA);
	if (err < 0) {
		GOOG_WARN(gti, "Failed to get sensor data: %d!\n", err);
		ret = err;
	}

	err = goog_pm_wake_unlock(gti, GTI_PM_WAKELOCK_TYPE_SENSOR_DATA);
	if (err < 0)
		GOOG_WARN(gti, "Failed to unlock GTI_PM_WAKELOCK_TYPE_SENSOR_DATA: %d!\n", err);

exit:
	return ret;
}

void goog_offload_populate_frame(struct goog_touch_interface *gti,
		struct touch_offload_frame *frame, bool reset_data)
{
	static u64 index;
	char trace_tag[128];
	u32 channel_type;
	int i;
	int ret;
	u16 tx = gti->offload.caps.tx_size;
	u16 rx = gti->offload.caps.rx_size;
	struct gti_sensor_data_cmd *cmd = &gti->cmd.sensor_data_cmd;

	scnprintf(trace_tag, sizeof(trace_tag), "%s: IDX=%llu IN_TS=%lld.\n",
		__func__, index, gti->input_timestamp);
	ATRACE_BEGIN(trace_tag);

	frame->header.index = index++;
	frame->header.timestamp = gti->input_timestamp;

	/*
	 * TODO(b/201610482):
	 * Porting for other channels, like driver status, stylus status
	 * and others.
	 */

	/* Populate all channels */
	for (i = 0; i < frame->num_channels; i++) {
		channel_type = frame->channel_type[i];
		GOOG_DBG(gti, "#%d: get data(type %#x) from vendor driver", i, channel_type);
		ret = 0;
		cmd->buffer = NULL;
		cmd->size = 0;
		if (channel_type == CONTEXT_CHANNEL_TYPE_DRIVER_STATUS) {
			ATRACE_BEGIN("populate driver context");
			ret = goog_get_driver_status(gti, &gti->cmd.context_driver_cmd);
			if (ret == 0)
				goog_offload_populate_driver_status_channel(
						gti, frame, i,
						&gti->cmd.context_driver_cmd);
			ATRACE_END();
		} else if (channel_type == CONTEXT_CHANNEL_TYPE_STYLUS_STATUS) {
			ATRACE_BEGIN("populate stylus context");
			ret = goog_process_vendor_cmd(gti, GTI_CMD_GET_CONTEXT_STYLUS);
			if (ret == 0)
				goog_offload_populate_stylus_status_channel(
						gti, frame, i,
						&gti->cmd.context_stylus_cmd);
			ATRACE_END();
		} else if (channel_type == TOUCH_DATA_TYPE_COORD) {
			ATRACE_BEGIN("populate coord");
			goog_offload_populate_coordinate_channel(gti, frame, i);
			ATRACE_END();
		} else if (channel_type & TOUCH_SCAN_TYPE_MUTUAL) {
			ATRACE_BEGIN("populate mutual data");
			cmd->type = GTI_SENSOR_DATA_TYPE_MS;

			ret = goog_get_sensor_data(gti, cmd, reset_data);
			if (ret == 0 && cmd->buffer &&
				cmd->size == TOUCH_OFFLOAD_DATA_SIZE_2D(rx, tx)) {
				goog_offload_populate_mutual_channel(gti, frame, i,
					cmd->buffer, cmd->size);
				/* Backup strength data for v4l2. */
				if (channel_type & TOUCH_DATA_TYPE_STRENGTH)
					memcpy(gti->heatmap_buf, cmd->buffer, cmd->size);
			}
			ATRACE_END();
		} else if (channel_type & TOUCH_SCAN_TYPE_SELF) {
			ATRACE_BEGIN("populate self data");
			cmd->type = GTI_SENSOR_DATA_TYPE_SS;

			ret = goog_get_sensor_data(gti, cmd, reset_data);
			if (ret == 0 && cmd->buffer &&
				cmd->size == TOUCH_OFFLOAD_DATA_SIZE_1D(rx, tx)) {
				goog_offload_populate_self_channel(gti, frame, i,
					cmd->buffer, cmd->size);
			}
			ATRACE_END();
		} else {
			GOOG_ERR(gti, "unrecognized channel_type %#x.\n", channel_type);
		}

		if (ret) {
			GOOG_DBG(gti, "skip to populate data(type %#x, ret %d)!\n",
				channel_type, ret);
		}
	}

	ATRACE_END();
}

void goog_update_fw_settings(struct goog_touch_interface *gti)
{
	int ret = 0;
	bool enabled = false;

	if(!gti->ignore_grip_update) {
		if (gti->offload.offload_running && gti->offload.config.filter_grip)
			gti->cmd.grip_cmd.setting = GTI_GRIP_DISABLE;
		else
			gti->cmd.grip_cmd.setting = gti->default_grip_enabled;
		ret = goog_process_vendor_cmd(gti, GTI_CMD_SET_GRIP_MODE);
		if (ret)
			GOOG_WARN(gti, "unexpected return(%d)!", ret);
	}

	if(!gti->ignore_palm_update) {
		if (gti->offload.offload_running && gti->offload.config.filter_palm)
			gti->cmd.palm_cmd.setting = GTI_PALM_DISABLE;
		else
			gti->cmd.palm_cmd.setting = gti->default_palm_enabled;
		ret = goog_process_vendor_cmd(gti, GTI_CMD_SET_PALM_MODE);
		if (ret)
			GOOG_WARN(gti, "unexpected return(%d)!", ret);
	}

	if (gti->coord_filter_enabled) {
		if (!gti->ignore_coord_filter_update) {
			if (gti->offload.offload_running && gti->offload.config.coord_filter)
				enabled = false;
			else
				enabled = gti->default_coord_filter_enabled;
		} else {
			enabled = gti->fw_coord_filter_enabled;
		}

		gti->cmd.coord_filter_cmd.setting = enabled ?
				GTI_COORD_FILTER_ENABLE : GTI_COORD_FILTER_DISABLE;
		ret = goog_process_vendor_cmd(gti, GTI_CMD_SET_COORD_FILTER_ENABLED);
		if (ret)
			GOOG_WARN(gti, "unexpected return(%d)!", ret);
	}

	gti->cmd.screen_protector_mode_cmd.setting = gti->screen_protector_mode_setting;
	ret = goog_process_vendor_cmd(gti, GTI_CMD_SET_SCREEN_PROTECTOR_MODE);
	if (ret != 0)
		GOOG_ERR(gti, "Failed to %s screen protector mode!\n",
			gti->screen_protector_mode_setting == GTI_SCREEN_PROTECTOR_MODE_ENABLE ?
			"enable" : "disable");

	gti->cmd.heatmap_cmd.setting = GTI_HEATMAP_ENABLE;
	ret = goog_process_vendor_cmd(gti, GTI_CMD_SET_HEATMAP_ENABLED);
	if (ret != 0)
		GOOG_ERR(gti, "Failed to enable heatmap!\n");

	if (gti->vrr_enabled) {
		gti->cmd.report_rate_cmd.setting = gti->report_rate_setting_next;
		ret = goog_process_vendor_cmd(gti, GTI_CMD_SET_REPORT_RATE);
		if (ret != 0)
			GOOG_ERR(gti, "Failed to set report rate!\n");
	}
}

static void goog_offload_set_running(struct goog_touch_interface *gti, bool running)
{
	if (gti->offload.offload_running != running) {
		GOOG_INFO(gti, "Set offload_running=%d, irq_index=%d, input_index=%d\n",
			running, gti->irq_index, gti->input_index);

		gti->offload.offload_running = running;
		goog_update_fw_settings(gti);
	}
}

void goog_offload_input_report(void *handle,
		 struct TouchOffloadIocReport *report)
{
	struct goog_touch_interface *gti = (struct goog_touch_interface *)handle;
	bool touch_down = 0;
	unsigned int tool_type = MT_TOOL_FINGER;
	int i;
	int error;
	unsigned long slot_bit_active = 0;
	char trace_tag[128];
	ktime_t ktime = ktime_get();

	scnprintf(trace_tag, sizeof(trace_tag),
		"%s: IDX=%lld IN_TS=%lld TS=%lld DELTA=%lld ns.\n",
		__func__, report->index,
		ktime_to_ns(report->timestamp), ktime_to_ns(ktime),
		ktime_to_ns(ktime_sub(ktime, report->timestamp)));
	ATRACE_BEGIN(trace_tag);

	goog_input_lock(gti);
	input_set_timestamp(gti->vendor_input_dev, report->timestamp);
	for (i = 0; i < MAX_SLOTS; i++) {
		if (report->coords[i].status != COORD_STATUS_INACTIVE) {
			switch (report->coords[i].status) {
			case COORD_STATUS_EDGE:
			case COORD_STATUS_PALM:
			case COORD_STATUS_CANCEL:
				tool_type = MT_TOOL_PALM;
				break;
			case COORD_STATUS_FINGER:
			case COORD_STATUS_PEN:
			default:
				tool_type = MT_TOOL_FINGER;
				break;
			}
			set_bit(i, &slot_bit_active);
			input_mt_slot(gti->vendor_input_dev, i);
			touch_down = 1;
			input_report_key(gti->vendor_input_dev, BTN_TOUCH, touch_down);
			input_mt_report_slot_state(gti->vendor_input_dev, tool_type, 1);
			input_report_abs(gti->vendor_input_dev, ABS_MT_POSITION_X,
				report->coords[i].x);
			input_report_abs(gti->vendor_input_dev, ABS_MT_POSITION_Y,
				report->coords[i].y);
			input_report_abs(gti->vendor_input_dev, ABS_MT_TOUCH_MAJOR,
				report->coords[i].major);
			input_report_abs(gti->vendor_input_dev, ABS_MT_TOUCH_MINOR,
				report->coords[i].minor);
			input_report_abs(gti->vendor_input_dev, ABS_MT_PRESSURE,
				report->coords[i].pressure);
			if (gti->offload.caps.rotation_reporting)
				input_report_abs(gti->vendor_input_dev, ABS_MT_ORIENTATION,
					report->coords[i].rotation);
		} else {
			clear_bit(i, &slot_bit_active);
			input_mt_slot(gti->vendor_input_dev, i);
			input_report_abs(gti->vendor_input_dev, ABS_MT_PRESSURE, 0);
			input_mt_report_slot_state(gti->vendor_input_dev, MT_TOOL_FINGER, 0);
			input_report_abs(gti->vendor_input_dev, ABS_MT_TRACKING_ID, -1);
		}
	}
	input_report_key(gti->vendor_input_dev, BTN_TOUCH, touch_down);
	input_sync(gti->vendor_input_dev);
	goog_input_unlock(gti);

	if (touch_down)
		goog_v4l2_read(gti, report->timestamp);

	error = goog_pm_wake_lock(gti, GTI_PM_WAKELOCK_TYPE_OFFLOAD_REPORT, true);
	if (error < 0) {
		GOOG_WARN(gti, "Error while obtaining OFFLOAD_REPORT wakelock: %d!\n", error);
		ATRACE_END();
		return;
	}
	goog_update_motion_filter(gti, slot_bit_active);
	error = goog_pm_wake_unlock(gti, GTI_PM_WAKELOCK_TYPE_OFFLOAD_REPORT);
	if (error < 0)
		GOOG_WARN(gti, "Error while releasing OFFLOAD_REPORT wakelock: %d!\n", error);
	ATRACE_END();
}

int gti_charger_state_change(struct notifier_block *nb, unsigned long action,
			     void *data)
{
	struct goog_touch_interface *gti =
		(struct goog_touch_interface *)container_of(nb,
			struct goog_touch_interface, charger_notifier);
	struct power_supply *psy = (struct power_supply *)data;
	int ret;

	/* Attempt actual status parsing */
	if (psy && psy->desc->type == POWER_SUPPLY_TYPE_USB) {
		union power_supply_propval present_val = { 0 };

		ret = power_supply_get_property(psy, POWER_SUPPLY_PROP_PRESENT,
						&present_val);
		if (ret < 0)
			GOOG_ERR(gti,
				 "Error while getting power supply property: %d!\n",
				 ret);
		else if ((u8)present_val.intval != gti->charger_state) {
			/* Note: the expected values for present_val.intval are
			 * 0 and 1. Cast to unsigned byte to ensure the
			 * comparison is handled in the same variable data type.
			 */
			gti->context_changed.charger_state = 1;
			gti->charger_state = (u8)present_val.intval;
		}
	}

	return 0;
}

int goog_offload_probe(struct goog_touch_interface *gti)
{
	int ret;
	u16 values[2];
	struct device_node *np = gti->vendor_dev->of_node;
	const char *offload_dev_name = NULL;

	/*
	 * TODO(b/201610482): rename DEVICE_NAME in touch_offload.h for more specific.
	 */
	if (!of_property_read_string(np, "goog,offload-device-name", &offload_dev_name)) {
		scnprintf(gti->offload.device_name, sizeof(gti->offload.device_name),
			"%s_%s", DEVICE_NAME, offload_dev_name);
	}

	if (of_property_read_u8_array(np, "goog,touch_offload_id",
					  gti->offload_id_byte, 4)) {
		GOOG_INFO(gti, "set default offload id: GOOG!\n");
		gti->offload_id_byte[0] = 'G';
		gti->offload_id_byte[1] = 'O';
		gti->offload_id_byte[2] = 'O';
		gti->offload_id_byte[3] = 'G';
	}

	gti->offload.caps.touch_offload_major_version = TOUCH_OFFLOAD_INTERFACE_MAJOR_VERSION;
	gti->offload.caps.touch_offload_minor_version = TOUCH_OFFLOAD_INTERFACE_MINOR_VERSION;
	gti->offload.caps.device_id = gti->offload_id;

	if (of_property_read_u16_array(np, "goog,display-resolution",
					  values, 2) == 0) {
		gti->offload.caps.display_width = values[0];
		gti->offload.caps.display_height = values[1];
	} else {
		GOOG_ERR(gti, "Please set \"goog,display-resolution\" in dts!");
	}

	if (of_property_read_u16_array(np, "goog,channel-num",
					  values, 2) == 0) {
		gti->offload.caps.tx_size = values[0];
		gti->offload.caps.rx_size = values[1];
	} else {
		GOOG_ERR(gti, "Please set \"goog,channel-num\" in dts!");
		ret = -EINVAL;
		goto err_offload_probe;
	}

	/*
	 * TODO(b/201610482): Set more offload caps from parameters or from dtsi?
	 */
	gti->offload.caps.heatmap_size = HEATMAP_SIZE_FULL;
	gti->offload.caps.bus_type = BUS_TYPE_SPI;
	if (of_property_read_u32(np, "spi-max-frequency",
			&gti->offload.caps.bus_speed_hz))
		gti->offload.caps.bus_speed_hz = 0;

	if (of_property_read_u16(np, "goog,offload-caps-data-types",
			&gti->offload.caps.touch_data_types)) {
		gti->offload.caps.touch_data_types =
			TOUCH_DATA_TYPE_COORD | TOUCH_DATA_TYPE_STRENGTH |
			TOUCH_DATA_TYPE_RAW | TOUCH_DATA_TYPE_BASELINE;
	}
	if (of_property_read_u16(np, "goog,offload-caps-scan-types",
			&gti->offload.caps.touch_scan_types)) {
		gti->offload.caps.touch_scan_types =
			TOUCH_SCAN_TYPE_MUTUAL;
	}
	if (of_property_read_u16(np, "goog,offload-caps-context-channel-types",
			&gti->offload.caps.context_channel_types)) {
		gti->offload.caps.context_channel_types = 0;
	}
	GOOG_INFO(gti, "offload.caps: data_types %#x, scan_types %#x, context_channel_types %#x.\n",
		gti->offload.caps.touch_data_types,
		gti->offload.caps.touch_scan_types,
		gti->offload.caps.context_channel_types);

	gti->offload.caps.continuous_reporting = true;
	gti->offload.caps.noise_reporting = false;
	gti->offload.caps.cancel_reporting =
		of_property_read_bool(np, "goog,offload-caps-cancel-reporting");
	gti->offload.caps.size_reporting = true;
	gti->offload.caps.filter_grip = true;
	gti->offload.caps.filter_palm = true;
	gti->offload.caps.coord_filter = gti->coord_filter_enabled &&
		of_property_read_bool(np, "goog,offload-caps-coord-filter");
	gti->offload.caps.num_sensitivity_settings = 1;
	gti->offload.caps.rotation_reporting = of_property_read_bool(np,
		"goog,offload-caps-rotation-reporting");

	gti->offload.hcallback = (void *)gti;
	gti->offload.report_cb = goog_offload_input_report;
	ret = touch_offload_init(&gti->offload);
	if (ret) {
		GOOG_ERR(gti, "offload init failed, ret %d!\n", ret);
		goto err_offload_probe;
	}

	gti->offload_enabled = of_property_read_bool(np, "goog,offload-enabled");
	GOOG_INFO(gti, "offload.caps: display W/H: %d * %d (Tx/Rx: %d * %d).\n",
		gti->offload.caps.display_width, gti->offload.caps.display_height,
		gti->offload.caps.tx_size, gti->offload.caps.rx_size);

	GOOG_INFO(gti, "offload ID: \"%c%c%c%c\" / 0x%08X, offload_enabled=%d.\n",
		gti->offload_id_byte[0], gti->offload_id_byte[1], gti->offload_id_byte[2],
		gti->offload_id_byte[3], gti->offload_id, gti->offload_enabled);

	gti->default_grip_enabled = of_property_read_bool(np,
			"goog,default-grip-disabled") ? GTI_GRIP_DISABLE : GTI_GRIP_ENABLE;
	gti->default_palm_enabled = of_property_read_bool(np,
			"goog,default-palm-disabled") ? GTI_PALM_DISABLE : GTI_PALM_ENABLE;
	gti->default_coord_filter_enabled = of_property_read_bool(np,
			"goog,default-coord-filter-disabled") ?
			GTI_COORD_FILTER_DISABLE : GTI_COORD_FILTER_ENABLE;

	gti->heatmap_buf_size = gti->offload.caps.tx_size * gti->offload.caps.rx_size * sizeof(u16);
	gti->heatmap_buf = devm_kzalloc(gti->vendor_dev, gti->heatmap_buf_size, GFP_KERNEL);
	if (!gti->heatmap_buf) {
		GOOG_ERR(gti, "heamap alloc failed!\n");
		ret = -ENOMEM;
		goto err_offload_probe;
	}

	/*
	 * Heatmap_probe must be called before irq routine is registered,
	 * because heatmap_read is called from the irq context.
	 * If the ISR runs before heatmap_probe is finished, it will invoke
	 * heatmap_read and cause NPE, since read_frame would not yet be set.
	 */
	gti->v4l2.parent_dev = gti->vendor_dev;
	gti->v4l2.input_dev = gti->vendor_input_dev;
	gti->v4l2.read_frame = goog_v4l2_read_frame_cb;
	gti->v4l2.width = gti->offload.caps.tx_size;
	gti->v4l2.height = gti->offload.caps.rx_size;

	/* 120 Hz operation */
	gti->v4l2.timeperframe.numerator = 1;
	if (of_property_read_u32(np, "goog,report-rate",
			&gti->v4l2.timeperframe.denominator))
		gti->v4l2.timeperframe.denominator = 120;

	ret = heatmap_probe(&gti->v4l2);
	if (ret) {
		GOOG_ERR(gti, "v4l2 init failed, ret %d!\n", ret);
		goto err_offload_probe;
	}
	gti->v4l2_enabled = of_property_read_bool(np, "goog,v4l2-enabled");
	GOOG_INFO(gti, "v4l2 W/H=(%lu, %lu), v4l2_enabled=%d.\n",
		gti->v4l2.width, gti->v4l2.height, gti->v4l2_enabled);

	/* Register for charger plugging status */
	gti->charger_notifier.notifier_call = gti_charger_state_change;
	ret = power_supply_reg_notifier(&gti->charger_notifier);
	if (!ret) {
		GOOG_ERR(gti, "Failed to register power_supply_reg_notifier!\n");
		goto err_offload_probe;
	}

err_offload_probe:
	return ret;
}

void goog_offload_remove(struct goog_touch_interface *gti)
{
	touch_offload_cleanup(&gti->offload);
}

bool goog_input_legacy_report(struct goog_touch_interface *gti)
{
	if (!gti->offload.offload_running)
		return true;

	return false;
}

int goog_input_process(struct goog_touch_interface *gti, bool reset_data)
{
	int ret = 0;
	struct touch_offload_frame **frame = &gti->offload_frame;

	/*
	 * Only do the input process if active slot(s) update
	 * or slot(s) state change or resetting frame data.
	 */
	if (!(gti->slot_bit_active & gti->slot_bit_in_use) &&
		!gti->slot_bit_changed && !reset_data)
		return -EPERM;

	/*
	 * Increase the input index when any slot bit changed which
	 * means the finger is down or up.
	 */
	if (gti->slot_bit_changed)
		gti->input_index++;

	if (gti->offload_enabled) {
		ret = touch_offload_reserve_frame(&gti->offload, frame);
		if (ret != 0 || frame == NULL) {
			GOOG_DBG(gti, "could not reserve a frame(ret %d)!\n", ret);

			/* Stop offload when there are no buffers available. */
			goog_offload_set_running(gti, false);
			/*
			 * TODO(b/193467748):
			 * How to handle current coord if offload running
			 * terminating in the halfway(not beginning case)?
			 */
			ret = -EBUSY;
		} else {
			goog_offload_set_running(gti, true);
			goog_offload_populate_frame(gti, *frame, reset_data);
			ret = touch_offload_queue_frame(&gti->offload, *frame);
			if (ret)
				GOOG_ERR(gti, "failed to queue reserved frame(ret %d)!\n", ret);
			else
				gti->offload_frame = NULL;
		}
	}

	/*
	 * If offload is NOT running, read heatmap directly by callback.
	 * Otherwise, heatmap will be handled for both offload and v4l2
	 * during goog_offload_populate_frame().
	 */
	if (!gti->offload.offload_running && gti->v4l2_enabled) {
		int ret;
		struct gti_sensor_data_cmd *cmd = &gti->cmd.sensor_data_cmd;


		cmd->buffer = NULL;
		cmd->size = 0;
		cmd->type = GTI_SENSOR_DATA_TYPE_MS;
		ret = goog_get_sensor_data(gti, cmd, reset_data);
		if (ret == 0 && cmd->buffer && cmd->size)
			memcpy(gti->heatmap_buf, cmd->buffer, cmd->size);
		goog_v4l2_read(gti, gti->input_timestamp);
		goog_update_motion_filter(gti, gti->slot_bit_active);
	}

	gti_debug_input_update(gti);
	gti->input_timestamp_changed = false;
	gti->slot_bit_in_use = 0;

	return ret;
}
EXPORT_SYMBOL(goog_input_process);

void goog_input_lock(struct goog_touch_interface *gti)
{
	mutex_lock(&gti->input_lock);
}
EXPORT_SYMBOL(goog_input_lock);

void goog_input_unlock(struct goog_touch_interface *gti)
{
	mutex_unlock(&gti->input_lock);
}
EXPORT_SYMBOL(goog_input_unlock);

void goog_input_set_timestamp(
		struct goog_touch_interface *gti,
		struct input_dev *dev, ktime_t timestamp)
{
	if (goog_input_legacy_report(gti))
		input_set_timestamp(dev, timestamp);

	gti->input_timestamp = timestamp;
	gti->input_timestamp_changed = true;
}
EXPORT_SYMBOL(goog_input_set_timestamp);

void goog_input_mt_slot(
		struct goog_touch_interface *gti,
		struct input_dev *dev, int slot)
{
	if (slot < 0 || slot >= MAX_SLOTS) {
		GOOG_ERR(gti, "Invalid slot: %d\n", slot);
		return;
	}

	if (goog_input_legacy_report(gti))
		input_mt_slot(dev, slot);

	gti->slot = slot;
	/*
	 * Make sure the input timestamp should be set before updating 1st mt_slot.
	 * This is for input report switch between offload and legacy.
	 */
	if (!gti->slot_bit_in_use && !gti->input_timestamp_changed)
		GOOG_ERR(gti, "please exec goog_input_set_timestamp before %s!\n", __func__);
	set_bit(slot, &gti->slot_bit_in_use);
}
EXPORT_SYMBOL(goog_input_mt_slot);

void goog_input_mt_report_slot_state(
		struct goog_touch_interface *gti,
		struct input_dev *dev, unsigned int tool_type, bool active)
{
	if (goog_input_legacy_report(gti))
		input_mt_report_slot_state(dev, tool_type, active);

	switch (tool_type) {
	case MT_TOOL_FINGER:
		if (active) {
			gti->offload.coords[gti->slot].status = COORD_STATUS_FINGER;
			if (!test_and_set_bit(gti->slot,
					&gti->slot_bit_active)) {
				set_bit(gti->slot, &gti->slot_bit_changed);
			}
		} else {
			gti->offload.coords[gti->slot].status = COORD_STATUS_INACTIVE;
			if (test_and_clear_bit(gti->slot,
					&gti->slot_bit_active)) {
				set_bit(gti->slot, &gti->slot_bit_changed);
			}
		}
		break;

	default:
		if (!goog_input_legacy_report(gti)) {
			GOOG_WARN(gti, "unexcepted input tool_type(%#x) active(%d)!\n",
				tool_type, active);
		}
		break;
	}

}
EXPORT_SYMBOL(goog_input_mt_report_slot_state);

void goog_input_report_abs(
		struct goog_touch_interface *gti,
		struct input_dev *dev, unsigned int code, int value)
{
	if (goog_input_legacy_report(gti))
		input_report_abs(dev, code, value);

	switch (code) {
	case ABS_MT_POSITION_X:
		gti->offload.coords[gti->slot].x = value;
		break;
	case ABS_MT_POSITION_Y:
		gti->offload.coords[gti->slot].y = value;
		break;
	case ABS_MT_TOUCH_MAJOR:
		gti->offload.coords[gti->slot].major = value;
		break;
	case ABS_MT_TOUCH_MINOR:
		gti->offload.coords[gti->slot].minor = value;
		break;
	case ABS_MT_PRESSURE:
		gti->offload.coords[gti->slot].pressure = value;
		break;
	case ABS_MT_ORIENTATION:
		gti->offload.coords[gti->slot].rotation = value;
		break;
	default:
		break;
	}
}
EXPORT_SYMBOL(goog_input_report_abs);

void goog_input_report_key(
		struct goog_touch_interface *gti,
		struct input_dev *dev, unsigned int code, int value)
{
	if (goog_input_legacy_report(gti))
		input_report_key(dev, code, value);
}
EXPORT_SYMBOL(goog_input_report_key);

void goog_input_sync(struct goog_touch_interface *gti, struct input_dev *dev)
{
	if (goog_input_legacy_report(gti))
		input_sync(dev);
}
EXPORT_SYMBOL(goog_input_sync);

void goog_input_release_all_fingers(struct goog_touch_interface *gti)
{
	int i;

	goog_input_lock(gti);

	goog_input_set_timestamp(gti, gti->vendor_input_dev, ktime_get());
	for (i = 0; i < MAX_SLOTS; i++) {
		goog_input_mt_slot(gti, gti->vendor_input_dev, i);
		goog_input_mt_report_slot_state(
			gti, gti->vendor_input_dev, MT_TOOL_FINGER, false);
	}
	goog_input_report_key(gti, gti->vendor_input_dev, BTN_TOUCH, 0);
	goog_input_sync(gti, gti->vendor_input_dev);

	goog_input_unlock(gti);

	goog_input_process(gti, true);
}

void goog_register_tbn(struct goog_touch_interface *gti)
{
	struct device_node *np = gti->vendor_dev->of_node;

	gti->tbn_enabled = of_property_read_bool(np, "goog,tbn-enabled");
	if (gti->tbn_enabled) {
		if (register_tbn(&gti->tbn_register_mask)) {
			GOOG_ERR(gti, "failed to register tbn context!\n");
			gti->tbn_enabled = false;
		} else {
			GOOG_INFO(gti, "tbn_register_mask = %#x.\n", gti->tbn_register_mask);
		}
	}
}

static int goog_get_context_driver_nop(
		void *private_data, struct gti_context_driver_cmd *cmd)
{
	return -ESRCH;
}

static int goog_get_context_stylus_nop(
		void *private_data, struct gti_context_stylus_cmd *cmd)
{
	return -ESRCH;
}

static int goog_get_coord_filter_enabled_nop(
		void *private_data, struct gti_coord_filter_cmd *cmd)
{
	return -ESRCH;
}

static int goog_get_fw_version_nop(
		void *private_data, struct gti_fw_version_cmd *cmd)
{
	return -ESRCH;
}

static int goog_get_grip_mode_nop(
		void *private_data, struct gti_grip_cmd *cmd)
{
	return -ESRCH;
}

static int goog_get_irq_mode_nop(
		void *private_data, struct gti_irq_cmd *cmd)
{
	return -ESRCH;
}

static int goog_get_mutual_sensor_data_nop(
		void *private_data, struct gti_sensor_data_cmd *cmd)
{
	return -ESRCH;
}

static int goog_get_palm_mode_nop(
		void *private_data, struct gti_palm_cmd *cmd)
{
	return -ESRCH;
}

static int goog_get_scan_mode_nop(
		void *private_data, struct gti_scan_cmd *cmd)
{
	return -ESRCH;
}

static int goog_get_screen_protector_mode_nop(
		void *private_data, struct gti_screen_protector_mode_cmd *cmd)
{
	return -ESRCH;
}

static int goog_get_self_sensor_data_nop(
		void *private_data, struct gti_sensor_data_cmd *cmd)
{
	return -ESRCH;
}

static int goog_get_sensing_mode_nop(
		void *private_data, struct gti_sensing_cmd *cmd)
{
	return -ESRCH;
}

static int goog_notify_display_state_nop(
		void *private_data, struct gti_display_state_cmd *cmd)
{
	return -ESRCH;
}

static int goog_notify_display_vrefresh_nop(
		void *private_data, struct gti_display_vrefresh_cmd *cmd)
{
	return -ESRCH;
}

static int goog_ping_nop(
		void *private_data, struct gti_ping_cmd *cmd)
{
	return -ESRCH;
}

static int goog_reset_nop(
		void *private_data, struct gti_reset_cmd *cmd)
{
	return -ESRCH;
}

static int goog_selftest_nop(
		void *private_data, struct gti_selftest_cmd *cmd)
{
	return -ESRCH;
}

static int goog_set_continuous_report_nop(
		void *private_data, struct gti_continuous_report_cmd *cmd)
{
	return -ESRCH;
}

static int goog_set_coord_filter_enabled_nop(
		void *private_data, struct gti_coord_filter_cmd *cmd)
{
	return -ESRCH;
}

static int goog_set_grip_mode_nop(
		void *private_data, struct gti_grip_cmd *cmd)
{
	return -ESRCH;
}

static int goog_set_heatmap_enabled_nop(
		void *private_data, struct gti_heatmap_cmd *cmd)
{
	return -ESRCH;
}

static int goog_set_irq_mode_nop(
		void *private_data, struct gti_irq_cmd *cmd)
{
	return -ESRCH;
}

static int goog_set_palm_mode_nop(
		void *private_data, struct gti_palm_cmd *cmd)
{
	return -ESRCH;
}

static int goog_set_report_rate_nop(
		void *private_data, struct gti_report_rate_cmd *cmd)
{
	return -ESRCH;
}

static int goog_set_scan_mode_nop(
		void *private_data, struct gti_scan_cmd *cmd)
{
	return -ESRCH;
}

static int goog_set_screen_protector_mode_nop(
		void *private_data, struct gti_screen_protector_mode_cmd *cmd)
{
	return -ESRCH;
}

static int goog_set_sensing_mode_nop(
		void *private_data, struct gti_sensing_cmd *cmd)
{
	return -ESRCH;
}

void goog_init_input(struct goog_touch_interface *gti)
{
	int i;

	if (!gti)
		return;

	INIT_KFIFO(gti->debug_fifo_hc);
	INIT_KFIFO(gti->debug_fifo_input);
	for (i = 0 ; i < MAX_SLOTS ; i++)
		gti->debug_input[i].slot = i;

	if (gti->vendor_dev && gti->vendor_input_dev) {
		/*
		 * Initialize the ABS_MT_ORIENTATION to support orientation reporting.
		 * Initialize the ABS_MT_TOUCH_MAJOR and ABS_MT_TOUCH_MINOR depending on
		 * the larger values of ABS_MT_POSITION_X and ABS_MT_POSITION_Y to support
		 * shape algo reporting.
		 */
		if (gti->offload.caps.rotation_reporting) {
			int abs_x_max = input_abs_get_max(gti->vendor_input_dev, ABS_MT_POSITION_X);
			int abs_x_min = input_abs_get_min(gti->vendor_input_dev, ABS_MT_POSITION_X);
			int abs_x_res = input_abs_get_res(gti->vendor_input_dev, ABS_MT_POSITION_X);
			int abs_y_max = input_abs_get_max(gti->vendor_input_dev, ABS_MT_POSITION_Y);
			int abs_y_min = input_abs_get_min(gti->vendor_input_dev, ABS_MT_POSITION_Y);
			int abs_y_res = input_abs_get_res(gti->vendor_input_dev, ABS_MT_POSITION_Y);
			int abs_major_max = abs_x_max;
			int abs_major_min = abs_x_min;
			int abs_major_res = abs_x_res;
			int abs_minor_max = abs_y_max;
			int abs_minor_min = abs_y_min;
			int abs_minor_res = abs_y_res;

			if (abs_x_max < abs_y_max) {
				swap(abs_major_max, abs_minor_max);
				swap(abs_major_min, abs_minor_min);
				swap(abs_major_res, abs_minor_res);
			}
			input_set_abs_params(gti->vendor_input_dev, ABS_MT_ORIENTATION,
				-4096, 4096, 0, 0);
			input_set_abs_params(gti->vendor_input_dev, ABS_MT_TOUCH_MAJOR,
				abs_major_min, abs_major_max, 0, 0);
			input_set_abs_params(gti->vendor_input_dev, ABS_MT_TOUCH_MINOR,
				abs_minor_min, abs_minor_max, 0, 0);
			input_abs_set_res(gti->vendor_input_dev, ABS_MT_TOUCH_MAJOR, abs_major_res);
			input_abs_set_res(gti->vendor_input_dev, ABS_MT_TOUCH_MINOR, abs_minor_res);
		}

		/*
		 * Initialize the ABS_MT_TOOL_TYPE to support touch cancel.
		 */
		input_set_abs_params(gti->vendor_input_dev, ABS_MT_TOOL_TYPE,
			MT_TOOL_FINGER, MT_TOOL_PALM, 0, 0);
	}
}

void goog_init_options(struct goog_touch_interface *gti,
		struct gti_optional_configuration *options)
{
	/* Initialize the common features. */
	gti->mf_mode = GTI_MF_MODE_DEFAULT;
	gti->screen_protector_mode_setting = GTI_SCREEN_PROTECTOR_MODE_DISABLE;
	gti->display_state = GTI_DISPLAY_STATE_ON;

	if (gti->vendor_dev) {
		struct device_node *np = gti->vendor_dev->of_node;

		gti->ignore_force_active = of_property_read_bool(np, "goog,ignore-force-active");
		gti->coord_filter_enabled = of_property_read_bool(np, "goog,coord-filter-enabled");
	}

	/* Initialize default functions. */
	gti->options.get_context_driver = goog_get_context_driver_nop;
	gti->options.get_context_stylus = goog_get_context_stylus_nop;
	gti->options.get_coord_filter_enabled = goog_get_coord_filter_enabled_nop;
	gti->options.get_fw_version = goog_get_fw_version_nop;
	gti->options.get_grip_mode = goog_get_grip_mode_nop;
	gti->options.get_irq_mode = goog_get_irq_mode_nop;
	gti->options.get_mutual_sensor_data = goog_get_mutual_sensor_data_nop;
	gti->options.get_palm_mode = goog_get_palm_mode_nop;
	gti->options.get_scan_mode = goog_get_scan_mode_nop;
	gti->options.get_screen_protector_mode = goog_get_screen_protector_mode_nop;
	gti->options.get_self_sensor_data = goog_get_self_sensor_data_nop;
	gti->options.get_sensing_mode = goog_get_sensing_mode_nop;
	gti->options.notify_display_state = goog_notify_display_state_nop;
	gti->options.notify_display_vrefresh = goog_notify_display_vrefresh_nop;
	gti->options.ping = goog_ping_nop;
	gti->options.reset = goog_reset_nop;
	gti->options.selftest = goog_selftest_nop;
	gti->options.set_continuous_report = goog_set_continuous_report_nop;
	gti->options.set_coord_filter_enabled = goog_set_coord_filter_enabled_nop;
	gti->options.set_grip_mode = goog_set_grip_mode_nop;
	gti->options.set_heatmap_enabled = goog_set_heatmap_enabled_nop;
	gti->options.set_irq_mode = goog_set_irq_mode_nop;
	gti->options.set_palm_mode = goog_set_palm_mode_nop;
	gti->options.set_report_rate = goog_set_report_rate_nop;
	gti->options.set_scan_mode = goog_set_scan_mode_nop;
	gti->options.set_screen_protector_mode = goog_set_screen_protector_mode_nop;
	gti->options.set_sensing_mode = goog_set_sensing_mode_nop;

	/* Set optional operation if available. */
	if (options) {
		if (options->get_context_driver)
			gti->options.get_context_driver = options->get_context_driver;
		if (options->get_context_stylus)
			gti->options.get_context_stylus = options->get_context_stylus;
		if (options->get_coord_filter_enabled)
			gti->options.get_coord_filter_enabled = options->get_coord_filter_enabled;
		if (options->get_fw_version)
			gti->options.get_fw_version = options->get_fw_version;
		if (options->get_grip_mode)
			gti->options.get_grip_mode = options->get_grip_mode;
		if (options->get_irq_mode)
			gti->options.get_irq_mode = options->get_irq_mode;
		if (options->get_mutual_sensor_data)
			gti->options.get_mutual_sensor_data = options->get_mutual_sensor_data;
		if (options->get_palm_mode)
			gti->options.get_palm_mode = options->get_palm_mode;
		if (options->get_scan_mode)
			gti->options.get_scan_mode = options->get_scan_mode;
		if (options->get_screen_protector_mode)
			gti->options.get_screen_protector_mode = options->get_screen_protector_mode;
		if (options->get_self_sensor_data)
			gti->options.get_self_sensor_data = options->get_self_sensor_data;
		if (options->get_sensing_mode)
			gti->options.get_sensing_mode = options->get_sensing_mode;
		if (options->notify_display_state)
			gti->options.notify_display_state = options->notify_display_state;
		if (options->notify_display_vrefresh) {
			gti->options.notify_display_vrefresh =
				options->notify_display_vrefresh;
		}
		if (options->ping)
			gti->options.ping = options->ping;
		if (options->reset)
			gti->options.reset = options->reset;
		if (options->selftest)
			gti->options.selftest = options->selftest;
		if (options->set_continuous_report)
			gti->options.set_continuous_report = options->set_continuous_report;
		if (options->set_coord_filter_enabled)
			gti->options.set_coord_filter_enabled = options->set_coord_filter_enabled;
		if (options->set_grip_mode)
			gti->options.set_grip_mode = options->set_grip_mode;
		if (options->set_heatmap_enabled)
			gti->options.set_heatmap_enabled = options->set_heatmap_enabled;
		if (options->set_irq_mode)
			gti->options.set_irq_mode = options->set_irq_mode;
		if (options->set_palm_mode)
			gti->options.set_palm_mode = options->set_palm_mode;
		if (options->set_report_rate)
			gti->options.set_report_rate = options->set_report_rate;
		if (options->set_scan_mode)
			gti->options.set_scan_mode = options->set_scan_mode;
		if (options->set_screen_protector_mode)
			gti->options.set_screen_protector_mode = options->set_screen_protector_mode;
		if (options->set_sensing_mode)
			gti->options.set_sensing_mode = options->set_sensing_mode;
	}
}

int goog_pm_wake_lock_nosync(struct goog_touch_interface *gti,
		enum gti_pm_wakelock_type type, bool skip_pm_resume)
{
	struct gti_pm* pm = NULL;

	if ((gti == NULL) || !gti->pm.enabled)
		return -ENODEV;
	pm = &gti->pm;

	mutex_lock(&pm->lock_mutex);

	if (pm->locks & type) {
		GOOG_DBG(gti, "unexpectedly lock: locks=0x%04X, type=0x%04X\n",
				pm->locks, type);
		mutex_unlock(&pm->lock_mutex);
		return -EINVAL;
	}

	/*
	 * If NON_WAKE_UP is set and the pm is suspend, we should ignore it.
	 * For example, IRQs should only keep the bus active. IRQs received
	 * while the pm is suspend should be ignored.
	 */
	if (skip_pm_resume && pm->locks == 0) {
		mutex_unlock(&pm->lock_mutex);
		return -EAGAIN;
	}

	pm->locks |= type;

	if (skip_pm_resume) {
		mutex_unlock(&pm->lock_mutex);
		return 0;
	}

	pm->new_state = GTI_PM_RESUME;
	pm->update_state = true;
	queue_work(pm->event_wq, &pm->state_update_work);
	mutex_unlock(&pm->lock_mutex);
	return 0;
}
EXPORT_SYMBOL(goog_pm_wake_lock_nosync);

int goog_pm_wake_lock(struct goog_touch_interface *gti,
		enum gti_pm_wakelock_type type, bool skip_pm_resume)
{
	struct gti_pm* pm = NULL;
	int ret = 0;

	if ((gti == NULL) || !gti->pm.enabled)
		return -ENODEV;
	pm = &gti->pm;

	ret = goog_pm_wake_lock_nosync(gti, type, skip_pm_resume);
	if (ret < 0) return ret;
	flush_workqueue(pm->event_wq);
	return ret;
}
EXPORT_SYMBOL(goog_pm_wake_lock);

int goog_pm_wake_unlock_nosync(struct goog_touch_interface *gti,
		enum gti_pm_wakelock_type type)
{
	struct gti_pm* pm = NULL;
	int ret = 0;

	if ((gti == NULL) || !gti->pm.enabled)
		return -ENODEV;
	pm = &gti->pm;

	mutex_lock(&pm->lock_mutex);

	if (!(pm->locks & type)) {
		GOOG_DBG(gti, "unexpectedly unlock: locks=0x%04X, type=0x%04X\n",
				pm->locks, type);
		mutex_unlock(&pm->lock_mutex);
		return -EINVAL;
	}

	pm->locks &= ~type;

	if (pm->locks == 0) {
		pm->new_state = GTI_PM_SUSPEND;
		pm->update_state = true;
		queue_work(pm->event_wq, &pm->state_update_work);
	}
	mutex_unlock(&pm->lock_mutex);

	return ret;
}
EXPORT_SYMBOL(goog_pm_wake_unlock_nosync);

int goog_pm_wake_unlock(struct goog_touch_interface *gti,
		enum gti_pm_wakelock_type type)
{
	struct gti_pm* pm = NULL;
	int ret = 0;

	if ((gti == NULL) || !gti->pm.enabled)
		return -ENODEV;
	pm = &gti->pm;

	ret = goog_pm_wake_unlock_nosync(gti, type);
	if (ret < 0) return ret;
	flush_workqueue(pm->event_wq);
	return ret;
}
EXPORT_SYMBOL(goog_pm_wake_unlock);

bool goog_pm_wake_check_locked(struct goog_touch_interface *gti,
		enum gti_pm_wakelock_type type)
{
	if ((gti == NULL) || !gti->pm.enabled)
		return -ENODEV;

	return gti->pm.locks & type ? true : false;
}
EXPORT_SYMBOL(goog_pm_wake_check_locked);

u32 goog_pm_wake_get_locks(struct goog_touch_interface *gti)
{
	if ((gti == NULL) || !gti->pm.enabled)
		return -ENODEV;

	return gti->pm.locks;
}
EXPORT_SYMBOL(goog_pm_wake_get_locks);

static void goog_pm_suspend(struct gti_pm *pm)
{
	struct goog_touch_interface *gti = container_of(pm,
			struct goog_touch_interface, pm);
	int ret = 0;

	/* exit directly if device is already in suspend state */
	if (pm->state == GTI_PM_SUSPEND) {
		GOOG_WARN(gti, "GTI already suspended!\n");
		return;
	}

	GOOG_INFO(gti, "irq_index: %llu, input_index: %llu.\n", gti->irq_index, gti->input_index);
	pm->state = GTI_PM_SUSPEND;

	if (pm->suspend)
		pm->suspend(gti->vendor_dev);

	if (gti->tbn_register_mask) {
		ret = tbn_release_bus(gti->tbn_register_mask);
		if (ret)
			GOOG_ERR(gti, "tbn_release_bus failed, ret %d!\n", ret);
	}
	gti_debug_hc_dump(gti);
	gti_debug_input_dump(gti);

	goog_input_release_all_fingers(gti);

	pm_relax(gti->dev);
}

static void goog_pm_resume(struct gti_pm *pm)
{
	struct goog_touch_interface *gti = container_of(pm,
			struct goog_touch_interface, pm);
	int ret = 0;

	/* exit directly if device isn't in suspend state */
	if (pm->state == GTI_PM_RESUME) {
		GOOG_WARN(gti, "GTI already resumed!\n");
		return;
	}

	pm_stay_awake(gti->dev);

	if (gti->tbn_register_mask) {
		gti->lptw_triggered = false;
		ret = tbn_request_bus_with_result(gti->tbn_register_mask, &gti->lptw_triggered);
		if (ret)
			GOOG_ERR(gti, "tbn_request_bus failed, ret %d!\n", ret);
	}

	if (pm->resume)
		pm->resume(gti->vendor_dev);

	pm->state = GTI_PM_RESUME;
}

void goog_pm_state_update_work(struct work_struct *work) {
	struct gti_pm *pm = container_of(work, struct gti_pm, state_update_work);
	enum gti_pm_state new_state;

	mutex_lock(&pm->lock_mutex);
	while (pm->update_state) {
		pm->update_state = false;
		new_state = pm->new_state;
		mutex_unlock(&pm->lock_mutex);
		if (new_state != pm->state) {
			if (new_state == GTI_PM_RESUME)
				goog_pm_resume(pm);
			else
				goog_pm_suspend(pm);
		}
		mutex_lock(&pm->lock_mutex);
	}
	mutex_unlock(&pm->lock_mutex);
}

int goog_pm_register_notification(struct goog_touch_interface *gti,
		const struct dev_pm_ops* ops)
{
	if ((gti == NULL) || !gti->pm.enabled)
		return -ENODEV;

	gti->pm.resume = ops->resume;
	gti->pm.suspend = ops->suspend;
	return 0;
}
EXPORT_SYMBOL(goog_pm_register_notification);

int goog_pm_unregister_notification(struct goog_touch_interface *gti)
{
	if ((gti == NULL) || !gti->pm.enabled)
		return -ENODEV;

	gti->pm.resume = NULL;
	gti->pm.suspend = NULL;
	return 0;
}
EXPORT_SYMBOL(goog_pm_unregister_notification);

void goog_notify_fw_status_changed(struct goog_touch_interface *gti,
		enum gti_fw_status status, struct gti_fw_status_data* data)
{
	switch (status) {
	case GTI_FW_STATUS_RESET:
		GOOG_INFO(gti, "Firmware has been reset\n");
		goog_input_release_all_fingers(gti);
		goog_update_fw_settings(gti);
		break;
	case GTI_FW_STATUS_PALM_ENTER:
		GOOG_INFO(gti, "Enter palm mode\n");
		break;
	case GTI_FW_STATUS_PALM_EXIT:
		GOOG_INFO(gti, "Exit palm mode\n");
		break;
	case GTI_FW_STATUS_GRIP_ENTER:
		GOOG_INFO(gti, "Enter grip mode\n");
		break;
	case GTI_FW_STATUS_GRIP_EXIT:
		GOOG_INFO(gti, "Exit grip mode\n");
		break;
	case GTI_FW_STATUS_WATER_ENTER:
		GOOG_INFO(gti, "Enter water mode\n");
		gti->fw_status.water_mode = 1;
		gti->context_changed.water_mode = 1;
		break;
	case GTI_FW_STATUS_WATER_EXIT:
		GOOG_INFO(gti, "Exit water mode\n");
		gti->fw_status.water_mode = 0;
		gti->context_changed.water_mode = 1;
		break;
	case GTI_FW_STATUS_NOISE_MODE:
		if (data == NULL) {
			GOOG_INFO(gti, "Noise level is changed, level: unknown\n");
		} else {
			if (data->noise_level == GTI_NOISE_MODE_EXIT) {
				GOOG_INFO(gti, "Exit noise mode\n");
				gti->fw_status.noise_level= 0;
			} else {
				GOOG_INFO(gti, "Enter noise mode, level: %d\n", data->noise_level);
				gti->fw_status.noise_level = data->noise_level;
			}
			gti->context_changed.noise_state = 1;
		}
		break;
	default:
		break;
	}
}
EXPORT_SYMBOL(goog_notify_fw_status_changed);

static int goog_pm_probe(struct goog_touch_interface *gti)
{
	struct gti_pm* pm = &gti->pm;
	int ret = 0;

	pm->state = GTI_PM_RESUME;
	pm->locks = GTI_PM_WAKELOCK_TYPE_SCREEN_ON;
	pm->event_wq = alloc_workqueue(
		"gti_pm_wq", WQ_UNBOUND | WQ_HIGHPRI | WQ_CPU_INTENSIVE, 1);
	if (!pm->event_wq) {
		GOOG_ERR(gti, "Failed to create work thread for pm!\n");
		ret = -ENOMEM;
		goto err_alloc_workqueue;
	}

	mutex_init(&pm->lock_mutex);
	INIT_WORK(&pm->state_update_work, goog_pm_state_update_work);

	/* init pm_qos. */
	cpu_latency_qos_add_request(&gti->pm_qos_req, PM_QOS_DEFAULT_VALUE);
	pm->enabled = true;

err_alloc_workqueue:
	return ret;
}

static int goog_pm_remove(struct goog_touch_interface *gti)
{
	struct gti_pm* pm = &gti->pm;

	if (pm->enabled) {
		pm->enabled = false;
		cpu_latency_qos_remove_request(&gti->pm_qos_req);
		if (pm->event_wq)
			destroy_workqueue(pm->event_wq);
	}

	return 0;
}

static void goog_lookup_touch_report_rate(struct goog_touch_interface *gti)
{
	int i;
	u32 next_report_rate = 0;

	for (i = 0; i < gti->report_rate_table_size; i++) {
		if (gti->display_vrefresh <= gti->display_refresh_rate_table[i]) {
			next_report_rate = gti->touch_report_rate_table[i];
			break;
		}
	}

	/*
	 * Set the touch report as minimum value if the display_vrefresh is smaller
	 * than the minimum value of goog,display-vrr-table.
	 */
	if (next_report_rate == 0)
		next_report_rate = gti->touch_report_rate_table[0];

	if (gti->report_rate_setting_next != next_report_rate) {
		cancel_delayed_work_sync(&gti->set_report_rate_work);
		gti->report_rate_setting_next = next_report_rate;
	}

	if (gti->report_rate_setting_next != gti->report_rate_setting &&
			gti->pm.state == GTI_PM_RESUME) {
		queue_delayed_work(gti->pm.event_wq, &gti->set_report_rate_work,
				(gti->report_rate_setting_next > gti->report_rate_setting) ?
				msecs_to_jiffies(gti->increase_report_rate_delay * MSEC_PER_SEC) :
				msecs_to_jiffies(gti->decrease_report_rate_delay * MSEC_PER_SEC));
	}
}

static void goog_set_report_rate_work(struct work_struct *work)
{
	int ret;
	struct goog_touch_interface *gti;
	struct delayed_work *delayed_work;
	delayed_work = container_of(work, struct delayed_work, work);
	gti = container_of(delayed_work, struct goog_touch_interface, set_report_rate_work);

	if (gti->pm.state == GTI_PM_SUSPEND)
		return;

	if (gti->report_rate_setting == gti->report_rate_setting_next)
		return;

	/* Retry it 10ms later if there is finger on the screen. */
	if (gti->slot_bit_active) {
		queue_delayed_work(gti->pm.event_wq, &gti->set_report_rate_work,
				msecs_to_jiffies(10));
		return;
	}

	gti->cmd.report_rate_cmd.setting = gti->report_rate_setting_next;
	ret = goog_process_vendor_cmd(gti, GTI_CMD_SET_REPORT_RATE);
	if (ret != 0) {
		GOOG_ERR(gti, "Failed to set report rate!\n");
		return;
	}

	gti->report_rate_setting = gti->report_rate_setting_next;
	gti->context_changed.touch_report_rate = 1;
}

static int goog_init_variable_report_rate(struct goog_touch_interface *gti)
{
	int table_size = 0;

	if (!gti->pm.event_wq) {
		GOOG_ERR(gti, "No workqueue for variable report rate.\n");
		return -ENODEV;
	}

	gti->vrr_enabled = of_property_read_bool(gti->vendor_dev->of_node,
			"goog,vrr-enabled");
	if (!gti->vrr_enabled)
		return 0;

	table_size = of_property_count_u32_elems(gti->vendor_dev->of_node,
			"goog,vrr-display-rate");
	if (table_size != of_property_count_u32_elems(gti->vendor_dev->of_node,
			"goog,vrr-touch-rate")) {
		GOOG_ERR(gti, "Table size mismatch!\n");
		goto init_variable_report_rate_failed;
	}

	gti->report_rate_table_size = table_size;

	gti->display_refresh_rate_table = devm_kzalloc(gti->vendor_dev,
			sizeof(u32) * table_size, GFP_KERNEL);
	if (!gti->display_refresh_rate_table) {
		GOOG_ERR(gti, "display_refresh_rate_table alloc failed.\n");
		goto init_variable_report_rate_failed;
	}

	gti->touch_report_rate_table = devm_kzalloc(gti->vendor_dev,
			sizeof(u32) * table_size, GFP_KERNEL);
	if (!gti->touch_report_rate_table) {
		GOOG_ERR(gti, "touch_report_rate_table alloc failed.\n");
		goto init_variable_report_rate_failed;
	}

	if (of_property_read_u32_array(gti->vendor_dev->of_node, "goog,vrr-display-rate",
			gti->display_refresh_rate_table, table_size)) {
		GOOG_ERR(gti, "Failed to parse goog,display-vrr-table.\n");
		goto init_variable_report_rate_failed;
	}

	if (of_property_read_u32_array(gti->vendor_dev->of_node, "goog,vrr-touch-rate",
			gti->touch_report_rate_table, table_size)) {
		GOOG_ERR(gti, "Failed to parse goog,touch-vrr-table.\n");
		goto init_variable_report_rate_failed;
	}

	if (of_property_read_u32(gti->vendor_dev->of_node, "goog,vrr-up-delay",
			&gti->increase_report_rate_delay)) {
		gti->increase_report_rate_delay = 0;
	}

	if (of_property_read_u32(gti->vendor_dev->of_node, "goog,vrr-down-delay",
			&gti->decrease_report_rate_delay)) {
		gti->decrease_report_rate_delay = 0;
	}

	GOOG_INFO(gti, "Default report rate: %uHz, report rate delay %u/%u)",
			gti->touch_report_rate_table[0],
			gti->increase_report_rate_delay,
			gti->decrease_report_rate_delay);

	gti->report_rate_setting = gti->touch_report_rate_table[0];
	gti->report_rate_setting_next = gti->touch_report_rate_table[0];
	INIT_DELAYED_WORK(&gti->set_report_rate_work, goog_set_report_rate_work);

	return 0;

init_variable_report_rate_failed:
	gti->vrr_enabled = false;
	devm_kfree(gti->vendor_dev, gti->display_refresh_rate_table);
	devm_kfree(gti->vendor_dev, gti->touch_report_rate_table);

	return 0;
}

int goog_get_lptw_triggered(struct goog_touch_interface *gti)
{
	if (gti == NULL)
		return -ENODEV;

	return gti->lptw_triggered;
}
EXPORT_SYMBOL(goog_get_lptw_triggered);

static irqreturn_t gti_irq_handler(int irq, void *data)
{
	irqreturn_t ret;
	struct goog_touch_interface *gti = (struct goog_touch_interface *)data;

	gti->irq_index++;
	if (gti->vendor_irq_handler)
		ret = gti->vendor_irq_handler(irq, gti->vendor_irq_cookie);
	else
		ret = IRQ_WAKE_THREAD;
	gti_debug_hc_update(gti, true);
	return ret;
}

static irqreturn_t gti_irq_thread_fn(int irq, void *data)
{
	irqreturn_t ret;
	struct goog_touch_interface *gti = (struct goog_touch_interface *)data;

	ATRACE_BEGIN(__func__);
	cpu_latency_qos_update_request(&gti->pm_qos_req, 100 /* usec */);

	/*
	 * Some vendor drivers read sensor data inside vendor_irq_thread_fn.
	 * We need to lock input_process_lock before vendor_irq_thread_fn to
	 * avoid thread safe issue.
	 */
	mutex_lock(&gti->input_process_lock);

	if (gti->vendor_irq_thread_fn)
		ret = gti->vendor_irq_thread_fn(irq, gti->vendor_irq_cookie);
	else
		ret = IRQ_HANDLED;

	goog_input_process(gti, false);

	mutex_unlock(&gti->input_process_lock);

	gti_debug_hc_update(gti, false);
	cpu_latency_qos_update_request(&gti->pm_qos_req, PM_QOS_DEFAULT_VALUE);
	ATRACE_END();

	return ret;
}

int goog_devm_request_threaded_irq(struct goog_touch_interface *gti,
		struct device *dev, unsigned int irq,
		irq_handler_t handler, irq_handler_t thread_fn,
		unsigned long irqflags, const char *devname,
		void *dev_id)
{
	int ret;

	if (gti) {
		ret = devm_request_threaded_irq(dev, irq, gti_irq_handler, gti_irq_thread_fn,
				irqflags, devname, gti);
		if (dev_id)
			gti->vendor_irq_cookie = dev_id;
		if (handler)
			gti->vendor_irq_handler = handler;
		if (thread_fn)
			gti->vendor_irq_thread_fn = thread_fn;
	} else {
		ret = devm_request_threaded_irq(dev, irq, handler, thread_fn,
				irqflags, devname, dev_id);
	}

	return ret;
}
EXPORT_SYMBOL(goog_devm_request_threaded_irq);

int goog_request_threaded_irq(struct goog_touch_interface *gti,
		unsigned int irq, irq_handler_t handler, irq_handler_t thread_fn,
		unsigned long irqflags, const char *devname, void *dev_id)
{
	int ret;

	if (gti) {
		ret = request_threaded_irq(irq, gti_irq_handler, gti_irq_thread_fn,
				irqflags, devname, gti);
		if (dev_id)
			gti->vendor_irq_cookie = dev_id;
		if (handler)
			gti->vendor_irq_handler = handler;
		if (thread_fn)
			gti->vendor_irq_thread_fn = thread_fn;
	} else {
		ret = request_threaded_irq(irq, handler, thread_fn, irqflags, devname, dev_id);
	}

	return ret;
}
EXPORT_SYMBOL(goog_request_threaded_irq);

struct goog_touch_interface *goog_touch_interface_probe(
		void *private_data,
		struct device *dev,
		struct input_dev *input_dev,
		int (*default_handler)(void *private_data,
			u32 cmd_type, struct gti_union_cmd_data *cmd),
		struct gti_optional_configuration *options)
{
	int ret;
	struct goog_touch_interface *gti;

	if (!dev || !input_dev || !default_handler) {
		pr_err("%s: error: invalid dev/input_dev or default_handler!\n", __func__);
		return NULL;
	}

	gti = devm_kzalloc(dev, sizeof(struct goog_touch_interface), GFP_KERNEL);
	if (gti) {
		gti->vendor_private_data = private_data;
		gti->vendor_dev = dev;
		gti->vendor_input_dev = input_dev;
		gti->vendor_default_handler = default_handler;
		mutex_init(&gti->input_lock);
		mutex_init(&gti->input_process_lock);
	}

	if (!gti_class)
		gti_class = class_create(THIS_MODULE, GTI_NAME);

	if (gti && gti_class) {
		u32 dev_id = gti_dev_num;
		char *name;

		if (gti->vendor_dev) {
			struct device_node *np = gti->vendor_dev->of_node;

			of_property_read_u32(np, "goog,dev-id", &dev_id);
		}
		name = kasprintf(GFP_KERNEL, "gti.%d", dev_id);

		if (name &&
			!alloc_chrdev_region(&gti->dev_id, 0, 1, name)) {
			gti->dev = device_create(gti_class, NULL,
					gti->dev_id, gti, name);
			if (gti->dev) {
				gti_dev_num++;
				GOOG_INFO(gti, "device create \"%s\".\n", name);
				if (gti->vendor_dev) {
					ret = sysfs_create_link(&gti->dev->kobj,
						&gti->vendor_dev->kobj, "vendor");
					if (ret) {
						GOOG_ERR(gti, "sysfs_create_link() failed for vendor, ret=%d!\n",
							ret);
					}
				}
				if (gti->vendor_input_dev) {
					ret = sysfs_create_link(&gti->dev->kobj,
						&gti->vendor_input_dev->dev.kobj, "vendor_input");
					if (ret) {
						GOOG_ERR(gti, "sysfs_create_link() failed for vendor_input, ret=%d!\n",
							 ret);
					}
				}
			}
		}
		kfree(name);
	}

	if (gti && gti->dev) {
		goog_init_proc(gti);
		goog_init_options(gti, options);
		goog_offload_probe(gti);
		/*
		 * goog_init_input() needs the offload.cap initialization by goog_offload_probe().
		 */
		goog_init_input(gti);
<<<<<<< HEAD
		goog_update_fw_settings(gti);
=======
>>>>>>> caacac38
		goog_register_tbn(gti);
		goog_pm_probe(gti);
		register_panel_bridge(gti);
		goog_init_variable_report_rate(gti);
		goog_update_fw_settings(gti);

		ret = sysfs_create_group(&gti->dev->kobj, &goog_attr_group);
		if (ret)
			GOOG_ERR(gti, "sysfs_create_group() failed, ret= %d!\n", ret);
	}

	return gti;
}
EXPORT_SYMBOL(goog_touch_interface_probe);

int goog_touch_interface_remove(struct goog_touch_interface *gti)
{
	if (!gti)
		return -ENODEV;

	if (gti->dev) {
		sysfs_remove_group(&gti->dev->kobj, &goog_attr_group);
		if (gti->vendor_dev)
			sysfs_remove_link(&gti->dev->kobj, "vendor");
		if (gti->vendor_input_dev)
			sysfs_remove_link(&gti->dev->kobj, "vendor_input");
		device_destroy(gti_class, gti->dev_id);
		gti->dev = NULL;
		gti_dev_num--;
	}

	if (gti_class) {
		unregister_chrdev_region(gti->dev_id, 1);
		if (!gti_dev_num) {
			proc_remove(gti_proc_dir_root);
			gti_proc_dir_root = NULL;
			class_destroy(gti_class);
			gti_class = NULL;
		}
	}

	unregister_panel_bridge(&gti->panel_bridge);
	goog_pm_remove(gti);

	if (gti->tbn_enabled && gti->tbn_register_mask)
		unregister_tbn(&gti->tbn_register_mask);

	gti->offload_enabled = false;
	gti->v4l2_enabled = false;
	goog_offload_remove(gti);
	heatmap_remove(&gti->v4l2);
	devm_kfree(gti->vendor_dev, gti->heatmap_buf);
	devm_kfree(gti->vendor_dev, gti);

	return 0;
}
EXPORT_SYMBOL(goog_touch_interface_remove);

MODULE_DESCRIPTION("Google Touch Interface");
MODULE_AUTHOR("Super Liu<supercjliu@google.com>");
MODULE_LICENSE("GPL v2");<|MERGE_RESOLUTION|>--- conflicted
+++ resolved
@@ -15,13 +15,7 @@
 
 #include "goog_touch_interface.h"
 #include "touch_bus_negotiator.h"
-#if IS_ENABLED(CONFIG_VH_SYSTRACE)
-#include <trace/hooks/systrace.h>
-#else
-#define ATRACE_BEGIN(f)
-#define ATRACE_END()
-#endif
-
+#include "../../../gs-google/drivers/soc/google/vh/kernel/systrace.h"
 
 static struct class *gti_class;
 static u8 gti_dev_num;
@@ -3616,10 +3610,6 @@
 		 * goog_init_input() needs the offload.cap initialization by goog_offload_probe().
 		 */
 		goog_init_input(gti);
-<<<<<<< HEAD
-		goog_update_fw_settings(gti);
-=======
->>>>>>> caacac38
 		goog_register_tbn(gti);
 		goog_pm_probe(gti);
 		register_panel_bridge(gti);
