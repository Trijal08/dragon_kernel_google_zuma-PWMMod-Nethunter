--- conflicted
+++ resolved
@@ -1,11 +1,7 @@
 /* SPDX-License-Identifier: GPL-2.0 WITH Linux-syscall-note */
 /*
  *
-<<<<<<< HEAD
- * (C) COPYRIGHT 2019-2022 ARM Limited. All rights reserved.
-=======
  * (C) COPYRIGHT 2019-2023 ARM Limited. All rights reserved.
->>>>>>> 16988dee
  *
  * This program is free software and is provided to you under the terms of the
  * GNU General Public License version 2 as published by the Free Software
@@ -26,32 +22,4 @@
 #ifndef _UAPI_KBASE_GPU_REGMAP_JM_H_
 #define _UAPI_KBASE_GPU_REGMAP_JM_H_
 
-<<<<<<< HEAD
-/* GPU control registers */
-
-#define LATEST_FLUSH           0x038 /* (RO) Flush ID of latest clean-and-invalidate operation */
-
-/* Job control registers */
-
-#define JS_HEAD_LO             0x00	/* (RO) Job queue head pointer for job slot n, low word */
-#define JS_HEAD_HI             0x04	/* (RO) Job queue head pointer for job slot n, high word */
-#define JS_TAIL_LO             0x08	/* (RO) Job queue tail pointer for job slot n, low word */
-#define JS_TAIL_HI             0x0C	/* (RO) Job queue tail pointer for job slot n, high word */
-#define JS_AFFINITY_LO         0x10	/* (RO) Core affinity mask for job slot n, low word */
-#define JS_AFFINITY_HI         0x14	/* (RO) Core affinity mask for job slot n, high word */
-#define JS_CONFIG              0x18	/* (RO) Configuration settings for job slot n */
-
-#define JS_HEAD_NEXT_LO        0x40	/* (RW) Next job queue head pointer for job slot n, low word */
-#define JS_HEAD_NEXT_HI        0x44	/* (RW) Next job queue head pointer for job slot n, high word */
-#define JS_AFFINITY_NEXT_LO    0x50	/* (RW) Next core affinity mask for job slot n, low word */
-#define JS_AFFINITY_NEXT_HI    0x54	/* (RW) Next core affinity mask for job slot n, high word */
-#define JS_CONFIG_NEXT         0x58	/* (RW) Next configuration settings for job slot n */
-#define JS_COMMAND_NEXT        0x60	/* (RW) Next command register for job slot n */
-
-#define JOB_SLOT0               0x800   /* Configuration registers for job slot 0 */
-
-#define JOB_SLOT_REG(n, r)      (JOB_CONTROL_REG(JOB_SLOT0 + ((n) << 7)) + (r))
-
-=======
->>>>>>> 16988dee
 #endif /* _UAPI_KBASE_GPU_REGMAP_JM_H_ */