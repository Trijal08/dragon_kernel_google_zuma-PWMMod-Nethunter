// SPDX-License-Identifier: GPL-2.0
/*
 * Copyright (C) 2010 Samsung Electronics.
 *
 */

#include <linux/kernel.h>
#include <linux/init.h>
#include <linux/sched.h>
#include <linux/fs.h>
#include <linux/poll.h>
#include <linux/if_arp.h>
#include <linux/ip.h>
#include <linux/if_ether.h>
#include <linux/etherdevice.h>
#include <linux/device.h>
#include <linux/module.h>
#include <trace/events/napi.h>
#include <net/ip.h>
#include <linux/ip.h>
#include <linux/tcp.h>
#include <linux/netdevice.h>
#include <soc/google/exynos-modem-ctrl.h>

#include "modem_prj.h"
#include "modem_utils.h"
#include "modem_dump.h"
#include "modem_toe_device.h"

static ssize_t waketime_show(struct device *dev,
		struct device_attribute *attr, char *buf)
{
	unsigned int msec;
	struct io_device *iod = dev_get_drvdata(dev);

	msec = jiffies_to_msecs(iod->waketime);

	return scnprintf(buf, PAGE_SIZE, "raw waketime : %ums\n", msec);
}

static ssize_t waketime_store(struct device *dev,
		struct device_attribute *attr, const char *buf, size_t count)
{
	unsigned long msec;
	int ret;
	struct io_device *iod = dev_get_drvdata(dev);

	if (!iod) {
		mif_err("INVALID IO device\n");
		return -EINVAL;
	}

	ret = kstrtoul(buf, 10, &msec);
	if (ret)
		return count;

	if (!msec) {
		mif_info("%s: (%ld) is not valied, use previous value(%d)\n",
			iod->name, msec,
			jiffies_to_msecs(iod->mc->iod->waketime));
		return count;
	}

	iod->waketime = msecs_to_jiffies(msec);
	mif_info("%s: waketime = %lu ms\n", iod->name, msec);

	if (iod->format == IPC_MULTI_RAW) {
		struct modem_shared *msd = iod->msd;
		unsigned int i;

#if IS_ENABLED(CONFIG_CH_EXTENSION)
		for (i = SIPC_CH_EX_ID_PDP_0; i <= SIPC_CH_EX_ID_PDP_MAX; i++) {
#else
		for (i = SIPC_CH_ID_PDP_0; i < SIPC_CH_ID_BT_DUN; i++) {
#endif
			iod = get_iod_with_channel(msd, i);
			if (iod) {
				iod->waketime = msecs_to_jiffies(msec);
				mif_err("%s: waketime = %lu ms\n",
					iod->name, msec);
			}
		}
	}

	return count;
}

static struct device_attribute attr_waketime =
	__ATTR_RW(waketime);

static ssize_t loopback_show(struct device *dev,
		struct device_attribute *attr, char *buf)
{
	struct io_device *iod = dev_get_drvdata(dev);
	struct modem_shared *msd = iod->msd;
	unsigned char *ip = (unsigned char *)&msd->loopback_ipaddr;

	return scnprintf(buf, PAGE_SIZE, "%u.%u.%u.%u\n", ip[0], ip[1], ip[2], ip[3]);
}

static ssize_t loopback_store(struct device *dev,
		struct device_attribute *attr, const char *buf, size_t count)
{
	struct io_device *iod = dev_get_drvdata(dev);
	struct modem_shared *msd = iod->msd;

	msd->loopback_ipaddr = ipv4str_to_be32(buf, count);

	return count;
}

static struct device_attribute attr_loopback =
	__ATTR_RW(loopback);

static void iodev_showtxlink(struct io_device *iod, void *args)
{
	char **p = (char **)args;
	struct link_device *ld = get_current_link(iod);
	ssize_t count = 0;

	if (iod->io_typ == IODEV_NET && IS_CONNECTED(iod, ld))
		count += scnprintf(*p + count, PAGE_SIZE - count,
				"%s<->%s\n", iod->name, ld->name);

	*p += count;
}

static ssize_t txlink_show(struct device *dev,
		struct device_attribute *attr, char *buf)
{
	struct io_device *iod = dev_get_drvdata(dev);
	struct modem_shared *msd = iod->msd;
	char *p = buf;

	iodevs_for_each(msd, iodev_showtxlink, &p);

	return p - buf;
}

static ssize_t txlink_store(struct device *dev,
		struct device_attribute *attr, const char *buf, size_t count)
{
	/* don't change without gpio dynamic switching */
	return -EINVAL;
}

static struct device_attribute attr_txlink =
	__ATTR_RW(txlink);

enum gro_opt {
	GRO_TCP_UDP,
	GRO_TCP_ONLY,
	GRO_NONE,
	MAX_GRO_OPTION
};

static enum gro_opt gro_support = GRO_TCP_UDP;

static ssize_t gro_option_show(struct device *dev,
		struct device_attribute *attr, char *buf)
{
	return scnprintf(buf, PAGE_SIZE, "%u\n", gro_support);
}

static ssize_t gro_option_store(struct device *dev,
		struct device_attribute *attr, const char *buf, size_t count)
{
	int ret;
	int input;

	ret = kstrtouint(buf, 0, &input);
	if (ret || input > MAX_GRO_OPTION) {
		mif_err("Error(%u) invalid value: gro support: %u\n",
				input, gro_support);
		return -EINVAL;
	}
	gro_support = input;
	ret = count;
	return ret;
}

static struct device_attribute attr_gro_option =
	__ATTR_RW(gro_option);

static int queue_skb_to_iod(struct sk_buff *skb, struct io_device *iod)
{
	struct sk_buff_head *rxq = &iod->sk_rx_q;
	int len = skb->len;

	if (iod->attrs & IO_ATTR_NO_CHECK_MAXQ)
		goto enqueue;

	if (rxq->qlen > MAX_IOD_RXQ_LEN) {
		mif_err_limited("%s: application may be dead (rxq->qlen %d > %d)\n",
			iod->name, rxq->qlen, MAX_IOD_RXQ_LEN);
		dev_kfree_skb_any(skb);
		goto exit;
	}

enqueue:
	mif_debug("%s: rxq->qlen = %d\n", iod->name, rxq->qlen);
	skb_queue_tail(rxq, skb);

exit:
	wake_up(&iod->wq);
	return len;
}

static int gather_multi_frame(struct sipc5_link_header *hdr,
			      struct sk_buff *skb)
{
	struct multi_frame_control ctrl = hdr->ctrl;
	struct io_device *iod = skbpriv(skb)->iod;
	struct modem_ctl *mc = iod->mc;
	struct sk_buff_head *multi_q = &iod->sk_multi_q[ctrl.id];
	int len = skb->len;

	/* If there has been no multiple frame with this ID, ... */
	if (skb_queue_empty(multi_q)) {
		struct sipc_fmt_hdr *fh = (struct sipc_fmt_hdr *)skb->data;

		mif_err("%s<-%s: start of multi-frame (ID:%d len:%d)\n",
			iod->name, mc->name, ctrl.id, fh->len);
	}
	skb_queue_tail(multi_q, skb);

	if (ctrl.more) {
		/* The last frame has not arrived yet. */
		mif_err("%s<-%s: recv multi-frame (ID:%d rcvd:%d)\n",
			iod->name, mc->name, ctrl.id, skb->len);
	} else {
		struct sk_buff_head *rxq = &iod->sk_rx_q;
		unsigned long flags;

		/* It is the last frame because the "more" bit is 0. */
		mif_err("%s<-%s: end of multi-frame (ID:%d rcvd:%d)\n",
			iod->name, mc->name, ctrl.id, skb->len);

		spin_lock_irqsave(&rxq->lock, flags);
		skb_queue_splice_tail_init(multi_q, rxq);
		spin_unlock_irqrestore(&rxq->lock, flags);

		wake_up(&iod->wq);
	}

	return len;
}

static int gather_multi_frame_sit(struct exynos_link_header *hdr, struct sk_buff *skb)
{
	u16 ctrl = hdr->cfg;
	struct io_device *iod = skbpriv(skb)->iod;
	struct modem_ctl *mc = iod->mc;
	struct sk_buff_head *multi_q = &iod->sk_multi_q[exynos_multi_packet_index(ctrl)];
	struct sk_buff_head *rxq = &iod->sk_rx_q;
	struct sk_buff *skb_new, *skb_cur, *tmp;
	int total_len = 0;
	int ret = skb->len;

#ifdef DEBUG_MODEM_IF_LINK_RX
	/* If there has been no multiple frame with this ID, ... */
	if (skb_queue_empty(multi_q)) {
		mif_debug("%s<-%s: start of multi-frame (pkt_index:%d fr_index:%d len:%d)\n",
			iod->name, mc->name, exynos_multi_packet_index(ctrl),
			exynos_multi_frame_index(ctrl), hdr->len);
	}
#endif
	skb_queue_tail(multi_q, skb);

	/* The last frame has not arrived yet. */
	if (!exynos_multi_last(ctrl)) {
<<<<<<< HEAD
		mif_err("%s<-%s: recv of multi-frame (CH_ID:0x%02x rcvd:%d)\n",
=======
		mif_debug("%s<-%s: recv of multi-frame (CH_ID:0x%02x rcvd:%d)\n",
>>>>>>> b5f8c669
			iod->name, mc->name, hdr->ch_id, skb->len);

		return ret;
	}

	/* It is the last frame because the "more" bit is 0. */
<<<<<<< HEAD
	mif_err("%s<-%s: end multi-frame (CH_ID:0x%02x rcvd:%d)\n",
=======
	mif_debug("%s<-%s: end multi-frame (CH_ID:0x%02x rcvd:%d)\n",
>>>>>>> b5f8c669
		iod->name, mc->name, hdr->ch_id, skb->len);

	/* check totoal multi packet size */
	skb_queue_walk(multi_q, skb_cur)
		total_len += skb_cur->len;

<<<<<<< HEAD
	mif_info("Total multi-frame packet size is %d\n", total_len);
=======
	mif_debug("Total multi-frame packet size is %d\n", total_len);
>>>>>>> b5f8c669

	skb_new = dev_alloc_skb(total_len);
	if (unlikely(!skb_new)) {
		mif_err("ERR - alloc_skb fail\n");
		skb_dequeue_tail(multi_q);
		ret = -ENOMEM;

		goto out;
	}

	skb_queue_walk_safe(multi_q, skb_cur, tmp) {
		__skb_unlink(skb_cur, multi_q);
		memcpy(skb_put(skb_new, skb_cur->len), skb_cur->data, skb_cur->len);
		dev_consume_skb_any(skb_cur);
	}

out:
	skb_queue_purge(multi_q);
	skb_queue_head_init(multi_q);

	if (skb_new) {
		skb_trim(skb_new, skb_new->len);
		skb_queue_tail(rxq, skb_new);

		wake_up(&iod->wq);
	}

	return ret;
}

static inline int rx_frame_with_link_header(struct sk_buff *skb)
{
	struct sipc5_link_header *hdr;
	struct exynos_link_header *hdr_sit;
	bool multi_frame = skbpriv(skb)->ld->is_multi_frame(skb->data);
	int hdr_len = skbpriv(skb)->ld->get_hdr_len(skb->data);

	switch (skbpriv(skb)->ld->protocol) {
	case PROTOCOL_SIPC:
		/* Remove SIPC5 link header */
		hdr = (struct sipc5_link_header *)skb->data;
		skb_pull(skb, hdr_len);

		if (multi_frame)
			return gather_multi_frame(hdr, skb);
		else
			return queue_skb_to_iod(skb, skbpriv(skb)->iod);
		break;
	case PROTOCOL_SIT:
		hdr_sit = (struct exynos_link_header *)skb->data;
		skb_pull(skb, EXYNOS_HEADER_SIZE);

		if (multi_frame)
			return gather_multi_frame_sit(hdr_sit, skb);
		else
			return queue_skb_to_iod(skb, skbpriv(skb)->iod);
		break;
	default:
		mif_err("protocol error %d\n", skbpriv(skb)->ld->protocol);
		return -EINVAL;
	}

	return 0;
}

static int rx_fmt_ipc(struct sk_buff *skb)
{
	if (skbpriv(skb)->lnk_hdr)
		return rx_frame_with_link_header(skb);
	else
		return queue_skb_to_iod(skb, skbpriv(skb)->iod);
}

static int rx_raw_misc(struct sk_buff *skb)
{
	struct io_device *iod = skbpriv(skb)->iod;

	if (skbpriv(skb)->lnk_hdr) {
		/* Remove the SIPC5 link header */
		skb_pull(skb, skbpriv(skb)->ld->get_hdr_len(skb->data));
	}

	return queue_skb_to_iod(skb, iod);
}

static bool check_gro_support(struct sk_buff *skb)
{
	u8 proto;

	if (gro_support == GRO_NONE)
		return false;

	switch (skb->data[0] & 0xF0) {
	case 0x40:
		proto = ip_hdr(skb)->protocol;
		break;
	case 0x60:
		proto = ipv6_hdr(skb)->nexthdr;
		break;
	default:
		return false;
	}

	switch (gro_support) {
	case GRO_TCP_UDP:
		return proto == IPPROTO_TCP || proto == IPPROTO_UDP;
	case GRO_TCP_ONLY:
		return proto == IPPROTO_TCP;
	default:
		break;
	}

	return false;
}

static int rx_multi_pdp(struct sk_buff *skb)
{
	struct link_device *ld = skbpriv(skb)->ld;
	struct io_device *iod = skbpriv(skb)->iod;
	struct iphdr *iphdr;
	int len = skb->len;
	int ret = 0;
	struct napi_struct *napi = NULL;

	skb->dev = (skbpriv(skb)->rx_clat ? iod->clat_ndev : iod->ndev);
	if (!skb->dev || !iod->ndev) {
		mif_err("%s: ERR! no iod->ndev\n", iod->name);
		return -ENODEV;
	}

	if (skbpriv(skb)->lnk_hdr) {
		/* Remove the SIPC5 link header */
		skb_pull(skb, skbpriv(skb)->ld->get_hdr_len(skb->data));
	}

	iod->ndev->stats.rx_packets++;
	iod->ndev->stats.rx_bytes += skb->len;

	/* check the version of IP */
	iphdr = (struct iphdr *)skb->data;
	if (iphdr->version == IPv6)
		skb->protocol = htons(ETH_P_IPV6);
	else
		skb->protocol = htons(ETH_P_IP);

#ifdef DEBUG_MODEM_IF_IP_DATA
	print_ipv4_packet(skb->data, RX);
#endif
#if defined(DEBUG_MODEM_IF_IODEV_RX) && defined(DEBUG_MODEM_IF_PS_DATA)
	mif_pkt(iod->ch, "IOD-RX", skb);
#endif

	skb_reset_transport_header(skb);
	skb_reset_network_header(skb);
	skb_reset_mac_header(skb);
#if IS_ENABLED(CONFIG_CPIF_TP_MONITOR)
	tpmon_add_rx_bytes(skb);
#endif

	napi = skbpriv(skb)->napi;
	if (!napi || !check_gro_support(skb)) {
		ret = netif_receive_skb(skb);
		if (ret != NET_RX_SUCCESS)
			mif_err_limited("%s: %s<-%s: ERR! netif_receive_skb\n",
					ld->name, iod->name, iod->mc->name);
	} else
		ret = napi_gro_receive(napi, skb);
<<<<<<< HEAD
=======
		if (ret == GRO_DROP)
			mif_err_limited("%s: %s<-%s: ERR! napi_gro_receive\n",
					ld->name, iod->name, iod->mc->name);
	}
>>>>>>> b5f8c669
	return len;
}

static int rx_demux(struct link_device *ld, struct sk_buff *skb)
{
	struct io_device *iod;
	u8 ch = skbpriv(skb)->sipc_ch;
	struct link_device *skb_ld = skbpriv(skb)->ld;

	if (unlikely(ch == 0)) {
		mif_err("%s: ERR! invalid ch# %d\n", ld->name, ch);
		return -ENODEV;
	}

	/* IP loopback */
	if (ch == DATA_LOOPBACK_CHANNEL && ld->msd->loopback_ipaddr)
#if IS_ENABLED(CONFIG_CH_EXTENSION)
		ch = SIPC_CH_EX_ID_PDP_0;
#else
		ch = SIPC_CH_ID_PDP_0;
#endif

	iod = link_get_iod_with_channel(ld, ch);
	if (unlikely(!iod)) {
		mif_err("%s: ERR! no iod with ch# %d\n", ld->name, ch);
		return -ENODEV;
	}

	if (atomic_read(&iod->opened) <= 0) {
		mif_err_limited("%s: ERR! %s is not opened\n",
				ld->name, iod->name);
		return -ENODEV;
	}

	switch (skb_ld->protocol) {
	case PROTOCOL_SIPC:
		if (skb_ld->is_fmt_ch(ch))
			return rx_fmt_ipc(skb);
		else if (skb_ld->is_ps_ch(ch))
			return rx_multi_pdp(skb);
		else
			return rx_raw_misc(skb);
		break;
	case PROTOCOL_SIT:
		if (skb_ld->is_fmt_ch(ch) || skb_ld->is_oem_ch(ch) || skb_ld->is_wfs0_ch(ch))
			return rx_fmt_ipc(skb);
		else if (skb_ld->is_ps_ch(ch) || skb_ld->is_embms_ch(ch))
			return rx_multi_pdp(skb);
		else
			return rx_raw_misc(skb);
		break;
	default:
		mif_err("protocol error %d\n", skb_ld->protocol);
		return -EINVAL;
	}
}

static int io_dev_recv_skb_single_from_link_dev(struct io_device *iod,
						struct link_device *ld,
						struct sk_buff *skb)
{
	int err;

	cpif_wake_lock_timeout(iod->ws, iod->waketime ?: msecs_to_jiffies(200));

	if (skbpriv(skb)->lnk_hdr && ld->aligned) {
		/* Cut off the padding in the current SIPC5 frame */
		skb_trim(skb, skbpriv(skb)->ld->get_frame_len(skb->data));
	}

	err = rx_demux(ld, skb);
	if (err < 0) {
		mif_err_limited("%s<-%s: ERR! rx_demux fail (err %d)\n",
				iod->name, ld->name, err);
	}

	return err;
}

/*
 * @brief	called by a link device with the "recv_net_skb" method to upload each PS
 *	data packet to the network protocol stack
 */
static int io_dev_recv_net_skb_from_link_dev(struct io_device *iod,
					     struct link_device *ld,
					     struct sk_buff *skb)
{
	if (unlikely(atomic_read(&iod->opened) <= 0)) {
		struct modem_ctl *mc = iod->mc;

		mif_err_limited("%s: %s<-%s: ERR! %s is not opened\n",
				ld->name, iod->name, mc->name, iod->name);
		return -ENODEV;
	}

	cpif_wake_lock_timeout(iod->ws, iod->waketime ?: msecs_to_jiffies(200));

	return rx_multi_pdp(skb);
}

u16 exynos_build_fr_config(struct io_device *iod, struct link_device *ld,
				unsigned int count)
{
	u16 fr_cfg = 0;
	u8 frames = 0;
	u8 *packet_index  = &iod->packet_index;

	if (iod->format > IPC_DUMP)
		return 0;

	if (iod->format >= IPC_BOOT)
		return fr_cfg |= (EXYNOS_SINGLE_MASK << 8);

	if ((count + EXYNOS_HEADER_SIZE) <= SZ_2K) {
		fr_cfg |= (EXYNOS_SINGLE_MASK << 8);
	} else {
		frames = count / (SZ_2K - EXYNOS_HEADER_SIZE);
		frames = (count % (SZ_2K - EXYNOS_HEADER_SIZE)) ? frames : frames - 1;

		fr_cfg |= ((EXYNOS_MULTI_START_MASK | (0x3f & ++*packet_index)) << 8) | frames;
	}

	return fr_cfg;
}

void exynos_build_header(struct io_device *iod, struct link_device *ld,
				u8 *buff, u16 cfg, u8 ctl, size_t count)
{
	u16 *exynos_header = (u16 *)(buff + EXYNOS_START_OFFSET);
	u16 *frame_seq = (u16 *)(buff + EXYNOS_FRAME_SEQ_OFFSET);
	u16 *frag_cfg = (u16 *)(buff + EXYNOS_FRAG_CONFIG_OFFSET);
	u16 *size = (u16 *)(buff + EXYNOS_LEN_OFFSET);
	struct exynos_seq_num *seq_num = &(iod->seq_num);

	*exynos_header = EXYNOS_START_MASK;
	*frame_seq = ++seq_num->frame_cnt;
	*frag_cfg = cfg;
	*size = (u16)(EXYNOS_HEADER_SIZE + count);
	buff[EXYNOS_CH_ID_OFFSET] = iod->ch;

	if (cfg == EXYNOS_SINGLE_MASK)
		*frag_cfg = cfg;

	buff[EXYNOS_CH_SEQ_OFFSET] = ++seq_num->ch_cnt[iod->ch];
}

static inline void sipc5_inc_info_id(struct io_device *iod)
{
	spin_lock(&iod->info_id_lock);
	iod->info_id = (iod->info_id + 1) & 0x7F;
	spin_unlock(&iod->info_id_lock);
}

u8 sipc5_build_config(struct io_device *iod, struct link_device *ld,
			     unsigned int count)
{
	u8 cfg = SIPC5_START_MASK;

	if (iod->format > IPC_DUMP)
		return 0;

	if (ld->aligned)
		cfg |= SIPC5_PADDING_EXIST;

	if (iod->max_tx_size > 0 &&
		(count + SIPC5_MIN_HEADER_SIZE) > iod->max_tx_size) {
		mif_info("%s: MULTI_FRAME_CFG: count=%u\n", iod->name, count);
		cfg |= SIPC5_MULTI_FRAME_CFG;
		sipc5_inc_info_id(iod);
	}

	return cfg;
}

void sipc5_build_header(struct io_device *iod, u8 *buff, u8 cfg,
		unsigned int tx_bytes, unsigned int remains)
{
	u16 *sz16 = (u16 *)(buff + SIPC5_LEN_OFFSET);
	u32 *sz32 = (u32 *)(buff + SIPC5_LEN_OFFSET);
	unsigned int hdr_len = sipc5_get_hdr_len(&cfg);
	u8 ctrl;

	/* Store the config field and the channel ID field */
	buff[SIPC5_CONFIG_OFFSET] = cfg;
	buff[SIPC5_CH_ID_OFFSET] = iod->ch;

	/* Store the frame length field */
	if (sipc5_ext_len(buff))
		*sz32 = (u32)(hdr_len + tx_bytes);
	else
		*sz16 = (u16)(hdr_len + tx_bytes);

	/* Store the control field */
	if (sipc5_multi_frame(buff)) {
		ctrl = (remains > 0) ? 1 << 7 : 0;
		ctrl |= iod->info_id;
		buff[SIPC5_CTRL_OFFSET] = ctrl;
		mif_info("MULTI: ctrl=0x%x(tx_bytes:%u, remains:%u)\n",
				ctrl, tx_bytes, remains);
	}
}

static int dummy_net_open(struct net_device *ndev)
{
	return -EINVAL;
}
static const struct net_device_ops dummy_net_ops = {
	.ndo_open = dummy_net_open,
};

static int cpif_cdev_create_device(struct io_device *iod, const struct file_operations *fops)
{
	int ret = 0;
	static u32 idx;

	cdev_init(&iod->cdev, fops);
	iod->cdev.owner = THIS_MODULE;

	ret = cdev_add(&iod->cdev, iod->msd->cdev_major + idx, 1);
	if (IS_ERR_VALUE((unsigned long)ret)) {
		mif_err("cdev_add() for %s failed:%d\n", iod->name, ret);
		return ret;
	}
	idx++;

	iod->cdevice = device_create(iod->msd->cdev_class, NULL, iod->cdev.dev, iod,
				     "%s", iod->name);
	if (IS_ERR_OR_NULL(iod->cdevice)) {
		mif_err("device_create() for %s failed\n", iod->name);
		ret = -ENOMEM;
		cdev_del(&iod->cdev);
		return ret;
	}

	return ret;
}

int sipc5_init_io_device(struct io_device *iod, struct mem_link_device *mld)
{
	int ret = 0;
	int i;
	struct vnet *vnet;
	unsigned int txqs = 1, rxqs = 1;

	if (iod->attrs & IO_ATTR_SBD_IPC)
		iod->sbd_ipc = true;

	if (iod->attrs & IO_ATTR_NO_LINK_HEADER)
		iod->link_header = false;
	else
		iod->link_header = true;

	/* Get data from link device */
	iod->recv_skb_single = io_dev_recv_skb_single_from_link_dev;
	iod->recv_net_skb = io_dev_recv_net_skb_from_link_dev;

	/* Register misc or net device */
	switch (iod->io_typ) {
	case IODEV_BOOTDUMP:
		init_waitqueue_head(&iod->wq);
		skb_queue_head_init(&iod->sk_rx_q);

		ret = cpif_cdev_create_device(iod, get_bootdump_io_fops());
		if (ret)
			mif_info("%s: ERR! cpif_cdev_create_device failed\n", iod->name);
		break;

	case IODEV_IPC:
		init_waitqueue_head(&iod->wq);
		skb_queue_head_init(&iod->sk_rx_q);

		ret = cpif_cdev_create_device(iod, get_ipc_io_fops());
		if (ret)
			mif_info("%s: ERR! cpif_cdev_create_device failed\n", iod->name);

		if (iod->ch == SIPC_CH_ID_CPLOG1) {
			iod->ndev = alloc_netdev(sizeof(struct vnet), iod->name,
					NET_NAME_UNKNOWN, vnet_setup);
			if (!iod->ndev) {
				mif_info("%s: ERR! alloc_netdev fail\n", iod->name);
				return -ENOMEM;
			}

			iod->ndev->netdev_ops = &dummy_net_ops;
			ret = register_netdev(iod->ndev);
			if (ret) {
				mif_info("%s: ERR! register_netdev fail\n", iod->name);
				free_netdev(iod->ndev);
			}

			vnet = netdev_priv(iod->ndev);
			vnet->iod = iod;
			mif_info("iod:%s, both registered\n", iod->name);
		}
		break;

	case IODEV_NET:
#if IS_ENABLED(CONFIG_MODEM_IF_QOS)
		txqs = 2;
#endif
#if IS_ENABLED(CONFIG_CP_PKTPROC)
		rxqs = mld->pktproc.num_queue;
#endif
		skb_queue_head_init(&iod->sk_rx_q);
		INIT_LIST_HEAD(&iod->node_ndev);

		iod->ndev = alloc_netdev_mqs(sizeof(struct vnet),
					iod->name, NET_NAME_UNKNOWN, vnet_setup,
					txqs, rxqs);
		if (!iod->ndev) {
			mif_info("%s: ERR! alloc_netdev fail\n", iod->name);
			return -ENOMEM;
		}

		ret = register_netdev(iod->ndev);
		if (ret) {
			mif_info("%s: ERR! register_netdev fail\n", iod->name);
			free_netdev(iod->ndev);
		}

		mif_debug("iod 0x%pK\n", iod);
		vnet = netdev_priv(iod->ndev);
		mif_debug("vnet 0x%pK\n", vnet);
		vnet->iod = iod;

#if IS_ENABLED(CONFIG_CPIF_TP_MONITOR)
		INIT_LIST_HEAD(&iod->node_all_ndev);
		tpmon_add_net_node(&iod->node_all_ndev);
#endif
		break;

	case IODEV_DUMMY:
		skb_queue_head_init(&iod->sk_rx_q);

		ret = cpif_cdev_create_device(iod, NULL);
		if (ret)
			mif_info("%s: ERR! cpif_cdev_create_device fail\n", iod->name);

		ret = device_create_file(iod->cdevice, &attr_waketime);
		if (ret)
			mif_info("%s: ERR! device_create_file fail\n",
				iod->name);

		ret = device_create_file(iod->cdevice, &attr_loopback);
		if (ret)
			mif_err("failed to create `loopback file' : %s\n",
					iod->name);

		ret = device_create_file(iod->cdevice, &attr_txlink);
		if (ret)
			mif_err("failed to create `txlink file' : %s\n",
					iod->name);

		ret = device_create_file(iod->cdevice, &attr_gro_option);
		if (ret)
			mif_err("failed to create `gro_option file' : %s\n",
					iod->name);
		break;

	default:
		mif_info("%s: ERR! wrong io_type %d\n", iod->name, iod->io_typ);
		return -EINVAL;
	}

	for (i = 0; i < NUM_SIPC_MULTI_FRAME_IDS; i++)
		skb_queue_head_init(&iod->sk_multi_q[i]);

	return ret;
}

void sipc5_deinit_io_device(struct io_device *iod)
{
	mif_err("%s: io_typ=%d\n", iod->name, iod->io_typ);

	cpif_wake_lock_unregister(iod->ws);

	/* De-register char or net device */
	switch (iod->io_typ) {
	case IODEV_BOOTDUMP:
		device_destroy(iod->msd->cdev_class, iod->cdev.dev);
		cdev_del(&iod->cdev);
		break;

	case IODEV_IPC:
		if (iod->ch == SIPC_CH_ID_CPLOG1) {
			unregister_netdev(iod->ndev);
			free_netdev(iod->ndev);
		}

		device_destroy(iod->msd->cdev_class, iod->cdev.dev);
		cdev_del(&iod->cdev);
		break;

	case IODEV_NET:
		unregister_netdev(iod->ndev);
		free_netdev(iod->ndev);
		break;

	case IODEV_DUMMY:
		device_remove_file(iod->cdevice, &attr_waketime);
		device_remove_file(iod->cdevice, &attr_loopback);
		device_remove_file(iod->cdevice, &attr_txlink);
		device_remove_file(iod->cdevice, &attr_gro_option);

		device_destroy(iod->msd->cdev_class, iod->cdev.dev);
		cdev_del(&iod->cdev);
		break;
	}
}<|MERGE_RESOLUTION|>--- conflicted
+++ resolved
@@ -269,33 +269,21 @@
 
 	/* The last frame has not arrived yet. */
 	if (!exynos_multi_last(ctrl)) {
-<<<<<<< HEAD
-		mif_err("%s<-%s: recv of multi-frame (CH_ID:0x%02x rcvd:%d)\n",
-=======
 		mif_debug("%s<-%s: recv of multi-frame (CH_ID:0x%02x rcvd:%d)\n",
->>>>>>> b5f8c669
 			iod->name, mc->name, hdr->ch_id, skb->len);
 
 		return ret;
 	}
 
 	/* It is the last frame because the "more" bit is 0. */
-<<<<<<< HEAD
-	mif_err("%s<-%s: end multi-frame (CH_ID:0x%02x rcvd:%d)\n",
-=======
 	mif_debug("%s<-%s: end multi-frame (CH_ID:0x%02x rcvd:%d)\n",
->>>>>>> b5f8c669
 		iod->name, mc->name, hdr->ch_id, skb->len);
 
 	/* check totoal multi packet size */
 	skb_queue_walk(multi_q, skb_cur)
 		total_len += skb_cur->len;
 
-<<<<<<< HEAD
-	mif_info("Total multi-frame packet size is %d\n", total_len);
-=======
 	mif_debug("Total multi-frame packet size is %d\n", total_len);
->>>>>>> b5f8c669
 
 	skb_new = dev_alloc_skb(total_len);
 	if (unlikely(!skb_new)) {
@@ -463,13 +451,6 @@
 					ld->name, iod->name, iod->mc->name);
 	} else
 		ret = napi_gro_receive(napi, skb);
-<<<<<<< HEAD
-=======
-		if (ret == GRO_DROP)
-			mif_err_limited("%s: %s<-%s: ERR! napi_gro_receive\n",
-					ld->name, iod->name, iod->mc->name);
-	}
->>>>>>> b5f8c669
 	return len;
 }
 
