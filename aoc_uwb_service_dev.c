/* SPDX-License-Identifier: GPL-2.0-only
 * Copyright 2020 Google LLC. All Rights Reserved.
 *
 * aoc service to send cmds to aoc
 */

#include <linux/module.h>
#include <linux/slab.h>
#include <linux/device.h>

#include "aoc.h"
#include "aoc-interface.h"
#include "aoc_uwb_service_dev.h"

#define AOC_UWB_SERVICE_DEV_NAME "aoc_uwb_sdev"
#define AOC_SERVICE_NAME "uwb_service"
#define SEND_TIMEOUT_JIFFY (100)

static struct aoc_service_dev *aoc_uwb_service = NULL;
static const char * const service_names[] = {
	AOC_SERVICE_NAME,
	NULL,
};

static int aoc_uwb_service_probe(struct aoc_service_dev *sd)
{
	struct device *dev = &sd->dev;

	dev_dbg(dev, "probe service sd=%p\n", sd);
	aoc_uwb_service = sd;
	return 0;
}

static int aoc_uwb_service_remove(struct aoc_service_dev *sd)
{
	return 0;
}

static struct aoc_driver aoc_uwb_sdev = {
	.drv = {
		.name = AOC_UWB_SERVICE_DEV_NAME,
	},
	.service_names = service_names,
	.probe = aoc_uwb_service_probe,
	.remove = aoc_uwb_service_remove,
};

static int __init aoc_uwb_service_init(void)
{
<<<<<<< HEAD
	aoc_driver_register(&aoc_uwb_sdev);
	return 0;
=======
	int ret;

	ret = aoc_driver_register(&aoc_uwb_sdev);
	if (ret)
		pr_err("failed to register aoc device %s err=%d\n",
		       aoc_uwb_sdev.drv.name, ret);
	return ret;
>>>>>>> b662ca25
}

static void __exit aoc_uwb_service_exit(void)
{
	aoc_driver_unregister(&aoc_uwb_sdev);
}

ssize_t aoc_uwb_service_send(void *cmd, size_t size)
{
	int ret;

	ret = aoc_service_write_timeout(aoc_uwb_service, cmd, size, SEND_TIMEOUT_JIFFY);
	if (ret <= 0)
		goto out;

	ret = aoc_service_read_timeout(aoc_uwb_service, cmd, size, SEND_TIMEOUT_JIFFY);

out:
	return ret;
}
EXPORT_SYMBOL_GPL(aoc_uwb_service_send);

bool aoc_uwb_service_ready(void)
{
	return (aoc_uwb_service != NULL);
}
EXPORT_SYMBOL_GPL(aoc_uwb_service_ready);

module_init(aoc_uwb_service_init);
module_exit(aoc_uwb_service_exit);

MODULE_LICENSE("GPL v2");<|MERGE_RESOLUTION|>--- conflicted
+++ resolved
@@ -47,10 +47,6 @@
 
 static int __init aoc_uwb_service_init(void)
 {
-<<<<<<< HEAD
-	aoc_driver_register(&aoc_uwb_sdev);
-	return 0;
-=======
 	int ret;
 
 	ret = aoc_driver_register(&aoc_uwb_sdev);
@@ -58,7 +54,6 @@
 		pr_err("failed to register aoc device %s err=%d\n",
 		       aoc_uwb_sdev.drv.name, ret);
 	return ret;
->>>>>>> b662ca25
 }
 
 static void __exit aoc_uwb_service_exit(void)
