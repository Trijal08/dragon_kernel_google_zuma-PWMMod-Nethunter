--- conflicted
+++ resolved
@@ -970,16 +970,13 @@
 	bool				det_status;
 	int				det_on_debounce;
 	int				det_off_debounce;
-<<<<<<< HEAD
 	bool				votable_init_done;
 	u32				trigger_dd;
 	u32				low_neg_pwr_icl;
 	int				enable_i2c_debug;
 	char				*i2c_txdebug_buf;
 	char				*i2c_rxdebug_buf;
-=======
 	struct mutex			irq_det_lock;
->>>>>>> ffd652b2
 
 #if IS_ENABLED(CONFIG_GPIOLIB)
 	struct gpio_chip gpio;
