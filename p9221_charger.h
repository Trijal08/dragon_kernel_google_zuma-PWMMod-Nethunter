--- conflicted
+++ resolved
@@ -716,13 +716,9 @@
 	int				*hpp_fod_vol;
 	bool				disable_align;
 	bool				ll_vout_not_set;
-<<<<<<< HEAD
 	int				align_delta;
 	bool				disable_repeat_eop;
-=======
-	bool				disable_repeat_eop;
 	bool				bpp_cep_on_dl;
->>>>>>> ac29429e
 };
 
 struct p9221_charger_ints_bit {
@@ -972,10 +968,7 @@
 	int (*chip_get_vout)(struct p9221_charger_data *chgr, u32 *mv);
 	int (*chip_get_iout)(struct p9221_charger_data *chgr, u32 *ma);
 	int (*chip_get_op_freq)(struct p9221_charger_data *chgr, u32 *khz);
-<<<<<<< HEAD
 	int (*chip_get_op_duty)(struct p9221_charger_data *chgr, u32 *duty);
-=======
->>>>>>> ac29429e
 	int (*chip_get_vcpout)(struct p9221_charger_data *chgr, u32 *mv);
 	int (*chip_set_cmd)(struct p9221_charger_data *chgr, u16 cmd);
 	int (*chip_get_rx_ilim)(struct p9221_charger_data *chgr, u32 *ma);
