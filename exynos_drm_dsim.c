--- conflicted
+++ resolved
@@ -636,8 +636,6 @@
 static void dsim_update_clock_config(struct dsim_device *dsim,
 				     const struct dsim_pll_param *p)
 {
-	struct decon_device *decon = (struct decon_device *)dsim_get_decon(dsim);
-
 	dsim->config.dphy_pms.p = p->p;
 	dsim->config.dphy_pms.m = p->m;
 	dsim->config.dphy_pms.s = p->s;
@@ -655,11 +653,7 @@
 	dsim->config.dphy_pms.rsel = p->rsel;
 	dsim->config.dphy_pms.dither_en = p->dither_en;
 
-<<<<<<< HEAD
-	dsim_debug(dsim, "clk_param.hs_clk=%d, pll_freq=%d, pending_hs_clk=%d\n",
-=======
 	dsim_debug(dsim, "clk_param.hs_clk=%u, pll_freq=%u, pending_hs_clk=%u\n",
->>>>>>> 539d7e09
 		dsim->clk_param.hs_clk, p->pll_freq, dsim->clk_param.pending_hs_clk);
 	if (dsim->clk_param.hs_clk != p->pll_freq) {
 		dsim->clk_param.hs_clk_changed = true;
@@ -669,14 +663,10 @@
 	}
 	dsim->clk_param.hs_clk = p->pll_freq;
 	dsim->clk_param.esc_clk = p->esc_freq;
-<<<<<<< HEAD
-	DPU_ATRACE_INT_PID("mipi_clk", p->pll_freq, decon->thread->pid);
-=======
 	if (dsim->clk_param.hs_clk_changed) {
 		dsim_info(dsim, "hs_clk is changed to %u\n", p->pll_freq);
 		DPU_ATRACE_INT("mipi_clk", p->pll_freq);
 	}
->>>>>>> 539d7e09
 
 	dsim_debug(dsim, "found proper pll parameter\n");
 	dsim_debug(dsim, "\t%s(p:0x%x,m:0x%x,s:0x%x,k:0x%x)\n", p->name,
@@ -2868,30 +2858,14 @@
 	/* ddr hs_clock unit: MHz */
 	dsim_info(dsim, "%s: hs clock %u, apply now: %u\n", __func__, hs_clock, apply_now);
 
-<<<<<<< HEAD
-	mutex_lock(&dsim->state_lock);
-	if (dsim->state != DSIM_STATE_HSCLKEN) {
-		if (dsim->current_pll_param->pll_freq == hs_clock) {
-=======
 	if (dsim->state != DSIM_STATE_HSCLKEN) {
 		if (pll_param->pll_freq == hs_clock) {
->>>>>>> 539d7e09
 			dsim_debug(dsim, "set the same hs_clock=%u while idle\n", hs_clock);
 			dsim->clk_param.pending_hs_clk = 0;
 		} else {
 			dsim_info(dsim, "not in HS state, set pending_hs_clk=%u\n", hs_clock);
 			dsim->clk_param.pending_hs_clk = hs_clock;
 		}
-<<<<<<< HEAD
-		mutex_unlock(&dsim->state_lock);
-		return len;
-	} else {
-		dsim->clk_param.pending_hs_clk = 0;
-		if (dsim->current_pll_param->pll_freq == hs_clock) {
-			dsim_debug(dsim, "set the same hs_clock=%u while active\n", hs_clock);
-			mutex_unlock(&dsim->state_lock);
-			return len;
-=======
 		rc = len;
 		goto out;
 	} else {
@@ -2900,7 +2874,6 @@
 			dsim_debug(dsim, "set the same hs_clock=%u while active\n", hs_clock);
 			rc = len;
 			goto out;
->>>>>>> 539d7e09
 		}
 	}
 	mutex_unlock(&dsim->state_lock);
