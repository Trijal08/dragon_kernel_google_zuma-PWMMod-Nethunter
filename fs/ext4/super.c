// SPDX-License-Identifier: GPL-2.0
/*
 *  linux/fs/ext4/super.c
 *
 * Copyright (C) 1992, 1993, 1994, 1995
 * Remy Card (card@masi.ibp.fr)
 * Laboratoire MASI - Institut Blaise Pascal
 * Universite Pierre et Marie Curie (Paris VI)
 *
 *  from
 *
 *  linux/fs/minix/inode.c
 *
 *  Copyright (C) 1991, 1992  Linus Torvalds
 *
 *  Big-endian to little-endian byte-swapping/bitmaps by
 *        David S. Miller (davem@caip.rutgers.edu), 1995
 */

#include <linux/module.h>
#include <linux/string.h>
#include <linux/fs.h>
#include <linux/time.h>
#include <linux/vmalloc.h>
#include <linux/slab.h>
#include <linux/init.h>
#include <linux/blkdev.h>
#include <linux/backing-dev.h>
#include <linux/parser.h>
#include <linux/buffer_head.h>
#include <linux/exportfs.h>
#include <linux/vfs.h>
#include <linux/random.h>
#include <linux/mount.h>
#include <linux/namei.h>
#include <linux/quotaops.h>
#include <linux/seq_file.h>
#include <linux/ctype.h>
#include <linux/log2.h>
#include <linux/crc16.h>
#include <linux/dax.h>
#include <linux/cleancache.h>
#include <linux/uaccess.h>
#include <linux/iversion.h>
#include <linux/unicode.h>
#include <linux/part_stat.h>
#include <linux/kthread.h>
#include <linux/freezer.h>

#include "ext4.h"
#include "ext4_extents.h"	/* Needed for trace points definition */
#include "ext4_jbd2.h"
#include "xattr.h"
#include "acl.h"
#include "mballoc.h"
#include "fsmap.h"

#define CREATE_TRACE_POINTS
#include <trace/events/ext4.h>

static struct ext4_lazy_init *ext4_li_info;
static DEFINE_MUTEX(ext4_li_mtx);
static struct ratelimit_state ext4_mount_msg_ratelimit;

static int ext4_load_journal(struct super_block *, struct ext4_super_block *,
			     unsigned long journal_devnum);
static int ext4_show_options(struct seq_file *seq, struct dentry *root);
static void ext4_update_super(struct super_block *sb);
static int ext4_commit_super(struct super_block *sb);
static int ext4_mark_recovery_complete(struct super_block *sb,
					struct ext4_super_block *es);
static int ext4_clear_journal_err(struct super_block *sb,
				  struct ext4_super_block *es);
static int ext4_sync_fs(struct super_block *sb, int wait);
static int ext4_remount(struct super_block *sb, int *flags, char *data);
static int ext4_statfs(struct dentry *dentry, struct kstatfs *buf);
static int ext4_unfreeze(struct super_block *sb);
static int ext4_freeze(struct super_block *sb);
static struct dentry *ext4_mount(struct file_system_type *fs_type, int flags,
		       const char *dev_name, void *data);
static inline int ext2_feature_set_ok(struct super_block *sb);
static inline int ext3_feature_set_ok(struct super_block *sb);
static void ext4_destroy_lazyinit_thread(void);
static void ext4_unregister_li_request(struct super_block *sb);
static void ext4_clear_request_list(void);
static struct inode *ext4_get_journal_inode(struct super_block *sb,
					    unsigned int journal_inum);

/*
 * Lock ordering
 *
 * page fault path:
 * mmap_lock -> sb_start_pagefault -> invalidate_lock (r) -> transaction start
 *   -> page lock -> i_data_sem (rw)
 *
 * buffered write path:
 * sb_start_write -> i_mutex -> mmap_lock
 * sb_start_write -> i_mutex -> transaction start -> page lock ->
 *   i_data_sem (rw)
 *
 * truncate:
 * sb_start_write -> i_mutex -> invalidate_lock (w) -> i_mmap_rwsem (w) ->
 *   page lock
 * sb_start_write -> i_mutex -> invalidate_lock (w) -> transaction start ->
 *   i_data_sem (rw)
 *
 * direct IO:
 * sb_start_write -> i_mutex -> mmap_lock
 * sb_start_write -> i_mutex -> transaction start -> i_data_sem (rw)
 *
 * writepages:
 * transaction start -> page lock(s) -> i_data_sem (rw)
 */

#if !defined(CONFIG_EXT2_FS) && !defined(CONFIG_EXT2_FS_MODULE) && defined(CONFIG_EXT4_USE_FOR_EXT2)
static struct file_system_type ext2_fs_type = {
	.owner		= THIS_MODULE,
	.name		= "ext2",
	.mount		= ext4_mount,
	.kill_sb	= kill_block_super,
	.fs_flags	= FS_REQUIRES_DEV,
};
MODULE_ALIAS_FS("ext2");
MODULE_ALIAS("ext2");
#define IS_EXT2_SB(sb) ((sb)->s_bdev->bd_holder == &ext2_fs_type)
#else
#define IS_EXT2_SB(sb) (0)
#endif


static struct file_system_type ext3_fs_type = {
	.owner		= THIS_MODULE,
	.name		= "ext3",
	.mount		= ext4_mount,
	.kill_sb	= kill_block_super,
	.fs_flags	= FS_REQUIRES_DEV,
};
MODULE_ALIAS_FS("ext3");
MODULE_ALIAS("ext3");
#define IS_EXT3_SB(sb) ((sb)->s_bdev->bd_holder == &ext3_fs_type)


static inline void __ext4_read_bh(struct buffer_head *bh, int op_flags,
				  bh_end_io_t *end_io)
{
	/*
	 * buffer's verified bit is no longer valid after reading from
	 * disk again due to write out error, clear it to make sure we
	 * recheck the buffer contents.
	 */
	clear_buffer_verified(bh);

	bh->b_end_io = end_io ? end_io : end_buffer_read_sync;
	get_bh(bh);
	submit_bh(REQ_OP_READ, op_flags, bh);
}

void ext4_read_bh_nowait(struct buffer_head *bh, int op_flags,
			 bh_end_io_t *end_io)
{
	BUG_ON(!buffer_locked(bh));

	if (ext4_buffer_uptodate(bh)) {
		unlock_buffer(bh);
		return;
	}
	__ext4_read_bh(bh, op_flags, end_io);
}

int ext4_read_bh(struct buffer_head *bh, int op_flags, bh_end_io_t *end_io)
{
	BUG_ON(!buffer_locked(bh));

	if (ext4_buffer_uptodate(bh)) {
		unlock_buffer(bh);
		return 0;
	}

	__ext4_read_bh(bh, op_flags, end_io);

	wait_on_buffer(bh);
	if (buffer_uptodate(bh))
		return 0;
	return -EIO;
}

int ext4_read_bh_lock(struct buffer_head *bh, int op_flags, bool wait)
{
	lock_buffer(bh);
	if (!wait) {
		ext4_read_bh_nowait(bh, op_flags, NULL);
		return 0;
	}
	return ext4_read_bh(bh, op_flags, NULL);
}

/*
 * This works like __bread_gfp() except it uses ERR_PTR for error
 * returns.  Currently with sb_bread it's impossible to distinguish
 * between ENOMEM and EIO situations (since both result in a NULL
 * return.
 */
static struct buffer_head *__ext4_sb_bread_gfp(struct super_block *sb,
					       sector_t block, int op_flags,
					       gfp_t gfp)
{
	struct buffer_head *bh;
	int ret;

	bh = sb_getblk_gfp(sb, block, gfp);
	if (bh == NULL)
		return ERR_PTR(-ENOMEM);
	if (ext4_buffer_uptodate(bh))
		return bh;

	ret = ext4_read_bh_lock(bh, REQ_META | op_flags, true);
	if (ret) {
		put_bh(bh);
		return ERR_PTR(ret);
	}
	return bh;
}

struct buffer_head *ext4_sb_bread(struct super_block *sb, sector_t block,
				   int op_flags)
{
	return __ext4_sb_bread_gfp(sb, block, op_flags, __GFP_MOVABLE);
}

struct buffer_head *ext4_sb_bread_unmovable(struct super_block *sb,
					    sector_t block)
{
	return __ext4_sb_bread_gfp(sb, block, 0, 0);
}

void ext4_sb_breadahead_unmovable(struct super_block *sb, sector_t block)
{
	struct buffer_head *bh = sb_getblk_gfp(sb, block, 0);

	if (likely(bh)) {
		if (trylock_buffer(bh))
			ext4_read_bh_nowait(bh, REQ_RAHEAD, NULL);
		brelse(bh);
	}
}

static int ext4_verify_csum_type(struct super_block *sb,
				 struct ext4_super_block *es)
{
	if (!ext4_has_feature_metadata_csum(sb))
		return 1;

	return es->s_checksum_type == EXT4_CRC32C_CHKSUM;
}

static __le32 ext4_superblock_csum(struct super_block *sb,
				   struct ext4_super_block *es)
{
	struct ext4_sb_info *sbi = EXT4_SB(sb);
	int offset = offsetof(struct ext4_super_block, s_checksum);
	__u32 csum;

	csum = ext4_chksum(sbi, ~0, (char *)es, offset);

	return cpu_to_le32(csum);
}

static int ext4_superblock_csum_verify(struct super_block *sb,
				       struct ext4_super_block *es)
{
	if (!ext4_has_metadata_csum(sb))
		return 1;

	return es->s_checksum == ext4_superblock_csum(sb, es);
}

void ext4_superblock_csum_set(struct super_block *sb)
{
	struct ext4_super_block *es = EXT4_SB(sb)->s_es;

	if (!ext4_has_metadata_csum(sb))
		return;

	es->s_checksum = ext4_superblock_csum(sb, es);
}

ext4_fsblk_t ext4_block_bitmap(struct super_block *sb,
			       struct ext4_group_desc *bg)
{
	return le32_to_cpu(bg->bg_block_bitmap_lo) |
		(EXT4_DESC_SIZE(sb) >= EXT4_MIN_DESC_SIZE_64BIT ?
		 (ext4_fsblk_t)le32_to_cpu(bg->bg_block_bitmap_hi) << 32 : 0);
}

ext4_fsblk_t ext4_inode_bitmap(struct super_block *sb,
			       struct ext4_group_desc *bg)
{
	return le32_to_cpu(bg->bg_inode_bitmap_lo) |
		(EXT4_DESC_SIZE(sb) >= EXT4_MIN_DESC_SIZE_64BIT ?
		 (ext4_fsblk_t)le32_to_cpu(bg->bg_inode_bitmap_hi) << 32 : 0);
}

ext4_fsblk_t ext4_inode_table(struct super_block *sb,
			      struct ext4_group_desc *bg)
{
	return le32_to_cpu(bg->bg_inode_table_lo) |
		(EXT4_DESC_SIZE(sb) >= EXT4_MIN_DESC_SIZE_64BIT ?
		 (ext4_fsblk_t)le32_to_cpu(bg->bg_inode_table_hi) << 32 : 0);
}

__u32 ext4_free_group_clusters(struct super_block *sb,
			       struct ext4_group_desc *bg)
{
	return le16_to_cpu(bg->bg_free_blocks_count_lo) |
		(EXT4_DESC_SIZE(sb) >= EXT4_MIN_DESC_SIZE_64BIT ?
		 (__u32)le16_to_cpu(bg->bg_free_blocks_count_hi) << 16 : 0);
}

__u32 ext4_free_inodes_count(struct super_block *sb,
			      struct ext4_group_desc *bg)
{
	return le16_to_cpu(bg->bg_free_inodes_count_lo) |
		(EXT4_DESC_SIZE(sb) >= EXT4_MIN_DESC_SIZE_64BIT ?
		 (__u32)le16_to_cpu(bg->bg_free_inodes_count_hi) << 16 : 0);
}

__u32 ext4_used_dirs_count(struct super_block *sb,
			      struct ext4_group_desc *bg)
{
	return le16_to_cpu(bg->bg_used_dirs_count_lo) |
		(EXT4_DESC_SIZE(sb) >= EXT4_MIN_DESC_SIZE_64BIT ?
		 (__u32)le16_to_cpu(bg->bg_used_dirs_count_hi) << 16 : 0);
}

__u32 ext4_itable_unused_count(struct super_block *sb,
			      struct ext4_group_desc *bg)
{
	return le16_to_cpu(bg->bg_itable_unused_lo) |
		(EXT4_DESC_SIZE(sb) >= EXT4_MIN_DESC_SIZE_64BIT ?
		 (__u32)le16_to_cpu(bg->bg_itable_unused_hi) << 16 : 0);
}

void ext4_block_bitmap_set(struct super_block *sb,
			   struct ext4_group_desc *bg, ext4_fsblk_t blk)
{
	bg->bg_block_bitmap_lo = cpu_to_le32((u32)blk);
	if (EXT4_DESC_SIZE(sb) >= EXT4_MIN_DESC_SIZE_64BIT)
		bg->bg_block_bitmap_hi = cpu_to_le32(blk >> 32);
}

void ext4_inode_bitmap_set(struct super_block *sb,
			   struct ext4_group_desc *bg, ext4_fsblk_t blk)
{
	bg->bg_inode_bitmap_lo  = cpu_to_le32((u32)blk);
	if (EXT4_DESC_SIZE(sb) >= EXT4_MIN_DESC_SIZE_64BIT)
		bg->bg_inode_bitmap_hi = cpu_to_le32(blk >> 32);
}

void ext4_inode_table_set(struct super_block *sb,
			  struct ext4_group_desc *bg, ext4_fsblk_t blk)
{
	bg->bg_inode_table_lo = cpu_to_le32((u32)blk);
	if (EXT4_DESC_SIZE(sb) >= EXT4_MIN_DESC_SIZE_64BIT)
		bg->bg_inode_table_hi = cpu_to_le32(blk >> 32);
}

void ext4_free_group_clusters_set(struct super_block *sb,
				  struct ext4_group_desc *bg, __u32 count)
{
	bg->bg_free_blocks_count_lo = cpu_to_le16((__u16)count);
	if (EXT4_DESC_SIZE(sb) >= EXT4_MIN_DESC_SIZE_64BIT)
		bg->bg_free_blocks_count_hi = cpu_to_le16(count >> 16);
}

void ext4_free_inodes_set(struct super_block *sb,
			  struct ext4_group_desc *bg, __u32 count)
{
	bg->bg_free_inodes_count_lo = cpu_to_le16((__u16)count);
	if (EXT4_DESC_SIZE(sb) >= EXT4_MIN_DESC_SIZE_64BIT)
		bg->bg_free_inodes_count_hi = cpu_to_le16(count >> 16);
}

void ext4_used_dirs_set(struct super_block *sb,
			  struct ext4_group_desc *bg, __u32 count)
{
	bg->bg_used_dirs_count_lo = cpu_to_le16((__u16)count);
	if (EXT4_DESC_SIZE(sb) >= EXT4_MIN_DESC_SIZE_64BIT)
		bg->bg_used_dirs_count_hi = cpu_to_le16(count >> 16);
}

void ext4_itable_unused_set(struct super_block *sb,
			  struct ext4_group_desc *bg, __u32 count)
{
	bg->bg_itable_unused_lo = cpu_to_le16((__u16)count);
	if (EXT4_DESC_SIZE(sb) >= EXT4_MIN_DESC_SIZE_64BIT)
		bg->bg_itable_unused_hi = cpu_to_le16(count >> 16);
}

static void __ext4_update_tstamp(__le32 *lo, __u8 *hi, time64_t now)
{
	now = clamp_val(now, 0, (1ull << 40) - 1);

	*lo = cpu_to_le32(lower_32_bits(now));
	*hi = upper_32_bits(now);
}

static time64_t __ext4_get_tstamp(__le32 *lo, __u8 *hi)
{
	return ((time64_t)(*hi) << 32) + le32_to_cpu(*lo);
}
#define ext4_update_tstamp(es, tstamp) \
	__ext4_update_tstamp(&(es)->tstamp, &(es)->tstamp ## _hi, \
			     ktime_get_real_seconds())
#define ext4_get_tstamp(es, tstamp) \
	__ext4_get_tstamp(&(es)->tstamp, &(es)->tstamp ## _hi)

/*
 * The del_gendisk() function uninitializes the disk-specific data
 * structures, including the bdi structure, without telling anyone
 * else.  Once this happens, any attempt to call mark_buffer_dirty()
 * (for example, by ext4_commit_super), will cause a kernel OOPS.
 * This is a kludge to prevent these oops until we can put in a proper
 * hook in del_gendisk() to inform the VFS and file system layers.
 */
static int block_device_ejected(struct super_block *sb)
{
	struct inode *bd_inode = sb->s_bdev->bd_inode;
	struct backing_dev_info *bdi = inode_to_bdi(bd_inode);

	return bdi->dev == NULL;
}

static void ext4_journal_commit_callback(journal_t *journal, transaction_t *txn)
{
	struct super_block		*sb = journal->j_private;
	struct ext4_sb_info		*sbi = EXT4_SB(sb);
	int				error = is_journal_aborted(journal);
	struct ext4_journal_cb_entry	*jce;

	BUG_ON(txn->t_state == T_FINISHED);

	ext4_process_freed_data(sb, txn->t_tid);

	spin_lock(&sbi->s_md_lock);
	while (!list_empty(&txn->t_private_list)) {
		jce = list_entry(txn->t_private_list.next,
				 struct ext4_journal_cb_entry, jce_list);
		list_del_init(&jce->jce_list);
		spin_unlock(&sbi->s_md_lock);
		jce->jce_func(sb, jce, error);
		spin_lock(&sbi->s_md_lock);
	}
	spin_unlock(&sbi->s_md_lock);
}

/*
 * This writepage callback for write_cache_pages()
 * takes care of a few cases after page cleaning.
 *
 * write_cache_pages() already checks for dirty pages
 * and calls clear_page_dirty_for_io(), which we want,
 * to write protect the pages.
 *
 * However, we may have to redirty a page (see below.)
 */
static int ext4_journalled_writepage_callback(struct page *page,
					      struct writeback_control *wbc,
					      void *data)
{
	transaction_t *transaction = (transaction_t *) data;
	struct buffer_head *bh, *head;
	struct journal_head *jh;

	bh = head = page_buffers(page);
	do {
		/*
		 * We have to redirty a page in these cases:
		 * 1) If buffer is dirty, it means the page was dirty because it
		 * contains a buffer that needs checkpointing. So the dirty bit
		 * needs to be preserved so that checkpointing writes the buffer
		 * properly.
		 * 2) If buffer is not part of the committing transaction
		 * (we may have just accidentally come across this buffer because
		 * inode range tracking is not exact) or if the currently running
		 * transaction already contains this buffer as well, dirty bit
		 * needs to be preserved so that the buffer gets writeprotected
		 * properly on running transaction's commit.
		 */
		jh = bh2jh(bh);
		if (buffer_dirty(bh) ||
		    (jh && (jh->b_transaction != transaction ||
			    jh->b_next_transaction))) {
			redirty_page_for_writepage(wbc, page);
			goto out;
		}
	} while ((bh = bh->b_this_page) != head);

out:
	return AOP_WRITEPAGE_ACTIVATE;
}

static int ext4_journalled_submit_inode_data_buffers(struct jbd2_inode *jinode)
{
	struct address_space *mapping = jinode->i_vfs_inode->i_mapping;
	struct writeback_control wbc = {
		.sync_mode =  WB_SYNC_ALL,
		.nr_to_write = LONG_MAX,
		.range_start = jinode->i_dirty_start,
		.range_end = jinode->i_dirty_end,
        };

	return write_cache_pages(mapping, &wbc,
				 ext4_journalled_writepage_callback,
				 jinode->i_transaction);
}

static int ext4_journal_submit_inode_data_buffers(struct jbd2_inode *jinode)
{
	int ret;

	if (ext4_should_journal_data(jinode->i_vfs_inode))
		ret = ext4_journalled_submit_inode_data_buffers(jinode);
	else
		ret = jbd2_journal_submit_inode_data_buffers(jinode);

	return ret;
}

static int ext4_journal_finish_inode_data_buffers(struct jbd2_inode *jinode)
{
	int ret = 0;

	if (!ext4_should_journal_data(jinode->i_vfs_inode))
		ret = jbd2_journal_finish_inode_data_buffers(jinode);

	return ret;
}

static bool system_going_down(void)
{
	return system_state == SYSTEM_HALT || system_state == SYSTEM_POWER_OFF
		|| system_state == SYSTEM_RESTART;
}

struct ext4_err_translation {
	int code;
	int errno;
};

#define EXT4_ERR_TRANSLATE(err) { .code = EXT4_ERR_##err, .errno = err }

static struct ext4_err_translation err_translation[] = {
	EXT4_ERR_TRANSLATE(EIO),
	EXT4_ERR_TRANSLATE(ENOMEM),
	EXT4_ERR_TRANSLATE(EFSBADCRC),
	EXT4_ERR_TRANSLATE(EFSCORRUPTED),
	EXT4_ERR_TRANSLATE(ENOSPC),
	EXT4_ERR_TRANSLATE(ENOKEY),
	EXT4_ERR_TRANSLATE(EROFS),
	EXT4_ERR_TRANSLATE(EFBIG),
	EXT4_ERR_TRANSLATE(EEXIST),
	EXT4_ERR_TRANSLATE(ERANGE),
	EXT4_ERR_TRANSLATE(EOVERFLOW),
	EXT4_ERR_TRANSLATE(EBUSY),
	EXT4_ERR_TRANSLATE(ENOTDIR),
	EXT4_ERR_TRANSLATE(ENOTEMPTY),
	EXT4_ERR_TRANSLATE(ESHUTDOWN),
	EXT4_ERR_TRANSLATE(EFAULT),
};

static int ext4_errno_to_code(int errno)
{
	int i;

	for (i = 0; i < ARRAY_SIZE(err_translation); i++)
		if (err_translation[i].errno == errno)
			return err_translation[i].code;
	return EXT4_ERR_UNKNOWN;
}

static void save_error_info(struct super_block *sb, int error,
			    __u32 ino, __u64 block,
			    const char *func, unsigned int line)
{
	struct ext4_sb_info *sbi = EXT4_SB(sb);

	/* We default to EFSCORRUPTED error... */
	if (error == 0)
		error = EFSCORRUPTED;

	spin_lock(&sbi->s_error_lock);
	sbi->s_add_error_count++;
	sbi->s_last_error_code = error;
	sbi->s_last_error_line = line;
	sbi->s_last_error_ino = ino;
	sbi->s_last_error_block = block;
	sbi->s_last_error_func = func;
	sbi->s_last_error_time = ktime_get_real_seconds();
	if (!sbi->s_first_error_time) {
		sbi->s_first_error_code = error;
		sbi->s_first_error_line = line;
		sbi->s_first_error_ino = ino;
		sbi->s_first_error_block = block;
		sbi->s_first_error_func = func;
		sbi->s_first_error_time = sbi->s_last_error_time;
	}
	spin_unlock(&sbi->s_error_lock);
}

/* Deal with the reporting of failure conditions on a filesystem such as
 * inconsistencies detected or read IO failures.
 *
 * On ext2, we can store the error state of the filesystem in the
 * superblock.  That is not possible on ext4, because we may have other
 * write ordering constraints on the superblock which prevent us from
 * writing it out straight away; and given that the journal is about to
 * be aborted, we can't rely on the current, or future, transactions to
 * write out the superblock safely.
 *
 * We'll just use the jbd2_journal_abort() error code to record an error in
 * the journal instead.  On recovery, the journal will complain about
 * that error until we've noted it down and cleared it.
 *
 * If force_ro is set, we unconditionally force the filesystem into an
 * ABORT|READONLY state, unless the error response on the fs has been set to
 * panic in which case we take the easy way out and panic immediately. This is
 * used to deal with unrecoverable failures such as journal IO errors or ENOMEM
 * at a critical moment in log management.
 */
static void ext4_handle_error(struct super_block *sb, bool force_ro, int error,
			      __u32 ino, __u64 block,
			      const char *func, unsigned int line)
{
	journal_t *journal = EXT4_SB(sb)->s_journal;
	bool continue_fs = !force_ro && test_opt(sb, ERRORS_CONT);

	EXT4_SB(sb)->s_mount_state |= EXT4_ERROR_FS;
	if (test_opt(sb, WARN_ON_ERROR))
		WARN_ON_ONCE(1);

	if (!continue_fs && !sb_rdonly(sb)) {
		ext4_set_mount_flag(sb, EXT4_MF_FS_ABORTED);
		if (journal)
			jbd2_journal_abort(journal, -EIO);
	}

	if (!bdev_read_only(sb->s_bdev)) {
		save_error_info(sb, error, ino, block, func, line);
		/*
		 * In case the fs should keep running, we need to writeout
		 * superblock through the journal. Due to lock ordering
		 * constraints, it may not be safe to do it right here so we
		 * defer superblock flushing to a workqueue.
		 */
		if (continue_fs && journal)
			schedule_work(&EXT4_SB(sb)->s_error_work);
		else
			ext4_commit_super(sb);
	}

	/*
	 * We force ERRORS_RO behavior when system is rebooting. Otherwise we
	 * could panic during 'reboot -f' as the underlying device got already
	 * disabled.
	 */
	if (test_opt(sb, ERRORS_PANIC) && !system_going_down()) {
		panic("EXT4-fs (device %s): panic forced after error\n",
			sb->s_id);
	}

	if (sb_rdonly(sb) || continue_fs)
		return;

	ext4_msg(sb, KERN_CRIT, "Remounting filesystem read-only");
	/*
	 * Make sure updated value of ->s_mount_flags will be visible before
	 * ->s_flags update
	 */
	smp_wmb();
	sb->s_flags |= SB_RDONLY;
}

static void flush_stashed_error_work(struct work_struct *work)
{
	struct ext4_sb_info *sbi = container_of(work, struct ext4_sb_info,
						s_error_work);
	journal_t *journal = sbi->s_journal;
	handle_t *handle;

	/*
	 * If the journal is still running, we have to write out superblock
	 * through the journal to avoid collisions of other journalled sb
	 * updates.
	 *
	 * We use directly jbd2 functions here to avoid recursing back into
	 * ext4 error handling code during handling of previous errors.
	 */
	if (!sb_rdonly(sbi->s_sb) && journal) {
		struct buffer_head *sbh = sbi->s_sbh;
		handle = jbd2_journal_start(journal, 1);
		if (IS_ERR(handle))
			goto write_directly;
		if (jbd2_journal_get_write_access(handle, sbh)) {
			jbd2_journal_stop(handle);
			goto write_directly;
		}
		ext4_update_super(sbi->s_sb);
		if (buffer_write_io_error(sbh) || !buffer_uptodate(sbh)) {
			ext4_msg(sbi->s_sb, KERN_ERR, "previous I/O error to "
				 "superblock detected");
			clear_buffer_write_io_error(sbh);
			set_buffer_uptodate(sbh);
		}

		if (jbd2_journal_dirty_metadata(handle, sbh)) {
			jbd2_journal_stop(handle);
			goto write_directly;
		}
		jbd2_journal_stop(handle);
		ext4_notify_error_sysfs(sbi);
		return;
	}
write_directly:
	/*
	 * Write through journal failed. Write sb directly to get error info
	 * out and hope for the best.
	 */
	ext4_commit_super(sbi->s_sb);
	ext4_notify_error_sysfs(sbi);
}

#define ext4_error_ratelimit(sb)					\
		___ratelimit(&(EXT4_SB(sb)->s_err_ratelimit_state),	\
			     "EXT4-fs error")

void __ext4_error(struct super_block *sb, const char *function,
		  unsigned int line, bool force_ro, int error, __u64 block,
		  const char *fmt, ...)
{
	struct va_format vaf;
	va_list args;

	if (unlikely(ext4_forced_shutdown(EXT4_SB(sb))))
		return;

	trace_ext4_error(sb, function, line);
	if (ext4_error_ratelimit(sb)) {
		va_start(args, fmt);
		vaf.fmt = fmt;
		vaf.va = &args;
		printk(KERN_CRIT
		       "EXT4-fs error (device %s): %s:%d: comm %s: %pV\n",
		       sb->s_id, function, line, current->comm, &vaf);
		va_end(args);
	}
	ext4_handle_error(sb, force_ro, error, 0, block, function, line);
}

void __ext4_error_inode(struct inode *inode, const char *function,
			unsigned int line, ext4_fsblk_t block, int error,
			const char *fmt, ...)
{
	va_list args;
	struct va_format vaf;

	if (unlikely(ext4_forced_shutdown(EXT4_SB(inode->i_sb))))
		return;

	trace_ext4_error(inode->i_sb, function, line);
	if (ext4_error_ratelimit(inode->i_sb)) {
		va_start(args, fmt);
		vaf.fmt = fmt;
		vaf.va = &args;
		if (block)
			printk(KERN_CRIT "EXT4-fs error (device %s): %s:%d: "
			       "inode #%lu: block %llu: comm %s: %pV\n",
			       inode->i_sb->s_id, function, line, inode->i_ino,
			       block, current->comm, &vaf);
		else
			printk(KERN_CRIT "EXT4-fs error (device %s): %s:%d: "
			       "inode #%lu: comm %s: %pV\n",
			       inode->i_sb->s_id, function, line, inode->i_ino,
			       current->comm, &vaf);
		va_end(args);
	}
	ext4_handle_error(inode->i_sb, false, error, inode->i_ino, block,
			  function, line);
}

void __ext4_error_file(struct file *file, const char *function,
		       unsigned int line, ext4_fsblk_t block,
		       const char *fmt, ...)
{
	va_list args;
	struct va_format vaf;
	struct inode *inode = file_inode(file);
	char pathname[80], *path;

	if (unlikely(ext4_forced_shutdown(EXT4_SB(inode->i_sb))))
		return;

	trace_ext4_error(inode->i_sb, function, line);
	if (ext4_error_ratelimit(inode->i_sb)) {
		path = file_path(file, pathname, sizeof(pathname));
		if (IS_ERR(path))
			path = "(unknown)";
		va_start(args, fmt);
		vaf.fmt = fmt;
		vaf.va = &args;
		if (block)
			printk(KERN_CRIT
			       "EXT4-fs error (device %s): %s:%d: inode #%lu: "
			       "block %llu: comm %s: path %s: %pV\n",
			       inode->i_sb->s_id, function, line, inode->i_ino,
			       block, current->comm, path, &vaf);
		else
			printk(KERN_CRIT
			       "EXT4-fs error (device %s): %s:%d: inode #%lu: "
			       "comm %s: path %s: %pV\n",
			       inode->i_sb->s_id, function, line, inode->i_ino,
			       current->comm, path, &vaf);
		va_end(args);
	}
	ext4_handle_error(inode->i_sb, false, EFSCORRUPTED, inode->i_ino, block,
			  function, line);
}

const char *ext4_decode_error(struct super_block *sb, int errno,
			      char nbuf[16])
{
	char *errstr = NULL;

	switch (errno) {
	case -EFSCORRUPTED:
		errstr = "Corrupt filesystem";
		break;
	case -EFSBADCRC:
		errstr = "Filesystem failed CRC";
		break;
	case -EIO:
		errstr = "IO failure";
		break;
	case -ENOMEM:
		errstr = "Out of memory";
		break;
	case -EROFS:
		if (!sb || (EXT4_SB(sb)->s_journal &&
			    EXT4_SB(sb)->s_journal->j_flags & JBD2_ABORT))
			errstr = "Journal has aborted";
		else
			errstr = "Readonly filesystem";
		break;
	default:
		/* If the caller passed in an extra buffer for unknown
		 * errors, textualise them now.  Else we just return
		 * NULL. */
		if (nbuf) {
			/* Check for truncated error codes... */
			if (snprintf(nbuf, 16, "error %d", -errno) >= 0)
				errstr = nbuf;
		}
		break;
	}

	return errstr;
}

/* __ext4_std_error decodes expected errors from journaling functions
 * automatically and invokes the appropriate error response.  */

void __ext4_std_error(struct super_block *sb, const char *function,
		      unsigned int line, int errno)
{
	char nbuf[16];
	const char *errstr;

	if (unlikely(ext4_forced_shutdown(EXT4_SB(sb))))
		return;

	/* Special case: if the error is EROFS, and we're not already
	 * inside a transaction, then there's really no point in logging
	 * an error. */
	if (errno == -EROFS && journal_current_handle() == NULL && sb_rdonly(sb))
		return;

	if (ext4_error_ratelimit(sb)) {
		errstr = ext4_decode_error(sb, errno, nbuf);
		printk(KERN_CRIT "EXT4-fs error (device %s) in %s:%d: %s\n",
		       sb->s_id, function, line, errstr);
	}

	ext4_handle_error(sb, false, -errno, 0, 0, function, line);
}

void __ext4_msg(struct super_block *sb,
		const char *prefix, const char *fmt, ...)
{
	struct va_format vaf;
	va_list args;

	atomic_inc(&EXT4_SB(sb)->s_msg_count);
	if (!___ratelimit(&(EXT4_SB(sb)->s_msg_ratelimit_state), "EXT4-fs"))
		return;

	va_start(args, fmt);
	vaf.fmt = fmt;
	vaf.va = &args;
	printk("%sEXT4-fs (%s): %pV\n", prefix, sb->s_id, &vaf);
	va_end(args);
}

static int ext4_warning_ratelimit(struct super_block *sb)
{
	atomic_inc(&EXT4_SB(sb)->s_warning_count);
	return ___ratelimit(&(EXT4_SB(sb)->s_warning_ratelimit_state),
			    "EXT4-fs warning");
}

void __ext4_warning(struct super_block *sb, const char *function,
		    unsigned int line, const char *fmt, ...)
{
	struct va_format vaf;
	va_list args;

	if (!ext4_warning_ratelimit(sb))
		return;

	va_start(args, fmt);
	vaf.fmt = fmt;
	vaf.va = &args;
	printk(KERN_WARNING "EXT4-fs warning (device %s): %s:%d: %pV\n",
	       sb->s_id, function, line, &vaf);
	va_end(args);
}

void __ext4_warning_inode(const struct inode *inode, const char *function,
			  unsigned int line, const char *fmt, ...)
{
	struct va_format vaf;
	va_list args;

	if (!ext4_warning_ratelimit(inode->i_sb))
		return;

	va_start(args, fmt);
	vaf.fmt = fmt;
	vaf.va = &args;
	printk(KERN_WARNING "EXT4-fs warning (device %s): %s:%d: "
	       "inode #%lu: comm %s: %pV\n", inode->i_sb->s_id,
	       function, line, inode->i_ino, current->comm, &vaf);
	va_end(args);
}

void __ext4_grp_locked_error(const char *function, unsigned int line,
			     struct super_block *sb, ext4_group_t grp,
			     unsigned long ino, ext4_fsblk_t block,
			     const char *fmt, ...)
__releases(bitlock)
__acquires(bitlock)
{
	struct va_format vaf;
	va_list args;

	if (unlikely(ext4_forced_shutdown(EXT4_SB(sb))))
		return;

	trace_ext4_error(sb, function, line);
	if (ext4_error_ratelimit(sb)) {
		va_start(args, fmt);
		vaf.fmt = fmt;
		vaf.va = &args;
		printk(KERN_CRIT "EXT4-fs error (device %s): %s:%d: group %u, ",
		       sb->s_id, function, line, grp);
		if (ino)
			printk(KERN_CONT "inode %lu: ", ino);
		if (block)
			printk(KERN_CONT "block %llu:",
			       (unsigned long long) block);
		printk(KERN_CONT "%pV\n", &vaf);
		va_end(args);
	}

	if (test_opt(sb, ERRORS_CONT)) {
		if (test_opt(sb, WARN_ON_ERROR))
			WARN_ON_ONCE(1);
		EXT4_SB(sb)->s_mount_state |= EXT4_ERROR_FS;
		if (!bdev_read_only(sb->s_bdev)) {
			save_error_info(sb, EFSCORRUPTED, ino, block, function,
					line);
			schedule_work(&EXT4_SB(sb)->s_error_work);
		}
		return;
	}
	ext4_unlock_group(sb, grp);
	ext4_handle_error(sb, false, EFSCORRUPTED, ino, block, function, line);
	/*
	 * We only get here in the ERRORS_RO case; relocking the group
	 * may be dangerous, but nothing bad will happen since the
	 * filesystem will have already been marked read/only and the
	 * journal has been aborted.  We return 1 as a hint to callers
	 * who might what to use the return value from
	 * ext4_grp_locked_error() to distinguish between the
	 * ERRORS_CONT and ERRORS_RO case, and perhaps return more
	 * aggressively from the ext4 function in question, with a
	 * more appropriate error code.
	 */
	ext4_lock_group(sb, grp);
	return;
}

void ext4_mark_group_bitmap_corrupted(struct super_block *sb,
				     ext4_group_t group,
				     unsigned int flags)
{
	struct ext4_sb_info *sbi = EXT4_SB(sb);
	struct ext4_group_info *grp = ext4_get_group_info(sb, group);
	struct ext4_group_desc *gdp = ext4_get_group_desc(sb, group, NULL);
	int ret;

	if (flags & EXT4_GROUP_INFO_BBITMAP_CORRUPT) {
		ret = ext4_test_and_set_bit(EXT4_GROUP_INFO_BBITMAP_CORRUPT_BIT,
					    &grp->bb_state);
		if (!ret)
			percpu_counter_sub(&sbi->s_freeclusters_counter,
					   grp->bb_free);
	}

	if (flags & EXT4_GROUP_INFO_IBITMAP_CORRUPT) {
		ret = ext4_test_and_set_bit(EXT4_GROUP_INFO_IBITMAP_CORRUPT_BIT,
					    &grp->bb_state);
		if (!ret && gdp) {
			int count;

			count = ext4_free_inodes_count(sb, gdp);
			percpu_counter_sub(&sbi->s_freeinodes_counter,
					   count);
		}
	}
}

void ext4_update_dynamic_rev(struct super_block *sb)
{
	struct ext4_super_block *es = EXT4_SB(sb)->s_es;

	if (le32_to_cpu(es->s_rev_level) > EXT4_GOOD_OLD_REV)
		return;

	ext4_warning(sb,
		     "updating to rev %d because of new feature flag, "
		     "running e2fsck is recommended",
		     EXT4_DYNAMIC_REV);

	es->s_first_ino = cpu_to_le32(EXT4_GOOD_OLD_FIRST_INO);
	es->s_inode_size = cpu_to_le16(EXT4_GOOD_OLD_INODE_SIZE);
	es->s_rev_level = cpu_to_le32(EXT4_DYNAMIC_REV);
	/* leave es->s_feature_*compat flags alone */
	/* es->s_uuid will be set by e2fsck if empty */

	/*
	 * The rest of the superblock fields should be zero, and if not it
	 * means they are likely already in use, so leave them alone.  We
	 * can leave it up to e2fsck to clean up any inconsistencies there.
	 */
}

/*
 * Open the external journal device
 */
static struct block_device *ext4_blkdev_get(dev_t dev, struct super_block *sb)
{
	struct block_device *bdev;

	bdev = blkdev_get_by_dev(dev, FMODE_READ|FMODE_WRITE|FMODE_EXCL, sb);
	if (IS_ERR(bdev))
		goto fail;
	return bdev;

fail:
	ext4_msg(sb, KERN_ERR,
		 "failed to open journal device unknown-block(%u,%u) %ld",
		 MAJOR(dev), MINOR(dev), PTR_ERR(bdev));
	return NULL;
}

/*
 * Release the journal device
 */
static void ext4_blkdev_put(struct block_device *bdev)
{
	blkdev_put(bdev, FMODE_READ|FMODE_WRITE|FMODE_EXCL);
}

static void ext4_blkdev_remove(struct ext4_sb_info *sbi)
{
	struct block_device *bdev;
	bdev = sbi->s_journal_bdev;
	if (bdev) {
		ext4_blkdev_put(bdev);
		sbi->s_journal_bdev = NULL;
	}
}

static inline struct inode *orphan_list_entry(struct list_head *l)
{
	return &list_entry(l, struct ext4_inode_info, i_orphan)->vfs_inode;
}

static void dump_orphan_list(struct super_block *sb, struct ext4_sb_info *sbi)
{
	struct list_head *l;

	ext4_msg(sb, KERN_ERR, "sb orphan head is %d",
		 le32_to_cpu(sbi->s_es->s_last_orphan));

	printk(KERN_ERR "sb_info orphan list:\n");
	list_for_each(l, &sbi->s_orphan) {
		struct inode *inode = orphan_list_entry(l);
		printk(KERN_ERR "  "
		       "inode %s:%lu at %p: mode %o, nlink %d, next %d\n",
		       inode->i_sb->s_id, inode->i_ino, inode,
		       inode->i_mode, inode->i_nlink,
		       NEXT_ORPHAN(inode));
	}
}

#ifdef CONFIG_QUOTA
static int ext4_quota_off(struct super_block *sb, int type);

static inline void ext4_quota_off_umount(struct super_block *sb)
{
	int type;

	/* Use our quota_off function to clear inode flags etc. */
	for (type = 0; type < EXT4_MAXQUOTAS; type++)
		ext4_quota_off(sb, type);
}

/*
 * This is a helper function which is used in the mount/remount
 * codepaths (which holds s_umount) to fetch the quota file name.
 */
static inline char *get_qf_name(struct super_block *sb,
				struct ext4_sb_info *sbi,
				int type)
{
	return rcu_dereference_protected(sbi->s_qf_names[type],
					 lockdep_is_held(&sb->s_umount));
}
#else
static inline void ext4_quota_off_umount(struct super_block *sb)
{
}
#endif

static void ext4_put_super(struct super_block *sb)
{
	struct ext4_sb_info *sbi = EXT4_SB(sb);
	struct ext4_super_block *es = sbi->s_es;
	struct buffer_head **group_desc;
	struct flex_groups **flex_groups;
	int aborted = 0;
	int i, err;

	/*
	 * Unregister sysfs before destroying jbd2 journal.
	 * Since we could still access attr_journal_task attribute via sysfs
	 * path which could have sbi->s_journal->j_task as NULL
	 * Unregister sysfs before flush sbi->s_error_work.
	 * Since user may read /proc/fs/ext4/xx/mb_groups during umount, If
	 * read metadata verify failed then will queue error work.
	 * flush_stashed_error_work will call start_this_handle may trigger
	 * BUG_ON.
	 */
	ext4_unregister_sysfs(sb);

	ext4_unregister_li_request(sb);
	ext4_quota_off_umount(sb);

	flush_work(&sbi->s_error_work);
	destroy_workqueue(sbi->rsv_conversion_wq);
	ext4_release_orphan_info(sb);

	if (sbi->s_journal) {
		aborted = is_journal_aborted(sbi->s_journal);
		err = jbd2_journal_destroy(sbi->s_journal);
		sbi->s_journal = NULL;
		if ((err < 0) && !aborted) {
			ext4_abort(sb, -err, "Couldn't clean up the journal");
		}
	}

	ext4_es_unregister_shrinker(sbi);
	del_timer_sync(&sbi->s_err_report);
	ext4_release_system_zone(sb);
	ext4_mb_release(sb);
	ext4_ext_release(sb);

	if (!sb_rdonly(sb) && !aborted) {
		ext4_clear_feature_journal_needs_recovery(sb);
		ext4_clear_feature_orphan_present(sb);
		es->s_state = cpu_to_le16(sbi->s_mount_state);
	}
	if (!sb_rdonly(sb))
		ext4_commit_super(sb);

	rcu_read_lock();
	group_desc = rcu_dereference(sbi->s_group_desc);
	for (i = 0; i < sbi->s_gdb_count; i++)
		brelse(group_desc[i]);
	kvfree(group_desc);
	flex_groups = rcu_dereference(sbi->s_flex_groups);
	if (flex_groups) {
		for (i = 0; i < sbi->s_flex_groups_allocated; i++)
			kvfree(flex_groups[i]);
		kvfree(flex_groups);
	}
	rcu_read_unlock();
	percpu_counter_destroy(&sbi->s_freeclusters_counter);
	percpu_counter_destroy(&sbi->s_freeinodes_counter);
	percpu_counter_destroy(&sbi->s_dirs_counter);
	percpu_counter_destroy(&sbi->s_dirtyclusters_counter);
	percpu_counter_destroy(&sbi->s_sra_exceeded_retry_limit);
	percpu_free_rwsem(&sbi->s_writepages_rwsem);
#ifdef CONFIG_QUOTA
	for (i = 0; i < EXT4_MAXQUOTAS; i++)
		kfree(get_qf_name(sb, sbi, i));
#endif

	/* Debugging code just in case the in-memory inode orphan list
	 * isn't empty.  The on-disk one can be non-empty if we've
	 * detected an error and taken the fs readonly, but the
	 * in-memory list had better be clean by this point. */
	if (!list_empty(&sbi->s_orphan))
		dump_orphan_list(sb, sbi);
	ASSERT(list_empty(&sbi->s_orphan));

	sync_blockdev(sb->s_bdev);
	invalidate_bdev(sb->s_bdev);
	if (sbi->s_journal_bdev && sbi->s_journal_bdev != sb->s_bdev) {
		/*
		 * Invalidate the journal device's buffers.  We don't want them
		 * floating about in memory - the physical journal device may
		 * hotswapped, and it breaks the `ro-after' testing code.
		 */
		sync_blockdev(sbi->s_journal_bdev);
		invalidate_bdev(sbi->s_journal_bdev);
		ext4_blkdev_remove(sbi);
	}

	ext4_xattr_destroy_cache(sbi->s_ea_inode_cache);
	sbi->s_ea_inode_cache = NULL;

	ext4_xattr_destroy_cache(sbi->s_ea_block_cache);
	sbi->s_ea_block_cache = NULL;

	ext4_stop_mmpd(sbi);

	brelse(sbi->s_sbh);
	sb->s_fs_info = NULL;
	/*
	 * Now that we are completely done shutting down the
	 * superblock, we need to actually destroy the kobject.
	 */
	kobject_put(&sbi->s_kobj);
	wait_for_completion(&sbi->s_kobj_unregister);
	if (sbi->s_chksum_driver)
		crypto_free_shash(sbi->s_chksum_driver);
	kfree(sbi->s_blockgroup_lock);
	fs_put_dax(sbi->s_daxdev);
	fscrypt_free_dummy_policy(&sbi->s_dummy_enc_policy);
#ifdef CONFIG_UNICODE
	utf8_unload(sb->s_encoding);
#endif
	kfree(sbi);
}

static struct kmem_cache *ext4_inode_cachep;

/*
 * Called inside transaction, so use GFP_NOFS
 */
static struct inode *ext4_alloc_inode(struct super_block *sb)
{
	struct ext4_inode_info *ei;

	ei = kmem_cache_alloc(ext4_inode_cachep, GFP_NOFS);
	if (!ei)
		return NULL;

	inode_set_iversion(&ei->vfs_inode, 1);
	ei->i_flags = 0;
	spin_lock_init(&ei->i_raw_lock);
	INIT_LIST_HEAD(&ei->i_prealloc_list);
	atomic_set(&ei->i_prealloc_active, 0);
	spin_lock_init(&ei->i_prealloc_lock);
	ext4_es_init_tree(&ei->i_es_tree);
	rwlock_init(&ei->i_es_lock);
	INIT_LIST_HEAD(&ei->i_es_list);
	ei->i_es_all_nr = 0;
	ei->i_es_shk_nr = 0;
	ei->i_es_shrink_lblk = 0;
	ei->i_reserved_data_blocks = 0;
	spin_lock_init(&(ei->i_block_reservation_lock));
	ext4_init_pending_tree(&ei->i_pending_tree);
#ifdef CONFIG_QUOTA
	ei->i_reserved_quota = 0;
	memset(&ei->i_dquot, 0, sizeof(ei->i_dquot));
#endif
	ei->jinode = NULL;
	INIT_LIST_HEAD(&ei->i_rsv_conversion_list);
	spin_lock_init(&ei->i_completed_io_lock);
	ei->i_sync_tid = 0;
	ei->i_datasync_tid = 0;
	atomic_set(&ei->i_unwritten, 0);
	INIT_WORK(&ei->i_rsv_conversion_work, ext4_end_io_rsv_work);
	ext4_fc_init_inode(&ei->vfs_inode);
	mutex_init(&ei->i_fc_lock);
	return &ei->vfs_inode;
}

static int ext4_drop_inode(struct inode *inode)
{
	int drop = generic_drop_inode(inode);

	if (!drop)
		drop = fscrypt_drop_inode(inode);

	trace_ext4_drop_inode(inode, drop);
	return drop;
}

static void ext4_free_in_core_inode(struct inode *inode)
{
	fscrypt_free_inode(inode);
	if (!list_empty(&(EXT4_I(inode)->i_fc_list))) {
		pr_warn("%s: inode %ld still in fc list",
			__func__, inode->i_ino);
	}
	kmem_cache_free(ext4_inode_cachep, EXT4_I(inode));
}

static void ext4_destroy_inode(struct inode *inode)
{
	if (!list_empty(&(EXT4_I(inode)->i_orphan))) {
		ext4_msg(inode->i_sb, KERN_ERR,
			 "Inode %lu (%p): orphan list check failed!",
			 inode->i_ino, EXT4_I(inode));
		print_hex_dump(KERN_INFO, "", DUMP_PREFIX_ADDRESS, 16, 4,
				EXT4_I(inode), sizeof(struct ext4_inode_info),
				true);
		dump_stack();
	}

	if (EXT4_I(inode)->i_reserved_data_blocks)
		ext4_msg(inode->i_sb, KERN_ERR,
			 "Inode %lu (%p): i_reserved_data_blocks (%u) not cleared!",
			 inode->i_ino, EXT4_I(inode),
			 EXT4_I(inode)->i_reserved_data_blocks);
}

static void init_once(void *foo)
{
	struct ext4_inode_info *ei = (struct ext4_inode_info *) foo;

	INIT_LIST_HEAD(&ei->i_orphan);
	init_rwsem(&ei->xattr_sem);
	init_rwsem(&ei->i_data_sem);
	inode_init_once(&ei->vfs_inode);
	ext4_fc_init_inode(&ei->vfs_inode);
}

static int __init init_inodecache(void)
{
	ext4_inode_cachep = kmem_cache_create_usercopy("ext4_inode_cache",
				sizeof(struct ext4_inode_info), 0,
				(SLAB_RECLAIM_ACCOUNT|SLAB_MEM_SPREAD|
					SLAB_ACCOUNT),
				offsetof(struct ext4_inode_info, i_data),
				sizeof_field(struct ext4_inode_info, i_data),
				init_once);
	if (ext4_inode_cachep == NULL)
		return -ENOMEM;
	return 0;
}

static void destroy_inodecache(void)
{
	/*
	 * Make sure all delayed rcu free inodes are flushed before we
	 * destroy cache.
	 */
	rcu_barrier();
	kmem_cache_destroy(ext4_inode_cachep);
}

void ext4_clear_inode(struct inode *inode)
{
	ext4_fc_del(inode);
	invalidate_inode_buffers(inode);
	clear_inode(inode);
	ext4_discard_preallocations(inode, 0);
	ext4_es_remove_extent(inode, 0, EXT_MAX_BLOCKS);
	dquot_drop(inode);
	if (EXT4_I(inode)->jinode) {
		jbd2_journal_release_jbd_inode(EXT4_JOURNAL(inode),
					       EXT4_I(inode)->jinode);
		jbd2_free_inode(EXT4_I(inode)->jinode);
		EXT4_I(inode)->jinode = NULL;
	}
	fscrypt_put_encryption_info(inode);
	fsverity_cleanup_inode(inode);
}

static struct inode *ext4_nfs_get_inode(struct super_block *sb,
					u64 ino, u32 generation)
{
	struct inode *inode;

	/*
	 * Currently we don't know the generation for parent directory, so
	 * a generation of 0 means "accept any"
	 */
	inode = ext4_iget(sb, ino, EXT4_IGET_HANDLE);
	if (IS_ERR(inode))
		return ERR_CAST(inode);
	if (generation && inode->i_generation != generation) {
		iput(inode);
		return ERR_PTR(-ESTALE);
	}

	return inode;
}

static struct dentry *ext4_fh_to_dentry(struct super_block *sb, struct fid *fid,
					int fh_len, int fh_type)
{
	return generic_fh_to_dentry(sb, fid, fh_len, fh_type,
				    ext4_nfs_get_inode);
}

static struct dentry *ext4_fh_to_parent(struct super_block *sb, struct fid *fid,
					int fh_len, int fh_type)
{
	return generic_fh_to_parent(sb, fid, fh_len, fh_type,
				    ext4_nfs_get_inode);
}

static int ext4_nfs_commit_metadata(struct inode *inode)
{
	struct writeback_control wbc = {
		.sync_mode = WB_SYNC_ALL
	};

	trace_ext4_nfs_commit_metadata(inode);
	return ext4_write_inode(inode, &wbc);
}

#ifdef CONFIG_FS_ENCRYPTION
static int ext4_get_context(struct inode *inode, void *ctx, size_t len)
{
	return ext4_xattr_get(inode, EXT4_XATTR_INDEX_ENCRYPTION,
				 EXT4_XATTR_NAME_ENCRYPTION_CONTEXT, ctx, len);
}

static int ext4_set_context(struct inode *inode, const void *ctx, size_t len,
							void *fs_data)
{
	handle_t *handle = fs_data;
	int res, res2, credits, retries = 0;

	/*
	 * Encrypting the root directory is not allowed because e2fsck expects
	 * lost+found to exist and be unencrypted, and encrypting the root
	 * directory would imply encrypting the lost+found directory as well as
	 * the filename "lost+found" itself.
	 */
	if (inode->i_ino == EXT4_ROOT_INO)
		return -EPERM;

	if (WARN_ON_ONCE(IS_DAX(inode) && i_size_read(inode)))
		return -EINVAL;

	if (ext4_test_inode_flag(inode, EXT4_INODE_DAX))
		return -EOPNOTSUPP;

	res = ext4_convert_inline_data(inode);
	if (res)
		return res;

	/*
	 * If a journal handle was specified, then the encryption context is
	 * being set on a new inode via inheritance and is part of a larger
	 * transaction to create the inode.  Otherwise the encryption context is
	 * being set on an existing inode in its own transaction.  Only in the
	 * latter case should the "retry on ENOSPC" logic be used.
	 */

	if (handle) {
		res = ext4_xattr_set_handle(handle, inode,
					    EXT4_XATTR_INDEX_ENCRYPTION,
					    EXT4_XATTR_NAME_ENCRYPTION_CONTEXT,
					    ctx, len, 0);
		if (!res) {
			ext4_set_inode_flag(inode, EXT4_INODE_ENCRYPT);
			ext4_clear_inode_state(inode,
					EXT4_STATE_MAY_INLINE_DATA);
			/*
			 * Update inode->i_flags - S_ENCRYPTED will be enabled,
			 * S_DAX may be disabled
			 */
			ext4_set_inode_flags(inode, false);
		}
		return res;
	}

	res = dquot_initialize(inode);
	if (res)
		return res;
retry:
	res = ext4_xattr_set_credits(inode, len, false /* is_create */,
				     &credits);
	if (res)
		return res;

	handle = ext4_journal_start(inode, EXT4_HT_MISC, credits);
	if (IS_ERR(handle))
		return PTR_ERR(handle);

	res = ext4_xattr_set_handle(handle, inode, EXT4_XATTR_INDEX_ENCRYPTION,
				    EXT4_XATTR_NAME_ENCRYPTION_CONTEXT,
				    ctx, len, 0);
	if (!res) {
		ext4_set_inode_flag(inode, EXT4_INODE_ENCRYPT);
		/*
		 * Update inode->i_flags - S_ENCRYPTED will be enabled,
		 * S_DAX may be disabled
		 */
		ext4_set_inode_flags(inode, false);
		res = ext4_mark_inode_dirty(handle, inode);
		if (res)
			EXT4_ERROR_INODE(inode, "Failed to mark inode dirty");
	}
	res2 = ext4_journal_stop(handle);

	if (res == -ENOSPC && ext4_should_retry_alloc(inode->i_sb, &retries))
		goto retry;
	if (!res)
		res = res2;
	return res;
}

static const union fscrypt_policy *ext4_get_dummy_policy(struct super_block *sb)
{
	return EXT4_SB(sb)->s_dummy_enc_policy.policy;
}

static bool ext4_has_stable_inodes(struct super_block *sb)
{
	return ext4_has_feature_stable_inodes(sb);
}

static void ext4_get_ino_and_lblk_bits(struct super_block *sb,
				       int *ino_bits_ret, int *lblk_bits_ret)
{
	*ino_bits_ret = 8 * sizeof(EXT4_SB(sb)->s_es->s_inodes_count);
	*lblk_bits_ret = 8 * sizeof(ext4_lblk_t);
}

static const struct fscrypt_operations ext4_cryptops = {
	.key_prefix		= "ext4:",
	.get_context		= ext4_get_context,
	.set_context		= ext4_set_context,
	.get_dummy_policy	= ext4_get_dummy_policy,
	.empty_dir		= ext4_empty_dir,
	.has_stable_inodes	= ext4_has_stable_inodes,
	.get_ino_and_lblk_bits	= ext4_get_ino_and_lblk_bits,
};
#endif

#ifdef CONFIG_QUOTA
static const char * const quotatypes[] = INITQFNAMES;
#define QTYPE2NAME(t) (quotatypes[t])

static int ext4_write_dquot(struct dquot *dquot);
static int ext4_acquire_dquot(struct dquot *dquot);
static int ext4_release_dquot(struct dquot *dquot);
static int ext4_mark_dquot_dirty(struct dquot *dquot);
static int ext4_write_info(struct super_block *sb, int type);
static int ext4_quota_on(struct super_block *sb, int type, int format_id,
			 const struct path *path);
static ssize_t ext4_quota_read(struct super_block *sb, int type, char *data,
			       size_t len, loff_t off);
static ssize_t ext4_quota_write(struct super_block *sb, int type,
				const char *data, size_t len, loff_t off);
static int ext4_quota_enable(struct super_block *sb, int type, int format_id,
			     unsigned int flags);

static struct dquot **ext4_get_dquots(struct inode *inode)
{
	return EXT4_I(inode)->i_dquot;
}

static const struct dquot_operations ext4_quota_operations = {
	.get_reserved_space	= ext4_get_reserved_space,
	.write_dquot		= ext4_write_dquot,
	.acquire_dquot		= ext4_acquire_dquot,
	.release_dquot		= ext4_release_dquot,
	.mark_dirty		= ext4_mark_dquot_dirty,
	.write_info		= ext4_write_info,
	.alloc_dquot		= dquot_alloc,
	.destroy_dquot		= dquot_destroy,
	.get_projid		= ext4_get_projid,
	.get_inode_usage	= ext4_get_inode_usage,
	.get_next_id		= dquot_get_next_id,
};

static const struct quotactl_ops ext4_qctl_operations = {
	.quota_on	= ext4_quota_on,
	.quota_off	= ext4_quota_off,
	.quota_sync	= dquot_quota_sync,
	.get_state	= dquot_get_state,
	.set_info	= dquot_set_dqinfo,
	.get_dqblk	= dquot_get_dqblk,
	.set_dqblk	= dquot_set_dqblk,
	.get_nextdqblk	= dquot_get_next_dqblk,
};
#endif

static const struct super_operations ext4_sops = {
	.alloc_inode	= ext4_alloc_inode,
	.free_inode	= ext4_free_in_core_inode,
	.destroy_inode	= ext4_destroy_inode,
	.write_inode	= ext4_write_inode,
	.dirty_inode	= ext4_dirty_inode,
	.drop_inode	= ext4_drop_inode,
	.evict_inode	= ext4_evict_inode,
	.put_super	= ext4_put_super,
	.sync_fs	= ext4_sync_fs,
	.freeze_fs	= ext4_freeze,
	.unfreeze_fs	= ext4_unfreeze,
	.statfs		= ext4_statfs,
	.remount_fs	= ext4_remount,
	.show_options	= ext4_show_options,
#ifdef CONFIG_QUOTA
	.quota_read	= ext4_quota_read,
	.quota_write	= ext4_quota_write,
	.get_dquots	= ext4_get_dquots,
#endif
};

static const struct export_operations ext4_export_ops = {
	.fh_to_dentry = ext4_fh_to_dentry,
	.fh_to_parent = ext4_fh_to_parent,
	.get_parent = ext4_get_parent,
	.commit_metadata = ext4_nfs_commit_metadata,
};

enum {
	Opt_bsd_df, Opt_minix_df, Opt_grpid, Opt_nogrpid,
	Opt_resgid, Opt_resuid, Opt_sb, Opt_err_cont, Opt_err_panic, Opt_err_ro,
	Opt_nouid32, Opt_debug, Opt_removed,
	Opt_user_xattr, Opt_nouser_xattr, Opt_acl, Opt_noacl,
	Opt_auto_da_alloc, Opt_noauto_da_alloc, Opt_noload,
	Opt_commit, Opt_min_batch_time, Opt_max_batch_time, Opt_journal_dev,
	Opt_journal_path, Opt_journal_checksum, Opt_journal_async_commit,
	Opt_abort, Opt_data_journal, Opt_data_ordered, Opt_data_writeback,
	Opt_data_err_abort, Opt_data_err_ignore, Opt_test_dummy_encryption,
	Opt_inlinecrypt,
	Opt_usrjquota, Opt_grpjquota, Opt_offusrjquota, Opt_offgrpjquota,
	Opt_jqfmt_vfsold, Opt_jqfmt_vfsv0, Opt_jqfmt_vfsv1, Opt_quota,
	Opt_noquota, Opt_barrier, Opt_nobarrier, Opt_err,
	Opt_usrquota, Opt_grpquota, Opt_prjquota, Opt_i_version,
	Opt_dax, Opt_dax_always, Opt_dax_inode, Opt_dax_never,
	Opt_stripe, Opt_delalloc, Opt_nodelalloc, Opt_warn_on_error,
	Opt_nowarn_on_error, Opt_mblk_io_submit,
	Opt_lazytime, Opt_nolazytime, Opt_debug_want_extra_isize,
	Opt_nomblk_io_submit, Opt_block_validity, Opt_noblock_validity,
	Opt_inode_readahead_blks, Opt_journal_ioprio,
	Opt_dioread_nolock, Opt_dioread_lock,
	Opt_discard, Opt_nodiscard, Opt_init_itable, Opt_noinit_itable,
	Opt_max_dir_size_kb, Opt_nojournal_checksum, Opt_nombcache,
	Opt_no_prefetch_block_bitmaps, Opt_mb_optimize_scan,
#ifdef CONFIG_EXT4_DEBUG
	Opt_fc_debug_max_replay, Opt_fc_debug_force
#endif
};

static const match_table_t tokens = {
	{Opt_bsd_df, "bsddf"},
	{Opt_minix_df, "minixdf"},
	{Opt_grpid, "grpid"},
	{Opt_grpid, "bsdgroups"},
	{Opt_nogrpid, "nogrpid"},
	{Opt_nogrpid, "sysvgroups"},
	{Opt_resgid, "resgid=%u"},
	{Opt_resuid, "resuid=%u"},
	{Opt_sb, "sb=%u"},
	{Opt_err_cont, "errors=continue"},
	{Opt_err_panic, "errors=panic"},
	{Opt_err_ro, "errors=remount-ro"},
	{Opt_nouid32, "nouid32"},
	{Opt_debug, "debug"},
	{Opt_removed, "oldalloc"},
	{Opt_removed, "orlov"},
	{Opt_user_xattr, "user_xattr"},
	{Opt_nouser_xattr, "nouser_xattr"},
	{Opt_acl, "acl"},
	{Opt_noacl, "noacl"},
	{Opt_noload, "norecovery"},
	{Opt_noload, "noload"},
	{Opt_removed, "nobh"},
	{Opt_removed, "bh"},
	{Opt_commit, "commit=%u"},
	{Opt_min_batch_time, "min_batch_time=%u"},
	{Opt_max_batch_time, "max_batch_time=%u"},
	{Opt_journal_dev, "journal_dev=%u"},
	{Opt_journal_path, "journal_path=%s"},
	{Opt_journal_checksum, "journal_checksum"},
	{Opt_nojournal_checksum, "nojournal_checksum"},
	{Opt_journal_async_commit, "journal_async_commit"},
	{Opt_abort, "abort"},
	{Opt_data_journal, "data=journal"},
	{Opt_data_ordered, "data=ordered"},
	{Opt_data_writeback, "data=writeback"},
	{Opt_data_err_abort, "data_err=abort"},
	{Opt_data_err_ignore, "data_err=ignore"},
	{Opt_offusrjquota, "usrjquota="},
	{Opt_usrjquota, "usrjquota=%s"},
	{Opt_offgrpjquota, "grpjquota="},
	{Opt_grpjquota, "grpjquota=%s"},
	{Opt_jqfmt_vfsold, "jqfmt=vfsold"},
	{Opt_jqfmt_vfsv0, "jqfmt=vfsv0"},
	{Opt_jqfmt_vfsv1, "jqfmt=vfsv1"},
	{Opt_grpquota, "grpquota"},
	{Opt_noquota, "noquota"},
	{Opt_quota, "quota"},
	{Opt_usrquota, "usrquota"},
	{Opt_prjquota, "prjquota"},
	{Opt_barrier, "barrier=%u"},
	{Opt_barrier, "barrier"},
	{Opt_nobarrier, "nobarrier"},
	{Opt_i_version, "i_version"},
	{Opt_dax, "dax"},
	{Opt_dax_always, "dax=always"},
	{Opt_dax_inode, "dax=inode"},
	{Opt_dax_never, "dax=never"},
	{Opt_stripe, "stripe=%u"},
	{Opt_delalloc, "delalloc"},
	{Opt_warn_on_error, "warn_on_error"},
	{Opt_nowarn_on_error, "nowarn_on_error"},
	{Opt_lazytime, "lazytime"},
	{Opt_nolazytime, "nolazytime"},
	{Opt_debug_want_extra_isize, "debug_want_extra_isize=%u"},
	{Opt_nodelalloc, "nodelalloc"},
	{Opt_removed, "mblk_io_submit"},
	{Opt_removed, "nomblk_io_submit"},
	{Opt_block_validity, "block_validity"},
	{Opt_noblock_validity, "noblock_validity"},
	{Opt_inode_readahead_blks, "inode_readahead_blks=%u"},
	{Opt_journal_ioprio, "journal_ioprio=%u"},
	{Opt_auto_da_alloc, "auto_da_alloc=%u"},
	{Opt_auto_da_alloc, "auto_da_alloc"},
	{Opt_noauto_da_alloc, "noauto_da_alloc"},
	{Opt_dioread_nolock, "dioread_nolock"},
	{Opt_dioread_lock, "nodioread_nolock"},
	{Opt_dioread_lock, "dioread_lock"},
	{Opt_discard, "discard"},
	{Opt_nodiscard, "nodiscard"},
	{Opt_init_itable, "init_itable=%u"},
	{Opt_init_itable, "init_itable"},
	{Opt_noinit_itable, "noinit_itable"},
#ifdef CONFIG_EXT4_DEBUG
	{Opt_fc_debug_force, "fc_debug_force"},
	{Opt_fc_debug_max_replay, "fc_debug_max_replay=%u"},
#endif
	{Opt_max_dir_size_kb, "max_dir_size_kb=%u"},
	{Opt_test_dummy_encryption, "test_dummy_encryption=%s"},
	{Opt_test_dummy_encryption, "test_dummy_encryption"},
	{Opt_inlinecrypt, "inlinecrypt"},
	{Opt_nombcache, "nombcache"},
	{Opt_nombcache, "no_mbcache"},	/* for backward compatibility */
	{Opt_removed, "prefetch_block_bitmaps"},
	{Opt_no_prefetch_block_bitmaps, "no_prefetch_block_bitmaps"},
	{Opt_mb_optimize_scan, "mb_optimize_scan=%d"},
	{Opt_removed, "check=none"},	/* mount option from ext2/3 */
	{Opt_removed, "nocheck"},	/* mount option from ext2/3 */
	{Opt_removed, "reservation"},	/* mount option from ext2/3 */
	{Opt_removed, "noreservation"}, /* mount option from ext2/3 */
	{Opt_removed, "journal=%u"},	/* mount option from ext2/3 */
	{Opt_err, NULL},
};

static ext4_fsblk_t get_sb_block(void **data)
{
	ext4_fsblk_t	sb_block;
	char		*options = (char *) *data;

	if (!options || strncmp(options, "sb=", 3) != 0)
		return 1;	/* Default location */

	options += 3;
	/* TODO: use simple_strtoll with >32bit ext4 */
	sb_block = simple_strtoul(options, &options, 0);
	if (*options && *options != ',') {
		printk(KERN_ERR "EXT4-fs: Invalid sb specification: %s\n",
		       (char *) *data);
		return 1;
	}
	if (*options == ',')
		options++;
	*data = (void *) options;

	return sb_block;
}

#define DEFAULT_JOURNAL_IOPRIO (IOPRIO_PRIO_VALUE(IOPRIO_CLASS_BE, 3))
#define DEFAULT_MB_OPTIMIZE_SCAN	(-1)

static const char deprecated_msg[] =
	"Mount option \"%s\" will be removed by %s\n"
	"Contact linux-ext4@vger.kernel.org if you think we should keep it.\n";

#ifdef CONFIG_QUOTA
static int set_qf_name(struct super_block *sb, int qtype, substring_t *args)
{
	struct ext4_sb_info *sbi = EXT4_SB(sb);
	char *qname, *old_qname = get_qf_name(sb, sbi, qtype);
	int ret = -1;

	if (sb_any_quota_loaded(sb) && !old_qname) {
		ext4_msg(sb, KERN_ERR,
			"Cannot change journaled "
			"quota options when quota turned on");
		return -1;
	}
	if (ext4_has_feature_quota(sb)) {
		ext4_msg(sb, KERN_INFO, "Journaled quota options "
			 "ignored when QUOTA feature is enabled");
		return 1;
	}
	qname = match_strdup(args);
	if (!qname) {
		ext4_msg(sb, KERN_ERR,
			"Not enough memory for storing quotafile name");
		return -1;
	}
	if (old_qname) {
		if (strcmp(old_qname, qname) == 0)
			ret = 1;
		else
			ext4_msg(sb, KERN_ERR,
				 "%s quota file already specified",
				 QTYPE2NAME(qtype));
		goto errout;
	}
	if (strchr(qname, '/')) {
		ext4_msg(sb, KERN_ERR,
			"quotafile must be on filesystem root");
		goto errout;
	}
	rcu_assign_pointer(sbi->s_qf_names[qtype], qname);
	set_opt(sb, QUOTA);
	return 1;
errout:
	kfree(qname);
	return ret;
}

static int clear_qf_name(struct super_block *sb, int qtype)
{

	struct ext4_sb_info *sbi = EXT4_SB(sb);
	char *old_qname = get_qf_name(sb, sbi, qtype);

	if (sb_any_quota_loaded(sb) && old_qname) {
		ext4_msg(sb, KERN_ERR, "Cannot change journaled quota options"
			" when quota turned on");
		return -1;
	}
	rcu_assign_pointer(sbi->s_qf_names[qtype], NULL);
	synchronize_rcu();
	kfree(old_qname);
	return 1;
}
#endif

#define MOPT_SET	0x0001
#define MOPT_CLEAR	0x0002
#define MOPT_NOSUPPORT	0x0004
#define MOPT_EXPLICIT	0x0008
#define MOPT_CLEAR_ERR	0x0010
#define MOPT_GTE0	0x0020
#ifdef CONFIG_QUOTA
#define MOPT_Q		0
#define MOPT_QFMT	0x0040
#else
#define MOPT_Q		MOPT_NOSUPPORT
#define MOPT_QFMT	MOPT_NOSUPPORT
#endif
#define MOPT_DATAJ	0x0080
#define MOPT_NO_EXT2	0x0100
#define MOPT_NO_EXT3	0x0200
#define MOPT_EXT4_ONLY	(MOPT_NO_EXT2 | MOPT_NO_EXT3)
#define MOPT_STRING	0x0400
#define MOPT_SKIP	0x0800
#define	MOPT_2		0x1000

static const struct mount_opts {
	int	token;
	int	mount_opt;
	int	flags;
} ext4_mount_opts[] = {
	{Opt_minix_df, EXT4_MOUNT_MINIX_DF, MOPT_SET},
	{Opt_bsd_df, EXT4_MOUNT_MINIX_DF, MOPT_CLEAR},
	{Opt_grpid, EXT4_MOUNT_GRPID, MOPT_SET},
	{Opt_nogrpid, EXT4_MOUNT_GRPID, MOPT_CLEAR},
	{Opt_block_validity, EXT4_MOUNT_BLOCK_VALIDITY, MOPT_SET},
	{Opt_noblock_validity, EXT4_MOUNT_BLOCK_VALIDITY, MOPT_CLEAR},
	{Opt_dioread_nolock, EXT4_MOUNT_DIOREAD_NOLOCK,
	 MOPT_EXT4_ONLY | MOPT_SET},
	{Opt_dioread_lock, EXT4_MOUNT_DIOREAD_NOLOCK,
	 MOPT_EXT4_ONLY | MOPT_CLEAR},
	{Opt_discard, EXT4_MOUNT_DISCARD, MOPT_SET},
	{Opt_nodiscard, EXT4_MOUNT_DISCARD, MOPT_CLEAR},
	{Opt_delalloc, EXT4_MOUNT_DELALLOC,
	 MOPT_EXT4_ONLY | MOPT_SET | MOPT_EXPLICIT},
	{Opt_nodelalloc, EXT4_MOUNT_DELALLOC,
	 MOPT_EXT4_ONLY | MOPT_CLEAR},
	{Opt_warn_on_error, EXT4_MOUNT_WARN_ON_ERROR, MOPT_SET},
	{Opt_nowarn_on_error, EXT4_MOUNT_WARN_ON_ERROR, MOPT_CLEAR},
	{Opt_commit, 0, MOPT_NO_EXT2},
	{Opt_nojournal_checksum, EXT4_MOUNT_JOURNAL_CHECKSUM,
	 MOPT_EXT4_ONLY | MOPT_CLEAR},
	{Opt_journal_checksum, EXT4_MOUNT_JOURNAL_CHECKSUM,
	 MOPT_EXT4_ONLY | MOPT_SET | MOPT_EXPLICIT},
	{Opt_journal_async_commit, (EXT4_MOUNT_JOURNAL_ASYNC_COMMIT |
				    EXT4_MOUNT_JOURNAL_CHECKSUM),
	 MOPT_EXT4_ONLY | MOPT_SET | MOPT_EXPLICIT},
	{Opt_noload, EXT4_MOUNT_NOLOAD, MOPT_NO_EXT2 | MOPT_SET},
	{Opt_err_panic, EXT4_MOUNT_ERRORS_PANIC, MOPT_SET | MOPT_CLEAR_ERR},
	{Opt_err_ro, EXT4_MOUNT_ERRORS_RO, MOPT_SET | MOPT_CLEAR_ERR},
	{Opt_err_cont, EXT4_MOUNT_ERRORS_CONT, MOPT_SET | MOPT_CLEAR_ERR},
	{Opt_data_err_abort, EXT4_MOUNT_DATA_ERR_ABORT,
	 MOPT_NO_EXT2},
	{Opt_data_err_ignore, EXT4_MOUNT_DATA_ERR_ABORT,
	 MOPT_NO_EXT2},
	{Opt_barrier, EXT4_MOUNT_BARRIER, MOPT_SET},
	{Opt_nobarrier, EXT4_MOUNT_BARRIER, MOPT_CLEAR},
	{Opt_noauto_da_alloc, EXT4_MOUNT_NO_AUTO_DA_ALLOC, MOPT_SET},
	{Opt_auto_da_alloc, EXT4_MOUNT_NO_AUTO_DA_ALLOC, MOPT_CLEAR},
	{Opt_noinit_itable, EXT4_MOUNT_INIT_INODE_TABLE, MOPT_CLEAR},
	{Opt_commit, 0, MOPT_GTE0},
	{Opt_max_batch_time, 0, MOPT_GTE0},
	{Opt_min_batch_time, 0, MOPT_GTE0},
	{Opt_inode_readahead_blks, 0, MOPT_GTE0},
	{Opt_init_itable, 0, MOPT_GTE0},
	{Opt_dax, EXT4_MOUNT_DAX_ALWAYS, MOPT_SET | MOPT_SKIP},
	{Opt_dax_always, EXT4_MOUNT_DAX_ALWAYS,
		MOPT_EXT4_ONLY | MOPT_SET | MOPT_SKIP},
	{Opt_dax_inode, EXT4_MOUNT2_DAX_INODE,
		MOPT_EXT4_ONLY | MOPT_SET | MOPT_SKIP},
	{Opt_dax_never, EXT4_MOUNT2_DAX_NEVER,
		MOPT_EXT4_ONLY | MOPT_SET | MOPT_SKIP},
	{Opt_stripe, 0, MOPT_GTE0},
	{Opt_resuid, 0, MOPT_GTE0},
	{Opt_resgid, 0, MOPT_GTE0},
	{Opt_journal_dev, 0, MOPT_NO_EXT2 | MOPT_GTE0},
	{Opt_journal_path, 0, MOPT_NO_EXT2 | MOPT_STRING},
	{Opt_journal_ioprio, 0, MOPT_NO_EXT2 | MOPT_GTE0},
	{Opt_data_journal, EXT4_MOUNT_JOURNAL_DATA, MOPT_NO_EXT2 | MOPT_DATAJ},
	{Opt_data_ordered, EXT4_MOUNT_ORDERED_DATA, MOPT_NO_EXT2 | MOPT_DATAJ},
	{Opt_data_writeback, EXT4_MOUNT_WRITEBACK_DATA,
	 MOPT_NO_EXT2 | MOPT_DATAJ},
	{Opt_user_xattr, EXT4_MOUNT_XATTR_USER, MOPT_SET},
	{Opt_nouser_xattr, EXT4_MOUNT_XATTR_USER, MOPT_CLEAR},
#ifdef CONFIG_EXT4_FS_POSIX_ACL
	{Opt_acl, EXT4_MOUNT_POSIX_ACL, MOPT_SET},
	{Opt_noacl, EXT4_MOUNT_POSIX_ACL, MOPT_CLEAR},
#else
	{Opt_acl, 0, MOPT_NOSUPPORT},
	{Opt_noacl, 0, MOPT_NOSUPPORT},
#endif
	{Opt_nouid32, EXT4_MOUNT_NO_UID32, MOPT_SET},
	{Opt_debug, EXT4_MOUNT_DEBUG, MOPT_SET},
	{Opt_debug_want_extra_isize, 0, MOPT_GTE0},
	{Opt_quota, EXT4_MOUNT_QUOTA | EXT4_MOUNT_USRQUOTA, MOPT_SET | MOPT_Q},
	{Opt_usrquota, EXT4_MOUNT_QUOTA | EXT4_MOUNT_USRQUOTA,
							MOPT_SET | MOPT_Q},
	{Opt_grpquota, EXT4_MOUNT_QUOTA | EXT4_MOUNT_GRPQUOTA,
							MOPT_SET | MOPT_Q},
	{Opt_prjquota, EXT4_MOUNT_QUOTA | EXT4_MOUNT_PRJQUOTA,
							MOPT_SET | MOPT_Q},
	{Opt_noquota, (EXT4_MOUNT_QUOTA | EXT4_MOUNT_USRQUOTA |
		       EXT4_MOUNT_GRPQUOTA | EXT4_MOUNT_PRJQUOTA),
							MOPT_CLEAR | MOPT_Q},
	{Opt_usrjquota, 0, MOPT_Q | MOPT_STRING},
	{Opt_grpjquota, 0, MOPT_Q | MOPT_STRING},
	{Opt_offusrjquota, 0, MOPT_Q},
	{Opt_offgrpjquota, 0, MOPT_Q},
	{Opt_jqfmt_vfsold, QFMT_VFS_OLD, MOPT_QFMT},
	{Opt_jqfmt_vfsv0, QFMT_VFS_V0, MOPT_QFMT},
	{Opt_jqfmt_vfsv1, QFMT_VFS_V1, MOPT_QFMT},
	{Opt_max_dir_size_kb, 0, MOPT_GTE0},
	{Opt_test_dummy_encryption, 0, MOPT_STRING},
	{Opt_nombcache, EXT4_MOUNT_NO_MBCACHE, MOPT_SET},
	{Opt_no_prefetch_block_bitmaps, EXT4_MOUNT_NO_PREFETCH_BLOCK_BITMAPS,
	 MOPT_SET},
	{Opt_mb_optimize_scan, EXT4_MOUNT2_MB_OPTIMIZE_SCAN, MOPT_GTE0},
#ifdef CONFIG_EXT4_DEBUG
	{Opt_fc_debug_force, EXT4_MOUNT2_JOURNAL_FAST_COMMIT,
	 MOPT_SET | MOPT_2 | MOPT_EXT4_ONLY},
	{Opt_fc_debug_max_replay, 0, MOPT_GTE0},
#endif
	{Opt_err, 0, 0}
};

#ifdef CONFIG_UNICODE
static const struct ext4_sb_encodings {
	__u16 magic;
	char *name;
	char *version;
} ext4_sb_encoding_map[] = {
	{EXT4_ENC_UTF8_12_1, "utf8", "12.1.0"},
};

static int ext4_sb_read_encoding(const struct ext4_super_block *es,
				 const struct ext4_sb_encodings **encoding,
				 __u16 *flags)
{
	__u16 magic = le16_to_cpu(es->s_encoding);
	int i;

	for (i = 0; i < ARRAY_SIZE(ext4_sb_encoding_map); i++)
		if (magic == ext4_sb_encoding_map[i].magic)
			break;

	if (i >= ARRAY_SIZE(ext4_sb_encoding_map))
		return -EINVAL;

	*encoding = &ext4_sb_encoding_map[i];
	*flags = le16_to_cpu(es->s_encoding_flags);

	return 0;
}
#endif

static int ext4_set_test_dummy_encryption(struct super_block *sb,
					  const char *opt,
					  const substring_t *arg,
					  bool is_remount)
{
#ifdef CONFIG_FS_ENCRYPTION
	struct ext4_sb_info *sbi = EXT4_SB(sb);
	int err;

	if (!ext4_has_feature_encrypt(sb)) {
		ext4_msg(sb, KERN_WARNING,
			 "test_dummy_encryption requires encrypt feature");
		return -1;
	}

	/*
	 * This mount option is just for testing, and it's not worthwhile to
	 * implement the extra complexity (e.g. RCU protection) that would be
	 * needed to allow it to be set or changed during remount.  We do allow
	 * it to be specified during remount, but only if there is no change.
	 */
	if (is_remount && !sbi->s_dummy_enc_policy.policy) {
		ext4_msg(sb, KERN_WARNING,
			 "Can't set test_dummy_encryption on remount");
		return -1;
	}
	err = fscrypt_set_test_dummy_encryption(sb, arg->from,
						&sbi->s_dummy_enc_policy);
	if (err) {
		if (err == -EEXIST)
			ext4_msg(sb, KERN_WARNING,
				 "Can't change test_dummy_encryption on remount");
		else if (err == -EINVAL)
			ext4_msg(sb, KERN_WARNING,
				 "Value of option \"%s\" is unrecognized", opt);
		else
			ext4_msg(sb, KERN_WARNING,
				 "Error processing option \"%s\" [%d]",
				 opt, err);
		return -1;
	}
	ext4_msg(sb, KERN_WARNING, "Test dummy encryption mode enabled");
	return 1;
#else
	ext4_msg(sb, KERN_WARNING,
		 "test_dummy_encryption option not supported");
	return -1;

#endif
}

struct ext4_parsed_options {
	unsigned long journal_devnum;
	unsigned int journal_ioprio;
	int mb_optimize_scan;
};

static int handle_mount_opt(struct super_block *sb, char *opt, int token,
			    substring_t *args, struct ext4_parsed_options *parsed_opts,
			    int is_remount)
{
	struct ext4_sb_info *sbi = EXT4_SB(sb);
	const struct mount_opts *m;
	kuid_t uid;
	kgid_t gid;
	int arg = 0;

#ifdef CONFIG_QUOTA
	if (token == Opt_usrjquota)
		return set_qf_name(sb, USRQUOTA, &args[0]);
	else if (token == Opt_grpjquota)
		return set_qf_name(sb, GRPQUOTA, &args[0]);
	else if (token == Opt_offusrjquota)
		return clear_qf_name(sb, USRQUOTA);
	else if (token == Opt_offgrpjquota)
		return clear_qf_name(sb, GRPQUOTA);
#endif
	switch (token) {
	case Opt_noacl:
	case Opt_nouser_xattr:
		ext4_msg(sb, KERN_WARNING, deprecated_msg, opt, "3.5");
		break;
	case Opt_sb:
		return 1;	/* handled by get_sb_block() */
	case Opt_removed:
		ext4_msg(sb, KERN_WARNING, "Ignoring removed %s option", opt);
		return 1;
	case Opt_abort:
		ext4_set_mount_flag(sb, EXT4_MF_FS_ABORTED);
		return 1;
	case Opt_i_version:
		sb->s_flags |= SB_I_VERSION;
		return 1;
	case Opt_lazytime:
		sb->s_flags |= SB_LAZYTIME;
		return 1;
	case Opt_nolazytime:
		sb->s_flags &= ~SB_LAZYTIME;
		return 1;
	case Opt_inlinecrypt:
#ifdef CONFIG_FS_ENCRYPTION_INLINE_CRYPT
		sb->s_flags |= SB_INLINECRYPT;
#else
		ext4_msg(sb, KERN_ERR, "inline encryption not supported");
#endif
		return 1;
	}

	for (m = ext4_mount_opts; m->token != Opt_err; m++)
		if (token == m->token)
			break;

	if (m->token == Opt_err) {
		ext4_msg(sb, KERN_ERR, "Unrecognized mount option \"%s\" "
			 "or missing value", opt);
		return -1;
	}

	if ((m->flags & MOPT_NO_EXT2) && IS_EXT2_SB(sb)) {
		ext4_msg(sb, KERN_ERR,
			 "Mount option \"%s\" incompatible with ext2", opt);
		return -1;
	}
	if ((m->flags & MOPT_NO_EXT3) && IS_EXT3_SB(sb)) {
		ext4_msg(sb, KERN_ERR,
			 "Mount option \"%s\" incompatible with ext3", opt);
		return -1;
	}

	if (args->from && !(m->flags & MOPT_STRING) && match_int(args, &arg))
		return -1;
	if (args->from && (m->flags & MOPT_GTE0) && (arg < 0))
		return -1;
	if (m->flags & MOPT_EXPLICIT) {
		if (m->mount_opt & EXT4_MOUNT_DELALLOC) {
			set_opt2(sb, EXPLICIT_DELALLOC);
		} else if (m->mount_opt & EXT4_MOUNT_JOURNAL_CHECKSUM) {
			set_opt2(sb, EXPLICIT_JOURNAL_CHECKSUM);
		} else
			return -1;
	}
	if (m->flags & MOPT_CLEAR_ERR)
		clear_opt(sb, ERRORS_MASK);
	if (token == Opt_noquota && sb_any_quota_loaded(sb)) {
		ext4_msg(sb, KERN_ERR, "Cannot change quota "
			 "options when quota turned on");
		return -1;
	}

	if (m->flags & MOPT_NOSUPPORT) {
		ext4_msg(sb, KERN_ERR, "%s option not supported", opt);
	} else if (token == Opt_commit) {
		if (arg == 0)
			arg = JBD2_DEFAULT_MAX_COMMIT_AGE;
		else if (arg > INT_MAX / HZ) {
			ext4_msg(sb, KERN_ERR,
				 "Invalid commit interval %d, "
				 "must be smaller than %d",
				 arg, INT_MAX / HZ);
			return -1;
		}
		sbi->s_commit_interval = HZ * arg;
	} else if (token == Opt_debug_want_extra_isize) {
		if ((arg & 1) ||
		    (arg < 4) ||
		    (arg > (sbi->s_inode_size - EXT4_GOOD_OLD_INODE_SIZE))) {
			ext4_msg(sb, KERN_ERR,
				 "Invalid want_extra_isize %d", arg);
			return -1;
		}
		sbi->s_want_extra_isize = arg;
	} else if (token == Opt_max_batch_time) {
		sbi->s_max_batch_time = arg;
	} else if (token == Opt_min_batch_time) {
		sbi->s_min_batch_time = arg;
	} else if (token == Opt_inode_readahead_blks) {
		if (arg && (arg > (1 << 30) || !is_power_of_2(arg))) {
			ext4_msg(sb, KERN_ERR,
				 "EXT4-fs: inode_readahead_blks must be "
				 "0 or a power of 2 smaller than 2^31");
			return -1;
		}
		sbi->s_inode_readahead_blks = arg;
	} else if (token == Opt_init_itable) {
		set_opt(sb, INIT_INODE_TABLE);
		if (!args->from)
			arg = EXT4_DEF_LI_WAIT_MULT;
		sbi->s_li_wait_mult = arg;
	} else if (token == Opt_max_dir_size_kb) {
		sbi->s_max_dir_size_kb = arg;
#ifdef CONFIG_EXT4_DEBUG
	} else if (token == Opt_fc_debug_max_replay) {
		sbi->s_fc_debug_max_replay = arg;
#endif
	} else if (token == Opt_stripe) {
		sbi->s_stripe = arg;
	} else if (token == Opt_resuid) {
		uid = make_kuid(current_user_ns(), arg);
		if (!uid_valid(uid)) {
			ext4_msg(sb, KERN_ERR, "Invalid uid value %d", arg);
			return -1;
		}
		sbi->s_resuid = uid;
	} else if (token == Opt_resgid) {
		gid = make_kgid(current_user_ns(), arg);
		if (!gid_valid(gid)) {
			ext4_msg(sb, KERN_ERR, "Invalid gid value %d", arg);
			return -1;
		}
		sbi->s_resgid = gid;
	} else if (token == Opt_journal_dev) {
		if (is_remount) {
			ext4_msg(sb, KERN_ERR,
				 "Cannot specify journal on remount");
			return -1;
		}
		parsed_opts->journal_devnum = arg;
	} else if (token == Opt_journal_path) {
		char *journal_path;
		struct inode *journal_inode;
		struct path path;
		int error;

		if (is_remount) {
			ext4_msg(sb, KERN_ERR,
				 "Cannot specify journal on remount");
			return -1;
		}
		journal_path = match_strdup(&args[0]);
		if (!journal_path) {
			ext4_msg(sb, KERN_ERR, "error: could not dup "
				"journal device string");
			return -1;
		}

		error = kern_path(journal_path, LOOKUP_FOLLOW, &path);
		if (error) {
			ext4_msg(sb, KERN_ERR, "error: could not find "
				"journal device path: error %d", error);
			kfree(journal_path);
			return -1;
		}

		journal_inode = d_inode(path.dentry);
		if (!S_ISBLK(journal_inode->i_mode)) {
			ext4_msg(sb, KERN_ERR, "error: journal path %s "
				"is not a block device", journal_path);
			path_put(&path);
			kfree(journal_path);
			return -1;
		}

		parsed_opts->journal_devnum = new_encode_dev(journal_inode->i_rdev);
		path_put(&path);
		kfree(journal_path);
	} else if (token == Opt_journal_ioprio) {
		if (arg > 7) {
			ext4_msg(sb, KERN_ERR, "Invalid journal IO priority"
				 " (must be 0-7)");
			return -1;
		}
		parsed_opts->journal_ioprio =
			IOPRIO_PRIO_VALUE(IOPRIO_CLASS_BE, arg);
	} else if (token == Opt_test_dummy_encryption) {
		return ext4_set_test_dummy_encryption(sb, opt, &args[0],
						      is_remount);
	} else if (m->flags & MOPT_DATAJ) {
		if (is_remount) {
			if (!sbi->s_journal)
				ext4_msg(sb, KERN_WARNING, "Remounting file system with no journal so ignoring journalled data option");
			else if (test_opt(sb, DATA_FLAGS) != m->mount_opt) {
				ext4_msg(sb, KERN_ERR,
					 "Cannot change data mode on remount");
				return -1;
			}
		} else {
			clear_opt(sb, DATA_FLAGS);
			sbi->s_mount_opt |= m->mount_opt;
		}
#ifdef CONFIG_QUOTA
	} else if (m->flags & MOPT_QFMT) {
		if (sb_any_quota_loaded(sb) &&
		    sbi->s_jquota_fmt != m->mount_opt) {
			ext4_msg(sb, KERN_ERR, "Cannot change journaled "
				 "quota options when quota turned on");
			return -1;
		}
		if (ext4_has_feature_quota(sb)) {
			ext4_msg(sb, KERN_INFO,
				 "Quota format mount options ignored "
				 "when QUOTA feature is enabled");
			return 1;
		}
		sbi->s_jquota_fmt = m->mount_opt;
#endif
	} else if (token == Opt_dax || token == Opt_dax_always ||
		   token == Opt_dax_inode || token == Opt_dax_never) {
#ifdef CONFIG_FS_DAX
		switch (token) {
		case Opt_dax:
		case Opt_dax_always:
			if (is_remount &&
			    (!(sbi->s_mount_opt & EXT4_MOUNT_DAX_ALWAYS) ||
			     (sbi->s_mount_opt2 & EXT4_MOUNT2_DAX_NEVER))) {
			fail_dax_change_remount:
				ext4_msg(sb, KERN_ERR, "can't change "
					 "dax mount option while remounting");
				return -1;
			}
			if (is_remount &&
			    (test_opt(sb, DATA_FLAGS) ==
			     EXT4_MOUNT_JOURNAL_DATA)) {
				    ext4_msg(sb, KERN_ERR, "can't mount with "
					     "both data=journal and dax");
				    return -1;
			}
			ext4_msg(sb, KERN_WARNING,
				"DAX enabled. Warning: EXPERIMENTAL, use at your own risk");
			sbi->s_mount_opt |= EXT4_MOUNT_DAX_ALWAYS;
			sbi->s_mount_opt2 &= ~EXT4_MOUNT2_DAX_NEVER;
			break;
		case Opt_dax_never:
			if (is_remount &&
			    (!(sbi->s_mount_opt2 & EXT4_MOUNT2_DAX_NEVER) ||
			     (sbi->s_mount_opt & EXT4_MOUNT_DAX_ALWAYS)))
				goto fail_dax_change_remount;
			sbi->s_mount_opt2 |= EXT4_MOUNT2_DAX_NEVER;
			sbi->s_mount_opt &= ~EXT4_MOUNT_DAX_ALWAYS;
			break;
		case Opt_dax_inode:
			if (is_remount &&
			    ((sbi->s_mount_opt & EXT4_MOUNT_DAX_ALWAYS) ||
			     (sbi->s_mount_opt2 & EXT4_MOUNT2_DAX_NEVER) ||
			     !(sbi->s_mount_opt2 & EXT4_MOUNT2_DAX_INODE)))
				goto fail_dax_change_remount;
			sbi->s_mount_opt &= ~EXT4_MOUNT_DAX_ALWAYS;
			sbi->s_mount_opt2 &= ~EXT4_MOUNT2_DAX_NEVER;
			/* Strictly for printing options */
			sbi->s_mount_opt2 |= EXT4_MOUNT2_DAX_INODE;
			break;
		}
#else
		ext4_msg(sb, KERN_INFO, "dax option not supported");
		sbi->s_mount_opt2 |= EXT4_MOUNT2_DAX_NEVER;
		sbi->s_mount_opt &= ~EXT4_MOUNT_DAX_ALWAYS;
		return -1;
#endif
	} else if (token == Opt_data_err_abort) {
		sbi->s_mount_opt |= m->mount_opt;
	} else if (token == Opt_data_err_ignore) {
		sbi->s_mount_opt &= ~m->mount_opt;
	} else if (token == Opt_mb_optimize_scan) {
		if (arg != 0 && arg != 1) {
			ext4_msg(sb, KERN_WARNING,
				 "mb_optimize_scan should be set to 0 or 1.");
			return -1;
		}
		parsed_opts->mb_optimize_scan = arg;
	} else {
		if (!args->from)
			arg = 1;
		if (m->flags & MOPT_CLEAR)
			arg = !arg;
		else if (unlikely(!(m->flags & MOPT_SET))) {
			ext4_msg(sb, KERN_WARNING,
				 "buggy handling of option %s", opt);
			WARN_ON(1);
			return -1;
		}
		if (m->flags & MOPT_2) {
			if (arg != 0)
				sbi->s_mount_opt2 |= m->mount_opt;
			else
				sbi->s_mount_opt2 &= ~m->mount_opt;
		} else {
			if (arg != 0)
				sbi->s_mount_opt |= m->mount_opt;
			else
				sbi->s_mount_opt &= ~m->mount_opt;
		}
	}
	return 1;
}

static int parse_options(char *options, struct super_block *sb,
			 struct ext4_parsed_options *ret_opts,
			 int is_remount)
{
	struct ext4_sb_info __maybe_unused *sbi = EXT4_SB(sb);
	char *p, __maybe_unused *usr_qf_name, __maybe_unused *grp_qf_name;
	substring_t args[MAX_OPT_ARGS];
	int token;

	if (!options)
		return 1;

	while ((p = strsep(&options, ",")) != NULL) {
		if (!*p)
			continue;
		/*
		 * Initialize args struct so we know whether arg was
		 * found; some options take optional arguments.
		 */
		args[0].to = args[0].from = NULL;
		token = match_token(p, tokens, args);
		if (handle_mount_opt(sb, p, token, args, ret_opts,
				     is_remount) < 0)
			return 0;
	}
#ifdef CONFIG_QUOTA
	/*
	 * We do the test below only for project quotas. 'usrquota' and
	 * 'grpquota' mount options are allowed even without quota feature
	 * to support legacy quotas in quota files.
	 */
	if (test_opt(sb, PRJQUOTA) && !ext4_has_feature_project(sb)) {
		ext4_msg(sb, KERN_ERR, "Project quota feature not enabled. "
			 "Cannot enable project quota enforcement.");
		return 0;
	}
	usr_qf_name = get_qf_name(sb, sbi, USRQUOTA);
	grp_qf_name = get_qf_name(sb, sbi, GRPQUOTA);
	if (usr_qf_name || grp_qf_name) {
		if (test_opt(sb, USRQUOTA) && usr_qf_name)
			clear_opt(sb, USRQUOTA);

		if (test_opt(sb, GRPQUOTA) && grp_qf_name)
			clear_opt(sb, GRPQUOTA);

		if (test_opt(sb, GRPQUOTA) || test_opt(sb, USRQUOTA)) {
			ext4_msg(sb, KERN_ERR, "old and new quota "
					"format mixing");
			return 0;
		}

		if (!sbi->s_jquota_fmt) {
			ext4_msg(sb, KERN_ERR, "journaled quota format "
					"not specified");
			return 0;
		}
	}
#endif
	if (test_opt(sb, DIOREAD_NOLOCK)) {
		int blocksize =
			BLOCK_SIZE << le32_to_cpu(sbi->s_es->s_log_block_size);
		if (blocksize < PAGE_SIZE)
			ext4_msg(sb, KERN_WARNING, "Warning: mounting with an "
				 "experimental mount option 'dioread_nolock' "
				 "for blocksize < PAGE_SIZE");
	}
	return 1;
}

static inline void ext4_show_quota_options(struct seq_file *seq,
					   struct super_block *sb)
{
#if defined(CONFIG_QUOTA)
	struct ext4_sb_info *sbi = EXT4_SB(sb);
	char *usr_qf_name, *grp_qf_name;

	if (sbi->s_jquota_fmt) {
		char *fmtname = "";

		switch (sbi->s_jquota_fmt) {
		case QFMT_VFS_OLD:
			fmtname = "vfsold";
			break;
		case QFMT_VFS_V0:
			fmtname = "vfsv0";
			break;
		case QFMT_VFS_V1:
			fmtname = "vfsv1";
			break;
		}
		seq_printf(seq, ",jqfmt=%s", fmtname);
	}

	rcu_read_lock();
	usr_qf_name = rcu_dereference(sbi->s_qf_names[USRQUOTA]);
	grp_qf_name = rcu_dereference(sbi->s_qf_names[GRPQUOTA]);
	if (usr_qf_name)
		seq_show_option(seq, "usrjquota", usr_qf_name);
	if (grp_qf_name)
		seq_show_option(seq, "grpjquota", grp_qf_name);
	rcu_read_unlock();
#endif
}

static const char *token2str(int token)
{
	const struct match_token *t;

	for (t = tokens; t->token != Opt_err; t++)
		if (t->token == token && !strchr(t->pattern, '='))
			break;
	return t->pattern;
}

/*
 * Show an option if
 *  - it's set to a non-default value OR
 *  - if the per-sb default is different from the global default
 */
static int _ext4_show_options(struct seq_file *seq, struct super_block *sb,
			      int nodefs)
{
	struct ext4_sb_info *sbi = EXT4_SB(sb);
	struct ext4_super_block *es = sbi->s_es;
	int def_errors, def_mount_opt = sbi->s_def_mount_opt;
	const struct mount_opts *m;
	char sep = nodefs ? '\n' : ',';

#define SEQ_OPTS_PUTS(str) seq_printf(seq, "%c" str, sep)
#define SEQ_OPTS_PRINT(str, arg) seq_printf(seq, "%c" str, sep, arg)

	if (sbi->s_sb_block != 1)
		SEQ_OPTS_PRINT("sb=%llu", sbi->s_sb_block);

	for (m = ext4_mount_opts; m->token != Opt_err; m++) {
		int want_set = m->flags & MOPT_SET;
		if (((m->flags & (MOPT_SET|MOPT_CLEAR)) == 0) ||
		    (m->flags & MOPT_CLEAR_ERR) || m->flags & MOPT_SKIP)
			continue;
		if (!nodefs && !(m->mount_opt & (sbi->s_mount_opt ^ def_mount_opt)))
			continue; /* skip if same as the default */
		if ((want_set &&
		     (sbi->s_mount_opt & m->mount_opt) != m->mount_opt) ||
		    (!want_set && (sbi->s_mount_opt & m->mount_opt)))
			continue; /* select Opt_noFoo vs Opt_Foo */
		SEQ_OPTS_PRINT("%s", token2str(m->token));
	}

	if (nodefs || !uid_eq(sbi->s_resuid, make_kuid(&init_user_ns, EXT4_DEF_RESUID)) ||
	    le16_to_cpu(es->s_def_resuid) != EXT4_DEF_RESUID)
		SEQ_OPTS_PRINT("resuid=%u",
				from_kuid_munged(&init_user_ns, sbi->s_resuid));
	if (nodefs || !gid_eq(sbi->s_resgid, make_kgid(&init_user_ns, EXT4_DEF_RESGID)) ||
	    le16_to_cpu(es->s_def_resgid) != EXT4_DEF_RESGID)
		SEQ_OPTS_PRINT("resgid=%u",
				from_kgid_munged(&init_user_ns, sbi->s_resgid));
	def_errors = nodefs ? -1 : le16_to_cpu(es->s_errors);
	if (test_opt(sb, ERRORS_RO) && def_errors != EXT4_ERRORS_RO)
		SEQ_OPTS_PUTS("errors=remount-ro");
	if (test_opt(sb, ERRORS_CONT) && def_errors != EXT4_ERRORS_CONTINUE)
		SEQ_OPTS_PUTS("errors=continue");
	if (test_opt(sb, ERRORS_PANIC) && def_errors != EXT4_ERRORS_PANIC)
		SEQ_OPTS_PUTS("errors=panic");
	if (nodefs || sbi->s_commit_interval != JBD2_DEFAULT_MAX_COMMIT_AGE*HZ)
		SEQ_OPTS_PRINT("commit=%lu", sbi->s_commit_interval / HZ);
	if (nodefs || sbi->s_min_batch_time != EXT4_DEF_MIN_BATCH_TIME)
		SEQ_OPTS_PRINT("min_batch_time=%u", sbi->s_min_batch_time);
	if (nodefs || sbi->s_max_batch_time != EXT4_DEF_MAX_BATCH_TIME)
		SEQ_OPTS_PRINT("max_batch_time=%u", sbi->s_max_batch_time);
	if (sb->s_flags & SB_I_VERSION)
		SEQ_OPTS_PUTS("i_version");
	if (nodefs || sbi->s_stripe)
		SEQ_OPTS_PRINT("stripe=%lu", sbi->s_stripe);
	if (nodefs || EXT4_MOUNT_DATA_FLAGS &
			(sbi->s_mount_opt ^ def_mount_opt)) {
		if (test_opt(sb, DATA_FLAGS) == EXT4_MOUNT_JOURNAL_DATA)
			SEQ_OPTS_PUTS("data=journal");
		else if (test_opt(sb, DATA_FLAGS) == EXT4_MOUNT_ORDERED_DATA)
			SEQ_OPTS_PUTS("data=ordered");
		else if (test_opt(sb, DATA_FLAGS) == EXT4_MOUNT_WRITEBACK_DATA)
			SEQ_OPTS_PUTS("data=writeback");
	}
	if (nodefs ||
	    sbi->s_inode_readahead_blks != EXT4_DEF_INODE_READAHEAD_BLKS)
		SEQ_OPTS_PRINT("inode_readahead_blks=%u",
			       sbi->s_inode_readahead_blks);

	if (test_opt(sb, INIT_INODE_TABLE) && (nodefs ||
		       (sbi->s_li_wait_mult != EXT4_DEF_LI_WAIT_MULT)))
		SEQ_OPTS_PRINT("init_itable=%u", sbi->s_li_wait_mult);
	if (nodefs || sbi->s_max_dir_size_kb)
		SEQ_OPTS_PRINT("max_dir_size_kb=%u", sbi->s_max_dir_size_kb);
	if (test_opt(sb, DATA_ERR_ABORT))
		SEQ_OPTS_PUTS("data_err=abort");

	fscrypt_show_test_dummy_encryption(seq, sep, sb);

	if (sb->s_flags & SB_INLINECRYPT)
		SEQ_OPTS_PUTS("inlinecrypt");

	if (test_opt(sb, DAX_ALWAYS)) {
		if (IS_EXT2_SB(sb))
			SEQ_OPTS_PUTS("dax");
		else
			SEQ_OPTS_PUTS("dax=always");
	} else if (test_opt2(sb, DAX_NEVER)) {
		SEQ_OPTS_PUTS("dax=never");
	} else if (test_opt2(sb, DAX_INODE)) {
		SEQ_OPTS_PUTS("dax=inode");
	}
	ext4_show_quota_options(seq, sb);
	return 0;
}

static int ext4_show_options(struct seq_file *seq, struct dentry *root)
{
	return _ext4_show_options(seq, root->d_sb, 0);
}

int ext4_seq_options_show(struct seq_file *seq, void *offset)
{
	struct super_block *sb = seq->private;
	int rc;

	seq_puts(seq, sb_rdonly(sb) ? "ro" : "rw");
	rc = _ext4_show_options(seq, sb, 1);
	seq_puts(seq, "\n");
	return rc;
}

static int ext4_setup_super(struct super_block *sb, struct ext4_super_block *es,
			    int read_only)
{
	struct ext4_sb_info *sbi = EXT4_SB(sb);
	int err = 0;

	if (le32_to_cpu(es->s_rev_level) > EXT4_MAX_SUPP_REV) {
		ext4_msg(sb, KERN_ERR, "revision level too high, "
			 "forcing read-only mode");
		err = -EROFS;
		goto done;
	}
	if (read_only)
		goto done;
	if (!(sbi->s_mount_state & EXT4_VALID_FS))
		ext4_msg(sb, KERN_WARNING, "warning: mounting unchecked fs, "
			 "running e2fsck is recommended");
	else if (sbi->s_mount_state & EXT4_ERROR_FS)
		ext4_msg(sb, KERN_WARNING,
			 "warning: mounting fs with errors, "
			 "running e2fsck is recommended");
	else if ((__s16) le16_to_cpu(es->s_max_mnt_count) > 0 &&
		 le16_to_cpu(es->s_mnt_count) >=
		 (unsigned short) (__s16) le16_to_cpu(es->s_max_mnt_count))
		ext4_msg(sb, KERN_WARNING,
			 "warning: maximal mount count reached, "
			 "running e2fsck is recommended");
	else if (le32_to_cpu(es->s_checkinterval) &&
		 (ext4_get_tstamp(es, s_lastcheck) +
		  le32_to_cpu(es->s_checkinterval) <= ktime_get_real_seconds()))
		ext4_msg(sb, KERN_WARNING,
			 "warning: checktime reached, "
			 "running e2fsck is recommended");
	if (!sbi->s_journal)
		es->s_state &= cpu_to_le16(~EXT4_VALID_FS);
	if (!(__s16) le16_to_cpu(es->s_max_mnt_count))
		es->s_max_mnt_count = cpu_to_le16(EXT4_DFL_MAX_MNT_COUNT);
	le16_add_cpu(&es->s_mnt_count, 1);
	ext4_update_tstamp(es, s_mtime);
	if (sbi->s_journal) {
		ext4_set_feature_journal_needs_recovery(sb);
		if (ext4_has_feature_orphan_file(sb))
			ext4_set_feature_orphan_present(sb);
	}

	err = ext4_commit_super(sb);
done:
	if (test_opt(sb, DEBUG))
		printk(KERN_INFO "[EXT4 FS bs=%lu, gc=%u, "
				"bpg=%lu, ipg=%lu, mo=%04x, mo2=%04x]\n",
			sb->s_blocksize,
			sbi->s_groups_count,
			EXT4_BLOCKS_PER_GROUP(sb),
			EXT4_INODES_PER_GROUP(sb),
			sbi->s_mount_opt, sbi->s_mount_opt2);

	cleancache_init_fs(sb);
	return err;
}

int ext4_alloc_flex_bg_array(struct super_block *sb, ext4_group_t ngroup)
{
	struct ext4_sb_info *sbi = EXT4_SB(sb);
	struct flex_groups **old_groups, **new_groups;
	int size, i, j;

	if (!sbi->s_log_groups_per_flex)
		return 0;

	size = ext4_flex_group(sbi, ngroup - 1) + 1;
	if (size <= sbi->s_flex_groups_allocated)
		return 0;

	new_groups = kvzalloc(roundup_pow_of_two(size *
			      sizeof(*sbi->s_flex_groups)), GFP_KERNEL);
	if (!new_groups) {
		ext4_msg(sb, KERN_ERR,
			 "not enough memory for %d flex group pointers", size);
		return -ENOMEM;
	}
	for (i = sbi->s_flex_groups_allocated; i < size; i++) {
		new_groups[i] = kvzalloc(roundup_pow_of_two(
					 sizeof(struct flex_groups)),
					 GFP_KERNEL);
		if (!new_groups[i]) {
			for (j = sbi->s_flex_groups_allocated; j < i; j++)
				kvfree(new_groups[j]);
			kvfree(new_groups);
			ext4_msg(sb, KERN_ERR,
				 "not enough memory for %d flex groups", size);
			return -ENOMEM;
		}
	}
	rcu_read_lock();
	old_groups = rcu_dereference(sbi->s_flex_groups);
	if (old_groups)
		memcpy(new_groups, old_groups,
		       (sbi->s_flex_groups_allocated *
			sizeof(struct flex_groups *)));
	rcu_read_unlock();
	rcu_assign_pointer(sbi->s_flex_groups, new_groups);
	sbi->s_flex_groups_allocated = size;
	if (old_groups)
		ext4_kvfree_array_rcu(old_groups);
	return 0;
}

static int ext4_fill_flex_info(struct super_block *sb)
{
	struct ext4_sb_info *sbi = EXT4_SB(sb);
	struct ext4_group_desc *gdp = NULL;
	struct flex_groups *fg;
	ext4_group_t flex_group;
	int i, err;

	sbi->s_log_groups_per_flex = sbi->s_es->s_log_groups_per_flex;
	if (sbi->s_log_groups_per_flex < 1 || sbi->s_log_groups_per_flex > 31) {
		sbi->s_log_groups_per_flex = 0;
		return 1;
	}

	err = ext4_alloc_flex_bg_array(sb, sbi->s_groups_count);
	if (err)
		goto failed;

	for (i = 0; i < sbi->s_groups_count; i++) {
		gdp = ext4_get_group_desc(sb, i, NULL);

		flex_group = ext4_flex_group(sbi, i);
		fg = sbi_array_rcu_deref(sbi, s_flex_groups, flex_group);
		atomic_add(ext4_free_inodes_count(sb, gdp), &fg->free_inodes);
		atomic64_add(ext4_free_group_clusters(sb, gdp),
			     &fg->free_clusters);
		atomic_add(ext4_used_dirs_count(sb, gdp), &fg->used_dirs);
	}

	return 1;
failed:
	return 0;
}

static __le16 ext4_group_desc_csum(struct super_block *sb, __u32 block_group,
				   struct ext4_group_desc *gdp)
{
	int offset = offsetof(struct ext4_group_desc, bg_checksum);
	__u16 crc = 0;
	__le32 le_group = cpu_to_le32(block_group);
	struct ext4_sb_info *sbi = EXT4_SB(sb);

	if (ext4_has_metadata_csum(sbi->s_sb)) {
		/* Use new metadata_csum algorithm */
		__u32 csum32;
		__u16 dummy_csum = 0;

		csum32 = ext4_chksum(sbi, sbi->s_csum_seed, (__u8 *)&le_group,
				     sizeof(le_group));
		csum32 = ext4_chksum(sbi, csum32, (__u8 *)gdp, offset);
		csum32 = ext4_chksum(sbi, csum32, (__u8 *)&dummy_csum,
				     sizeof(dummy_csum));
		offset += sizeof(dummy_csum);
		if (offset < sbi->s_desc_size)
			csum32 = ext4_chksum(sbi, csum32, (__u8 *)gdp + offset,
					     sbi->s_desc_size - offset);

		crc = csum32 & 0xFFFF;
		goto out;
	}

	/* old crc16 code */
	if (!ext4_has_feature_gdt_csum(sb))
		return 0;

	crc = crc16(~0, sbi->s_es->s_uuid, sizeof(sbi->s_es->s_uuid));
	crc = crc16(crc, (__u8 *)&le_group, sizeof(le_group));
	crc = crc16(crc, (__u8 *)gdp, offset);
	offset += sizeof(gdp->bg_checksum); /* skip checksum */
	/* for checksum of struct ext4_group_desc do the rest...*/
	if (ext4_has_feature_64bit(sb) &&
	    offset < le16_to_cpu(sbi->s_es->s_desc_size))
		crc = crc16(crc, (__u8 *)gdp + offset,
			    le16_to_cpu(sbi->s_es->s_desc_size) -
				offset);

out:
	return cpu_to_le16(crc);
}

int ext4_group_desc_csum_verify(struct super_block *sb, __u32 block_group,
				struct ext4_group_desc *gdp)
{
	if (ext4_has_group_desc_csum(sb) &&
	    (gdp->bg_checksum != ext4_group_desc_csum(sb, block_group, gdp)))
		return 0;

	return 1;
}

void ext4_group_desc_csum_set(struct super_block *sb, __u32 block_group,
			      struct ext4_group_desc *gdp)
{
	if (!ext4_has_group_desc_csum(sb))
		return;
	gdp->bg_checksum = ext4_group_desc_csum(sb, block_group, gdp);
}

/* Called at mount-time, super-block is locked */
static int ext4_check_descriptors(struct super_block *sb,
				  ext4_fsblk_t sb_block,
				  ext4_group_t *first_not_zeroed)
{
	struct ext4_sb_info *sbi = EXT4_SB(sb);
	ext4_fsblk_t first_block = le32_to_cpu(sbi->s_es->s_first_data_block);
	ext4_fsblk_t last_block;
	ext4_fsblk_t last_bg_block = sb_block + ext4_bg_num_gdb(sb, 0);
	ext4_fsblk_t block_bitmap;
	ext4_fsblk_t inode_bitmap;
	ext4_fsblk_t inode_table;
	int flexbg_flag = 0;
	ext4_group_t i, grp = sbi->s_groups_count;

	if (ext4_has_feature_flex_bg(sb))
		flexbg_flag = 1;

	ext4_debug("Checking group descriptors");

	for (i = 0; i < sbi->s_groups_count; i++) {
		struct ext4_group_desc *gdp = ext4_get_group_desc(sb, i, NULL);

		if (i == sbi->s_groups_count - 1 || flexbg_flag)
			last_block = ext4_blocks_count(sbi->s_es) - 1;
		else
			last_block = first_block +
				(EXT4_BLOCKS_PER_GROUP(sb) - 1);

		if ((grp == sbi->s_groups_count) &&
		   !(gdp->bg_flags & cpu_to_le16(EXT4_BG_INODE_ZEROED)))
			grp = i;

		block_bitmap = ext4_block_bitmap(sb, gdp);
		if (block_bitmap == sb_block) {
			ext4_msg(sb, KERN_ERR, "ext4_check_descriptors: "
				 "Block bitmap for group %u overlaps "
				 "superblock", i);
			if (!sb_rdonly(sb))
				return 0;
		}
		if (block_bitmap >= sb_block + 1 &&
		    block_bitmap <= last_bg_block) {
			ext4_msg(sb, KERN_ERR, "ext4_check_descriptors: "
				 "Block bitmap for group %u overlaps "
				 "block group descriptors", i);
			if (!sb_rdonly(sb))
				return 0;
		}
		if (block_bitmap < first_block || block_bitmap > last_block) {
			ext4_msg(sb, KERN_ERR, "ext4_check_descriptors: "
			       "Block bitmap for group %u not in group "
			       "(block %llu)!", i, block_bitmap);
			return 0;
		}
		inode_bitmap = ext4_inode_bitmap(sb, gdp);
		if (inode_bitmap == sb_block) {
			ext4_msg(sb, KERN_ERR, "ext4_check_descriptors: "
				 "Inode bitmap for group %u overlaps "
				 "superblock", i);
			if (!sb_rdonly(sb))
				return 0;
		}
		if (inode_bitmap >= sb_block + 1 &&
		    inode_bitmap <= last_bg_block) {
			ext4_msg(sb, KERN_ERR, "ext4_check_descriptors: "
				 "Inode bitmap for group %u overlaps "
				 "block group descriptors", i);
			if (!sb_rdonly(sb))
				return 0;
		}
		if (inode_bitmap < first_block || inode_bitmap > last_block) {
			ext4_msg(sb, KERN_ERR, "ext4_check_descriptors: "
			       "Inode bitmap for group %u not in group "
			       "(block %llu)!", i, inode_bitmap);
			return 0;
		}
		inode_table = ext4_inode_table(sb, gdp);
		if (inode_table == sb_block) {
			ext4_msg(sb, KERN_ERR, "ext4_check_descriptors: "
				 "Inode table for group %u overlaps "
				 "superblock", i);
			if (!sb_rdonly(sb))
				return 0;
		}
		if (inode_table >= sb_block + 1 &&
		    inode_table <= last_bg_block) {
			ext4_msg(sb, KERN_ERR, "ext4_check_descriptors: "
				 "Inode table for group %u overlaps "
				 "block group descriptors", i);
			if (!sb_rdonly(sb))
				return 0;
		}
		if (inode_table < first_block ||
		    inode_table + sbi->s_itb_per_group - 1 > last_block) {
			ext4_msg(sb, KERN_ERR, "ext4_check_descriptors: "
			       "Inode table for group %u not in group "
			       "(block %llu)!", i, inode_table);
			return 0;
		}
		ext4_lock_group(sb, i);
		if (!ext4_group_desc_csum_verify(sb, i, gdp)) {
			ext4_msg(sb, KERN_ERR, "ext4_check_descriptors: "
				 "Checksum for group %u failed (%u!=%u)",
				 i, le16_to_cpu(ext4_group_desc_csum(sb, i,
				     gdp)), le16_to_cpu(gdp->bg_checksum));
			if (!sb_rdonly(sb)) {
				ext4_unlock_group(sb, i);
				return 0;
			}
		}
		ext4_unlock_group(sb, i);
		if (!flexbg_flag)
			first_block += EXT4_BLOCKS_PER_GROUP(sb);
	}
	if (NULL != first_not_zeroed)
		*first_not_zeroed = grp;
	return 1;
}

/*
 * Maximal extent format file size.
 * Resulting logical blkno at s_maxbytes must fit in our on-disk
 * extent format containers, within a sector_t, and within i_blocks
 * in the vfs.  ext4 inode has 48 bits of i_block in fsblock units,
 * so that won't be a limiting factor.
 *
 * However there is other limiting factor. We do store extents in the form
 * of starting block and length, hence the resulting length of the extent
 * covering maximum file size must fit into on-disk format containers as
 * well. Given that length is always by 1 unit bigger than max unit (because
 * we count 0 as well) we have to lower the s_maxbytes by one fs block.
 *
 * Note, this does *not* consider any metadata overhead for vfs i_blocks.
 */
static loff_t ext4_max_size(int blkbits, int has_huge_files)
{
	loff_t res;
	loff_t upper_limit = MAX_LFS_FILESIZE;

	BUILD_BUG_ON(sizeof(blkcnt_t) < sizeof(u64));

	if (!has_huge_files) {
		upper_limit = (1LL << 32) - 1;

		/* total blocks in file system block size */
		upper_limit >>= (blkbits - 9);
		upper_limit <<= blkbits;
	}

	/*
	 * 32-bit extent-start container, ee_block. We lower the maxbytes
	 * by one fs block, so ee_len can cover the extent of maximum file
	 * size
	 */
	res = (1LL << 32) - 1;
	res <<= blkbits;

	/* Sanity check against vm- & vfs- imposed limits */
	if (res > upper_limit)
		res = upper_limit;

	return res;
}

/*
 * Maximal bitmap file size.  There is a direct, and {,double-,triple-}indirect
 * block limit, and also a limit of (2^48 - 1) 512-byte sectors in i_blocks.
 * We need to be 1 filesystem block less than the 2^48 sector limit.
 */
static loff_t ext4_max_bitmap_size(int bits, int has_huge_files)
{
	unsigned long long upper_limit, res = EXT4_NDIR_BLOCKS;
	int meta_blocks;

	/*
	 * This is calculated to be the largest file size for a dense, block
	 * mapped file such that the file's total number of 512-byte sectors,
	 * including data and all indirect blocks, does not exceed (2^48 - 1).
	 *
	 * __u32 i_blocks_lo and _u16 i_blocks_high represent the total
	 * number of 512-byte sectors of the file.
	 */
	if (!has_huge_files) {
		/*
		 * !has_huge_files or implies that the inode i_block field
		 * represents total file blocks in 2^32 512-byte sectors ==
		 * size of vfs inode i_blocks * 8
		 */
		upper_limit = (1LL << 32) - 1;

		/* total blocks in file system block size */
		upper_limit >>= (bits - 9);

	} else {
		/*
		 * We use 48 bit ext4_inode i_blocks
		 * With EXT4_HUGE_FILE_FL set the i_blocks
		 * represent total number of blocks in
		 * file system block size
		 */
		upper_limit = (1LL << 48) - 1;

	}

	/* indirect blocks */
	meta_blocks = 1;
	/* double indirect blocks */
	meta_blocks += 1 + (1LL << (bits-2));
	/* tripple indirect blocks */
	meta_blocks += 1 + (1LL << (bits-2)) + (1LL << (2*(bits-2)));

	upper_limit -= meta_blocks;
	upper_limit <<= bits;

	res += 1LL << (bits-2);
	res += 1LL << (2*(bits-2));
	res += 1LL << (3*(bits-2));
	res <<= bits;
	if (res > upper_limit)
		res = upper_limit;

	if (res > MAX_LFS_FILESIZE)
		res = MAX_LFS_FILESIZE;

	return (loff_t)res;
}

static ext4_fsblk_t descriptor_loc(struct super_block *sb,
				   ext4_fsblk_t logical_sb_block, int nr)
{
	struct ext4_sb_info *sbi = EXT4_SB(sb);
	ext4_group_t bg, first_meta_bg;
	int has_super = 0;

	first_meta_bg = le32_to_cpu(sbi->s_es->s_first_meta_bg);

	if (!ext4_has_feature_meta_bg(sb) || nr < first_meta_bg)
		return logical_sb_block + nr + 1;
	bg = sbi->s_desc_per_block * nr;
	if (ext4_bg_has_super(sb, bg))
		has_super = 1;

	/*
	 * If we have a meta_bg fs with 1k blocks, group 0's GDT is at
	 * block 2, not 1.  If s_first_data_block == 0 (bigalloc is enabled
	 * on modern mke2fs or blksize > 1k on older mke2fs) then we must
	 * compensate.
	 */
	if (sb->s_blocksize == 1024 && nr == 0 &&
	    le32_to_cpu(sbi->s_es->s_first_data_block) == 0)
		has_super++;

	return (has_super + ext4_group_first_block_no(sb, bg));
}

/**
 * ext4_get_stripe_size: Get the stripe size.
 * @sbi: In memory super block info
 *
 * If we have specified it via mount option, then
 * use the mount option value. If the value specified at mount time is
 * greater than the blocks per group use the super block value.
 * If the super block value is greater than blocks per group return 0.
 * Allocator needs it be less than blocks per group.
 *
 */
static unsigned long ext4_get_stripe_size(struct ext4_sb_info *sbi)
{
	unsigned long stride = le16_to_cpu(sbi->s_es->s_raid_stride);
	unsigned long stripe_width =
			le32_to_cpu(sbi->s_es->s_raid_stripe_width);
	int ret;

	if (sbi->s_stripe && sbi->s_stripe <= sbi->s_blocks_per_group)
		ret = sbi->s_stripe;
	else if (stripe_width && stripe_width <= sbi->s_blocks_per_group)
		ret = stripe_width;
	else if (stride && stride <= sbi->s_blocks_per_group)
		ret = stride;
	else
		ret = 0;

	/*
	 * If the stripe width is 1, this makes no sense and
	 * we set it to 0 to turn off stripe handling code.
	 */
	if (ret <= 1)
		ret = 0;

	return ret;
}

/*
 * Check whether this filesystem can be mounted based on
 * the features present and the RDONLY/RDWR mount requested.
 * Returns 1 if this filesystem can be mounted as requested,
 * 0 if it cannot be.
 */
int ext4_feature_set_ok(struct super_block *sb, int readonly)
{
	if (ext4_has_unknown_ext4_incompat_features(sb)) {
		ext4_msg(sb, KERN_ERR,
			"Couldn't mount because of "
			"unsupported optional features (%x)",
			(le32_to_cpu(EXT4_SB(sb)->s_es->s_feature_incompat) &
			~EXT4_FEATURE_INCOMPAT_SUPP));
		return 0;
	}

#ifndef CONFIG_UNICODE
	if (ext4_has_feature_casefold(sb)) {
		ext4_msg(sb, KERN_ERR,
			 "Filesystem with casefold feature cannot be "
			 "mounted without CONFIG_UNICODE");
		return 0;
	}
#endif

	if (readonly)
		return 1;

	if (ext4_has_feature_readonly(sb)) {
		ext4_msg(sb, KERN_INFO, "filesystem is read-only");
		sb->s_flags |= SB_RDONLY;
		return 1;
	}

	/* Check that feature set is OK for a read-write mount */
	if (ext4_has_unknown_ext4_ro_compat_features(sb)) {
		ext4_msg(sb, KERN_ERR, "couldn't mount RDWR because of "
			 "unsupported optional features (%x)",
			 (le32_to_cpu(EXT4_SB(sb)->s_es->s_feature_ro_compat) &
				~EXT4_FEATURE_RO_COMPAT_SUPP));
		return 0;
	}
	if (ext4_has_feature_bigalloc(sb) && !ext4_has_feature_extents(sb)) {
		ext4_msg(sb, KERN_ERR,
			 "Can't support bigalloc feature without "
			 "extents feature\n");
		return 0;
	}

#if !IS_ENABLED(CONFIG_QUOTA) || !IS_ENABLED(CONFIG_QFMT_V2)
	if (!readonly && (ext4_has_feature_quota(sb) ||
			  ext4_has_feature_project(sb))) {
		ext4_msg(sb, KERN_ERR,
			 "The kernel was not built with CONFIG_QUOTA and CONFIG_QFMT_V2");
		return 0;
	}
#endif  /* CONFIG_QUOTA */
	return 1;
}

/*
 * This function is called once a day if we have errors logged
 * on the file system
 */
static void print_daily_error_info(struct timer_list *t)
{
	struct ext4_sb_info *sbi = from_timer(sbi, t, s_err_report);
	struct super_block *sb = sbi->s_sb;
	struct ext4_super_block *es = sbi->s_es;

	if (es->s_error_count)
		/* fsck newer than v1.41.13 is needed to clean this condition. */
		ext4_msg(sb, KERN_NOTICE, "error count since last fsck: %u",
			 le32_to_cpu(es->s_error_count));
	if (es->s_first_error_time) {
		printk(KERN_NOTICE "EXT4-fs (%s): initial error at time %llu: %.*s:%d",
		       sb->s_id,
		       ext4_get_tstamp(es, s_first_error_time),
		       (int) sizeof(es->s_first_error_func),
		       es->s_first_error_func,
		       le32_to_cpu(es->s_first_error_line));
		if (es->s_first_error_ino)
			printk(KERN_CONT ": inode %u",
			       le32_to_cpu(es->s_first_error_ino));
		if (es->s_first_error_block)
			printk(KERN_CONT ": block %llu", (unsigned long long)
			       le64_to_cpu(es->s_first_error_block));
		printk(KERN_CONT "\n");
	}
	if (es->s_last_error_time) {
		printk(KERN_NOTICE "EXT4-fs (%s): last error at time %llu: %.*s:%d",
		       sb->s_id,
		       ext4_get_tstamp(es, s_last_error_time),
		       (int) sizeof(es->s_last_error_func),
		       es->s_last_error_func,
		       le32_to_cpu(es->s_last_error_line));
		if (es->s_last_error_ino)
			printk(KERN_CONT ": inode %u",
			       le32_to_cpu(es->s_last_error_ino));
		if (es->s_last_error_block)
			printk(KERN_CONT ": block %llu", (unsigned long long)
			       le64_to_cpu(es->s_last_error_block));
		printk(KERN_CONT "\n");
	}
	mod_timer(&sbi->s_err_report, jiffies + 24*60*60*HZ);  /* Once a day */
}

/* Find next suitable group and run ext4_init_inode_table */
static int ext4_run_li_request(struct ext4_li_request *elr)
{
	struct ext4_group_desc *gdp = NULL;
	struct super_block *sb = elr->lr_super;
	ext4_group_t ngroups = EXT4_SB(sb)->s_groups_count;
	ext4_group_t group = elr->lr_next_group;
	unsigned int prefetch_ios = 0;
	int ret = 0;
	u64 start_time;

	if (elr->lr_mode == EXT4_LI_MODE_PREFETCH_BBITMAP) {
		elr->lr_next_group = ext4_mb_prefetch(sb, group,
				EXT4_SB(sb)->s_mb_prefetch, &prefetch_ios);
		if (prefetch_ios)
			ext4_mb_prefetch_fini(sb, elr->lr_next_group,
					      prefetch_ios);
		trace_ext4_prefetch_bitmaps(sb, group, elr->lr_next_group,
					    prefetch_ios);
		if (group >= elr->lr_next_group) {
			ret = 1;
			if (elr->lr_first_not_zeroed != ngroups &&
			    !sb_rdonly(sb) && test_opt(sb, INIT_INODE_TABLE)) {
				elr->lr_next_group = elr->lr_first_not_zeroed;
				elr->lr_mode = EXT4_LI_MODE_ITABLE;
				ret = 0;
			}
		}
		return ret;
	}

	for (; group < ngroups; group++) {
		gdp = ext4_get_group_desc(sb, group, NULL);
		if (!gdp) {
			ret = 1;
			break;
		}

		if (!(gdp->bg_flags & cpu_to_le16(EXT4_BG_INODE_ZEROED)))
			break;
	}

	if (group >= ngroups)
		ret = 1;

	if (!ret) {
		start_time = ktime_get_real_ns();
		ret = ext4_init_inode_table(sb, group,
					    elr->lr_timeout ? 0 : 1);
		trace_ext4_lazy_itable_init(sb, group);
		if (elr->lr_timeout == 0) {
			elr->lr_timeout = nsecs_to_jiffies((ktime_get_real_ns() - start_time) *
				EXT4_SB(elr->lr_super)->s_li_wait_mult);
		}
		elr->lr_next_sched = jiffies + elr->lr_timeout;
		elr->lr_next_group = group + 1;
	}
	return ret;
}

/*
 * Remove lr_request from the list_request and free the
 * request structure. Should be called with li_list_mtx held
 */
static void ext4_remove_li_request(struct ext4_li_request *elr)
{
	if (!elr)
		return;

	list_del(&elr->lr_request);
	EXT4_SB(elr->lr_super)->s_li_request = NULL;
	kfree(elr);
}

static void ext4_unregister_li_request(struct super_block *sb)
{
	mutex_lock(&ext4_li_mtx);
	if (!ext4_li_info) {
		mutex_unlock(&ext4_li_mtx);
		return;
	}

	mutex_lock(&ext4_li_info->li_list_mtx);
	ext4_remove_li_request(EXT4_SB(sb)->s_li_request);
	mutex_unlock(&ext4_li_info->li_list_mtx);
	mutex_unlock(&ext4_li_mtx);
}

static struct task_struct *ext4_lazyinit_task;

/*
 * This is the function where ext4lazyinit thread lives. It walks
 * through the request list searching for next scheduled filesystem.
 * When such a fs is found, run the lazy initialization request
 * (ext4_rn_li_request) and keep track of the time spend in this
 * function. Based on that time we compute next schedule time of
 * the request. When walking through the list is complete, compute
 * next waking time and put itself into sleep.
 */
static int ext4_lazyinit_thread(void *arg)
{
	struct ext4_lazy_init *eli = (struct ext4_lazy_init *)arg;
	struct list_head *pos, *n;
	struct ext4_li_request *elr;
	unsigned long next_wakeup, cur;

	BUG_ON(NULL == eli);
	set_freezable();

cont_thread:
	while (true) {
		next_wakeup = MAX_JIFFY_OFFSET;

		mutex_lock(&eli->li_list_mtx);
		if (list_empty(&eli->li_request_list)) {
			mutex_unlock(&eli->li_list_mtx);
			goto exit_thread;
		}
		list_for_each_safe(pos, n, &eli->li_request_list) {
			int err = 0;
			int progress = 0;
			elr = list_entry(pos, struct ext4_li_request,
					 lr_request);

			if (time_before(jiffies, elr->lr_next_sched)) {
				if (time_before(elr->lr_next_sched, next_wakeup))
					next_wakeup = elr->lr_next_sched;
				continue;
			}
			if (down_read_trylock(&elr->lr_super->s_umount)) {
				if (sb_start_write_trylock(elr->lr_super)) {
					progress = 1;
					/*
					 * We hold sb->s_umount, sb can not
					 * be removed from the list, it is
					 * now safe to drop li_list_mtx
					 */
					mutex_unlock(&eli->li_list_mtx);
					err = ext4_run_li_request(elr);
					sb_end_write(elr->lr_super);
					mutex_lock(&eli->li_list_mtx);
					n = pos->next;
				}
				up_read((&elr->lr_super->s_umount));
			}
			/* error, remove the lazy_init job */
			if (err) {
				ext4_remove_li_request(elr);
				continue;
			}
			if (!progress) {
				elr->lr_next_sched = jiffies +
					(prandom_u32()
					 % (EXT4_DEF_LI_MAX_START_DELAY * HZ));
			}
			if (time_before(elr->lr_next_sched, next_wakeup))
				next_wakeup = elr->lr_next_sched;
		}
		mutex_unlock(&eli->li_list_mtx);

		try_to_freeze();

		cur = jiffies;
		if ((time_after_eq(cur, next_wakeup)) ||
		    (MAX_JIFFY_OFFSET == next_wakeup)) {
			cond_resched();
			continue;
		}

		schedule_timeout_interruptible(next_wakeup - cur);

		if (kthread_should_stop()) {
			ext4_clear_request_list();
			goto exit_thread;
		}
	}

exit_thread:
	/*
	 * It looks like the request list is empty, but we need
	 * to check it under the li_list_mtx lock, to prevent any
	 * additions into it, and of course we should lock ext4_li_mtx
	 * to atomically free the list and ext4_li_info, because at
	 * this point another ext4 filesystem could be registering
	 * new one.
	 */
	mutex_lock(&ext4_li_mtx);
	mutex_lock(&eli->li_list_mtx);
	if (!list_empty(&eli->li_request_list)) {
		mutex_unlock(&eli->li_list_mtx);
		mutex_unlock(&ext4_li_mtx);
		goto cont_thread;
	}
	mutex_unlock(&eli->li_list_mtx);
	kfree(ext4_li_info);
	ext4_li_info = NULL;
	mutex_unlock(&ext4_li_mtx);

	return 0;
}

static void ext4_clear_request_list(void)
{
	struct list_head *pos, *n;
	struct ext4_li_request *elr;

	mutex_lock(&ext4_li_info->li_list_mtx);
	list_for_each_safe(pos, n, &ext4_li_info->li_request_list) {
		elr = list_entry(pos, struct ext4_li_request,
				 lr_request);
		ext4_remove_li_request(elr);
	}
	mutex_unlock(&ext4_li_info->li_list_mtx);
}

static int ext4_run_lazyinit_thread(void)
{
	ext4_lazyinit_task = kthread_run(ext4_lazyinit_thread,
					 ext4_li_info, "ext4lazyinit");
	if (IS_ERR(ext4_lazyinit_task)) {
		int err = PTR_ERR(ext4_lazyinit_task);
		ext4_clear_request_list();
		kfree(ext4_li_info);
		ext4_li_info = NULL;
		printk(KERN_CRIT "EXT4-fs: error %d creating inode table "
				 "initialization thread\n",
				 err);
		return err;
	}
	ext4_li_info->li_state |= EXT4_LAZYINIT_RUNNING;
	return 0;
}

/*
 * Check whether it make sense to run itable init. thread or not.
 * If there is at least one uninitialized inode table, return
 * corresponding group number, else the loop goes through all
 * groups and return total number of groups.
 */
static ext4_group_t ext4_has_uninit_itable(struct super_block *sb)
{
	ext4_group_t group, ngroups = EXT4_SB(sb)->s_groups_count;
	struct ext4_group_desc *gdp = NULL;

	if (!ext4_has_group_desc_csum(sb))
		return ngroups;

	for (group = 0; group < ngroups; group++) {
		gdp = ext4_get_group_desc(sb, group, NULL);
		if (!gdp)
			continue;

		if (!(gdp->bg_flags & cpu_to_le16(EXT4_BG_INODE_ZEROED)))
			break;
	}

	return group;
}

static int ext4_li_info_new(void)
{
	struct ext4_lazy_init *eli = NULL;

	eli = kzalloc(sizeof(*eli), GFP_KERNEL);
	if (!eli)
		return -ENOMEM;

	INIT_LIST_HEAD(&eli->li_request_list);
	mutex_init(&eli->li_list_mtx);

	eli->li_state |= EXT4_LAZYINIT_QUIT;

	ext4_li_info = eli;

	return 0;
}

static struct ext4_li_request *ext4_li_request_new(struct super_block *sb,
					    ext4_group_t start)
{
	struct ext4_li_request *elr;

	elr = kzalloc(sizeof(*elr), GFP_KERNEL);
	if (!elr)
		return NULL;

	elr->lr_super = sb;
	elr->lr_first_not_zeroed = start;
	if (test_opt(sb, NO_PREFETCH_BLOCK_BITMAPS)) {
		elr->lr_mode = EXT4_LI_MODE_ITABLE;
		elr->lr_next_group = start;
	} else {
		elr->lr_mode = EXT4_LI_MODE_PREFETCH_BBITMAP;
	}

	/*
	 * Randomize first schedule time of the request to
	 * spread the inode table initialization requests
	 * better.
	 */
	elr->lr_next_sched = jiffies + (prandom_u32() %
				(EXT4_DEF_LI_MAX_START_DELAY * HZ));
	return elr;
}

int ext4_register_li_request(struct super_block *sb,
			     ext4_group_t first_not_zeroed)
{
	struct ext4_sb_info *sbi = EXT4_SB(sb);
	struct ext4_li_request *elr = NULL;
	ext4_group_t ngroups = sbi->s_groups_count;
	int ret = 0;

	mutex_lock(&ext4_li_mtx);
	if (sbi->s_li_request != NULL) {
		/*
		 * Reset timeout so it can be computed again, because
		 * s_li_wait_mult might have changed.
		 */
		sbi->s_li_request->lr_timeout = 0;
		goto out;
	}

	if (sb_rdonly(sb) ||
	    (test_opt(sb, NO_PREFETCH_BLOCK_BITMAPS) &&
	     (first_not_zeroed == ngroups || !test_opt(sb, INIT_INODE_TABLE))))
		goto out;

	elr = ext4_li_request_new(sb, first_not_zeroed);
	if (!elr) {
		ret = -ENOMEM;
		goto out;
	}

	if (NULL == ext4_li_info) {
		ret = ext4_li_info_new();
		if (ret)
			goto out;
	}

	mutex_lock(&ext4_li_info->li_list_mtx);
	list_add(&elr->lr_request, &ext4_li_info->li_request_list);
	mutex_unlock(&ext4_li_info->li_list_mtx);

	sbi->s_li_request = elr;
	/*
	 * set elr to NULL here since it has been inserted to
	 * the request_list and the removal and free of it is
	 * handled by ext4_clear_request_list from now on.
	 */
	elr = NULL;

	if (!(ext4_li_info->li_state & EXT4_LAZYINIT_RUNNING)) {
		ret = ext4_run_lazyinit_thread();
		if (ret)
			goto out;
	}
out:
	mutex_unlock(&ext4_li_mtx);
	if (ret)
		kfree(elr);
	return ret;
}

/*
 * We do not need to lock anything since this is called on
 * module unload.
 */
static void ext4_destroy_lazyinit_thread(void)
{
	/*
	 * If thread exited earlier
	 * there's nothing to be done.
	 */
	if (!ext4_li_info || !ext4_lazyinit_task)
		return;

	kthread_stop(ext4_lazyinit_task);
}

static int set_journal_csum_feature_set(struct super_block *sb)
{
	int ret = 1;
	int compat, incompat;
	struct ext4_sb_info *sbi = EXT4_SB(sb);

	if (ext4_has_metadata_csum(sb)) {
		/* journal checksum v3 */
		compat = 0;
		incompat = JBD2_FEATURE_INCOMPAT_CSUM_V3;
	} else {
		/* journal checksum v1 */
		compat = JBD2_FEATURE_COMPAT_CHECKSUM;
		incompat = 0;
	}

	jbd2_journal_clear_features(sbi->s_journal,
			JBD2_FEATURE_COMPAT_CHECKSUM, 0,
			JBD2_FEATURE_INCOMPAT_CSUM_V3 |
			JBD2_FEATURE_INCOMPAT_CSUM_V2);
	if (test_opt(sb, JOURNAL_ASYNC_COMMIT)) {
		ret = jbd2_journal_set_features(sbi->s_journal,
				compat, 0,
				JBD2_FEATURE_INCOMPAT_ASYNC_COMMIT |
				incompat);
	} else if (test_opt(sb, JOURNAL_CHECKSUM)) {
		ret = jbd2_journal_set_features(sbi->s_journal,
				compat, 0,
				incompat);
		jbd2_journal_clear_features(sbi->s_journal, 0, 0,
				JBD2_FEATURE_INCOMPAT_ASYNC_COMMIT);
	} else {
		jbd2_journal_clear_features(sbi->s_journal, 0, 0,
				JBD2_FEATURE_INCOMPAT_ASYNC_COMMIT);
	}

	return ret;
}

/*
 * Note: calculating the overhead so we can be compatible with
 * historical BSD practice is quite difficult in the face of
 * clusters/bigalloc.  This is because multiple metadata blocks from
 * different block group can end up in the same allocation cluster.
 * Calculating the exact overhead in the face of clustered allocation
 * requires either O(all block bitmaps) in memory or O(number of block
 * groups**2) in time.  We will still calculate the superblock for
 * older file systems --- and if we come across with a bigalloc file
 * system with zero in s_overhead_clusters the estimate will be close to
 * correct especially for very large cluster sizes --- but for newer
 * file systems, it's better to calculate this figure once at mkfs
 * time, and store it in the superblock.  If the superblock value is
 * present (even for non-bigalloc file systems), we will use it.
 */
static int count_overhead(struct super_block *sb, ext4_group_t grp,
			  char *buf)
{
	struct ext4_sb_info	*sbi = EXT4_SB(sb);
	struct ext4_group_desc	*gdp;
	ext4_fsblk_t		first_block, last_block, b;
	ext4_group_t		i, ngroups = ext4_get_groups_count(sb);
	int			s, j, count = 0;
	int			has_super = ext4_bg_has_super(sb, grp);

	if (!ext4_has_feature_bigalloc(sb))
		return (has_super + ext4_bg_num_gdb(sb, grp) +
			(has_super ? le16_to_cpu(sbi->s_es->s_reserved_gdt_blocks) : 0) +
			sbi->s_itb_per_group + 2);

	first_block = le32_to_cpu(sbi->s_es->s_first_data_block) +
		(grp * EXT4_BLOCKS_PER_GROUP(sb));
	last_block = first_block + EXT4_BLOCKS_PER_GROUP(sb) - 1;
	for (i = 0; i < ngroups; i++) {
		gdp = ext4_get_group_desc(sb, i, NULL);
		b = ext4_block_bitmap(sb, gdp);
		if (b >= first_block && b <= last_block) {
			ext4_set_bit(EXT4_B2C(sbi, b - first_block), buf);
			count++;
		}
		b = ext4_inode_bitmap(sb, gdp);
		if (b >= first_block && b <= last_block) {
			ext4_set_bit(EXT4_B2C(sbi, b - first_block), buf);
			count++;
		}
		b = ext4_inode_table(sb, gdp);
		if (b >= first_block && b + sbi->s_itb_per_group <= last_block)
			for (j = 0; j < sbi->s_itb_per_group; j++, b++) {
				int c = EXT4_B2C(sbi, b - first_block);
				ext4_set_bit(c, buf);
				count++;
			}
		if (i != grp)
			continue;
		s = 0;
		if (ext4_bg_has_super(sb, grp)) {
			ext4_set_bit(s++, buf);
			count++;
		}
		j = ext4_bg_num_gdb(sb, grp);
		if (s + j > EXT4_BLOCKS_PER_GROUP(sb)) {
			ext4_error(sb, "Invalid number of block group "
				   "descriptor blocks: %d", j);
			j = EXT4_BLOCKS_PER_GROUP(sb) - s;
		}
		count += j;
		for (; j > 0; j--)
			ext4_set_bit(EXT4_B2C(sbi, s++), buf);
	}
	if (!count)
		return 0;
	return EXT4_CLUSTERS_PER_GROUP(sb) -
		ext4_count_free(buf, EXT4_CLUSTERS_PER_GROUP(sb) / 8);
}

/*
 * Compute the overhead and stash it in sbi->s_overhead
 */
int ext4_calculate_overhead(struct super_block *sb)
{
	struct ext4_sb_info *sbi = EXT4_SB(sb);
	struct ext4_super_block *es = sbi->s_es;
	struct inode *j_inode;
	unsigned int j_blocks, j_inum = le32_to_cpu(es->s_journal_inum);
	ext4_group_t i, ngroups = ext4_get_groups_count(sb);
	ext4_fsblk_t overhead = 0;
	char *buf = (char *) get_zeroed_page(GFP_NOFS);

	if (!buf)
		return -ENOMEM;

	/*
	 * Compute the overhead (FS structures).  This is constant
	 * for a given filesystem unless the number of block groups
	 * changes so we cache the previous value until it does.
	 */

	/*
	 * All of the blocks before first_data_block are overhead
	 */
	overhead = EXT4_B2C(sbi, le32_to_cpu(es->s_first_data_block));

	/*
	 * Add the overhead found in each block group
	 */
	for (i = 0; i < ngroups; i++) {
		int blks;

		blks = count_overhead(sb, i, buf);
		overhead += blks;
		if (blks)
			memset(buf, 0, PAGE_SIZE);
		cond_resched();
	}

	/*
	 * Add the internal journal blocks whether the journal has been
	 * loaded or not
	 */
	if (sbi->s_journal && !sbi->s_journal_bdev)
		overhead += EXT4_NUM_B2C(sbi, sbi->s_journal->j_total_len);
	else if (ext4_has_feature_journal(sb) && !sbi->s_journal && j_inum) {
		/* j_inum for internal journal is non-zero */
		j_inode = ext4_get_journal_inode(sb, j_inum);
		if (j_inode) {
			j_blocks = j_inode->i_size >> sb->s_blocksize_bits;
			overhead += EXT4_NUM_B2C(sbi, j_blocks);
			iput(j_inode);
		} else {
			ext4_msg(sb, KERN_ERR, "can't get journal size");
		}
	}
	sbi->s_overhead = overhead;
	smp_wmb();
	free_page((unsigned long) buf);
	return 0;
}

static void ext4_set_resv_clusters(struct super_block *sb)
{
	ext4_fsblk_t resv_clusters;
	struct ext4_sb_info *sbi = EXT4_SB(sb);

	/*
	 * There's no need to reserve anything when we aren't using extents.
	 * The space estimates are exact, there are no unwritten extents,
	 * hole punching doesn't need new metadata... This is needed especially
	 * to keep ext2/3 backward compatibility.
	 */
	if (!ext4_has_feature_extents(sb))
		return;
	/*
	 * By default we reserve 2% or 4096 clusters, whichever is smaller.
	 * This should cover the situations where we can not afford to run
	 * out of space like for example punch hole, or converting
	 * unwritten extents in delalloc path. In most cases such
	 * allocation would require 1, or 2 blocks, higher numbers are
	 * very rare.
	 */
	resv_clusters = (ext4_blocks_count(sbi->s_es) >>
			 sbi->s_cluster_bits);

	do_div(resv_clusters, 50);
	resv_clusters = min_t(ext4_fsblk_t, resv_clusters, 4096);

	atomic64_set(&sbi->s_resv_clusters, resv_clusters);
}

static const char *ext4_quota_mode(struct super_block *sb)
{
#ifdef CONFIG_QUOTA
	if (!ext4_quota_capable(sb))
		return "none";

	if (EXT4_SB(sb)->s_journal && ext4_is_quota_journalled(sb))
		return "journalled";
	else
		return "writeback";
#else
	return "disabled";
#endif
}

static void ext4_setup_csum_trigger(struct super_block *sb,
				    enum ext4_journal_trigger_type type,
				    void (*trigger)(
					struct jbd2_buffer_trigger_type *type,
					struct buffer_head *bh,
					void *mapped_data,
					size_t size))
{
	struct ext4_sb_info *sbi = EXT4_SB(sb);

	sbi->s_journal_triggers[type].sb = sb;
	sbi->s_journal_triggers[type].tr_triggers.t_frozen = trigger;
}

static int ext4_fill_super(struct super_block *sb, void *data, int silent)
{
	struct dax_device *dax_dev = fs_dax_get_by_bdev(sb->s_bdev);
	char *orig_data = kstrdup(data, GFP_KERNEL);
	struct buffer_head *bh, **group_desc;
	struct ext4_super_block *es = NULL;
	struct ext4_sb_info *sbi = kzalloc(sizeof(*sbi), GFP_KERNEL);
	struct flex_groups **flex_groups;
	ext4_fsblk_t block;
	ext4_fsblk_t sb_block = get_sb_block(&data);
	ext4_fsblk_t logical_sb_block;
	unsigned long offset = 0;
	unsigned long def_mount_opts;
	struct inode *root;
	const char *descr;
	int ret = -ENOMEM;
	int blocksize, clustersize;
	unsigned int db_count;
	unsigned int i;
	int needs_recovery, has_huge_files;
	__u64 blocks_count;
	int err = 0;
	ext4_group_t first_not_zeroed;
	struct ext4_parsed_options parsed_opts;

	/* Set defaults for the variables that will be set during parsing */
	parsed_opts.journal_ioprio = DEFAULT_JOURNAL_IOPRIO;
	parsed_opts.journal_devnum = 0;
	parsed_opts.mb_optimize_scan = DEFAULT_MB_OPTIMIZE_SCAN;

	if ((data && !orig_data) || !sbi)
		goto out_free_base;

	sbi->s_daxdev = dax_dev;
	sbi->s_blockgroup_lock =
		kzalloc(sizeof(struct blockgroup_lock), GFP_KERNEL);
	if (!sbi->s_blockgroup_lock)
		goto out_free_base;

	sb->s_fs_info = sbi;
	sbi->s_sb = sb;
	sbi->s_inode_readahead_blks = EXT4_DEF_INODE_READAHEAD_BLKS;
	sbi->s_sb_block = sb_block;
	sbi->s_sectors_written_start =
		part_stat_read(sb->s_bdev, sectors[STAT_WRITE]);

	/* Cleanup superblock name */
	strreplace(sb->s_id, '/', '!');

	/* -EINVAL is default */
	ret = -EINVAL;
	blocksize = sb_min_blocksize(sb, EXT4_MIN_BLOCK_SIZE);
	if (!blocksize) {
		ext4_msg(sb, KERN_ERR, "unable to set blocksize");
		goto out_fail;
	}

	/*
	 * The ext4 superblock will not be buffer aligned for other than 1kB
	 * block sizes.  We need to calculate the offset from buffer start.
	 */
	if (blocksize != EXT4_MIN_BLOCK_SIZE) {
		logical_sb_block = sb_block * EXT4_MIN_BLOCK_SIZE;
		offset = do_div(logical_sb_block, blocksize);
	} else {
		logical_sb_block = sb_block;
	}

	bh = ext4_sb_bread_unmovable(sb, logical_sb_block);
	if (IS_ERR(bh)) {
		ext4_msg(sb, KERN_ERR, "unable to read superblock");
		ret = PTR_ERR(bh);
		goto out_fail;
	}
	/*
	 * Note: s_es must be initialized as soon as possible because
	 *       some ext4 macro-instructions depend on its value
	 */
	es = (struct ext4_super_block *) (bh->b_data + offset);
	sbi->s_es = es;
	sb->s_magic = le16_to_cpu(es->s_magic);
	if (sb->s_magic != EXT4_SUPER_MAGIC)
		goto cantfind_ext4;
	sbi->s_kbytes_written = le64_to_cpu(es->s_kbytes_written);

	/* Warn if metadata_csum and gdt_csum are both set. */
	if (ext4_has_feature_metadata_csum(sb) &&
	    ext4_has_feature_gdt_csum(sb))
		ext4_warning(sb, "metadata_csum and uninit_bg are "
			     "redundant flags; please run fsck.");

	/* Check for a known checksum algorithm */
	if (!ext4_verify_csum_type(sb, es)) {
		ext4_msg(sb, KERN_ERR, "VFS: Found ext4 filesystem with "
			 "unknown checksum algorithm.");
		silent = 1;
		goto cantfind_ext4;
	}
	ext4_setup_csum_trigger(sb, EXT4_JTR_ORPHAN_FILE,
				ext4_orphan_file_block_trigger);

	/* Load the checksum driver */
	sbi->s_chksum_driver = crypto_alloc_shash("crc32c", 0, 0);
	if (IS_ERR(sbi->s_chksum_driver)) {
		ext4_msg(sb, KERN_ERR, "Cannot load crc32c driver.");
		ret = PTR_ERR(sbi->s_chksum_driver);
		sbi->s_chksum_driver = NULL;
		goto failed_mount;
	}

	/* Check superblock checksum */
	if (!ext4_superblock_csum_verify(sb, es)) {
		ext4_msg(sb, KERN_ERR, "VFS: Found ext4 filesystem with "
			 "invalid superblock checksum.  Run e2fsck?");
		silent = 1;
		ret = -EFSBADCRC;
		goto cantfind_ext4;
	}

	/* Precompute checksum seed for all metadata */
	if (ext4_has_feature_csum_seed(sb))
		sbi->s_csum_seed = le32_to_cpu(es->s_checksum_seed);
	else if (ext4_has_metadata_csum(sb) || ext4_has_feature_ea_inode(sb))
		sbi->s_csum_seed = ext4_chksum(sbi, ~0, es->s_uuid,
					       sizeof(es->s_uuid));

	/* Set defaults before we parse the mount options */
	def_mount_opts = le32_to_cpu(es->s_default_mount_opts);
	set_opt(sb, INIT_INODE_TABLE);
	if (def_mount_opts & EXT4_DEFM_DEBUG)
		set_opt(sb, DEBUG);
	if (def_mount_opts & EXT4_DEFM_BSDGROUPS)
		set_opt(sb, GRPID);
	if (def_mount_opts & EXT4_DEFM_UID16)
		set_opt(sb, NO_UID32);
	/* xattr user namespace & acls are now defaulted on */
	set_opt(sb, XATTR_USER);
#ifdef CONFIG_EXT4_FS_POSIX_ACL
	set_opt(sb, POSIX_ACL);
#endif
	if (ext4_has_feature_fast_commit(sb))
		set_opt2(sb, JOURNAL_FAST_COMMIT);
	/* don't forget to enable journal_csum when metadata_csum is enabled. */
	if (ext4_has_metadata_csum(sb))
		set_opt(sb, JOURNAL_CHECKSUM);

	if ((def_mount_opts & EXT4_DEFM_JMODE) == EXT4_DEFM_JMODE_DATA)
		set_opt(sb, JOURNAL_DATA);
	else if ((def_mount_opts & EXT4_DEFM_JMODE) == EXT4_DEFM_JMODE_ORDERED)
		set_opt(sb, ORDERED_DATA);
	else if ((def_mount_opts & EXT4_DEFM_JMODE) == EXT4_DEFM_JMODE_WBACK)
		set_opt(sb, WRITEBACK_DATA);

	if (le16_to_cpu(sbi->s_es->s_errors) == EXT4_ERRORS_PANIC)
		set_opt(sb, ERRORS_PANIC);
	else if (le16_to_cpu(sbi->s_es->s_errors) == EXT4_ERRORS_CONTINUE)
		set_opt(sb, ERRORS_CONT);
	else
		set_opt(sb, ERRORS_RO);
	/* block_validity enabled by default; disable with noblock_validity */
	set_opt(sb, BLOCK_VALIDITY);
	if (def_mount_opts & EXT4_DEFM_DISCARD)
		set_opt(sb, DISCARD);

	sbi->s_resuid = make_kuid(&init_user_ns, le16_to_cpu(es->s_def_resuid));
	sbi->s_resgid = make_kgid(&init_user_ns, le16_to_cpu(es->s_def_resgid));
	sbi->s_commit_interval = JBD2_DEFAULT_MAX_COMMIT_AGE * HZ;
	sbi->s_min_batch_time = EXT4_DEF_MIN_BATCH_TIME;
	sbi->s_max_batch_time = EXT4_DEF_MAX_BATCH_TIME;

	if ((def_mount_opts & EXT4_DEFM_NOBARRIER) == 0)
		set_opt(sb, BARRIER);

	/*
	 * enable delayed allocation by default
	 * Use -o nodelalloc to turn it off
	 */
	if (!IS_EXT3_SB(sb) && !IS_EXT2_SB(sb) &&
	    ((def_mount_opts & EXT4_DEFM_NODELALLOC) == 0))
		set_opt(sb, DELALLOC);

	/*
	 * set default s_li_wait_mult for lazyinit, for the case there is
	 * no mount option specified.
	 */
	sbi->s_li_wait_mult = EXT4_DEF_LI_WAIT_MULT;

	if (le32_to_cpu(es->s_log_block_size) >
	    (EXT4_MAX_BLOCK_LOG_SIZE - EXT4_MIN_BLOCK_LOG_SIZE)) {
		ext4_msg(sb, KERN_ERR,
			 "Invalid log block size: %u",
			 le32_to_cpu(es->s_log_block_size));
		goto failed_mount;
	}
	if (le32_to_cpu(es->s_log_cluster_size) >
	    (EXT4_MAX_CLUSTER_LOG_SIZE - EXT4_MIN_BLOCK_LOG_SIZE)) {
		ext4_msg(sb, KERN_ERR,
			 "Invalid log cluster size: %u",
			 le32_to_cpu(es->s_log_cluster_size));
		goto failed_mount;
	}

	blocksize = EXT4_MIN_BLOCK_SIZE << le32_to_cpu(es->s_log_block_size);

	if (blocksize == PAGE_SIZE)
		set_opt(sb, DIOREAD_NOLOCK);

	if (le32_to_cpu(es->s_rev_level) == EXT4_GOOD_OLD_REV) {
		sbi->s_inode_size = EXT4_GOOD_OLD_INODE_SIZE;
		sbi->s_first_ino = EXT4_GOOD_OLD_FIRST_INO;
	} else {
		sbi->s_inode_size = le16_to_cpu(es->s_inode_size);
		sbi->s_first_ino = le32_to_cpu(es->s_first_ino);
		if (sbi->s_first_ino < EXT4_GOOD_OLD_FIRST_INO) {
			ext4_msg(sb, KERN_ERR, "invalid first ino: %u",
				 sbi->s_first_ino);
			goto failed_mount;
		}
		if ((sbi->s_inode_size < EXT4_GOOD_OLD_INODE_SIZE) ||
		    (!is_power_of_2(sbi->s_inode_size)) ||
		    (sbi->s_inode_size > blocksize)) {
			ext4_msg(sb, KERN_ERR,
			       "unsupported inode size: %d",
			       sbi->s_inode_size);
			ext4_msg(sb, KERN_ERR, "blocksize: %d", blocksize);
			goto failed_mount;
		}
		/*
		 * i_atime_extra is the last extra field available for
		 * [acm]times in struct ext4_inode. Checking for that
		 * field should suffice to ensure we have extra space
		 * for all three.
		 */
		if (sbi->s_inode_size >= offsetof(struct ext4_inode, i_atime_extra) +
			sizeof(((struct ext4_inode *)0)->i_atime_extra)) {
			sb->s_time_gran = 1;
			sb->s_time_max = EXT4_EXTRA_TIMESTAMP_MAX;
		} else {
			sb->s_time_gran = NSEC_PER_SEC;
			sb->s_time_max = EXT4_NON_EXTRA_TIMESTAMP_MAX;
		}
		sb->s_time_min = EXT4_TIMESTAMP_MIN;
	}
	if (sbi->s_inode_size > EXT4_GOOD_OLD_INODE_SIZE) {
		sbi->s_want_extra_isize = sizeof(struct ext4_inode) -
			EXT4_GOOD_OLD_INODE_SIZE;
		if (ext4_has_feature_extra_isize(sb)) {
			unsigned v, max = (sbi->s_inode_size -
					   EXT4_GOOD_OLD_INODE_SIZE);

			v = le16_to_cpu(es->s_want_extra_isize);
			if (v > max) {
				ext4_msg(sb, KERN_ERR,
					 "bad s_want_extra_isize: %d", v);
				goto failed_mount;
			}
			if (sbi->s_want_extra_isize < v)
				sbi->s_want_extra_isize = v;

			v = le16_to_cpu(es->s_min_extra_isize);
			if (v > max) {
				ext4_msg(sb, KERN_ERR,
					 "bad s_min_extra_isize: %d", v);
				goto failed_mount;
			}
			if (sbi->s_want_extra_isize < v)
				sbi->s_want_extra_isize = v;
		}
	}

	if (sbi->s_es->s_mount_opts[0]) {
		char *s_mount_opts = kstrndup(sbi->s_es->s_mount_opts,
					      sizeof(sbi->s_es->s_mount_opts),
					      GFP_KERNEL);
		if (!s_mount_opts)
			goto failed_mount;
		if (!parse_options(s_mount_opts, sb, &parsed_opts, 0)) {
			ext4_msg(sb, KERN_WARNING,
				 "failed to parse options in superblock: %s",
				 s_mount_opts);
		}
		kfree(s_mount_opts);
	}
	sbi->s_def_mount_opt = sbi->s_mount_opt;
	if (!parse_options((char *) data, sb, &parsed_opts, 0))
		goto failed_mount;

#ifdef CONFIG_UNICODE
	if (ext4_has_feature_casefold(sb) && !sb->s_encoding) {
		const struct ext4_sb_encodings *encoding_info;
		struct unicode_map *encoding;
		__u16 encoding_flags;

		if (ext4_sb_read_encoding(es, &encoding_info,
					  &encoding_flags)) {
			ext4_msg(sb, KERN_ERR,
				 "Encoding requested by superblock is unknown");
			goto failed_mount;
		}

		encoding = utf8_load(encoding_info->version);
		if (IS_ERR(encoding)) {
			ext4_msg(sb, KERN_ERR,
				 "can't mount with superblock charset: %s-%s "
				 "not supported by the kernel. flags: 0x%x.",
				 encoding_info->name, encoding_info->version,
				 encoding_flags);
			goto failed_mount;
		}
		ext4_msg(sb, KERN_INFO,"Using encoding defined by superblock: "
			 "%s-%s with flags 0x%hx", encoding_info->name,
			 encoding_info->version?:"\b", encoding_flags);

		sb->s_encoding = encoding;
		sb->s_encoding_flags = encoding_flags;
	}
#endif

	if (test_opt(sb, DATA_FLAGS) == EXT4_MOUNT_JOURNAL_DATA) {
		printk_once(KERN_WARNING "EXT4-fs: Warning: mounting with data=journal disables delayed allocation, dioread_nolock, O_DIRECT and fast_commit support!\n");
		/* can't mount with both data=journal and dioread_nolock. */
		clear_opt(sb, DIOREAD_NOLOCK);
		clear_opt2(sb, JOURNAL_FAST_COMMIT);
		if (test_opt2(sb, EXPLICIT_DELALLOC)) {
			ext4_msg(sb, KERN_ERR, "can't mount with "
				 "both data=journal and delalloc");
			goto failed_mount;
		}
		if (test_opt(sb, DAX_ALWAYS)) {
			ext4_msg(sb, KERN_ERR, "can't mount with "
				 "both data=journal and dax");
			goto failed_mount;
		}
		if (ext4_has_feature_encrypt(sb)) {
			ext4_msg(sb, KERN_WARNING,
				 "encrypted files will use data=ordered "
				 "instead of data journaling mode");
		}
		if (test_opt(sb, DELALLOC))
			clear_opt(sb, DELALLOC);
	} else {
		sb->s_iflags |= SB_I_CGROUPWB;
	}

	sb->s_flags = (sb->s_flags & ~SB_POSIXACL) |
		(test_opt(sb, POSIX_ACL) ? SB_POSIXACL : 0);

	if (le32_to_cpu(es->s_rev_level) == EXT4_GOOD_OLD_REV &&
	    (ext4_has_compat_features(sb) ||
	     ext4_has_ro_compat_features(sb) ||
	     ext4_has_incompat_features(sb)))
		ext4_msg(sb, KERN_WARNING,
		       "feature flags set on rev 0 fs, "
		       "running e2fsck is recommended");

	if (es->s_creator_os == cpu_to_le32(EXT4_OS_HURD)) {
		set_opt2(sb, HURD_COMPAT);
		if (ext4_has_feature_64bit(sb)) {
			ext4_msg(sb, KERN_ERR,
				 "The Hurd can't support 64-bit file systems");
			goto failed_mount;
		}

		/*
		 * ea_inode feature uses l_i_version field which is not
		 * available in HURD_COMPAT mode.
		 */
		if (ext4_has_feature_ea_inode(sb)) {
			ext4_msg(sb, KERN_ERR,
				 "ea_inode feature is not supported for Hurd");
			goto failed_mount;
		}
	}

	if (IS_EXT2_SB(sb)) {
		if (ext2_feature_set_ok(sb))
			ext4_msg(sb, KERN_INFO, "mounting ext2 file system "
				 "using the ext4 subsystem");
		else {
			/*
			 * If we're probing be silent, if this looks like
			 * it's actually an ext[34] filesystem.
			 */
			if (silent && ext4_feature_set_ok(sb, sb_rdonly(sb)))
				goto failed_mount;
			ext4_msg(sb, KERN_ERR, "couldn't mount as ext2 due "
				 "to feature incompatibilities");
			goto failed_mount;
		}
	}

	if (IS_EXT3_SB(sb)) {
		if (ext3_feature_set_ok(sb))
			ext4_msg(sb, KERN_INFO, "mounting ext3 file system "
				 "using the ext4 subsystem");
		else {
			/*
			 * If we're probing be silent, if this looks like
			 * it's actually an ext4 filesystem.
			 */
			if (silent && ext4_feature_set_ok(sb, sb_rdonly(sb)))
				goto failed_mount;
			ext4_msg(sb, KERN_ERR, "couldn't mount as ext3 due "
				 "to feature incompatibilities");
			goto failed_mount;
		}
	}

	/*
	 * Check feature flags regardless of the revision level, since we
	 * previously didn't change the revision level when setting the flags,
	 * so there is a chance incompat flags are set on a rev 0 filesystem.
	 */
	if (!ext4_feature_set_ok(sb, (sb_rdonly(sb))))
		goto failed_mount;

	if (le16_to_cpu(sbi->s_es->s_reserved_gdt_blocks) > (blocksize / 4)) {
		ext4_msg(sb, KERN_ERR,
			 "Number of reserved GDT blocks insanely large: %d",
			 le16_to_cpu(sbi->s_es->s_reserved_gdt_blocks));
		goto failed_mount;
	}

	if (dax_supported(dax_dev, sb->s_bdev, blocksize, 0,
			bdev_nr_sectors(sb->s_bdev)))
		set_bit(EXT4_FLAGS_BDEV_IS_DAX, &sbi->s_ext4_flags);

	if (sbi->s_mount_opt & EXT4_MOUNT_DAX_ALWAYS) {
		if (ext4_has_feature_inline_data(sb)) {
			ext4_msg(sb, KERN_ERR, "Cannot use DAX on a filesystem"
					" that may contain inline data");
			goto failed_mount;
		}
		if (!test_bit(EXT4_FLAGS_BDEV_IS_DAX, &sbi->s_ext4_flags)) {
			ext4_msg(sb, KERN_ERR,
				"DAX unsupported by block device.");
			goto failed_mount;
		}
	}

	if (ext4_has_feature_encrypt(sb) && es->s_encryption_level) {
		ext4_msg(sb, KERN_ERR, "Unsupported encryption level %d",
			 es->s_encryption_level);
		goto failed_mount;
	}

	if (sb->s_blocksize != blocksize) {
		/*
		 * bh must be released before kill_bdev(), otherwise
		 * it won't be freed and its page also. kill_bdev()
		 * is called by sb_set_blocksize().
		 */
		brelse(bh);
		/* Validate the filesystem blocksize */
		if (!sb_set_blocksize(sb, blocksize)) {
			ext4_msg(sb, KERN_ERR, "bad block size %d",
					blocksize);
			bh = NULL;
			goto failed_mount;
		}

		logical_sb_block = sb_block * EXT4_MIN_BLOCK_SIZE;
		offset = do_div(logical_sb_block, blocksize);
		bh = ext4_sb_bread_unmovable(sb, logical_sb_block);
		if (IS_ERR(bh)) {
			ext4_msg(sb, KERN_ERR,
			       "Can't read superblock on 2nd try");
			ret = PTR_ERR(bh);
			bh = NULL;
			goto failed_mount;
		}
		es = (struct ext4_super_block *)(bh->b_data + offset);
		sbi->s_es = es;
		if (es->s_magic != cpu_to_le16(EXT4_SUPER_MAGIC)) {
			ext4_msg(sb, KERN_ERR,
			       "Magic mismatch, very weird!");
			goto failed_mount;
		}
	}

	has_huge_files = ext4_has_feature_huge_file(sb);
	sbi->s_bitmap_maxbytes = ext4_max_bitmap_size(sb->s_blocksize_bits,
						      has_huge_files);
	sb->s_maxbytes = ext4_max_size(sb->s_blocksize_bits, has_huge_files);

	sbi->s_desc_size = le16_to_cpu(es->s_desc_size);
	if (ext4_has_feature_64bit(sb)) {
		if (sbi->s_desc_size < EXT4_MIN_DESC_SIZE_64BIT ||
		    sbi->s_desc_size > EXT4_MAX_DESC_SIZE ||
		    !is_power_of_2(sbi->s_desc_size)) {
			ext4_msg(sb, KERN_ERR,
			       "unsupported descriptor size %lu",
			       sbi->s_desc_size);
			goto failed_mount;
		}
	} else
		sbi->s_desc_size = EXT4_MIN_DESC_SIZE;

	sbi->s_blocks_per_group = le32_to_cpu(es->s_blocks_per_group);
	sbi->s_inodes_per_group = le32_to_cpu(es->s_inodes_per_group);

	sbi->s_inodes_per_block = blocksize / EXT4_INODE_SIZE(sb);
	if (sbi->s_inodes_per_block == 0)
		goto cantfind_ext4;
	if (sbi->s_inodes_per_group < sbi->s_inodes_per_block ||
	    sbi->s_inodes_per_group > blocksize * 8) {
		ext4_msg(sb, KERN_ERR, "invalid inodes per group: %lu\n",
			 sbi->s_inodes_per_group);
		goto failed_mount;
	}
	sbi->s_itb_per_group = sbi->s_inodes_per_group /
					sbi->s_inodes_per_block;
	sbi->s_desc_per_block = blocksize / EXT4_DESC_SIZE(sb);
	sbi->s_sbh = bh;
	sbi->s_mount_state = le16_to_cpu(es->s_state) & ~EXT4_FC_REPLAY;
	sbi->s_addr_per_block_bits = ilog2(EXT4_ADDR_PER_BLOCK(sb));
	sbi->s_desc_per_block_bits = ilog2(EXT4_DESC_PER_BLOCK(sb));

	for (i = 0; i < 4; i++)
		sbi->s_hash_seed[i] = le32_to_cpu(es->s_hash_seed[i]);
	sbi->s_def_hash_version = es->s_def_hash_version;
	if (ext4_has_feature_dir_index(sb)) {
		i = le32_to_cpu(es->s_flags);
		if (i & EXT2_FLAGS_UNSIGNED_HASH)
			sbi->s_hash_unsigned = 3;
		else if ((i & EXT2_FLAGS_SIGNED_HASH) == 0) {
#ifdef __CHAR_UNSIGNED__
			if (!sb_rdonly(sb))
				es->s_flags |=
					cpu_to_le32(EXT2_FLAGS_UNSIGNED_HASH);
			sbi->s_hash_unsigned = 3;
#else
			if (!sb_rdonly(sb))
				es->s_flags |=
					cpu_to_le32(EXT2_FLAGS_SIGNED_HASH);
#endif
		}
	}

	/* Handle clustersize */
	clustersize = BLOCK_SIZE << le32_to_cpu(es->s_log_cluster_size);
	if (ext4_has_feature_bigalloc(sb)) {
		if (clustersize < blocksize) {
			ext4_msg(sb, KERN_ERR,
				 "cluster size (%d) smaller than "
				 "block size (%d)", clustersize, blocksize);
			goto failed_mount;
		}
		sbi->s_cluster_bits = le32_to_cpu(es->s_log_cluster_size) -
			le32_to_cpu(es->s_log_block_size);
		sbi->s_clusters_per_group =
			le32_to_cpu(es->s_clusters_per_group);
		if (sbi->s_clusters_per_group > blocksize * 8) {
			ext4_msg(sb, KERN_ERR,
				 "#clusters per group too big: %lu",
				 sbi->s_clusters_per_group);
			goto failed_mount;
		}
		if (sbi->s_blocks_per_group !=
		    (sbi->s_clusters_per_group * (clustersize / blocksize))) {
			ext4_msg(sb, KERN_ERR, "blocks per group (%lu) and "
				 "clusters per group (%lu) inconsistent",
				 sbi->s_blocks_per_group,
				 sbi->s_clusters_per_group);
			goto failed_mount;
		}
	} else {
		if (clustersize != blocksize) {
			ext4_msg(sb, KERN_ERR,
				 "fragment/cluster size (%d) != "
				 "block size (%d)", clustersize, blocksize);
			goto failed_mount;
		}
		if (sbi->s_blocks_per_group > blocksize * 8) {
			ext4_msg(sb, KERN_ERR,
				 "#blocks per group too big: %lu",
				 sbi->s_blocks_per_group);
			goto failed_mount;
		}
		sbi->s_clusters_per_group = sbi->s_blocks_per_group;
		sbi->s_cluster_bits = 0;
	}
	sbi->s_cluster_ratio = clustersize / blocksize;

	/* Do we have standard group size of clustersize * 8 blocks ? */
	if (sbi->s_blocks_per_group == clustersize << 3)
		set_opt2(sb, STD_GROUP_SIZE);

	/*
	 * Test whether we have more sectors than will fit in sector_t,
	 * and whether the max offset is addressable by the page cache.
	 */
	err = generic_check_addressable(sb->s_blocksize_bits,
					ext4_blocks_count(es));
	if (err) {
		ext4_msg(sb, KERN_ERR, "filesystem"
			 " too large to mount safely on this system");
		goto failed_mount;
	}

	if (EXT4_BLOCKS_PER_GROUP(sb) == 0)
		goto cantfind_ext4;

	/* check blocks count against device size */
	blocks_count = sb->s_bdev->bd_inode->i_size >> sb->s_blocksize_bits;
	if (blocks_count && ext4_blocks_count(es) > blocks_count) {
		ext4_msg(sb, KERN_WARNING, "bad geometry: block count %llu "
		       "exceeds size of device (%llu blocks)",
		       ext4_blocks_count(es), blocks_count);
		goto failed_mount;
	}

	/*
	 * It makes no sense for the first data block to be beyond the end
	 * of the filesystem.
	 */
	if (le32_to_cpu(es->s_first_data_block) >= ext4_blocks_count(es)) {
		ext4_msg(sb, KERN_WARNING, "bad geometry: first data "
			 "block %u is beyond end of filesystem (%llu)",
			 le32_to_cpu(es->s_first_data_block),
			 ext4_blocks_count(es));
		goto failed_mount;
	}
	if ((es->s_first_data_block == 0) && (es->s_log_block_size == 0) &&
	    (sbi->s_cluster_ratio == 1)) {
		ext4_msg(sb, KERN_WARNING, "bad geometry: first data "
			 "block is 0 with a 1k block and cluster size");
		goto failed_mount;
	}

	blocks_count = (ext4_blocks_count(es) -
			le32_to_cpu(es->s_first_data_block) +
			EXT4_BLOCKS_PER_GROUP(sb) - 1);
	do_div(blocks_count, EXT4_BLOCKS_PER_GROUP(sb));
	if (blocks_count > ((uint64_t)1<<32) - EXT4_DESC_PER_BLOCK(sb)) {
		ext4_msg(sb, KERN_WARNING, "groups count too large: %llu "
		       "(block count %llu, first data block %u, "
		       "blocks per group %lu)", blocks_count,
		       ext4_blocks_count(es),
		       le32_to_cpu(es->s_first_data_block),
		       EXT4_BLOCKS_PER_GROUP(sb));
		goto failed_mount;
	}
	sbi->s_groups_count = blocks_count;
	sbi->s_blockfile_groups = min_t(ext4_group_t, sbi->s_groups_count,
			(EXT4_MAX_BLOCK_FILE_PHYS / EXT4_BLOCKS_PER_GROUP(sb)));
	if (((u64)sbi->s_groups_count * sbi->s_inodes_per_group) !=
	    le32_to_cpu(es->s_inodes_count)) {
		ext4_msg(sb, KERN_ERR, "inodes count not valid: %u vs %llu",
			 le32_to_cpu(es->s_inodes_count),
			 ((u64)sbi->s_groups_count * sbi->s_inodes_per_group));
		ret = -EINVAL;
		goto failed_mount;
	}
	db_count = (sbi->s_groups_count + EXT4_DESC_PER_BLOCK(sb) - 1) /
		   EXT4_DESC_PER_BLOCK(sb);
	if (ext4_has_feature_meta_bg(sb)) {
		if (le32_to_cpu(es->s_first_meta_bg) > db_count) {
			ext4_msg(sb, KERN_WARNING,
				 "first meta block group too large: %u "
				 "(group descriptor block count %u)",
				 le32_to_cpu(es->s_first_meta_bg), db_count);
			goto failed_mount;
		}
	}
	rcu_assign_pointer(sbi->s_group_desc,
			   kvmalloc_array(db_count,
					  sizeof(struct buffer_head *),
					  GFP_KERNEL));
	if (sbi->s_group_desc == NULL) {
		ext4_msg(sb, KERN_ERR, "not enough memory");
		ret = -ENOMEM;
		goto failed_mount;
	}

	bgl_lock_init(sbi->s_blockgroup_lock);

	/* Pre-read the descriptors into the buffer cache */
	for (i = 0; i < db_count; i++) {
		block = descriptor_loc(sb, logical_sb_block, i);
		ext4_sb_breadahead_unmovable(sb, block);
	}

	for (i = 0; i < db_count; i++) {
		struct buffer_head *bh;

		block = descriptor_loc(sb, logical_sb_block, i);
		bh = ext4_sb_bread_unmovable(sb, block);
		if (IS_ERR(bh)) {
			ext4_msg(sb, KERN_ERR,
			       "can't read group descriptor %d", i);
			db_count = i;
			ret = PTR_ERR(bh);
			goto failed_mount2;
		}
		rcu_read_lock();
		rcu_dereference(sbi->s_group_desc)[i] = bh;
		rcu_read_unlock();
	}
	sbi->s_gdb_count = db_count;
	if (!ext4_check_descriptors(sb, logical_sb_block, &first_not_zeroed)) {
		ext4_msg(sb, KERN_ERR, "group descriptors corrupted!");
		ret = -EFSCORRUPTED;
		goto failed_mount2;
	}

	timer_setup(&sbi->s_err_report, print_daily_error_info, 0);
	spin_lock_init(&sbi->s_error_lock);
	INIT_WORK(&sbi->s_error_work, flush_stashed_error_work);

	/* Register extent status tree shrinker */
	if (ext4_es_register_shrinker(sbi))
		goto failed_mount3;

	sbi->s_stripe = ext4_get_stripe_size(sbi);
	sbi->s_extent_max_zeroout_kb = 32;

	/*
	 * set up enough so that it can read an inode
	 */
	sb->s_op = &ext4_sops;
	sb->s_export_op = &ext4_export_ops;
	sb->s_xattr = ext4_xattr_handlers;
#ifdef CONFIG_FS_ENCRYPTION
	sb->s_cop = &ext4_cryptops;
#endif
#ifdef CONFIG_FS_VERITY
	sb->s_vop = &ext4_verityops;
#endif
#ifdef CONFIG_QUOTA
	sb->dq_op = &ext4_quota_operations;
	if (ext4_has_feature_quota(sb))
		sb->s_qcop = &dquot_quotactl_sysfile_ops;
	else
		sb->s_qcop = &ext4_qctl_operations;
	sb->s_quota_types = QTYPE_MASK_USR | QTYPE_MASK_GRP | QTYPE_MASK_PRJ;
#endif
	memcpy(&sb->s_uuid, es->s_uuid, sizeof(es->s_uuid));

	INIT_LIST_HEAD(&sbi->s_orphan); /* unlinked but open files */
	mutex_init(&sbi->s_orphan_lock);

	/* Initialize fast commit stuff */
	atomic_set(&sbi->s_fc_subtid, 0);
	INIT_LIST_HEAD(&sbi->s_fc_q[FC_Q_MAIN]);
	INIT_LIST_HEAD(&sbi->s_fc_q[FC_Q_STAGING]);
	INIT_LIST_HEAD(&sbi->s_fc_dentry_q[FC_Q_MAIN]);
	INIT_LIST_HEAD(&sbi->s_fc_dentry_q[FC_Q_STAGING]);
	sbi->s_fc_bytes = 0;
	ext4_clear_mount_flag(sb, EXT4_MF_FC_INELIGIBLE);
	sbi->s_fc_ineligible_tid = 0;
	spin_lock_init(&sbi->s_fc_lock);
	memset(&sbi->s_fc_stats, 0, sizeof(sbi->s_fc_stats));
	sbi->s_fc_replay_state.fc_regions = NULL;
	sbi->s_fc_replay_state.fc_regions_size = 0;
	sbi->s_fc_replay_state.fc_regions_used = 0;
	sbi->s_fc_replay_state.fc_regions_valid = 0;
	sbi->s_fc_replay_state.fc_modified_inodes = NULL;
	sbi->s_fc_replay_state.fc_modified_inodes_size = 0;
	sbi->s_fc_replay_state.fc_modified_inodes_used = 0;

	sb->s_root = NULL;

	needs_recovery = (es->s_last_orphan != 0 ||
			  ext4_has_feature_orphan_present(sb) ||
			  ext4_has_feature_journal_needs_recovery(sb));

	if (ext4_has_feature_mmp(sb) && !sb_rdonly(sb))
		if (ext4_multi_mount_protect(sb, le64_to_cpu(es->s_mmp_block)))
			goto failed_mount3a;

	/*
	 * The first inode we look at is the journal inode.  Don't try
	 * root first: it may be modified in the journal!
	 */
	if (!test_opt(sb, NOLOAD) && ext4_has_feature_journal(sb)) {
		err = ext4_load_journal(sb, es, parsed_opts.journal_devnum);
		if (err)
			goto failed_mount3a;
	} else if (test_opt(sb, NOLOAD) && !sb_rdonly(sb) &&
		   ext4_has_feature_journal_needs_recovery(sb)) {
		ext4_msg(sb, KERN_ERR, "required journal recovery "
		       "suppressed and not mounted read-only");
		goto failed_mount3a;
	} else {
		/* Nojournal mode, all journal mount options are illegal */
		if (test_opt(sb, JOURNAL_ASYNC_COMMIT)) {
			ext4_msg(sb, KERN_ERR, "can't mount with "
				 "journal_async_commit, fs mounted w/o journal");
			goto failed_mount3a;
		}

		if (test_opt2(sb, EXPLICIT_JOURNAL_CHECKSUM)) {
			ext4_msg(sb, KERN_ERR, "can't mount with "
				 "journal_checksum, fs mounted w/o journal");
			goto failed_mount3a;
		}
		if (sbi->s_commit_interval != JBD2_DEFAULT_MAX_COMMIT_AGE*HZ) {
			ext4_msg(sb, KERN_ERR, "can't mount with "
				 "commit=%lu, fs mounted w/o journal",
				 sbi->s_commit_interval / HZ);
			goto failed_mount3a;
		}
		if (EXT4_MOUNT_DATA_FLAGS &
		    (sbi->s_mount_opt ^ sbi->s_def_mount_opt)) {
			ext4_msg(sb, KERN_ERR, "can't mount with "
				 "data=, fs mounted w/o journal");
			goto failed_mount3a;
		}
		sbi->s_def_mount_opt &= ~EXT4_MOUNT_JOURNAL_CHECKSUM;
		clear_opt(sb, JOURNAL_CHECKSUM);
		clear_opt(sb, DATA_FLAGS);
		clear_opt2(sb, JOURNAL_FAST_COMMIT);
		sbi->s_journal = NULL;
		needs_recovery = 0;
		goto no_journal;
	}

	if (ext4_has_feature_64bit(sb) &&
	    !jbd2_journal_set_features(EXT4_SB(sb)->s_journal, 0, 0,
				       JBD2_FEATURE_INCOMPAT_64BIT)) {
		ext4_msg(sb, KERN_ERR, "Failed to set 64-bit journal feature");
		goto failed_mount_wq;
	}

	if (!set_journal_csum_feature_set(sb)) {
		ext4_msg(sb, KERN_ERR, "Failed to set journal checksum "
			 "feature set");
		goto failed_mount_wq;
	}

	if (test_opt2(sb, JOURNAL_FAST_COMMIT) &&
		!jbd2_journal_set_features(EXT4_SB(sb)->s_journal, 0, 0,
					  JBD2_FEATURE_INCOMPAT_FAST_COMMIT)) {
		ext4_msg(sb, KERN_ERR,
			"Failed to set fast commit journal feature");
		goto failed_mount_wq;
	}

	/* We have now updated the journal if required, so we can
	 * validate the data journaling mode. */
	switch (test_opt(sb, DATA_FLAGS)) {
	case 0:
		/* No mode set, assume a default based on the journal
		 * capabilities: ORDERED_DATA if the journal can
		 * cope, else JOURNAL_DATA
		 */
		if (jbd2_journal_check_available_features
		    (sbi->s_journal, 0, 0, JBD2_FEATURE_INCOMPAT_REVOKE)) {
			set_opt(sb, ORDERED_DATA);
			sbi->s_def_mount_opt |= EXT4_MOUNT_ORDERED_DATA;
		} else {
			set_opt(sb, JOURNAL_DATA);
			sbi->s_def_mount_opt |= EXT4_MOUNT_JOURNAL_DATA;
		}
		break;

	case EXT4_MOUNT_ORDERED_DATA:
	case EXT4_MOUNT_WRITEBACK_DATA:
		if (!jbd2_journal_check_available_features
		    (sbi->s_journal, 0, 0, JBD2_FEATURE_INCOMPAT_REVOKE)) {
			ext4_msg(sb, KERN_ERR, "Journal does not support "
			       "requested data journaling mode");
			goto failed_mount_wq;
		}
		break;
	default:
		break;
	}

	if (test_opt(sb, DATA_FLAGS) == EXT4_MOUNT_ORDERED_DATA &&
	    test_opt(sb, JOURNAL_ASYNC_COMMIT)) {
		ext4_msg(sb, KERN_ERR, "can't mount with "
			"journal_async_commit in data=ordered mode");
		goto failed_mount_wq;
	}

	set_task_ioprio(sbi->s_journal->j_task, parsed_opts.journal_ioprio);

	sbi->s_journal->j_submit_inode_data_buffers =
		ext4_journal_submit_inode_data_buffers;
	sbi->s_journal->j_finish_inode_data_buffers =
		ext4_journal_finish_inode_data_buffers;

no_journal:
	if (!test_opt(sb, NO_MBCACHE)) {
		sbi->s_ea_block_cache = ext4_xattr_create_cache();
		if (!sbi->s_ea_block_cache) {
			ext4_msg(sb, KERN_ERR,
				 "Failed to create ea_block_cache");
			goto failed_mount_wq;
		}

		if (ext4_has_feature_ea_inode(sb)) {
			sbi->s_ea_inode_cache = ext4_xattr_create_cache();
			if (!sbi->s_ea_inode_cache) {
				ext4_msg(sb, KERN_ERR,
					 "Failed to create ea_inode_cache");
				goto failed_mount_wq;
			}
		}
	}

<<<<<<< HEAD
	if (ext4_has_feature_verity(sb) && blocksize != PAGE_SIZE) {
		ext4_msg(sb, KERN_ERR, "Unsupported blocksize for fs-verity");
		goto failed_mount_wq;
=======
	if (DUMMY_ENCRYPTION_ENABLED(sbi) && !sb_rdonly(sb) &&
	    !ext4_has_feature_encrypt(sb)) {
		ext4_set_feature_encrypt(sb);
		ext4_commit_super(sb);
>>>>>>> 91209b60
	}

	/*
	 * Get the # of file system overhead blocks from the
	 * superblock if present.
	 */
	sbi->s_overhead = le32_to_cpu(es->s_overhead_clusters);
	/* ignore the precalculated value if it is ridiculous */
	if (sbi->s_overhead > ext4_blocks_count(es))
		sbi->s_overhead = 0;
	/*
	 * If the bigalloc feature is not enabled recalculating the
	 * overhead doesn't take long, so we might as well just redo
	 * it to make sure we are using the correct value.
	 */
	if (!ext4_has_feature_bigalloc(sb))
		sbi->s_overhead = 0;
	if (sbi->s_overhead == 0) {
		err = ext4_calculate_overhead(sb);
		if (err)
			goto failed_mount_wq;
	}

	/*
	 * The maximum number of concurrent works can be high and
	 * concurrency isn't really necessary.  Limit it to 1.
	 */
	EXT4_SB(sb)->rsv_conversion_wq =
		alloc_workqueue("ext4-rsv-conversion", WQ_MEM_RECLAIM | WQ_UNBOUND, 1);
	if (!EXT4_SB(sb)->rsv_conversion_wq) {
		printk(KERN_ERR "EXT4-fs: failed to create workqueue\n");
		ret = -ENOMEM;
		goto failed_mount4;
	}

	/*
	 * The jbd2_journal_load will have done any necessary log recovery,
	 * so we can safely mount the rest of the filesystem now.
	 */

	root = ext4_iget(sb, EXT4_ROOT_INO, EXT4_IGET_SPECIAL);
	if (IS_ERR(root)) {
		ext4_msg(sb, KERN_ERR, "get root inode failed");
		ret = PTR_ERR(root);
		root = NULL;
		goto failed_mount4;
	}
	if (!S_ISDIR(root->i_mode) || !root->i_blocks || !root->i_size) {
		ext4_msg(sb, KERN_ERR, "corrupt root inode, run e2fsck");
		iput(root);
		goto failed_mount4;
	}

	sb->s_root = d_make_root(root);
	if (!sb->s_root) {
		ext4_msg(sb, KERN_ERR, "get root dentry failed");
		ret = -ENOMEM;
		goto failed_mount4;
	}

	ret = ext4_setup_super(sb, es, sb_rdonly(sb));
	if (ret == -EROFS) {
		sb->s_flags |= SB_RDONLY;
		ret = 0;
	} else if (ret)
		goto failed_mount4a;

	ext4_set_resv_clusters(sb);

	if (test_opt(sb, BLOCK_VALIDITY)) {
		err = ext4_setup_system_zone(sb);
		if (err) {
			ext4_msg(sb, KERN_ERR, "failed to initialize system "
				 "zone (%d)", err);
			goto failed_mount4a;
		}
	}
	ext4_fc_replay_cleanup(sb);

	ext4_ext_init(sb);

	/*
	 * Enable optimize_scan if number of groups is > threshold. This can be
	 * turned off by passing "mb_optimize_scan=0". This can also be
	 * turned on forcefully by passing "mb_optimize_scan=1".
	 */
	if (parsed_opts.mb_optimize_scan == 1)
		set_opt2(sb, MB_OPTIMIZE_SCAN);
	else if (parsed_opts.mb_optimize_scan == 0)
		clear_opt2(sb, MB_OPTIMIZE_SCAN);
	else if (sbi->s_groups_count >= MB_DEFAULT_LINEAR_SCAN_THRESHOLD)
		set_opt2(sb, MB_OPTIMIZE_SCAN);

	err = ext4_mb_init(sb);
	if (err) {
		ext4_msg(sb, KERN_ERR, "failed to initialize mballoc (%d)",
			 err);
		goto failed_mount5;
	}

	/*
	 * We can only set up the journal commit callback once
	 * mballoc is initialized
	 */
	if (sbi->s_journal)
		sbi->s_journal->j_commit_callback =
			ext4_journal_commit_callback;

	block = ext4_count_free_clusters(sb);
	ext4_free_blocks_count_set(sbi->s_es,
				   EXT4_C2B(sbi, block));
	err = percpu_counter_init(&sbi->s_freeclusters_counter, block,
				  GFP_KERNEL);
	if (!err) {
		unsigned long freei = ext4_count_free_inodes(sb);
		sbi->s_es->s_free_inodes_count = cpu_to_le32(freei);
		err = percpu_counter_init(&sbi->s_freeinodes_counter, freei,
					  GFP_KERNEL);
	}
	if (!err)
		err = percpu_counter_init(&sbi->s_dirs_counter,
					  ext4_count_dirs(sb), GFP_KERNEL);
	if (!err)
		err = percpu_counter_init(&sbi->s_dirtyclusters_counter, 0,
					  GFP_KERNEL);
	if (!err)
		err = percpu_counter_init(&sbi->s_sra_exceeded_retry_limit, 0,
					  GFP_KERNEL);
	if (!err)
		err = percpu_init_rwsem(&sbi->s_writepages_rwsem);

	if (err) {
		ext4_msg(sb, KERN_ERR, "insufficient memory");
		goto failed_mount6;
	}

	if (ext4_has_feature_flex_bg(sb))
		if (!ext4_fill_flex_info(sb)) {
			ext4_msg(sb, KERN_ERR,
			       "unable to initialize "
			       "flex_bg meta info!");
			ret = -ENOMEM;
			goto failed_mount6;
		}

	err = ext4_register_li_request(sb, first_not_zeroed);
	if (err)
		goto failed_mount6;

	err = ext4_register_sysfs(sb);
	if (err)
		goto failed_mount7;

	err = ext4_init_orphan_info(sb);
	if (err)
		goto failed_mount8;
#ifdef CONFIG_QUOTA
	/* Enable quota usage during mount. */
	if (ext4_has_feature_quota(sb) && !sb_rdonly(sb)) {
		err = ext4_enable_quotas(sb);
		if (err)
			goto failed_mount9;
	}
#endif  /* CONFIG_QUOTA */

	/*
	 * Save the original bdev mapping's wb_err value which could be
	 * used to detect the metadata async write error.
	 */
	spin_lock_init(&sbi->s_bdev_wb_lock);
	errseq_check_and_advance(&sb->s_bdev->bd_inode->i_mapping->wb_err,
				 &sbi->s_bdev_wb_err);
	sb->s_bdev->bd_super = sb;
	EXT4_SB(sb)->s_mount_state |= EXT4_ORPHAN_FS;
	ext4_orphan_cleanup(sb, es);
	EXT4_SB(sb)->s_mount_state &= ~EXT4_ORPHAN_FS;
	/*
	 * Update the checksum after updating free space/inode counters and
	 * ext4_orphan_cleanup. Otherwise the superblock can have an incorrect
	 * checksum in the buffer cache until it is written out and
	 * e2fsprogs programs trying to open a file system immediately
	 * after it is mounted can fail.
	 */
	ext4_superblock_csum_set(sb);
	if (needs_recovery) {
		ext4_msg(sb, KERN_INFO, "recovery complete");
		err = ext4_mark_recovery_complete(sb, es);
		if (err)
			goto failed_mount9;
	}
	if (EXT4_SB(sb)->s_journal) {
		if (test_opt(sb, DATA_FLAGS) == EXT4_MOUNT_JOURNAL_DATA)
			descr = " journalled data mode";
		else if (test_opt(sb, DATA_FLAGS) == EXT4_MOUNT_ORDERED_DATA)
			descr = " ordered data mode";
		else
			descr = " writeback data mode";
	} else
		descr = "out journal";

	if (test_opt(sb, DISCARD)) {
		struct request_queue *q = bdev_get_queue(sb->s_bdev);
		if (!blk_queue_discard(q))
			ext4_msg(sb, KERN_WARNING,
				 "mounting with \"discard\" option, but "
				 "the device does not support discard");
	}

	if (___ratelimit(&ext4_mount_msg_ratelimit, "EXT4-fs mount"))
		ext4_msg(sb, KERN_INFO, "mounted filesystem with%s. "
			 "Opts: %.*s%s%s. Quota mode: %s.", descr,
			 (int) sizeof(sbi->s_es->s_mount_opts),
			 sbi->s_es->s_mount_opts,
			 *sbi->s_es->s_mount_opts ? "; " : "", orig_data,
			 ext4_quota_mode(sb));

	if (es->s_error_count)
		mod_timer(&sbi->s_err_report, jiffies + 300*HZ); /* 5 minutes */

	/* Enable message ratelimiting. Default is 10 messages per 5 secs. */
	ratelimit_state_init(&sbi->s_err_ratelimit_state, 5 * HZ, 10);
	ratelimit_state_init(&sbi->s_warning_ratelimit_state, 5 * HZ, 10);
	ratelimit_state_init(&sbi->s_msg_ratelimit_state, 5 * HZ, 10);
	atomic_set(&sbi->s_warning_count, 0);
	atomic_set(&sbi->s_msg_count, 0);

	kfree(orig_data);
	return 0;

cantfind_ext4:
	if (!silent)
		ext4_msg(sb, KERN_ERR, "VFS: Can't find ext4 filesystem");
	goto failed_mount;

failed_mount9:
	ext4_release_orphan_info(sb);
failed_mount8:
	ext4_unregister_sysfs(sb);
	kobject_put(&sbi->s_kobj);
failed_mount7:
	ext4_unregister_li_request(sb);
failed_mount6:
	ext4_mb_release(sb);
	rcu_read_lock();
	flex_groups = rcu_dereference(sbi->s_flex_groups);
	if (flex_groups) {
		for (i = 0; i < sbi->s_flex_groups_allocated; i++)
			kvfree(flex_groups[i]);
		kvfree(flex_groups);
	}
	rcu_read_unlock();
	percpu_counter_destroy(&sbi->s_freeclusters_counter);
	percpu_counter_destroy(&sbi->s_freeinodes_counter);
	percpu_counter_destroy(&sbi->s_dirs_counter);
	percpu_counter_destroy(&sbi->s_dirtyclusters_counter);
	percpu_counter_destroy(&sbi->s_sra_exceeded_retry_limit);
	percpu_free_rwsem(&sbi->s_writepages_rwsem);
failed_mount5:
	ext4_ext_release(sb);
	ext4_release_system_zone(sb);
failed_mount4a:
	dput(sb->s_root);
	sb->s_root = NULL;
failed_mount4:
	ext4_msg(sb, KERN_ERR, "mount failed");
	if (EXT4_SB(sb)->rsv_conversion_wq)
		destroy_workqueue(EXT4_SB(sb)->rsv_conversion_wq);
failed_mount_wq:
	ext4_xattr_destroy_cache(sbi->s_ea_inode_cache);
	sbi->s_ea_inode_cache = NULL;

	ext4_xattr_destroy_cache(sbi->s_ea_block_cache);
	sbi->s_ea_block_cache = NULL;

	if (sbi->s_journal) {
		/* flush s_error_work before journal destroy. */
		flush_work(&sbi->s_error_work);
		jbd2_journal_destroy(sbi->s_journal);
		sbi->s_journal = NULL;
	}
failed_mount3a:
	ext4_es_unregister_shrinker(sbi);
failed_mount3:
	/* flush s_error_work before sbi destroy */
	flush_work(&sbi->s_error_work);
	del_timer_sync(&sbi->s_err_report);
	ext4_stop_mmpd(sbi);
failed_mount2:
	rcu_read_lock();
	group_desc = rcu_dereference(sbi->s_group_desc);
	for (i = 0; i < db_count; i++)
		brelse(group_desc[i]);
	kvfree(group_desc);
	rcu_read_unlock();
failed_mount:
	if (sbi->s_chksum_driver)
		crypto_free_shash(sbi->s_chksum_driver);

#ifdef CONFIG_UNICODE
	utf8_unload(sb->s_encoding);
#endif

#ifdef CONFIG_QUOTA
	for (i = 0; i < EXT4_MAXQUOTAS; i++)
		kfree(get_qf_name(sb, sbi, i));
#endif
	fscrypt_free_dummy_policy(&sbi->s_dummy_enc_policy);
	/* ext4_blkdev_remove() calls kill_bdev(), release bh before it. */
	brelse(bh);
	ext4_blkdev_remove(sbi);
out_fail:
	sb->s_fs_info = NULL;
	kfree(sbi->s_blockgroup_lock);
out_free_base:
	kfree(sbi);
	kfree(orig_data);
	fs_put_dax(dax_dev);
	return err ? err : ret;
}

/*
 * Setup any per-fs journal parameters now.  We'll do this both on
 * initial mount, once the journal has been initialised but before we've
 * done any recovery; and again on any subsequent remount.
 */
static void ext4_init_journal_params(struct super_block *sb, journal_t *journal)
{
	struct ext4_sb_info *sbi = EXT4_SB(sb);

	journal->j_commit_interval = sbi->s_commit_interval;
	journal->j_min_batch_time = sbi->s_min_batch_time;
	journal->j_max_batch_time = sbi->s_max_batch_time;
	ext4_fc_init(sb, journal);

	write_lock(&journal->j_state_lock);
	if (test_opt(sb, BARRIER))
		journal->j_flags |= JBD2_BARRIER;
	else
		journal->j_flags &= ~JBD2_BARRIER;
	if (test_opt(sb, DATA_ERR_ABORT))
		journal->j_flags |= JBD2_ABORT_ON_SYNCDATA_ERR;
	else
		journal->j_flags &= ~JBD2_ABORT_ON_SYNCDATA_ERR;
	write_unlock(&journal->j_state_lock);
}

static struct inode *ext4_get_journal_inode(struct super_block *sb,
					     unsigned int journal_inum)
{
	struct inode *journal_inode;

	/*
	 * Test for the existence of a valid inode on disk.  Bad things
	 * happen if we iget() an unused inode, as the subsequent iput()
	 * will try to delete it.
	 */
	journal_inode = ext4_iget(sb, journal_inum, EXT4_IGET_SPECIAL);
	if (IS_ERR(journal_inode)) {
		ext4_msg(sb, KERN_ERR, "no journal found");
		return NULL;
	}
	if (!journal_inode->i_nlink) {
		make_bad_inode(journal_inode);
		iput(journal_inode);
		ext4_msg(sb, KERN_ERR, "journal inode is deleted");
		return NULL;
	}

	ext4_debug("Journal inode found at %p: %lld bytes\n",
		  journal_inode, journal_inode->i_size);
	if (!S_ISREG(journal_inode->i_mode) || IS_ENCRYPTED(journal_inode)) {
		ext4_msg(sb, KERN_ERR, "invalid journal inode");
		iput(journal_inode);
		return NULL;
	}
	return journal_inode;
}

static journal_t *ext4_get_journal(struct super_block *sb,
				   unsigned int journal_inum)
{
	struct inode *journal_inode;
	journal_t *journal;

	if (WARN_ON_ONCE(!ext4_has_feature_journal(sb)))
		return NULL;

	journal_inode = ext4_get_journal_inode(sb, journal_inum);
	if (!journal_inode)
		return NULL;

	journal = jbd2_journal_init_inode(journal_inode);
	if (!journal) {
		ext4_msg(sb, KERN_ERR, "Could not load journal inode");
		iput(journal_inode);
		return NULL;
	}
	journal->j_private = sb;
	ext4_init_journal_params(sb, journal);
	return journal;
}

static journal_t *ext4_get_dev_journal(struct super_block *sb,
				       dev_t j_dev)
{
	struct buffer_head *bh;
	journal_t *journal;
	ext4_fsblk_t start;
	ext4_fsblk_t len;
	int hblock, blocksize;
	ext4_fsblk_t sb_block;
	unsigned long offset;
	struct ext4_super_block *es;
	struct block_device *bdev;

	if (WARN_ON_ONCE(!ext4_has_feature_journal(sb)))
		return NULL;

	bdev = ext4_blkdev_get(j_dev, sb);
	if (bdev == NULL)
		return NULL;

	blocksize = sb->s_blocksize;
	hblock = bdev_logical_block_size(bdev);
	if (blocksize < hblock) {
		ext4_msg(sb, KERN_ERR,
			"blocksize too small for journal device");
		goto out_bdev;
	}

	sb_block = EXT4_MIN_BLOCK_SIZE / blocksize;
	offset = EXT4_MIN_BLOCK_SIZE % blocksize;
	set_blocksize(bdev, blocksize);
	if (!(bh = __bread(bdev, sb_block, blocksize))) {
		ext4_msg(sb, KERN_ERR, "couldn't read superblock of "
		       "external journal");
		goto out_bdev;
	}

	es = (struct ext4_super_block *) (bh->b_data + offset);
	if ((le16_to_cpu(es->s_magic) != EXT4_SUPER_MAGIC) ||
	    !(le32_to_cpu(es->s_feature_incompat) &
	      EXT4_FEATURE_INCOMPAT_JOURNAL_DEV)) {
		ext4_msg(sb, KERN_ERR, "external journal has "
					"bad superblock");
		brelse(bh);
		goto out_bdev;
	}

	if ((le32_to_cpu(es->s_feature_ro_compat) &
	     EXT4_FEATURE_RO_COMPAT_METADATA_CSUM) &&
	    es->s_checksum != ext4_superblock_csum(sb, es)) {
		ext4_msg(sb, KERN_ERR, "external journal has "
				       "corrupt superblock");
		brelse(bh);
		goto out_bdev;
	}

	if (memcmp(EXT4_SB(sb)->s_es->s_journal_uuid, es->s_uuid, 16)) {
		ext4_msg(sb, KERN_ERR, "journal UUID does not match");
		brelse(bh);
		goto out_bdev;
	}

	len = ext4_blocks_count(es);
	start = sb_block + 1;
	brelse(bh);	/* we're done with the superblock */

	journal = jbd2_journal_init_dev(bdev, sb->s_bdev,
					start, len, blocksize);
	if (!journal) {
		ext4_msg(sb, KERN_ERR, "failed to create device journal");
		goto out_bdev;
	}
	journal->j_private = sb;
	if (ext4_read_bh_lock(journal->j_sb_buffer, REQ_META | REQ_PRIO, true)) {
		ext4_msg(sb, KERN_ERR, "I/O error on journal device");
		goto out_journal;
	}
	if (be32_to_cpu(journal->j_superblock->s_nr_users) != 1) {
		ext4_msg(sb, KERN_ERR, "External journal has more than one "
					"user (unsupported) - %d",
			be32_to_cpu(journal->j_superblock->s_nr_users));
		goto out_journal;
	}
	EXT4_SB(sb)->s_journal_bdev = bdev;
	ext4_init_journal_params(sb, journal);
	return journal;

out_journal:
	jbd2_journal_destroy(journal);
out_bdev:
	ext4_blkdev_put(bdev);
	return NULL;
}

static int ext4_load_journal(struct super_block *sb,
			     struct ext4_super_block *es,
			     unsigned long journal_devnum)
{
	journal_t *journal;
	unsigned int journal_inum = le32_to_cpu(es->s_journal_inum);
	dev_t journal_dev;
	int err = 0;
	int really_read_only;
	int journal_dev_ro;

	if (WARN_ON_ONCE(!ext4_has_feature_journal(sb)))
		return -EFSCORRUPTED;

	if (journal_devnum &&
	    journal_devnum != le32_to_cpu(es->s_journal_dev)) {
		ext4_msg(sb, KERN_INFO, "external journal device major/minor "
			"numbers have changed");
		journal_dev = new_decode_dev(journal_devnum);
	} else
		journal_dev = new_decode_dev(le32_to_cpu(es->s_journal_dev));

	if (journal_inum && journal_dev) {
		ext4_msg(sb, KERN_ERR,
			 "filesystem has both journal inode and journal device!");
		return -EINVAL;
	}

	if (journal_inum) {
		journal = ext4_get_journal(sb, journal_inum);
		if (!journal)
			return -EINVAL;
	} else {
		journal = ext4_get_dev_journal(sb, journal_dev);
		if (!journal)
			return -EINVAL;
	}

	journal_dev_ro = bdev_read_only(journal->j_dev);
	really_read_only = bdev_read_only(sb->s_bdev) | journal_dev_ro;

	if (journal_dev_ro && !sb_rdonly(sb)) {
		ext4_msg(sb, KERN_ERR,
			 "journal device read-only, try mounting with '-o ro'");
		err = -EROFS;
		goto err_out;
	}

	/*
	 * Are we loading a blank journal or performing recovery after a
	 * crash?  For recovery, we need to check in advance whether we
	 * can get read-write access to the device.
	 */
	if (ext4_has_feature_journal_needs_recovery(sb)) {
		if (sb_rdonly(sb)) {
			ext4_msg(sb, KERN_INFO, "INFO: recovery "
					"required on readonly filesystem");
			if (really_read_only) {
				ext4_msg(sb, KERN_ERR, "write access "
					"unavailable, cannot proceed "
					"(try mounting with noload)");
				err = -EROFS;
				goto err_out;
			}
			ext4_msg(sb, KERN_INFO, "write access will "
			       "be enabled during recovery");
		}
	}

	if (!(journal->j_flags & JBD2_BARRIER))
		ext4_msg(sb, KERN_INFO, "barriers disabled");

	if (!ext4_has_feature_journal_needs_recovery(sb))
		err = jbd2_journal_wipe(journal, !really_read_only);
	if (!err) {
		char *save = kmalloc(EXT4_S_ERR_LEN, GFP_KERNEL);
		if (save)
			memcpy(save, ((char *) es) +
			       EXT4_S_ERR_START, EXT4_S_ERR_LEN);
		err = jbd2_journal_load(journal);
		if (save)
			memcpy(((char *) es) + EXT4_S_ERR_START,
			       save, EXT4_S_ERR_LEN);
		kfree(save);
	}

	if (err) {
		ext4_msg(sb, KERN_ERR, "error loading journal");
		goto err_out;
	}

	EXT4_SB(sb)->s_journal = journal;
	err = ext4_clear_journal_err(sb, es);
	if (err) {
		EXT4_SB(sb)->s_journal = NULL;
		jbd2_journal_destroy(journal);
		return err;
	}

	if (!really_read_only && journal_devnum &&
	    journal_devnum != le32_to_cpu(es->s_journal_dev)) {
		es->s_journal_dev = cpu_to_le32(journal_devnum);

		/* Make sure we flush the recovery flag to disk. */
		ext4_commit_super(sb);
	}

	return 0;

err_out:
	jbd2_journal_destroy(journal);
	return err;
}

/* Copy state of EXT4_SB(sb) into buffer for on-disk superblock */
static void ext4_update_super(struct super_block *sb)
{
	struct ext4_sb_info *sbi = EXT4_SB(sb);
	struct ext4_super_block *es = sbi->s_es;
	struct buffer_head *sbh = sbi->s_sbh;

	lock_buffer(sbh);
	/*
	 * If the file system is mounted read-only, don't update the
	 * superblock write time.  This avoids updating the superblock
	 * write time when we are mounting the root file system
	 * read/only but we need to replay the journal; at that point,
	 * for people who are east of GMT and who make their clock
	 * tick in localtime for Windows bug-for-bug compatibility,
	 * the clock is set in the future, and this will cause e2fsck
	 * to complain and force a full file system check.
	 */
	if (!(sb->s_flags & SB_RDONLY))
		ext4_update_tstamp(es, s_wtime);
	es->s_kbytes_written =
		cpu_to_le64(sbi->s_kbytes_written +
		    ((part_stat_read(sb->s_bdev, sectors[STAT_WRITE]) -
		      sbi->s_sectors_written_start) >> 1));
	if (percpu_counter_initialized(&sbi->s_freeclusters_counter))
		ext4_free_blocks_count_set(es,
			EXT4_C2B(sbi, percpu_counter_sum_positive(
				&sbi->s_freeclusters_counter)));
	if (percpu_counter_initialized(&sbi->s_freeinodes_counter))
		es->s_free_inodes_count =
			cpu_to_le32(percpu_counter_sum_positive(
				&sbi->s_freeinodes_counter));
	/* Copy error information to the on-disk superblock */
	spin_lock(&sbi->s_error_lock);
	if (sbi->s_add_error_count > 0) {
		es->s_state |= cpu_to_le16(EXT4_ERROR_FS);
		if (!es->s_first_error_time && !es->s_first_error_time_hi) {
			__ext4_update_tstamp(&es->s_first_error_time,
					     &es->s_first_error_time_hi,
					     sbi->s_first_error_time);
			strncpy(es->s_first_error_func, sbi->s_first_error_func,
				sizeof(es->s_first_error_func));
			es->s_first_error_line =
				cpu_to_le32(sbi->s_first_error_line);
			es->s_first_error_ino =
				cpu_to_le32(sbi->s_first_error_ino);
			es->s_first_error_block =
				cpu_to_le64(sbi->s_first_error_block);
			es->s_first_error_errcode =
				ext4_errno_to_code(sbi->s_first_error_code);
		}
		__ext4_update_tstamp(&es->s_last_error_time,
				     &es->s_last_error_time_hi,
				     sbi->s_last_error_time);
		strncpy(es->s_last_error_func, sbi->s_last_error_func,
			sizeof(es->s_last_error_func));
		es->s_last_error_line = cpu_to_le32(sbi->s_last_error_line);
		es->s_last_error_ino = cpu_to_le32(sbi->s_last_error_ino);
		es->s_last_error_block = cpu_to_le64(sbi->s_last_error_block);
		es->s_last_error_errcode =
				ext4_errno_to_code(sbi->s_last_error_code);
		/*
		 * Start the daily error reporting function if it hasn't been
		 * started already
		 */
		if (!es->s_error_count)
			mod_timer(&sbi->s_err_report, jiffies + 24*60*60*HZ);
		le32_add_cpu(&es->s_error_count, sbi->s_add_error_count);
		sbi->s_add_error_count = 0;
	}
	spin_unlock(&sbi->s_error_lock);

	ext4_superblock_csum_set(sb);
	unlock_buffer(sbh);
}

static int ext4_commit_super(struct super_block *sb)
{
	struct buffer_head *sbh = EXT4_SB(sb)->s_sbh;
	int error = 0;

	if (!sbh)
		return -EINVAL;
	if (block_device_ejected(sb))
		return -ENODEV;

	ext4_update_super(sb);

	if (buffer_write_io_error(sbh) || !buffer_uptodate(sbh)) {
		/*
		 * Oh, dear.  A previous attempt to write the
		 * superblock failed.  This could happen because the
		 * USB device was yanked out.  Or it could happen to
		 * be a transient write error and maybe the block will
		 * be remapped.  Nothing we can do but to retry the
		 * write and hope for the best.
		 */
		ext4_msg(sb, KERN_ERR, "previous I/O error to "
		       "superblock detected");
		clear_buffer_write_io_error(sbh);
		set_buffer_uptodate(sbh);
	}
	BUFFER_TRACE(sbh, "marking dirty");
	mark_buffer_dirty(sbh);
	error = __sync_dirty_buffer(sbh,
		REQ_SYNC | (test_opt(sb, BARRIER) ? REQ_FUA : 0));
	if (buffer_write_io_error(sbh)) {
		ext4_msg(sb, KERN_ERR, "I/O error while writing "
		       "superblock");
		clear_buffer_write_io_error(sbh);
		set_buffer_uptodate(sbh);
	}
	return error;
}

/*
 * Have we just finished recovery?  If so, and if we are mounting (or
 * remounting) the filesystem readonly, then we will end up with a
 * consistent fs on disk.  Record that fact.
 */
static int ext4_mark_recovery_complete(struct super_block *sb,
				       struct ext4_super_block *es)
{
	int err;
	journal_t *journal = EXT4_SB(sb)->s_journal;

	if (!ext4_has_feature_journal(sb)) {
		if (journal != NULL) {
			ext4_error(sb, "Journal got removed while the fs was "
				   "mounted!");
			return -EFSCORRUPTED;
		}
		return 0;
	}
	jbd2_journal_lock_updates(journal);
	err = jbd2_journal_flush(journal, 0);
	if (err < 0)
		goto out;

	if (sb_rdonly(sb) && (ext4_has_feature_journal_needs_recovery(sb) ||
	    ext4_has_feature_orphan_present(sb))) {
		if (!ext4_orphan_file_empty(sb)) {
			ext4_error(sb, "Orphan file not empty on read-only fs.");
			err = -EFSCORRUPTED;
			goto out;
		}
		ext4_clear_feature_journal_needs_recovery(sb);
		ext4_clear_feature_orphan_present(sb);
		ext4_commit_super(sb);
	}
out:
	jbd2_journal_unlock_updates(journal);
	return err;
}

/*
 * If we are mounting (or read-write remounting) a filesystem whose journal
 * has recorded an error from a previous lifetime, move that error to the
 * main filesystem now.
 */
static int ext4_clear_journal_err(struct super_block *sb,
				   struct ext4_super_block *es)
{
	journal_t *journal;
	int j_errno;
	const char *errstr;

	if (!ext4_has_feature_journal(sb)) {
		ext4_error(sb, "Journal got removed while the fs was mounted!");
		return -EFSCORRUPTED;
	}

	journal = EXT4_SB(sb)->s_journal;

	/*
	 * Now check for any error status which may have been recorded in the
	 * journal by a prior ext4_error() or ext4_abort()
	 */

	j_errno = jbd2_journal_errno(journal);
	if (j_errno) {
		char nbuf[16];

		errstr = ext4_decode_error(sb, j_errno, nbuf);
		ext4_warning(sb, "Filesystem error recorded "
			     "from previous mount: %s", errstr);
		ext4_warning(sb, "Marking fs in need of filesystem check.");

		EXT4_SB(sb)->s_mount_state |= EXT4_ERROR_FS;
		es->s_state |= cpu_to_le16(EXT4_ERROR_FS);
		ext4_commit_super(sb);

		jbd2_journal_clear_err(journal);
		jbd2_journal_update_sb_errno(journal);
	}
	return 0;
}

/*
 * Force the running and committing transactions to commit,
 * and wait on the commit.
 */
int ext4_force_commit(struct super_block *sb)
{
	journal_t *journal;

	if (sb_rdonly(sb))
		return 0;

	journal = EXT4_SB(sb)->s_journal;
	return ext4_journal_force_commit(journal);
}

static int ext4_sync_fs(struct super_block *sb, int wait)
{
	int ret = 0;
	tid_t target;
	bool needs_barrier = false;
	struct ext4_sb_info *sbi = EXT4_SB(sb);

	if (unlikely(ext4_forced_shutdown(sbi)))
		return 0;

	trace_ext4_sync_fs(sb, wait);
	flush_workqueue(sbi->rsv_conversion_wq);
	/*
	 * Writeback quota in non-journalled quota case - journalled quota has
	 * no dirty dquots
	 */
	dquot_writeback_dquots(sb, -1);
	/*
	 * Data writeback is possible w/o journal transaction, so barrier must
	 * being sent at the end of the function. But we can skip it if
	 * transaction_commit will do it for us.
	 */
	if (sbi->s_journal) {
		target = jbd2_get_latest_transaction(sbi->s_journal);
		if (wait && sbi->s_journal->j_flags & JBD2_BARRIER &&
		    !jbd2_trans_will_send_data_barrier(sbi->s_journal, target))
			needs_barrier = true;

		if (jbd2_journal_start_commit(sbi->s_journal, &target)) {
			if (wait)
				ret = jbd2_log_wait_commit(sbi->s_journal,
							   target);
		}
	} else if (wait && test_opt(sb, BARRIER))
		needs_barrier = true;
	if (needs_barrier) {
		int err;
		err = blkdev_issue_flush(sb->s_bdev);
		if (!ret)
			ret = err;
	}

	return ret;
}

/*
 * LVM calls this function before a (read-only) snapshot is created.  This
 * gives us a chance to flush the journal completely and mark the fs clean.
 *
 * Note that only this function cannot bring a filesystem to be in a clean
 * state independently. It relies on upper layer to stop all data & metadata
 * modifications.
 */
static int ext4_freeze(struct super_block *sb)
{
	int error = 0;
	journal_t *journal;

	if (sb_rdonly(sb))
		return 0;

	journal = EXT4_SB(sb)->s_journal;

	if (journal) {
		/* Now we set up the journal barrier. */
		jbd2_journal_lock_updates(journal);

		/*
		 * Don't clear the needs_recovery flag if we failed to
		 * flush the journal.
		 */
		error = jbd2_journal_flush(journal, 0);
		if (error < 0)
			goto out;

		/* Journal blocked and flushed, clear needs_recovery flag. */
		ext4_clear_feature_journal_needs_recovery(sb);
		if (ext4_orphan_file_empty(sb))
			ext4_clear_feature_orphan_present(sb);
	}

	error = ext4_commit_super(sb);
out:
	if (journal)
		/* we rely on upper layer to stop further updates */
		jbd2_journal_unlock_updates(journal);
	return error;
}

/*
 * Called by LVM after the snapshot is done.  We need to reset the RECOVER
 * flag here, even though the filesystem is not technically dirty yet.
 */
static int ext4_unfreeze(struct super_block *sb)
{
	if (sb_rdonly(sb) || ext4_forced_shutdown(EXT4_SB(sb)))
		return 0;

	if (EXT4_SB(sb)->s_journal) {
		/* Reset the needs_recovery flag before the fs is unlocked. */
		ext4_set_feature_journal_needs_recovery(sb);
		if (ext4_has_feature_orphan_file(sb))
			ext4_set_feature_orphan_present(sb);
	}

	ext4_commit_super(sb);
	return 0;
}

/*
 * Structure to save mount options for ext4_remount's benefit
 */
struct ext4_mount_options {
	unsigned long s_mount_opt;
	unsigned long s_mount_opt2;
	kuid_t s_resuid;
	kgid_t s_resgid;
	unsigned long s_commit_interval;
	u32 s_min_batch_time, s_max_batch_time;
#ifdef CONFIG_QUOTA
	int s_jquota_fmt;
	char *s_qf_names[EXT4_MAXQUOTAS];
#endif
};

static int ext4_remount(struct super_block *sb, int *flags, char *data)
{
	struct ext4_super_block *es;
	struct ext4_sb_info *sbi = EXT4_SB(sb);
	unsigned long old_sb_flags, vfs_flags;
	struct ext4_mount_options old_opts;
	int enable_quota = 0;
	ext4_group_t g;
	int err = 0;
#ifdef CONFIG_QUOTA
	int i, j;
	char *to_free[EXT4_MAXQUOTAS];
#endif
	char *orig_data = kstrdup(data, GFP_KERNEL);
	struct ext4_parsed_options parsed_opts;

	parsed_opts.journal_ioprio = DEFAULT_JOURNAL_IOPRIO;
	parsed_opts.journal_devnum = 0;

	if (data && !orig_data)
		return -ENOMEM;

	/* Store the original options */
	old_sb_flags = sb->s_flags;
	old_opts.s_mount_opt = sbi->s_mount_opt;
	old_opts.s_mount_opt2 = sbi->s_mount_opt2;
	old_opts.s_resuid = sbi->s_resuid;
	old_opts.s_resgid = sbi->s_resgid;
	old_opts.s_commit_interval = sbi->s_commit_interval;
	old_opts.s_min_batch_time = sbi->s_min_batch_time;
	old_opts.s_max_batch_time = sbi->s_max_batch_time;
#ifdef CONFIG_QUOTA
	old_opts.s_jquota_fmt = sbi->s_jquota_fmt;
	for (i = 0; i < EXT4_MAXQUOTAS; i++)
		if (sbi->s_qf_names[i]) {
			char *qf_name = get_qf_name(sb, sbi, i);

			old_opts.s_qf_names[i] = kstrdup(qf_name, GFP_KERNEL);
			if (!old_opts.s_qf_names[i]) {
				for (j = 0; j < i; j++)
					kfree(old_opts.s_qf_names[j]);
				kfree(orig_data);
				return -ENOMEM;
			}
		} else
			old_opts.s_qf_names[i] = NULL;
#endif
	if (sbi->s_journal && sbi->s_journal->j_task->io_context)
		parsed_opts.journal_ioprio =
			sbi->s_journal->j_task->io_context->ioprio;

	/*
	 * Some options can be enabled by ext4 and/or by VFS mount flag
	 * either way we need to make sure it matches in both *flags and
	 * s_flags. Copy those selected flags from *flags to s_flags
	 */
	vfs_flags = SB_LAZYTIME | SB_I_VERSION;
	sb->s_flags = (sb->s_flags & ~vfs_flags) | (*flags & vfs_flags);

	if (!parse_options(data, sb, &parsed_opts, 1)) {
		err = -EINVAL;
		goto restore_opts;
	}

	if ((old_opts.s_mount_opt & EXT4_MOUNT_JOURNAL_CHECKSUM) ^
	    test_opt(sb, JOURNAL_CHECKSUM)) {
		ext4_msg(sb, KERN_ERR, "changing journal_checksum "
			 "during remount not supported; ignoring");
		sbi->s_mount_opt ^= EXT4_MOUNT_JOURNAL_CHECKSUM;
	}

	if (test_opt(sb, DATA_FLAGS) == EXT4_MOUNT_JOURNAL_DATA) {
		if (test_opt2(sb, EXPLICIT_DELALLOC)) {
			ext4_msg(sb, KERN_ERR, "can't mount with "
				 "both data=journal and delalloc");
			err = -EINVAL;
			goto restore_opts;
		}
		if (test_opt(sb, DIOREAD_NOLOCK)) {
			ext4_msg(sb, KERN_ERR, "can't mount with "
				 "both data=journal and dioread_nolock");
			err = -EINVAL;
			goto restore_opts;
		}
	} else if (test_opt(sb, DATA_FLAGS) == EXT4_MOUNT_ORDERED_DATA) {
		if (test_opt(sb, JOURNAL_ASYNC_COMMIT)) {
			ext4_msg(sb, KERN_ERR, "can't mount with "
				"journal_async_commit in data=ordered mode");
			err = -EINVAL;
			goto restore_opts;
		}
	}

	if ((sbi->s_mount_opt ^ old_opts.s_mount_opt) & EXT4_MOUNT_NO_MBCACHE) {
		ext4_msg(sb, KERN_ERR, "can't enable nombcache during remount");
		err = -EINVAL;
		goto restore_opts;
	}

	if (ext4_test_mount_flag(sb, EXT4_MF_FS_ABORTED))
		ext4_abort(sb, EXT4_ERR_ESHUTDOWN, "Abort forced by user");

	sb->s_flags = (sb->s_flags & ~SB_POSIXACL) |
		(test_opt(sb, POSIX_ACL) ? SB_POSIXACL : 0);

	es = sbi->s_es;

	if (sbi->s_journal) {
		ext4_init_journal_params(sb, sbi->s_journal);
		set_task_ioprio(sbi->s_journal->j_task, parsed_opts.journal_ioprio);
	}

	/* Flush outstanding errors before changing fs state */
	flush_work(&sbi->s_error_work);

	if ((bool)(*flags & SB_RDONLY) != sb_rdonly(sb)) {
		if (ext4_test_mount_flag(sb, EXT4_MF_FS_ABORTED)) {
			err = -EROFS;
			goto restore_opts;
		}

		if (*flags & SB_RDONLY) {
			err = sync_filesystem(sb);
			if (err < 0)
				goto restore_opts;
			err = dquot_suspend(sb, -1);
			if (err < 0)
				goto restore_opts;

			/*
			 * First of all, the unconditional stuff we have to do
			 * to disable replay of the journal when we next remount
			 */
			sb->s_flags |= SB_RDONLY;

			/*
			 * OK, test if we are remounting a valid rw partition
			 * readonly, and if so set the rdonly flag and then
			 * mark the partition as valid again.
			 */
			if (!(es->s_state & cpu_to_le16(EXT4_VALID_FS)) &&
			    (sbi->s_mount_state & EXT4_VALID_FS))
				es->s_state = cpu_to_le16(sbi->s_mount_state);

			if (sbi->s_journal) {
				/*
				 * We let remount-ro finish even if marking fs
				 * as clean failed...
				 */
				ext4_mark_recovery_complete(sb, es);
			}
		} else {
			/* Make sure we can mount this feature set readwrite */
			if (ext4_has_feature_readonly(sb) ||
			    !ext4_feature_set_ok(sb, 0)) {
				err = -EROFS;
				goto restore_opts;
			}
			/*
			 * Make sure the group descriptor checksums
			 * are sane.  If they aren't, refuse to remount r/w.
			 */
			for (g = 0; g < sbi->s_groups_count; g++) {
				struct ext4_group_desc *gdp =
					ext4_get_group_desc(sb, g, NULL);

				if (!ext4_group_desc_csum_verify(sb, g, gdp)) {
					ext4_msg(sb, KERN_ERR,
	       "ext4_remount: Checksum for group %u failed (%u!=%u)",
		g, le16_to_cpu(ext4_group_desc_csum(sb, g, gdp)),
					       le16_to_cpu(gdp->bg_checksum));
					err = -EFSBADCRC;
					goto restore_opts;
				}
			}

			/*
			 * If we have an unprocessed orphan list hanging
			 * around from a previously readonly bdev mount,
			 * require a full umount/remount for now.
			 */
			if (es->s_last_orphan || !ext4_orphan_file_empty(sb)) {
				ext4_msg(sb, KERN_WARNING, "Couldn't "
				       "remount RDWR because of unprocessed "
				       "orphan inode list.  Please "
				       "umount/remount instead");
				err = -EINVAL;
				goto restore_opts;
			}

			/*
			 * Mounting a RDONLY partition read-write, so reread
			 * and store the current valid flag.  (It may have
			 * been changed by e2fsck since we originally mounted
			 * the partition.)
			 */
			if (sbi->s_journal) {
				err = ext4_clear_journal_err(sb, es);
				if (err)
					goto restore_opts;
			}
			sbi->s_mount_state = (le16_to_cpu(es->s_state) &
					      ~EXT4_FC_REPLAY);

			err = ext4_setup_super(sb, es, 0);
			if (err)
				goto restore_opts;

			sb->s_flags &= ~SB_RDONLY;
			if (ext4_has_feature_mmp(sb))
				if (ext4_multi_mount_protect(sb,
						le64_to_cpu(es->s_mmp_block))) {
					err = -EROFS;
					goto restore_opts;
				}
			enable_quota = 1;
		}
	}

	/*
	 * Reinitialize lazy itable initialization thread based on
	 * current settings
	 */
	if (sb_rdonly(sb) || !test_opt(sb, INIT_INODE_TABLE))
		ext4_unregister_li_request(sb);
	else {
		ext4_group_t first_not_zeroed;
		first_not_zeroed = ext4_has_uninit_itable(sb);
		ext4_register_li_request(sb, first_not_zeroed);
	}

	/*
	 * Handle creation of system zone data early because it can fail.
	 * Releasing of existing data is done when we are sure remount will
	 * succeed.
	 */
	if (test_opt(sb, BLOCK_VALIDITY) && !sbi->s_system_blks) {
		err = ext4_setup_system_zone(sb);
		if (err)
			goto restore_opts;
	}

	if (sbi->s_journal == NULL && !(old_sb_flags & SB_RDONLY)) {
		err = ext4_commit_super(sb);
		if (err)
			goto restore_opts;
	}

#ifdef CONFIG_QUOTA
	/* Release old quota file names */
	for (i = 0; i < EXT4_MAXQUOTAS; i++)
		kfree(old_opts.s_qf_names[i]);
	if (enable_quota) {
		if (sb_any_quota_suspended(sb))
			dquot_resume(sb, -1);
		else if (ext4_has_feature_quota(sb)) {
			err = ext4_enable_quotas(sb);
			if (err)
				goto restore_opts;
		}
	}
#endif
	if (!test_opt(sb, BLOCK_VALIDITY) && sbi->s_system_blks)
		ext4_release_system_zone(sb);

	if (!ext4_has_feature_mmp(sb) || sb_rdonly(sb))
		ext4_stop_mmpd(sbi);

	/*
	 * Some options can be enabled by ext4 and/or by VFS mount flag
	 * either way we need to make sure it matches in both *flags and
	 * s_flags. Copy those selected flags from s_flags to *flags
	 */
	*flags = (*flags & ~vfs_flags) | (sb->s_flags & vfs_flags);

	ext4_msg(sb, KERN_INFO, "re-mounted. Opts: %s. Quota mode: %s.",
		 orig_data, ext4_quota_mode(sb));
	kfree(orig_data);
	return 0;

restore_opts:
	sb->s_flags = old_sb_flags;
	sbi->s_mount_opt = old_opts.s_mount_opt;
	sbi->s_mount_opt2 = old_opts.s_mount_opt2;
	sbi->s_resuid = old_opts.s_resuid;
	sbi->s_resgid = old_opts.s_resgid;
	sbi->s_commit_interval = old_opts.s_commit_interval;
	sbi->s_min_batch_time = old_opts.s_min_batch_time;
	sbi->s_max_batch_time = old_opts.s_max_batch_time;
	if (!test_opt(sb, BLOCK_VALIDITY) && sbi->s_system_blks)
		ext4_release_system_zone(sb);
#ifdef CONFIG_QUOTA
	sbi->s_jquota_fmt = old_opts.s_jquota_fmt;
	for (i = 0; i < EXT4_MAXQUOTAS; i++) {
		to_free[i] = get_qf_name(sb, sbi, i);
		rcu_assign_pointer(sbi->s_qf_names[i], old_opts.s_qf_names[i]);
	}
	synchronize_rcu();
	for (i = 0; i < EXT4_MAXQUOTAS; i++)
		kfree(to_free[i]);
#endif
	if (!ext4_has_feature_mmp(sb) || sb_rdonly(sb))
		ext4_stop_mmpd(sbi);
	kfree(orig_data);
	return err;
}

#ifdef CONFIG_QUOTA
static int ext4_statfs_project(struct super_block *sb,
			       kprojid_t projid, struct kstatfs *buf)
{
	struct kqid qid;
	struct dquot *dquot;
	u64 limit;
	u64 curblock;

	qid = make_kqid_projid(projid);
	dquot = dqget(sb, qid);
	if (IS_ERR(dquot))
		return PTR_ERR(dquot);
	spin_lock(&dquot->dq_dqb_lock);

	limit = min_not_zero(dquot->dq_dqb.dqb_bsoftlimit,
			     dquot->dq_dqb.dqb_bhardlimit);
	limit >>= sb->s_blocksize_bits;

	if (limit && buf->f_blocks > limit) {
		curblock = (dquot->dq_dqb.dqb_curspace +
			    dquot->dq_dqb.dqb_rsvspace) >> sb->s_blocksize_bits;
		buf->f_blocks = limit;
		buf->f_bfree = buf->f_bavail =
			(buf->f_blocks > curblock) ?
			 (buf->f_blocks - curblock) : 0;
	}

	limit = min_not_zero(dquot->dq_dqb.dqb_isoftlimit,
			     dquot->dq_dqb.dqb_ihardlimit);
	if (limit && buf->f_files > limit) {
		buf->f_files = limit;
		buf->f_ffree =
			(buf->f_files > dquot->dq_dqb.dqb_curinodes) ?
			 (buf->f_files - dquot->dq_dqb.dqb_curinodes) : 0;
	}

	spin_unlock(&dquot->dq_dqb_lock);
	dqput(dquot);
	return 0;
}
#endif

static int ext4_statfs(struct dentry *dentry, struct kstatfs *buf)
{
	struct super_block *sb = dentry->d_sb;
	struct ext4_sb_info *sbi = EXT4_SB(sb);
	struct ext4_super_block *es = sbi->s_es;
	ext4_fsblk_t overhead = 0, resv_blocks;
	s64 bfree;
	resv_blocks = EXT4_C2B(sbi, atomic64_read(&sbi->s_resv_clusters));

	if (!test_opt(sb, MINIX_DF))
		overhead = sbi->s_overhead;

	buf->f_type = EXT4_SUPER_MAGIC;
	buf->f_bsize = sb->s_blocksize;
	buf->f_blocks = ext4_blocks_count(es) - EXT4_C2B(sbi, overhead);
	bfree = percpu_counter_sum_positive(&sbi->s_freeclusters_counter) -
		percpu_counter_sum_positive(&sbi->s_dirtyclusters_counter);
	/* prevent underflow in case that few free space is available */
	buf->f_bfree = EXT4_C2B(sbi, max_t(s64, bfree, 0));
	buf->f_bavail = buf->f_bfree -
			(ext4_r_blocks_count(es) + resv_blocks);
	if (buf->f_bfree < (ext4_r_blocks_count(es) + resv_blocks))
		buf->f_bavail = 0;
	buf->f_files = le32_to_cpu(es->s_inodes_count);
	buf->f_ffree = percpu_counter_sum_positive(&sbi->s_freeinodes_counter);
	buf->f_namelen = EXT4_NAME_LEN;
	buf->f_fsid = uuid_to_fsid(es->s_uuid);

#ifdef CONFIG_QUOTA
	if (ext4_test_inode_flag(dentry->d_inode, EXT4_INODE_PROJINHERIT) &&
	    sb_has_quota_limits_enabled(sb, PRJQUOTA))
		ext4_statfs_project(sb, EXT4_I(dentry->d_inode)->i_projid, buf);
#endif
	return 0;
}


#ifdef CONFIG_QUOTA

/*
 * Helper functions so that transaction is started before we acquire dqio_sem
 * to keep correct lock ordering of transaction > dqio_sem
 */
static inline struct inode *dquot_to_inode(struct dquot *dquot)
{
	return sb_dqopt(dquot->dq_sb)->files[dquot->dq_id.type];
}

static int ext4_write_dquot(struct dquot *dquot)
{
	int ret, err;
	handle_t *handle;
	struct inode *inode;

	inode = dquot_to_inode(dquot);
	handle = ext4_journal_start(inode, EXT4_HT_QUOTA,
				    EXT4_QUOTA_TRANS_BLOCKS(dquot->dq_sb));
	if (IS_ERR(handle))
		return PTR_ERR(handle);
	ret = dquot_commit(dquot);
	err = ext4_journal_stop(handle);
	if (!ret)
		ret = err;
	return ret;
}

static int ext4_acquire_dquot(struct dquot *dquot)
{
	int ret, err;
	handle_t *handle;

	handle = ext4_journal_start(dquot_to_inode(dquot), EXT4_HT_QUOTA,
				    EXT4_QUOTA_INIT_BLOCKS(dquot->dq_sb));
	if (IS_ERR(handle))
		return PTR_ERR(handle);
	ret = dquot_acquire(dquot);
	err = ext4_journal_stop(handle);
	if (!ret)
		ret = err;
	return ret;
}

static int ext4_release_dquot(struct dquot *dquot)
{
	int ret, err;
	handle_t *handle;

	handle = ext4_journal_start(dquot_to_inode(dquot), EXT4_HT_QUOTA,
				    EXT4_QUOTA_DEL_BLOCKS(dquot->dq_sb));
	if (IS_ERR(handle)) {
		/* Release dquot anyway to avoid endless cycle in dqput() */
		dquot_release(dquot);
		return PTR_ERR(handle);
	}
	ret = dquot_release(dquot);
	err = ext4_journal_stop(handle);
	if (!ret)
		ret = err;
	return ret;
}

static int ext4_mark_dquot_dirty(struct dquot *dquot)
{
	struct super_block *sb = dquot->dq_sb;

	if (ext4_is_quota_journalled(sb)) {
		dquot_mark_dquot_dirty(dquot);
		return ext4_write_dquot(dquot);
	} else {
		return dquot_mark_dquot_dirty(dquot);
	}
}

static int ext4_write_info(struct super_block *sb, int type)
{
	int ret, err;
	handle_t *handle;

	/* Data block + inode block */
	handle = ext4_journal_start_sb(sb, EXT4_HT_QUOTA, 2);
	if (IS_ERR(handle))
		return PTR_ERR(handle);
	ret = dquot_commit_info(sb, type);
	err = ext4_journal_stop(handle);
	if (!ret)
		ret = err;
	return ret;
}

static void lockdep_set_quota_inode(struct inode *inode, int subclass)
{
	struct ext4_inode_info *ei = EXT4_I(inode);

	/* The first argument of lockdep_set_subclass has to be
	 * *exactly* the same as the argument to init_rwsem() --- in
	 * this case, in init_once() --- or lockdep gets unhappy
	 * because the name of the lock is set using the
	 * stringification of the argument to init_rwsem().
	 */
	(void) ei;	/* shut up clang warning if !CONFIG_LOCKDEP */
	lockdep_set_subclass(&ei->i_data_sem, subclass);
}

/*
 * Standard function to be called on quota_on
 */
static int ext4_quota_on(struct super_block *sb, int type, int format_id,
			 const struct path *path)
{
	int err;

	if (!test_opt(sb, QUOTA))
		return -EINVAL;

	/* Quotafile not on the same filesystem? */
	if (path->dentry->d_sb != sb)
		return -EXDEV;

	/* Quota already enabled for this file? */
	if (IS_NOQUOTA(d_inode(path->dentry)))
		return -EBUSY;

	/* Journaling quota? */
	if (EXT4_SB(sb)->s_qf_names[type]) {
		/* Quotafile not in fs root? */
		if (path->dentry->d_parent != sb->s_root)
			ext4_msg(sb, KERN_WARNING,
				"Quota file not on filesystem root. "
				"Journaled quota will not work");
		sb_dqopt(sb)->flags |= DQUOT_NOLIST_DIRTY;
	} else {
		/*
		 * Clear the flag just in case mount options changed since
		 * last time.
		 */
		sb_dqopt(sb)->flags &= ~DQUOT_NOLIST_DIRTY;
	}

	/*
	 * When we journal data on quota file, we have to flush journal to see
	 * all updates to the file when we bypass pagecache...
	 */
	if (EXT4_SB(sb)->s_journal &&
	    ext4_should_journal_data(d_inode(path->dentry))) {
		/*
		 * We don't need to lock updates but journal_flush() could
		 * otherwise be livelocked...
		 */
		jbd2_journal_lock_updates(EXT4_SB(sb)->s_journal);
		err = jbd2_journal_flush(EXT4_SB(sb)->s_journal, 0);
		jbd2_journal_unlock_updates(EXT4_SB(sb)->s_journal);
		if (err)
			return err;
	}

	lockdep_set_quota_inode(path->dentry->d_inode, I_DATA_SEM_QUOTA);
	err = dquot_quota_on(sb, type, format_id, path);
	if (!err) {
		struct inode *inode = d_inode(path->dentry);
		handle_t *handle;

		/*
		 * Set inode flags to prevent userspace from messing with quota
		 * files. If this fails, we return success anyway since quotas
		 * are already enabled and this is not a hard failure.
		 */
		inode_lock(inode);
		handle = ext4_journal_start(inode, EXT4_HT_QUOTA, 1);
		if (IS_ERR(handle))
			goto unlock_inode;
		EXT4_I(inode)->i_flags |= EXT4_NOATIME_FL | EXT4_IMMUTABLE_FL;
		inode_set_flags(inode, S_NOATIME | S_IMMUTABLE,
				S_NOATIME | S_IMMUTABLE);
		err = ext4_mark_inode_dirty(handle, inode);
		ext4_journal_stop(handle);
	unlock_inode:
		inode_unlock(inode);
		if (err)
			dquot_quota_off(sb, type);
	}
	if (err)
		lockdep_set_quota_inode(path->dentry->d_inode,
					     I_DATA_SEM_NORMAL);
	return err;
}

static inline bool ext4_check_quota_inum(int type, unsigned long qf_inum)
{
	switch (type) {
	case USRQUOTA:
		return qf_inum == EXT4_USR_QUOTA_INO;
	case GRPQUOTA:
		return qf_inum == EXT4_GRP_QUOTA_INO;
	case PRJQUOTA:
		return qf_inum >= EXT4_GOOD_OLD_FIRST_INO;
	default:
		BUG();
	}
}

static int ext4_quota_enable(struct super_block *sb, int type, int format_id,
			     unsigned int flags)
{
	int err;
	struct inode *qf_inode;
	unsigned long qf_inums[EXT4_MAXQUOTAS] = {
		le32_to_cpu(EXT4_SB(sb)->s_es->s_usr_quota_inum),
		le32_to_cpu(EXT4_SB(sb)->s_es->s_grp_quota_inum),
		le32_to_cpu(EXT4_SB(sb)->s_es->s_prj_quota_inum)
	};

	BUG_ON(!ext4_has_feature_quota(sb));

	if (!qf_inums[type])
		return -EPERM;

	if (!ext4_check_quota_inum(type, qf_inums[type])) {
		ext4_error(sb, "Bad quota inum: %lu, type: %d",
				qf_inums[type], type);
		return -EUCLEAN;
	}

	qf_inode = ext4_iget(sb, qf_inums[type], EXT4_IGET_SPECIAL);
	if (IS_ERR(qf_inode)) {
		ext4_error(sb, "Bad quota inode: %lu, type: %d",
				qf_inums[type], type);
		return PTR_ERR(qf_inode);
	}

	/* Don't account quota for quota files to avoid recursion */
	qf_inode->i_flags |= S_NOQUOTA;
	lockdep_set_quota_inode(qf_inode, I_DATA_SEM_QUOTA);
	err = dquot_load_quota_inode(qf_inode, type, format_id, flags);
	if (err)
		lockdep_set_quota_inode(qf_inode, I_DATA_SEM_NORMAL);
	iput(qf_inode);

	return err;
}

/* Enable usage tracking for all quota types. */
int ext4_enable_quotas(struct super_block *sb)
{
	int type, err = 0;
	unsigned long qf_inums[EXT4_MAXQUOTAS] = {
		le32_to_cpu(EXT4_SB(sb)->s_es->s_usr_quota_inum),
		le32_to_cpu(EXT4_SB(sb)->s_es->s_grp_quota_inum),
		le32_to_cpu(EXT4_SB(sb)->s_es->s_prj_quota_inum)
	};
	bool quota_mopt[EXT4_MAXQUOTAS] = {
		test_opt(sb, USRQUOTA),
		test_opt(sb, GRPQUOTA),
		test_opt(sb, PRJQUOTA),
	};

	sb_dqopt(sb)->flags |= DQUOT_QUOTA_SYS_FILE | DQUOT_NOLIST_DIRTY;
	for (type = 0; type < EXT4_MAXQUOTAS; type++) {
		if (qf_inums[type]) {
			err = ext4_quota_enable(sb, type, QFMT_VFS_V1,
				DQUOT_USAGE_ENABLED |
				(quota_mopt[type] ? DQUOT_LIMITS_ENABLED : 0));
			if (err) {
				ext4_warning(sb,
					"Failed to enable quota tracking "
					"(type=%d, err=%d, ino=%lu). "
					"Please run e2fsck to fix.", type,
					err, qf_inums[type]);
				for (type--; type >= 0; type--) {
					struct inode *inode;

					inode = sb_dqopt(sb)->files[type];
					if (inode)
						inode = igrab(inode);
					dquot_quota_off(sb, type);
					if (inode) {
						lockdep_set_quota_inode(inode,
							I_DATA_SEM_NORMAL);
						iput(inode);
					}
				}

				return err;
			}
		}
	}
	return 0;
}

static int ext4_quota_off(struct super_block *sb, int type)
{
	struct inode *inode = sb_dqopt(sb)->files[type];
	handle_t *handle;
	int err;

	/* Force all delayed allocation blocks to be allocated.
	 * Caller already holds s_umount sem */
	if (test_opt(sb, DELALLOC))
		sync_filesystem(sb);

	if (!inode || !igrab(inode))
		goto out;

	err = dquot_quota_off(sb, type);
	if (err || ext4_has_feature_quota(sb))
		goto out_put;

	inode_lock(inode);
	/*
	 * Update modification times of quota files when userspace can
	 * start looking at them. If we fail, we return success anyway since
	 * this is not a hard failure and quotas are already disabled.
	 */
	handle = ext4_journal_start(inode, EXT4_HT_QUOTA, 1);
	if (IS_ERR(handle)) {
		err = PTR_ERR(handle);
		goto out_unlock;
	}
	EXT4_I(inode)->i_flags &= ~(EXT4_NOATIME_FL | EXT4_IMMUTABLE_FL);
	inode_set_flags(inode, 0, S_NOATIME | S_IMMUTABLE);
	inode->i_mtime = inode->i_ctime = current_time(inode);
	err = ext4_mark_inode_dirty(handle, inode);
	ext4_journal_stop(handle);
out_unlock:
	inode_unlock(inode);
out_put:
	lockdep_set_quota_inode(inode, I_DATA_SEM_NORMAL);
	iput(inode);
	return err;
out:
	return dquot_quota_off(sb, type);
}

/* Read data from quotafile - avoid pagecache and such because we cannot afford
 * acquiring the locks... As quota files are never truncated and quota code
 * itself serializes the operations (and no one else should touch the files)
 * we don't have to be afraid of races */
static ssize_t ext4_quota_read(struct super_block *sb, int type, char *data,
			       size_t len, loff_t off)
{
	struct inode *inode = sb_dqopt(sb)->files[type];
	ext4_lblk_t blk = off >> EXT4_BLOCK_SIZE_BITS(sb);
	int offset = off & (sb->s_blocksize - 1);
	int tocopy;
	size_t toread;
	struct buffer_head *bh;
	loff_t i_size = i_size_read(inode);

	if (off > i_size)
		return 0;
	if (off+len > i_size)
		len = i_size-off;
	toread = len;
	while (toread > 0) {
		tocopy = sb->s_blocksize - offset < toread ?
				sb->s_blocksize - offset : toread;
		bh = ext4_bread(NULL, inode, blk, 0);
		if (IS_ERR(bh))
			return PTR_ERR(bh);
		if (!bh)	/* A hole? */
			memset(data, 0, tocopy);
		else
			memcpy(data, bh->b_data+offset, tocopy);
		brelse(bh);
		offset = 0;
		toread -= tocopy;
		data += tocopy;
		blk++;
	}
	return len;
}

/* Write to quotafile (we know the transaction is already started and has
 * enough credits) */
static ssize_t ext4_quota_write(struct super_block *sb, int type,
				const char *data, size_t len, loff_t off)
{
	struct inode *inode = sb_dqopt(sb)->files[type];
	ext4_lblk_t blk = off >> EXT4_BLOCK_SIZE_BITS(sb);
	int err = 0, err2 = 0, offset = off & (sb->s_blocksize - 1);
	int retries = 0;
	struct buffer_head *bh;
	handle_t *handle = journal_current_handle();

	if (!handle) {
		ext4_msg(sb, KERN_WARNING, "Quota write (off=%llu, len=%llu)"
			" cancelled because transaction is not started",
			(unsigned long long)off, (unsigned long long)len);
		return -EIO;
	}
	/*
	 * Since we account only one data block in transaction credits,
	 * then it is impossible to cross a block boundary.
	 */
	if (sb->s_blocksize - offset < len) {
		ext4_msg(sb, KERN_WARNING, "Quota write (off=%llu, len=%llu)"
			" cancelled because not block aligned",
			(unsigned long long)off, (unsigned long long)len);
		return -EIO;
	}

	do {
		bh = ext4_bread(handle, inode, blk,
				EXT4_GET_BLOCKS_CREATE |
				EXT4_GET_BLOCKS_METADATA_NOFAIL);
	} while (PTR_ERR(bh) == -ENOSPC &&
		 ext4_should_retry_alloc(inode->i_sb, &retries));
	if (IS_ERR(bh))
		return PTR_ERR(bh);
	if (!bh)
		goto out;
	BUFFER_TRACE(bh, "get write access");
	err = ext4_journal_get_write_access(handle, sb, bh, EXT4_JTR_NONE);
	if (err) {
		brelse(bh);
		return err;
	}
	lock_buffer(bh);
	memcpy(bh->b_data+offset, data, len);
	flush_dcache_page(bh->b_page);
	unlock_buffer(bh);
	err = ext4_handle_dirty_metadata(handle, NULL, bh);
	brelse(bh);
out:
	if (inode->i_size < off + len) {
		i_size_write(inode, off + len);
		EXT4_I(inode)->i_disksize = inode->i_size;
		err2 = ext4_mark_inode_dirty(handle, inode);
		if (unlikely(err2 && !err))
			err = err2;
	}
	return err ? err : len;
}
#endif

static struct dentry *ext4_mount(struct file_system_type *fs_type, int flags,
		       const char *dev_name, void *data)
{
	return mount_bdev(fs_type, flags, dev_name, data, ext4_fill_super);
}

#if !defined(CONFIG_EXT2_FS) && !defined(CONFIG_EXT2_FS_MODULE) && defined(CONFIG_EXT4_USE_FOR_EXT2)
static inline void register_as_ext2(void)
{
	int err = register_filesystem(&ext2_fs_type);
	if (err)
		printk(KERN_WARNING
		       "EXT4-fs: Unable to register as ext2 (%d)\n", err);
}

static inline void unregister_as_ext2(void)
{
	unregister_filesystem(&ext2_fs_type);
}

static inline int ext2_feature_set_ok(struct super_block *sb)
{
	if (ext4_has_unknown_ext2_incompat_features(sb))
		return 0;
	if (sb_rdonly(sb))
		return 1;
	if (ext4_has_unknown_ext2_ro_compat_features(sb))
		return 0;
	return 1;
}
#else
static inline void register_as_ext2(void) { }
static inline void unregister_as_ext2(void) { }
static inline int ext2_feature_set_ok(struct super_block *sb) { return 0; }
#endif

static inline void register_as_ext3(void)
{
	int err = register_filesystem(&ext3_fs_type);
	if (err)
		printk(KERN_WARNING
		       "EXT4-fs: Unable to register as ext3 (%d)\n", err);
}

static inline void unregister_as_ext3(void)
{
	unregister_filesystem(&ext3_fs_type);
}

static inline int ext3_feature_set_ok(struct super_block *sb)
{
	if (ext4_has_unknown_ext3_incompat_features(sb))
		return 0;
	if (!ext4_has_feature_journal(sb))
		return 0;
	if (sb_rdonly(sb))
		return 1;
	if (ext4_has_unknown_ext3_ro_compat_features(sb))
		return 0;
	return 1;
}

static struct file_system_type ext4_fs_type = {
	.owner		= THIS_MODULE,
	.name		= "ext4",
	.mount		= ext4_mount,
	.kill_sb	= kill_block_super,
	.fs_flags	= FS_REQUIRES_DEV | FS_ALLOW_IDMAP,
};
MODULE_ALIAS_FS("ext4");

/* Shared across all ext4 file systems */
wait_queue_head_t ext4__ioend_wq[EXT4_WQ_HASH_SZ];

static int __init ext4_init_fs(void)
{
	int i, err;

	ratelimit_state_init(&ext4_mount_msg_ratelimit, 30 * HZ, 64);
	ext4_li_info = NULL;

	/* Build-time check for flags consistency */
	ext4_check_flag_values();

	for (i = 0; i < EXT4_WQ_HASH_SZ; i++)
		init_waitqueue_head(&ext4__ioend_wq[i]);

	err = ext4_init_es();
	if (err)
		return err;

	err = ext4_init_pending();
	if (err)
		goto out7;

	err = ext4_init_post_read_processing();
	if (err)
		goto out6;

	err = ext4_init_pageio();
	if (err)
		goto out5;

	err = ext4_init_system_zone();
	if (err)
		goto out4;

	err = ext4_init_sysfs();
	if (err)
		goto out3;

	err = ext4_init_mballoc();
	if (err)
		goto out2;
	err = init_inodecache();
	if (err)
		goto out1;

	err = ext4_fc_init_dentry_cache();
	if (err)
		goto out05;

	register_as_ext3();
	register_as_ext2();
	err = register_filesystem(&ext4_fs_type);
	if (err)
		goto out;

	return 0;
out:
	unregister_as_ext2();
	unregister_as_ext3();
	ext4_fc_destroy_dentry_cache();
out05:
	destroy_inodecache();
out1:
	ext4_exit_mballoc();
out2:
	ext4_exit_sysfs();
out3:
	ext4_exit_system_zone();
out4:
	ext4_exit_pageio();
out5:
	ext4_exit_post_read_processing();
out6:
	ext4_exit_pending();
out7:
	ext4_exit_es();

	return err;
}

static void __exit ext4_exit_fs(void)
{
	ext4_destroy_lazyinit_thread();
	unregister_as_ext2();
	unregister_as_ext3();
	unregister_filesystem(&ext4_fs_type);
	ext4_fc_destroy_dentry_cache();
	destroy_inodecache();
	ext4_exit_mballoc();
	ext4_exit_sysfs();
	ext4_exit_system_zone();
	ext4_exit_pageio();
	ext4_exit_post_read_processing();
	ext4_exit_es();
	ext4_exit_pending();
}

MODULE_AUTHOR("Remy Card, Stephen Tweedie, Andrew Morton, Andreas Dilger, Theodore Ts'o and others");
MODULE_DESCRIPTION("Fourth Extended Filesystem");
MODULE_LICENSE("GPL");
MODULE_IMPORT_NS(ANDROID_GKI_VFS_EXPORT_ONLY);
MODULE_SOFTDEP("pre: crc32c");
module_init(ext4_init_fs)
module_exit(ext4_exit_fs)<|MERGE_RESOLUTION|>--- conflicted
+++ resolved
@@ -4783,18 +4783,6 @@
 		}
 	}
 
-<<<<<<< HEAD
-	if (ext4_has_feature_verity(sb) && blocksize != PAGE_SIZE) {
-		ext4_msg(sb, KERN_ERR, "Unsupported blocksize for fs-verity");
-		goto failed_mount_wq;
-=======
-	if (DUMMY_ENCRYPTION_ENABLED(sbi) && !sb_rdonly(sb) &&
-	    !ext4_has_feature_encrypt(sb)) {
-		ext4_set_feature_encrypt(sb);
-		ext4_commit_super(sb);
->>>>>>> 91209b60
-	}
-
 	/*
 	 * Get the # of file system overhead blocks from the
 	 * superblock if present.
