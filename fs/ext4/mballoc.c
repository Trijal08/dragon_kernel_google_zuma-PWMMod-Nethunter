--- conflicted
+++ resolved
@@ -1815,14 +1815,7 @@
 				      block);
 		ext4_mark_group_bitmap_corrupted(sb, e4b->bd_group,
 				EXT4_GROUP_INFO_BBITMAP_CORRUPT);
-<<<<<<< HEAD
-		} else {
-			mb_regenerate_buddy(e4b);
-		}
-		goto done;
-=======
 		return;
->>>>>>> 1dca1fea
 	}
 
 	this_cpu_inc(discard_pa_seq);
