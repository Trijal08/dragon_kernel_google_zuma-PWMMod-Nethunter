--- conflicted
+++ resolved
@@ -134,21 +134,13 @@
 	crypto_cfg.crypto_mode = ci->ci_mode->blk_crypto_mode;
 	crypto_cfg.data_unit_size = sb->s_blocksize;
 	crypto_cfg.dun_bytes = fscrypt_get_dun_bytes(ci);
-<<<<<<< HEAD
 	crypto_cfg.key_type =
 		is_hw_wrapped_key ? BLK_CRYPTO_KEY_TYPE_HW_WRAPPED :
 		BLK_CRYPTO_KEY_TYPE_STANDARD;
-	num_devs = fscrypt_get_num_devices(sb);
-	devs = kmalloc_array(num_devs, sizeof(*devs), GFP_KERNEL);
-	if (!devs)
-		return -ENOMEM;
-	fscrypt_get_devices(sb, num_devs, devs);
-=======
 
 	devs = fscrypt_get_devices(sb, &num_devs);
 	if (IS_ERR(devs))
 		return PTR_ERR(devs);
->>>>>>> 438b2cdd
 
 	for (i = 0; i < num_devs; i++) {
 		if (!blk_crypto_config_supported(bdev_get_queue(devs[i]),
@@ -174,34 +166,21 @@
 	const struct inode *inode = ci->ci_inode;
 	struct super_block *sb = inode->i_sb;
 	enum blk_crypto_mode_num crypto_mode = ci->ci_mode->blk_crypto_mode;
-<<<<<<< HEAD
 	enum blk_crypto_key_type key_type = is_hw_wrapped ?
 		BLK_CRYPTO_KEY_TYPE_HW_WRAPPED : BLK_CRYPTO_KEY_TYPE_STANDARD;
-	int num_devs = fscrypt_get_num_devices(sb);
-	int queue_refs = 0;
-	struct fscrypt_blk_crypto_key *blk_key;
-=======
 	struct blk_crypto_key *blk_key;
 	struct block_device **devs;
 	unsigned int num_devs;
 	unsigned int i;
->>>>>>> 438b2cdd
 	int err;
 
 	blk_key = kmalloc(sizeof(*blk_key), GFP_KERNEL);
 	if (!blk_key)
 		return -ENOMEM;
 
-<<<<<<< HEAD
-	blk_key->num_devs = num_devs;
-	fscrypt_get_devices(sb, num_devs, blk_key->devs);
-
-	err = blk_crypto_init_key(&blk_key->base, raw_key, raw_key_size,
-				  key_type, crypto_mode,
-=======
-	err = blk_crypto_init_key(blk_key, raw_key, crypto_mode,
->>>>>>> 438b2cdd
-				  fscrypt_get_dun_bytes(ci), sb->s_blocksize);
+	err = blk_crypto_init_key(blk_key, raw_key, raw_key_size, key_type,
+				  crypto_mode, fscrypt_get_dun_bytes(ci),
+				  sb->s_blocksize);
 	if (err) {
 		fscrypt_err(inode, "error %d initializing blk-crypto key", err);
 		goto fail;
@@ -270,7 +249,10 @@
 			     u8 sw_secret[BLK_CRYPTO_SW_SECRET_SIZE])
 {
 	struct blk_crypto_profile *profile;
-	int num_devs;
+	struct block_device **devs;
+	unsigned int num_devs;
+	unsigned int i;
+	int err;
 
 	/* The filesystem must be mounted with -o inlinecrypt */
 	if (!(sb->s_flags & SB_INLINECRYPT))
@@ -282,31 +264,22 @@
 	 * uses block devices with different crypto profiles.  This way, there
 	 * is no ambiguity about which ->derive_sw_secret method to call.
 	 */
-	profile = bdev_get_queue(sb->s_bdev)->crypto_profile;
-	num_devs = fscrypt_get_num_devices(sb);
-	if (num_devs > 1) {
-		struct request_queue **devs =
-			kmalloc_array(num_devs, sizeof(*devs), GFP_KERNEL);
-		int i;
-
-		if (!devs)
-			return -ENOMEM;
-
-		fscrypt_get_devices(sb, num_devs, devs);
-
-		for (i = 0; i < num_devs; i++) {
-			if (devs[i]->crypto_profile != profile) {
-				fscrypt_warn(NULL,
-					     "unsupported multi-device configuration for hardware-wrapped keys");
-				kfree(devs);
-				return -EOPNOTSUPP;
-			}
+	devs = fscrypt_get_devices(sb, &num_devs);
+	if (IS_ERR(devs))
+		return PTR_ERR(devs);
+	profile = bdev_get_queue(devs[0])->crypto_profile;
+	for (i = 1; i < num_devs; i++) {
+		if (bdev_get_queue(devs[i])->crypto_profile != profile) {
+			fscrypt_warn(NULL,
+				     "unsupported multi-device configuration for hardware-wrapped keys");
+			kfree(devs);
+			return -EOPNOTSUPP;
 		}
-		kfree(devs);
-	}
-
-	return blk_crypto_derive_sw_secret(profile, wrapped_key,
-					   wrapped_key_size, sw_secret);
+	}
+	err = blk_crypto_derive_sw_secret(profile, wrapped_key,
+					  wrapped_key_size, sw_secret);
+	kfree(devs);
+	return err;
 }
 
 bool __fscrypt_inode_uses_inline_crypto(const struct inode *inode)
