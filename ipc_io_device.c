// SPDX-License-Identifier: GPL-2.0
/*
 * Copyright (C) 2019 Samsung Electronics.
 *
 */

#include <linux/kernel.h>
#include <linux/init.h>
#include <linux/sched.h>
#include <linux/fs.h>
#include <linux/poll.h>
#include <linux/if_arp.h>
#include <linux/ip.h>
#include <linux/if_ether.h>
#include <linux/etherdevice.h>
#include <linux/device.h>
#include <linux/module.h>
#include <trace/events/napi.h>
#include <net/ip.h>
#include <linux/ip.h>
#include <linux/tcp.h>
#include <linux/netdevice.h>

#include "modem_prj.h"
#include "modem_utils.h"
#include "modem_dump.h"

static int ipc_open(struct inode *inode, struct file *filp)
{
	struct io_device *iod = to_io_device(inode->i_cdev);
	struct modem_shared *msd = iod->msd;
	struct link_device *ld;
	int ret;

	filp->private_data = (void *)iod;

	atomic_inc(&iod->opened);

	list_for_each_entry(ld, &msd->link_dev_list, list) {
		if (IS_CONNECTED(iod, ld) && ld->init_comm) {
			ret = ld->init_comm(ld, iod);
			if (ret < 0) {
				mif_err("%s<->%s: ERR! init_comm fail(%d)\n",
					iod->name, ld->name, ret);
				atomic_dec(&iod->opened);
				return ret;
			}
		}
	}

	mif_info("%s (opened %d) by %s\n",
		iod->name, atomic_read(&iod->opened), current->comm);

	return 0;
}

static int ipc_release(struct inode *inode, struct file *filp)
{
	struct io_device *iod = (struct io_device *)filp->private_data;
	struct modem_shared *msd = iod->msd;
	struct link_device *ld;
	int i;

	if (atomic_dec_and_test(&iod->opened)) {
		skb_queue_purge(&iod->sk_rx_q);

		/* purge multi_frame queue */
		for (i = 0; i < NUM_SIPC_MULTI_FRAME_IDS; i++)
			skb_queue_purge(&iod->sk_multi_q[i]);
	}

	list_for_each_entry(ld, &msd->link_dev_list, list) {
		if (IS_CONNECTED(iod, ld) && ld->terminate_comm)
			ld->terminate_comm(ld, iod);
	}

	mif_info("%s (opened %d) by %s\n",
		iod->name, atomic_read(&iod->opened), current->comm);

	return 0;
}

static unsigned int ipc_poll(struct file *filp, struct poll_table_struct *wait)
{
	struct io_device *iod = (struct io_device *)filp->private_data;
	struct modem_ctl *mc;
	struct sk_buff_head *rxq;
	struct link_device *ld;

	if (!iod)
		return POLLERR;

	mc = iod->mc;
	rxq = &iod->sk_rx_q;
	ld = get_current_link(iod);

	if (skb_queue_empty(rxq))
		poll_wait(filp, &iod->wq, wait);

	switch (mc->phone_state) {
	case STATE_BOOTING:
	case STATE_ONLINE:
<<<<<<< HEAD
		if (!mc->sim_state.changed) {
			if (!skb_queue_empty(rxq))
				return POLLIN | POLLRDNORM;
			else /* wq is waken up without rx, return for wait */
				return 0;
		}
		/* fall through, if sim_state has been changed */
		fallthrough;
=======
		if (!skb_queue_empty(rxq))
			return POLLIN | POLLRDNORM;
		break;
>>>>>>> b5f8c669
	case STATE_CRASH_EXIT:
	case STATE_CRASH_RESET:
	case STATE_NV_REBUILDING:
	case STATE_CRASH_WATCHDOG:
		mif_err_limited("%s: %s.state == %s\n", iod->name, mc->name, mc_state(mc));

		if (iod->format == IPC_FMT)
			return POLLHUP;
		break;
	case STATE_RESET:
		mif_err_limited("%s: %s.state == %s\n", iod->name, mc->name, mc_state(mc));

		if (iod->attrs & IO_ATTR_STATE_RESET_NOTI)
			return POLLHUP;
<<<<<<< HEAD
		fallthrough;
=======
		break;
>>>>>>> b5f8c669
	default:
		break;
	}

	return 0;
}

static long ipc_ioctl(struct file *filp, unsigned int cmd, unsigned long arg)
{
	struct io_device *iod = (struct io_device *)filp->private_data;
	struct link_device *ld = get_current_link(iod);
	struct modem_ctl *mc = iod->mc;
	enum modem_state p_state;

	switch (cmd) {
	case IOCTL_GET_CP_STATUS:
		mif_debug("%s: IOCTL_GET_CP_STATUS\n", iod->name);

		p_state = mc->phone_state;

		if (p_state != STATE_ONLINE) {
			mif_debug("%s: IOCTL_GET_CP_STATUS (state %s)\n",
				iod->name, cp_state_str(p_state));
		}

		switch (p_state) {
		case STATE_NV_REBUILDING:
			mc->phone_state = STATE_ONLINE;
			break;
		/* Do not return an internal state */
		case STATE_RESET:
			p_state = STATE_OFFLINE;
			break;
		default:
			break;
		}

		return p_state;

	case IOCTL_TRIGGER_CP_CRASH:
	{
		char *buff = ld->crash_reason.string;
		void __user *user_buff = (void __user *)arg;

		switch (ld->protocol) {
		case PROTOCOL_SIPC:
			if (arg)
				ld->crash_reason.type = (u32)arg;
			mif_err("%s: IOCTL_TRIGGER_CP_CRASH (%lu)\n",
					iod->name, arg);
			break;

		case PROTOCOL_SIT:
			ld->crash_reason.type =
				CRASH_REASON_RIL_TRIGGER_CP_CRASH;

			if (arg) {
				if (copy_from_user(buff, user_buff, CP_CRASH_INFO_SIZE))
					mif_info("No argument from USER\n");
			} else
				mif_info("No argument from USER\n");

			mif_info("Crash Reason:%s\n", buff);
			break;

		default:
			mif_err("ERR - unknown protocol\n");
			break;
		}

		if (!mc->ops.trigger_cp_crash) {
			mif_err("%s: trigger_cp_crash is null\n", iod->name);
			return -EINVAL;
		}

		return mc->ops.trigger_cp_crash(mc);
	}

	default:
		 /* If you need to handle the ioctl for specific link device,
		  * then assign the link ioctl handler to ld->ioctl
		  * It will be call for specific link ioctl
		  */
		if (ld->ioctl)
			return ld->ioctl(ld, iod, cmd, arg);

		mif_info("%s: ERR! undefined cmd 0x%X\n", iod->name, cmd);
		return -EINVAL;
	}

	return 0;
}

#define INIT_END_WAIT_MS	150

static ssize_t ipc_write(struct file *filp, const char __user *data,
			  size_t count, loff_t *fpos)
{
	struct io_device *iod = (struct io_device *)filp->private_data;
	struct link_device *ld = get_current_link(iod);
	struct mem_link_device *mld = to_mem_link_device(ld);
	struct modem_ctl *mc = iod->mc;
	u8 cfg = 0;
	u16 cfg_sit = 0;
	unsigned int headroom = 0;
	unsigned int copied = 0, tot_frame = 0, copied_frm = 0;
	/* 64bit prevent */
	unsigned int cnt = (unsigned int)count;
	struct timespec64 ts;
	int curr_init_end_cnt;
	int retry = 0;

	/* Record the timestamp */
	ktime_get_ts64(&ts);

	if (iod->format <= IPC_RFS && iod->ch == 0)
		return -EINVAL;

	if (unlikely(!cp_online(mc)) && ld->is_ipc_ch(iod->ch)) {
		mif_debug("%s: ERR! %s->state == %s\n",
			iod->name, mc->name, mc_state(mc));
		return -EPERM;
	}

	if (iod->link_header) {
		switch (ld->protocol) {
		case PROTOCOL_SIPC:
			cfg = sipc5_build_config(iod, ld, cnt);
			headroom = sipc5_get_hdr_len(&cfg);
			break;
		case PROTOCOL_SIT:
			cfg_sit = exynos_build_fr_config(iod, ld, cnt);
			headroom = EXYNOS_HEADER_SIZE;
			break;
		default:
			mif_err("protocol error %d\n", ld->protocol);
			return -EINVAL;
		}
	}

	/* Wait for a while if a new CMD_INIT_END is sent */
	while ((curr_init_end_cnt = atomic_read(&mld->init_end_cnt)) != mld->last_init_end_cnt &&
	       retry++ < 3) {
		mif_info_limited("%s: wait for INIT_END done (%dms) cnt:%d last:%d cmd:0x%02X\n",
				 iod->name, INIT_END_WAIT_MS,
				 curr_init_end_cnt, mld->last_init_end_cnt,
				 mld->read_ap2cp_irq(mld));

		if (atomic_inc_return(&mld->init_end_busy) > 1)
			curr_init_end_cnt = -1;

		msleep(INIT_END_WAIT_MS);
		if (curr_init_end_cnt >= 0)
			mld->last_init_end_cnt = curr_init_end_cnt;

		atomic_dec(&mld->init_end_busy);
	}

	if (unlikely(!mld->last_init_end_cnt)) {
		mif_err_limited("%s: INIT_END is not done\n", iod->name);
		return -EAGAIN;
	}

	while (copied < cnt) {
		struct sk_buff *skb;
		char *buff;
		unsigned int remains = cnt - copied;
		unsigned int tailroom = 0;
		unsigned int tx_bytes;
		unsigned int alloc_size;
		int ret;

		if (check_add_overflow(remains, headroom, &alloc_size))
			alloc_size = SZ_2K;

		switch (ld->protocol) {
		case PROTOCOL_SIPC:
			if (iod->max_tx_size)
				alloc_size = min_t(unsigned int, alloc_size,
					iod->max_tx_size);
			break;
		case PROTOCOL_SIT:
			alloc_size = min_t(unsigned int, alloc_size, SZ_2K);
			break;
		default:
			mif_err("protocol error %d\n", ld->protocol);
			return -EINVAL;
		}

		/* Calculate tailroom for padding size */
		if (iod->link_header && ld->aligned)
			tailroom = ld->calc_padding_size(alloc_size);

		alloc_size += tailroom;

		skb = alloc_skb(alloc_size, GFP_KERNEL);
		if (!skb) {
			mif_info("%s: ERR! alloc_skb fail (alloc_size:%d)\n",
				iod->name, alloc_size);
			return -ENOMEM;
		}

		tx_bytes = alloc_size - headroom - tailroom;

		/* Reserve the space for a link header */
		skb_reserve(skb, headroom);

		/* Copy an IPC message from the user space to the skb */
		buff = skb_put(skb, tx_bytes);
		if (copy_from_user(buff, data + copied, tx_bytes)) {
			mif_err("%s->%s: ERR! copy_from_user fail(count %lu)\n",
				iod->name, ld->name, (unsigned long)count);
			dev_kfree_skb_any(skb);
			return -EFAULT;
		}

		/* Update size of copied payload */
		copied += tx_bytes;
		/* Update size of total frame included hdr, pad size */
		tot_frame += alloc_size;

		/* Store the IO device, the link device, etc. */
		skbpriv(skb)->iod = iod;
		skbpriv(skb)->ld = ld;

		skbpriv(skb)->lnk_hdr = iod->link_header;
		skbpriv(skb)->sipc_ch = iod->ch;

		/* Copy the timestamp to the skb */
		skbpriv(skb)->ts = ts;
#ifdef DEBUG_MODEM_IF_IODEV_TX
		mif_pkt(iod->ch, "IOD-TX", skb);
#endif

		/* Build SIPC5 link header*/
		if (cfg || cfg_sit) {
			buff = skb_push(skb, headroom);

			switch (ld->protocol) {
			case PROTOCOL_SIPC:
				sipc5_build_header(iod, buff, cfg,
					tx_bytes, cnt - copied);
				break;
			case PROTOCOL_SIT:
				exynos_build_header(iod, ld, buff, cfg_sit, 0, tx_bytes);
				/* modify next link header for multiframe */
				if (((cfg_sit >> 8) & EXYNOS_SINGLE_MASK) != EXYNOS_SINGLE_MASK)
					cfg_sit = modify_next_frame(cfg_sit);
				break;
			default:
				mif_err("protocol error %d\n", ld->protocol);
				return -EINVAL;
			}
		}

		/* Apply padding */
		if (tailroom)
			skb_put(skb, tailroom);

		/**
		 * Send the skb with a link device
		 */
		ret = ld->send(ld, iod, skb);
		if (ret < 0) {
			mif_err("%s->%s: %s->send fail(%d, tx:%d len:%lu)\n",
				iod->name, mc->name, ld->name,
				ret, tx_bytes, (unsigned long)count);
			dev_kfree_skb_any(skb);
			return ret;
		}
		copied_frm += ret;
	}

	if (copied_frm != tot_frame) {
		mif_info("%s->%s: WARN! %s->send ret:%d (len:%lu)\n",
			iod->name, mc->name, ld->name,
			copied_frm, (unsigned long)count);
	}

	return count;
}

static ssize_t ipc_read(struct file *filp, char *buf, size_t count,
			loff_t *fpos)
{
	struct io_device *iod = (struct io_device *)filp->private_data;
	struct sk_buff_head *rxq = &iod->sk_rx_q;
	struct sk_buff *skb;
	int copied;

	if (skb_queue_empty(rxq)) {
		long tmo = msecs_to_jiffies(100);

		wait_event_timeout(iod->wq, !skb_queue_empty(rxq), tmo);
	}

	skb = skb_dequeue(rxq);
	if (unlikely(!skb)) {
		mif_info("%s: NO data in RXQ\n", iod->name);
		return 0;
	}

	copied = skb->len > count ? count : skb->len;

	if (copy_to_user(buf, skb->data, copied)) {
		mif_err("%s: ERR! copy_to_user fail\n", iod->name);
		dev_kfree_skb_any(skb);
		return -EFAULT;
	}

	if (iod->ch == SIPC_CH_ID_CPLOG1) {
		struct net_device *ndev = iod->ndev;

		if (!ndev) {
			mif_err("%s: ERR! no iod->ndev\n", iod->name);
		} else {
			ndev->stats.rx_packets++;
			ndev->stats.rx_bytes += copied;
		}
	}

#ifdef DEBUG_MODEM_IF_IODEV_RX
	mif_pkt(iod->ch, "IOD-RX", skb);
#endif
	mif_debug("%s: data:%d copied:%d qlen:%d\n",
		iod->name, skb->len, copied, rxq->qlen);

	if (skb->len > copied) {
		skb_pull(skb, copied);
		skb_queue_head(rxq, skb);
	} else {
		dev_consume_skb_any(skb);
	}

	return copied;
}


const struct file_operations ipc_io_fops = {
	.owner = THIS_MODULE,
	.open = ipc_open,
	.release = ipc_release,
	.poll = ipc_poll,
	.unlocked_ioctl = ipc_ioctl,
	.compat_ioctl = ipc_ioctl,
	.write = ipc_write,
	.read = ipc_read,
};

const struct file_operations *get_ipc_io_fops(void)
{
	return &ipc_io_fops;
}
<|MERGE_RESOLUTION|>--- conflicted
+++ resolved
@@ -100,20 +100,9 @@
 	switch (mc->phone_state) {
 	case STATE_BOOTING:
 	case STATE_ONLINE:
-<<<<<<< HEAD
-		if (!mc->sim_state.changed) {
-			if (!skb_queue_empty(rxq))
-				return POLLIN | POLLRDNORM;
-			else /* wq is waken up without rx, return for wait */
-				return 0;
-		}
-		/* fall through, if sim_state has been changed */
-		fallthrough;
-=======
 		if (!skb_queue_empty(rxq))
 			return POLLIN | POLLRDNORM;
 		break;
->>>>>>> b5f8c669
 	case STATE_CRASH_EXIT:
 	case STATE_CRASH_RESET:
 	case STATE_NV_REBUILDING:
@@ -128,11 +117,7 @@
 
 		if (iod->attrs & IO_ATTR_STATE_RESET_NOTI)
 			return POLLHUP;
-<<<<<<< HEAD
-		fallthrough;
-=======
 		break;
->>>>>>> b5f8c669
 	default:
 		break;
 	}
