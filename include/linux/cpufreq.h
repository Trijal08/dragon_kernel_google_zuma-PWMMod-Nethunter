--- conflicted
+++ resolved
@@ -1191,18 +1191,6 @@
 }
 #endif
 
-<<<<<<< HEAD
-extern void arch_freq_prepare_all(void);
-=======
-#if defined(CONFIG_ENERGY_MODEL) && defined(CONFIG_CPU_FREQ_GOV_SCHEDUTIL)
-void sched_cpufreq_governor_change(struct cpufreq_policy *policy,
-			struct cpufreq_governor *old_gov);
-#else
-static inline void sched_cpufreq_governor_change(struct cpufreq_policy *policy,
-			struct cpufreq_governor *old_gov) { }
-#endif
-
->>>>>>> a13dc4d4
 extern unsigned int arch_freq_get_on_cpu(int cpu);
 
 #ifndef arch_set_freq_scale
