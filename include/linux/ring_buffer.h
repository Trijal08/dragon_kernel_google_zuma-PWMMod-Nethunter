/* SPDX-License-Identifier: GPL-2.0 */
#ifndef _LINUX_RING_BUFFER_H
#define _LINUX_RING_BUFFER_H

#include <linux/mm.h>
#include <linux/poll.h>
#include <linux/ring_buffer_ext.h>
#include <linux/seq_file.h>

#include <asm/local.h>

struct trace_buffer;
struct ring_buffer_iter;

/*
 * Don't refer to this struct directly, use functions below.
 */
struct ring_buffer_event {
	u32		type_len:5, time_delta:27;

	u32		array[];
};

#define RB_EVNT_HDR_SIZE (offsetof(struct ring_buffer_event, array))

/**
 * enum ring_buffer_type - internal ring buffer types
 *
 * @RINGBUF_TYPE_PADDING:	Left over page padding or discarded event
 *				 If time_delta is 0:
 *				  array is ignored
 *				  size is variable depending on how much
 *				  padding is needed
 *				 If time_delta is non zero:
 *				  array[0] holds the actual length
 *				  size = 4 + length (bytes)
 *
 * @RINGBUF_TYPE_TIME_EXTEND:	Extend the time delta
 *				 array[0] = time delta (28 .. 59)
 *				 size = 8 bytes
 *
 * @RINGBUF_TYPE_TIME_STAMP:	Absolute timestamp
 *				 Same format as TIME_EXTEND except that the
 *				 value is an absolute timestamp, not a delta
 *				 event.time_delta contains bottom 27 bits
 *				 array[0] = top (28 .. 59) bits
 *				 size = 8 bytes
 *
 * <= @RINGBUF_TYPE_DATA_TYPE_LEN_MAX:
 *				Data record
 *				 If type_len is zero:
 *				  array[0] holds the actual length
 *				  array[1..(length+3)/4] holds data
 *				  size = 4 + length (bytes)
 *				 else
 *				  length = type_len << 2
 *				  array[0..(length+3)/4-1] holds data
 *				  size = 4 + length (bytes)
 */
enum ring_buffer_type {
	RINGBUF_TYPE_DATA_TYPE_LEN_MAX = 28,
	RINGBUF_TYPE_PADDING,
	RINGBUF_TYPE_TIME_EXTEND,
	RINGBUF_TYPE_TIME_STAMP,
};

#define TS_SHIFT        27
#define TS_MASK         ((1ULL << TS_SHIFT) - 1)
#define TS_DELTA_TEST   (~TS_MASK)

/*
 * We need to fit the time_stamp delta into 27 bits.
 */
static inline int test_time_stamp(u64 delta)
{
	if (delta & TS_DELTA_TEST)
		return 1;
	return 0;
}

unsigned ring_buffer_event_length(struct ring_buffer_event *event);
void *ring_buffer_event_data(struct ring_buffer_event *event);
u64 ring_buffer_event_time_stamp(struct trace_buffer *buffer,
				 struct ring_buffer_event *event);

#define BUF_PAGE_HDR_SIZE offsetof(struct buffer_data_page, data)

#define BUF_PAGE_SIZE (PAGE_SIZE - BUF_PAGE_HDR_SIZE)

#define RB_ALIGNMENT		4U
#define RB_MAX_SMALL_DATA	(RB_ALIGNMENT * RINGBUF_TYPE_DATA_TYPE_LEN_MAX)
#define RB_EVNT_MIN_SIZE	8U	/* two 32bit words */

#ifndef CONFIG_HAVE_64BIT_ALIGNED_ACCESS
# define RB_FORCE_8BYTE_ALIGNMENT	0
# define RB_ARCH_ALIGNMENT		RB_ALIGNMENT
#else
# define RB_FORCE_8BYTE_ALIGNMENT	1
# define RB_ARCH_ALIGNMENT		8U
#endif

#define RB_ALIGN_DATA		__aligned(RB_ARCH_ALIGNMENT)

struct buffer_data_page {
	u64		 time_stamp;	/* page time stamp */
	local_t		 commit;	/* write committed index */
	unsigned char	 data[] RB_ALIGN_DATA;	/* data of buffer page */
};

/*
 * ring_buffer_discard_commit will remove an event that has not
 *   been committed yet. If this is used, then ring_buffer_unlock_commit
 *   must not be called on the discarded event. This function
 *   will try to remove the event from the ring buffer completely
 *   if another event has not been written after it.
 *
 * Example use:
 *
 *  if (some_condition)
 *    ring_buffer_discard_commit(buffer, event);
 *  else
 *    ring_buffer_unlock_commit(buffer, event);
 */
void ring_buffer_discard_commit(struct trace_buffer *buffer,
				struct ring_buffer_event *event);

/*
 * size is in bytes for each per CPU buffer.
 */
struct trace_buffer *
__ring_buffer_alloc(unsigned long size, unsigned flags, struct lock_class_key *key);

/*
 * Because the ring buffer is generic, if other users of the ring buffer get
 * traced by ftrace, it can produce lockdep warnings. We need to keep each
 * ring buffer's lock class separate.
 */
#define ring_buffer_alloc(size, flags)			\
({							\
	static struct lock_class_key __key;		\
	__ring_buffer_alloc((size), (flags), &__key);	\
})

<<<<<<< HEAD
struct ring_buffer_ext_cb {
	int (*update_footers)(int cpu);
	int (*swap_reader)(int cpu);
};

struct trace_buffer *
ring_buffer_alloc_ext(unsigned long size, struct ring_buffer_ext_cb *cb);

=======
typedef bool (*ring_buffer_cond_fn)(void *data);
>>>>>>> 34738586
int ring_buffer_wait(struct trace_buffer *buffer, int cpu, int full);
__poll_t ring_buffer_poll_wait(struct trace_buffer *buffer, int cpu,
			  struct file *filp, poll_table *poll_table, int full);
void ring_buffer_wake_waiters(struct trace_buffer *buffer, int cpu);

#define RING_BUFFER_ALL_CPUS -1

void ring_buffer_free(struct trace_buffer *buffer);

int ring_buffer_resize(struct trace_buffer *buffer, unsigned long size, int cpu);

void ring_buffer_change_overwrite(struct trace_buffer *buffer, int val);

struct ring_buffer_event *ring_buffer_lock_reserve(struct trace_buffer *buffer,
						   unsigned long length);
int ring_buffer_unlock_commit(struct trace_buffer *buffer,
			      struct ring_buffer_event *event);
int ring_buffer_write(struct trace_buffer *buffer,
		      unsigned long length, void *data);

void ring_buffer_nest_start(struct trace_buffer *buffer);
void ring_buffer_nest_end(struct trace_buffer *buffer);

struct ring_buffer_event *
ring_buffer_peek(struct trace_buffer *buffer, int cpu, u64 *ts,
		 unsigned long *lost_events);
struct ring_buffer_event *
ring_buffer_consume(struct trace_buffer *buffer, int cpu, u64 *ts,
		    unsigned long *lost_events);

struct ring_buffer_iter *
ring_buffer_read_prepare(struct trace_buffer *buffer, int cpu, gfp_t flags);
void ring_buffer_read_prepare_sync(void);
void ring_buffer_read_start(struct ring_buffer_iter *iter);
void ring_buffer_read_finish(struct ring_buffer_iter *iter);

struct ring_buffer_event *
ring_buffer_iter_peek(struct ring_buffer_iter *iter, u64 *ts);
void ring_buffer_iter_advance(struct ring_buffer_iter *iter);
void ring_buffer_iter_reset(struct ring_buffer_iter *iter);
int ring_buffer_iter_empty(struct ring_buffer_iter *iter);
bool ring_buffer_iter_dropped(struct ring_buffer_iter *iter);

unsigned long ring_buffer_size(struct trace_buffer *buffer, int cpu);

void ring_buffer_reset_cpu(struct trace_buffer *buffer, int cpu);
void ring_buffer_reset_online_cpus(struct trace_buffer *buffer);
void ring_buffer_reset(struct trace_buffer *buffer);

#ifdef CONFIG_RING_BUFFER_ALLOW_SWAP
int ring_buffer_swap_cpu(struct trace_buffer *buffer_a,
			 struct trace_buffer *buffer_b, int cpu);
#else
static inline int
ring_buffer_swap_cpu(struct trace_buffer *buffer_a,
		     struct trace_buffer *buffer_b, int cpu)
{
	return -ENODEV;
}
#endif

bool ring_buffer_empty(struct trace_buffer *buffer);
bool ring_buffer_empty_cpu(struct trace_buffer *buffer, int cpu);

void ring_buffer_record_disable(struct trace_buffer *buffer);
void ring_buffer_record_enable(struct trace_buffer *buffer);
void ring_buffer_record_off(struct trace_buffer *buffer);
void ring_buffer_record_on(struct trace_buffer *buffer);
bool ring_buffer_record_is_on(struct trace_buffer *buffer);
bool ring_buffer_record_is_set_on(struct trace_buffer *buffer);
void ring_buffer_record_disable_cpu(struct trace_buffer *buffer, int cpu);
void ring_buffer_record_enable_cpu(struct trace_buffer *buffer, int cpu);

u64 ring_buffer_oldest_event_ts(struct trace_buffer *buffer, int cpu);
unsigned long ring_buffer_bytes_cpu(struct trace_buffer *buffer, int cpu);
unsigned long ring_buffer_entries(struct trace_buffer *buffer);
unsigned long ring_buffer_overruns(struct trace_buffer *buffer);
unsigned long ring_buffer_entries_cpu(struct trace_buffer *buffer, int cpu);
unsigned long ring_buffer_overrun_cpu(struct trace_buffer *buffer, int cpu);
unsigned long ring_buffer_commit_overrun_cpu(struct trace_buffer *buffer, int cpu);
unsigned long ring_buffer_dropped_events_cpu(struct trace_buffer *buffer, int cpu);
unsigned long ring_buffer_read_events_cpu(struct trace_buffer *buffer, int cpu);

u64 ring_buffer_time_stamp(struct trace_buffer *buffer);
void ring_buffer_normalize_time_stamp(struct trace_buffer *buffer,
				      int cpu, u64 *ts);
void ring_buffer_set_clock(struct trace_buffer *buffer,
			   u64 (*clock)(void));
void ring_buffer_set_time_stamp_abs(struct trace_buffer *buffer, bool abs);
bool ring_buffer_time_stamp_abs(struct trace_buffer *buffer);

size_t ring_buffer_nr_pages(struct trace_buffer *buffer, int cpu);
size_t ring_buffer_nr_dirty_pages(struct trace_buffer *buffer, int cpu);

void *ring_buffer_alloc_read_page(struct trace_buffer *buffer, int cpu);
void ring_buffer_free_read_page(struct trace_buffer *buffer, int cpu, void *data);
int ring_buffer_read_page(struct trace_buffer *buffer, void **data_page,
			  size_t len, int cpu, int full);

struct trace_seq;

int ring_buffer_print_entry_header(struct trace_seq *s);
int ring_buffer_print_page_header(struct trace_seq *s);

enum ring_buffer_flags {
	RB_FL_OVERWRITE		= 1 << 0,
};

#ifdef CONFIG_RING_BUFFER
int trace_rb_cpu_prepare(unsigned int cpu, struct hlist_node *node);
#else
#define trace_rb_cpu_prepare	NULL
#endif

size_t trace_buffer_pack_size(struct trace_buffer *trace_buffer);
int trace_buffer_pack(struct trace_buffer *trace_buffer, struct trace_buffer_pack *pack);
int ring_buffer_poke(struct trace_buffer *buffer, int cpu);

#endif /* _LINUX_RING_BUFFER_H */<|MERGE_RESOLUTION|>--- conflicted
+++ resolved
@@ -141,7 +141,6 @@
 	__ring_buffer_alloc((size), (flags), &__key);	\
 })
 
-<<<<<<< HEAD
 struct ring_buffer_ext_cb {
 	int (*update_footers)(int cpu);
 	int (*swap_reader)(int cpu);
@@ -150,9 +149,7 @@
 struct trace_buffer *
 ring_buffer_alloc_ext(unsigned long size, struct ring_buffer_ext_cb *cb);
 
-=======
 typedef bool (*ring_buffer_cond_fn)(void *data);
->>>>>>> 34738586
 int ring_buffer_wait(struct trace_buffer *buffer, int cpu, int full);
 __poll_t ring_buffer_poll_wait(struct trace_buffer *buffer, int cpu,
 			  struct file *filp, poll_table *poll_table, int full);
