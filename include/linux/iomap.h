--- conflicted
+++ resolved
@@ -99,12 +99,9 @@
 	void			*inline_data;
 	void			*private; /* filesystem private */
 	const struct iomap_page_ops *page_ops;
-<<<<<<< HEAD
+	u64			validity_cookie; /* used with .iomap_valid() */
 
 	ANDROID_KABI_RESERVE(1);
-=======
-	u64			validity_cookie; /* used with .iomap_valid() */
->>>>>>> 88690811
 };
 
 static inline sector_t iomap_sector(const struct iomap *iomap, loff_t pos)
