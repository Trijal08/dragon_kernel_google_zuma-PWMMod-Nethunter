--- conflicted
+++ resolved
@@ -269,7 +269,6 @@
 	return fsverity_get_info(inode) != NULL;
 }
 
-<<<<<<< HEAD
 #ifdef CONFIG_FS_VERITY_BUILTIN_SIGNATURES
 int __fsverity_verify_signature(const struct inode *inode, const u8 *signature,
 				size_t sig_size, const u8 *file_digest,
@@ -283,7 +282,7 @@
 	return 0;
 }
 #endif /* !CONFIG_FS_VERITY_BUILTIN_SIGNATURES */
-=======
+
 /**
  * fsverity_file_open() - prepare to open a verity file
  * @inode: the inode being opened
@@ -321,6 +320,5 @@
 		return __fsverity_prepare_setattr(dentry, attr);
 	return 0;
 }
->>>>>>> 91209b60
 
 #endif	/* _LINUX_FSVERITY_H */