--- conflicted
+++ resolved
@@ -516,14 +516,9 @@
 				     unsigned int offset, unsigned int len);
 int dma_buf_end_cpu_access(struct dma_buf *dma_buf,
 			   enum dma_data_direction dir);
-<<<<<<< HEAD
 int dma_buf_end_cpu_access_partial(struct dma_buf *dma_buf,
 				     enum dma_data_direction dir,
 				     unsigned int offset, unsigned int len);
-void *dma_buf_kmap(struct dma_buf *, unsigned long);
-void dma_buf_kunmap(struct dma_buf *, unsigned long, void *);
-=======
->>>>>>> 9f68e365
 
 int dma_buf_mmap(struct dma_buf *, struct vm_area_struct *,
 		 unsigned long);
