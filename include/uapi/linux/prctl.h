--- conflicted
+++ resolved
@@ -229,14 +229,12 @@
 # define PR_PAC_APDBKEY			(1UL << 3)
 # define PR_PAC_APGAKEY			(1UL << 4)
 
-<<<<<<< HEAD
-#define PR_SET_VMA		0x53564d41
-# define PR_SET_VMA_ANON_NAME		0
-=======
 /* Tagged user address controls for arm64 */
 #define PR_SET_TAGGED_ADDR_CTRL		55
 #define PR_GET_TAGGED_ADDR_CTRL		56
 # define PR_TAGGED_ADDR_ENABLE		(1UL << 0)
->>>>>>> b41dae06
+
+#define PR_SET_VMA		0x53564d41
+# define PR_SET_VMA_ANON_NAME		0
 
 #endif /* _LINUX_PRCTL_H */