/* SPDX-License-Identifier: GPL-2.0+ WITH Linux-syscall-note */
/*
 *  linux/drivers/char/serial_core.h
 *
 *  Copyright (C) 2000 Deep Blue Solutions Ltd.
 *
 * This program is free software; you can redistribute it and/or modify
 * it under the terms of the GNU General Public License as published by
 * the Free Software Foundation; either version 2 of the License, or
 * (at your option) any later version.
 *
 * This program is distributed in the hope that it will be useful,
 * but WITHOUT ANY WARRANTY; without even the implied warranty of
 * MERCHANTABILITY or FITNESS FOR A PARTICULAR PURPOSE.  See the
 * GNU General Public License for more details.
 *
 * You should have received a copy of the GNU General Public License
 * along with this program; if not, write to the Free Software
 * Foundation, Inc., 59 Temple Place, Suite 330, Boston, MA  02111-1307  USA
 */
#ifndef _UAPILINUX_SERIAL_CORE_H
#define _UAPILINUX_SERIAL_CORE_H

#include <linux/serial.h>

/*
 * The type definitions.  These are from Ted Ts'o's serial.h
 */
#define PORT_UNKNOWN	0
#define PORT_8250	1
#define PORT_16450	2
#define PORT_16550	3
#define PORT_16550A	4
#define PORT_CIRRUS	5
#define PORT_16650	6
#define PORT_16650V2	7
#define PORT_16750	8
#define PORT_STARTECH	9
#define PORT_16C950	10
#define PORT_16654	11
#define PORT_16850	12
#define PORT_RSA	13
#define PORT_NS16550A	14
#define PORT_XSCALE	15
#define PORT_RM9000	16	/* PMC-Sierra RM9xxx internal UART */
#define PORT_OCTEON	17	/* Cavium OCTEON internal UART */
#define PORT_AR7	18	/* Texas Instruments AR7 internal UART */
#define PORT_U6_16550A	19	/* ST-Ericsson U6xxx internal UART */
#define PORT_TEGRA	20	/* NVIDIA Tegra internal UART */
#define PORT_XR17D15X	21	/* Exar XR17D15x UART */
#define PORT_LPC3220	22	/* NXP LPC32xx SoC "Standard" UART */
#define PORT_8250_CIR	23	/* CIR infrared port, has its own driver */
#define PORT_XR17V35X	24	/* Exar XR17V35x UARTs */
#define PORT_BRCM_TRUMANAGE	25
#define PORT_ALTR_16550_F32 26	/* Altera 16550 UART with 32 FIFOs */
#define PORT_ALTR_16550_F64 27	/* Altera 16550 UART with 64 FIFOs */
#define PORT_ALTR_16550_F128 28 /* Altera 16550 UART with 128 FIFOs */
#define PORT_RT2880	29	/* Ralink RT2880 internal UART */
#define PORT_16550A_FSL64 30	/* Freescale 16550 UART with 64 FIFOs */

/*
 * ARM specific type numbers.  These are not currently guaranteed
 * to be implemented, and will change in the future.  These are
 * separate so any additions to the old serial.c that occur before
 * we are merged can be easily merged here.
 */
#define PORT_PXA	31
#define PORT_AMBA	32
#define PORT_CLPS711X	33
#define PORT_SA1100	34
#define PORT_UART00	35
#define PORT_OWL	36
#define PORT_21285	37

/* Sparc type numbers.  */
#define PORT_SUNZILOG	38
#define PORT_SUNSAB	39

/* Nuvoton UART */
#define PORT_NPCM	40

/* NVIDIA Tegra Combined UART */
#define PORT_TEGRA_TCU	41

/* Intel EG20 */
#define PORT_PCH_8LINE	44
#define PORT_PCH_2LINE	45

/* DEC */
#define PORT_DZ		46
#define PORT_ZS		47

/* Parisc type numbers. */
#define PORT_MUX	48

/* Atmel AT91 SoC */
#define PORT_ATMEL	49

/* Macintosh Zilog type numbers */
#define PORT_MAC_ZILOG	50	/* m68k : not yet implemented */
#define PORT_PMAC_ZILOG	51

/* SH-SCI */
#define PORT_SCI	52
#define PORT_SCIF	53
#define PORT_IRDA	54

/* Samsung S3C2410 SoC and derivatives thereof */
#define PORT_S3C2410    55

/* SGI IP22 aka Indy / Challenge S / Indigo 2 */
#define PORT_IP22ZILOG	56

/* Sharp LH7a40x -- an ARM9 SoC series */
#define PORT_LH7A40X	57

/* PPC CPM type number */
#define PORT_CPM        58

/* MPC52xx (and MPC512x) type numbers */
#define PORT_MPC52xx	59

/* IBM icom */
#define PORT_ICOM	60

/* Samsung S3C2440 SoC */
#define PORT_S3C2440	61

/* Motorola i.MX SoC */
#define PORT_IMX	62

/* Marvell MPSC */
#define PORT_MPSC	63

/* TXX9 type number */
#define PORT_TXX9	64

/* NEC VR4100 series SIU/DSIU */
#define PORT_VR41XX_SIU		65
#define PORT_VR41XX_DSIU	66

/* Samsung S3C2400 SoC */
#define PORT_S3C2400	67

/* M32R SIO */
#define PORT_M32R_SIO	68

/*Digi jsm */
#define PORT_JSM        69

#define PORT_PNX8XXX	70

/* Hilscher netx */
#define PORT_NETX	71

/* SUN4V Hypervisor Console */
#define PORT_SUNHV	72

#define PORT_S3C2412	73

/* Xilinx uartlite */
#define PORT_UARTLITE	74

/* Blackfin bf5xx */
#define PORT_BFIN	75

/* Micrel KS8695 */
#define PORT_KS8695	76

/* Broadcom SB1250, etc. SOC */
#define PORT_SB1250_DUART	77

/* Freescale ColdFire */
#define PORT_MCF	78

/* Blackfin SPORT */
#define PORT_BFIN_SPORT		79

/* MN10300 on-chip UART numbers */
#define PORT_MN10300		80
#define PORT_MN10300_CTS	81

#define PORT_SC26XX	82

/* SH-SCI */
#define PORT_SCIFA	83

#define PORT_S3C6400	84

/* NWPSERIAL, now removed */
#define PORT_NWPSERIAL	85

/* MAX3100 */
#define PORT_MAX3100    86

/* Timberdale UART */
#define PORT_TIMBUART	87

/* Qualcomm MSM SoCs */
#define PORT_MSM	88

/* BCM63xx family SoCs */
#define PORT_BCM63XX	89

/* Aeroflex Gaisler GRLIB APBUART */
#define PORT_APBUART    90

/* Altera UARTs */
#define PORT_ALTERA_JTAGUART	91
#define PORT_ALTERA_UART	92

/* SH-SCI */
#define PORT_SCIFB	93

/* MAX310X */
#define PORT_MAX310X	94

/* TI DA8xx/66AK2x */
#define PORT_DA830	95

/* TI OMAP-UART */
#define PORT_OMAP	96

/* VIA VT8500 SoC */
#define PORT_VT8500	97

/* Cadence (Xilinx Zynq) UART */
#define PORT_XUARTPS	98

/* Atheros AR933X SoC */
#define PORT_AR933X	99

/* Energy Micro efm32 SoC */
#define PORT_EFMUART   100

/* ARC (Synopsys) on-chip UART */
#define PORT_ARC       101

/* Rocketport EXPRESS/INFINITY */
#define PORT_RP2	102

/* Freescale lpuart */
#define PORT_LPUART	103

/* SH-SCI */
#define PORT_HSCIF	104

/* ST ASC type numbers */
#define PORT_ASC       105

/* Tilera TILE-Gx UART */
#define PORT_TILEGX	106

/* MEN 16z135 UART */
#define PORT_MEN_Z135	107

/* SC16IS74xx */
#define PORT_SC16IS7XX   108

/* MESON */
#define PORT_MESON	109

/* Conexant Digicolor */
#define PORT_DIGICOLOR	110

/* SPRD SERIAL  */
#define PORT_SPRD	111

/* Cris v10 / v32 SoC */
#define PORT_CRIS	112

/* STM32 USART */
#define PORT_STM32	113

/* MVEBU UART */
#define PORT_MVEBU	114

/* Microchip PIC32 UART */
#define PORT_PIC32	115

/* MPS2 UART */
#define PORT_MPS2UART	116

/* MediaTek BTIF */
#define PORT_MTK_BTIF	117

/* RDA UART */
#define PORT_RDA	118

<<<<<<< HEAD
=======
/* Socionext Milbeaut UART */
#define PORT_MLB_USIO	119

/* SiFive UART */
#define PORT_SIFIVE_V0	120

>>>>>>> 0ecfebd2
#endif /* _UAPILINUX_SERIAL_CORE_H */<|MERGE_RESOLUTION|>--- conflicted
+++ resolved
@@ -287,13 +287,10 @@
 /* RDA UART */
 #define PORT_RDA	118
 
-<<<<<<< HEAD
-=======
 /* Socionext Milbeaut UART */
 #define PORT_MLB_USIO	119
 
 /* SiFive UART */
 #define PORT_SIFIVE_V0	120
 
->>>>>>> 0ecfebd2
 #endif /* _UAPILINUX_SERIAL_CORE_H */