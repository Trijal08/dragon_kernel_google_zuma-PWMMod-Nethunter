// SPDX-License-Identifier: GPL-2.0-only
/*
 * Google Whitechapel AoC Core Driver
 *
 * Copyright (c) 2019-2021 Google LLC
 *
 * This program is free software; you can redistribute it and/or modify
 * it under the terms of the GNU General Public License version 2 as
 * published by the Free Software Foundation.
 */

#define pr_fmt(fmt) "aoc: " fmt

#include "aoc.h"

#include <linux/atomic.h>
#include <linux/cdev.h>
#include <linux/delay.h>
#include <linux/dma-map-ops.h>
#include <linux/firmware.h>
#include <linux/fs.h>
#include <linux/glob.h>
#include <linux/init.h>
#include <linux/interrupt.h>
#include <linux/io.h>
#include <linux/iommu.h>
#include <linux/jiffies.h>
#include <linux/kernel.h>
#include <linux/list.h>
#include <linux/mailbox_client.h>
#include <linux/module.h>
#include <linux/moduleparam.h>
#include <linux/of.h>
#include <linux/of_address.h>
#include <linux/of_platform.h>
#include <linux/platform_data/sscoredump.h>
#include <linux/platform_device.h>
#include <linux/pm_runtime.h>
#include <linux/slab.h>
#include <linux/string.h>
#include <linux/timer.h>
#include <linux/uaccess.h>
#include <linux/uio.h>
#include <linux/wait.h>
#include <linux/workqueue.h>
#include <linux/mutex.h>
#include <soc/google/acpm_ipc_ctrl.h>
#include <soc/google/debug-snapshot.h>
#include <soc/google/exynos-cpupm.h>
#include <soc/google/exynos-pmu-if.h>

#include <linux/gsa/gsa_aoc.h>

#if IS_ENABLED(CONFIG_EXYNOS_ITMON)
#include <soc/google/exynos-itmon.h>
#endif

#include "ion_physical_heap.h"

#include "aoc_firmware.h"
#include "aoc_ipc_core.h"
#include "aoc_ramdump_regions.h"

/* TODO: Remove internal calls, or promote to "public" */
#include "aoc_ipc_core_internal.h"

/* This should not be required, as we expect only one of the two to be defined */
#if IS_ENABLED(CONFIG_SOC_GS201)
    #undef CONFIG_SOC_GS101
#endif

#if IS_ENABLED(CONFIG_SOC_GS201) && IS_ENABLED(CONFIG_SOC_GS101)
    #error "GS201 and GS101 are mutually exclusive"
#endif

#define MAX_FIRMWARE_LENGTH 128
#define AOC_S2MPU_CTRL0 0x0

#define AOC_MAX_MINOR (1U)
#define AOC_MBOX_CHANNELS 16

#define AOC_FWDATA_ENTRIES 10
#define AOC_FWDATA_BOARDID_DFL  0x20202
#define AOC_FWDATA_BOARDREV_DFL 0x10000

#define SENSOR_DIRECT_HEAP_SIZE SZ_4M
#define PLAYBACK_HEAP_SIZE SZ_16K
#define CAPTURE_HEAP_SIZE SZ_64K

#define MAX_RESET_REASON_STRING_LEN 128UL

#define AOC_CP_APERTURE_START_OFFSET 0x5FDF80
#define AOC_CP_APERTURE_END_OFFSET   0x5FFFFF

<<<<<<< HEAD
#if IS_ENABLED(CONFIG_SOC_GS201)
	#define AOC_PCU_BASE  AOC_PCU_BASE_PRO
	#define AOC_GPIO_BASE AOC_GPIO_BASE_PRO
#elif IS_ENABLED(CONFIG_SOC_GS101)
	#define AOC_PCU_BASE  AOC_PCU_BASE_WC
	#define AOC_GPIO_BASE AOC_GPIO_BASE_WC
	#define GPIO_INTERRUPT 93
#endif
=======
static DEFINE_MUTEX(aoc_service_lock);
>>>>>>> 6fb064ec

enum AOC_FW_STATE {
	AOC_STATE_OFFLINE = 0,
	AOC_STATE_FIRMWARE_LOADED,
	AOC_STATE_STARTING,
	AOC_STATE_ONLINE
};
static enum AOC_FW_STATE aoc_state;

static struct platform_device *aoc_platform_device;


struct mbox_slot {
	struct mbox_client client;
	struct mbox_chan *channel;
	void *prvdata;
	int index;
};

struct aoc_prvdata {
	struct mbox_slot mbox_channels[AOC_MBOX_CHANNELS];
	struct aoc_service_dev **services;

	struct work_struct online_work;
	struct resource dram_resource;
	aoc_map_handler map_handler;
	void *map_handler_ctx;

	struct device *dev;
	struct iommu_domain *domain;
	void *ipc_base;

	void *sram_virt;
	void *dram_virt;
	void *aoc_req_virt;
	void *aoc_s2mpu_virt;
	size_t sram_size;
	size_t dram_size;
	size_t aoc_req_size;
	u32 aoc_s2mpu_saved_value;

	struct dma_heap *sensor_heap;
	struct dma_heap *audio_playback_heap;
	struct dma_heap *audio_capture_heap;
	phys_addr_t sensor_heap_base;
	phys_addr_t audio_playback_heap_base;
	phys_addr_t audio_capture_heap_base;

	int watchdog_irq;
	struct work_struct watchdog_work;
	bool aoc_reset_done;
	wait_queue_head_t aoc_reset_wait_queue;
	unsigned int acpm_async_id;
	int total_services;

	char firmware_name[MAX_FIRMWARE_LENGTH];
	char *firmware_version;

	struct cdev cdev;
	dev_t aoc_devt;
	struct class *_class;
	struct device *_device;

	u32 disable_monitor_mode;
	u32 enable_uart_tx;
	u32 force_voltage_nominal;

	u32 total_coredumps;
	u32 total_restarts;

#if IS_ENABLED(CONFIG_EXYNOS_ITMON)
	struct notifier_block itmon_nb;
#endif
	struct device *gsa_dev;
};

/* TODO: Reduce the global variables (move into a driver structure) */
/* Resources found from the device tree */
static struct resource *aoc_sram_resource;

struct sscd_info {
	char *name;
	struct sscd_segment segs[256];
	u16 seg_count;
};

static void sscd_release(struct device *dev);

static struct sscd_info sscd_info;
static struct sscd_platform_data sscd_pdata;
static struct platform_device sscd_dev = { .name = "aoc",
					   .driver_override = SSCD_NAME,
					   .id = -1,
					   .dev = {
						   .platform_data = &sscd_pdata,
						   .release = sscd_release,
					   } };

static void *aoc_sram_virt_mapping;
static void *aoc_dram_virt_mapping;

static int aoc_irq;

static struct aoc_control_block *aoc_control;

static int aoc_major;

static const char *default_firmware = "aoc.bin";
static bool aoc_autoload_firmware;
module_param(aoc_autoload_firmware, bool, 0644);
MODULE_PARM_DESC(aoc_autoload_firmware, "Automatically load firmware if true");

static int aoc_bus_match(struct device *dev, struct device_driver *drv);
static int aoc_bus_probe(struct device *dev);
static int aoc_bus_remove(struct device *dev);

static struct bus_type aoc_bus_type = {
	.name = "aoc",
	.match = aoc_bus_match,
	.probe = aoc_bus_probe,
	.remove = aoc_bus_remove,
};

struct aoc_client {
	int client_id;
	int endpoint;
};

static unsigned long read_blocked_mask;
static unsigned long write_blocked_mask;

static bool aoc_fpga_reset(struct aoc_prvdata *prvdata);
static bool write_reset_trampoline(u32 addr);
static bool aoc_a32_reset(void);
static int aoc_watchdog_restart(struct aoc_prvdata *prvdata);
static void acpm_aoc_reset_callback(unsigned int *cmd, unsigned int size);

static int start_firmware_load(struct device *dev);
static void aoc_take_offline(struct aoc_prvdata *prvdata);
static void signal_aoc(struct mbox_chan *channel);

static void aoc_process_services(struct aoc_prvdata *prvdata, int offset);

static irqreturn_t watchdog_int_handler(int irq, void *dev);
static void aoc_watchdog(struct work_struct *work);

#if IS_ENABLED(CONFIG_EXYNOS_ITMON)
static int aoc_itmon_notifier(struct notifier_block *nb, unsigned long action,
			      void *nb_data)
{
	struct aoc_prvdata *prvdata;
	struct itmon_notifier *itmon_info = nb_data;

	prvdata = container_of(nb, struct aoc_prvdata, itmon_nb);
	if (itmon_info->port && (strncmp(itmon_info->port, "AOC", sizeof("AOC") - 1) == 0))
		return NOTIFY_STOP;

	if (itmon_info->target_addr == 0) {
		dev_err(prvdata->dev,
			"Possible repro of b/174577569, please upload a bugreport and /data/vendor/ssrdump to that bug\n");
		return NOTIFY_STOP;
	}

	if ((itmon_info->target_addr >= aoc_sram_resource->start + AOC_CP_APERTURE_START_OFFSET) &&
	    (itmon_info->target_addr <= aoc_sram_resource->start + AOC_CP_APERTURE_END_OFFSET)) {
		dev_err(prvdata->dev,
			"Valid memory access triggered ITMON error. Please file a bug with bugreport and contents of /data/vendor/ssrdump\n");
		return NOTIFY_STOP;
	}

	return NOTIFY_OK;
}
#endif

static inline void *aoc_sram_translate(u32 offset)
{
	BUG_ON(aoc_sram_virt_mapping == NULL);
	if (offset > resource_size(aoc_sram_resource))
		return NULL;

	return aoc_sram_virt_mapping + offset;
}

static inline void *aoc_dram_translate(struct aoc_prvdata *p, u32 offset)
{
	BUG_ON(p->dram_virt == NULL);
	if (offset > p->dram_size)
		return NULL;

	return p->dram_virt + offset;
}

static bool aoc_is_valid_dram_address(struct aoc_prvdata *prv, void *addr)
{
	ptrdiff_t offset;

	if (addr < prv->dram_virt)
		return false;

	offset = addr - prv->dram_virt;
	return (offset < prv->dram_size);
}

static inline phys_addr_t aoc_dram_translate_to_aoc(struct aoc_prvdata *p,
					    phys_addr_t addr)
{
	phys_addr_t phys_start = p->dram_resource.start;
	phys_addr_t phys_end = phys_start + resource_size(&p->dram_resource);
	u32 offset;

	if (addr < phys_start || addr >= phys_end)
		return 0;

	offset = addr - phys_start;
	return AOC_BINARY_DRAM_BASE + offset;
}

static inline bool aoc_fw_ready(void)
{
	return aoc_control != NULL && aoc_control->magic == AOC_MAGIC;
}

static inline int aoc_num_services(void)
{
	return aoc_fw_ready() ? le32_to_cpu(aoc_control->services) : 0;
}

static inline aoc_service *service_at_index(struct aoc_prvdata *prvdata,
					    unsigned index)
{
	if (!aoc_fw_ready() || index > aoc_num_services())
		return NULL;

	return (((uint8_t *)prvdata->ipc_base) + aoc_control->services_offset +
		(le32_to_cpu(aoc_control->service_size) * index));
}

static inline struct aoc_service_dev *service_dev_at_index(struct aoc_prvdata *prvdata, unsigned index)
{
	if (!aoc_fw_ready() || index > aoc_num_services())
		return NULL;

	return prvdata->services[index];
}

static bool validate_service(struct aoc_prvdata *prv, int i)
{
	struct aoc_ipc_service_header *hdr = service_at_index(prv, i);
	struct device *dev = prv->dev;

	if (!aoc_is_valid_dram_address(prv, hdr)) {
		dev_err(dev, "service %d is not in DRAM region\n", i);
		return false;
	}

	if (hdr->regions[0].slots == 0 && hdr->regions[1].slots == 0) {
		dev_err(dev, "service %d is not readable or writable\n", i);

		return false;
	}

	if (aoc_service_is_ring(hdr) &&
	    (hdr->regions[0].slots > 1 || hdr->regions[1].slots > 1)) {
		dev_err(dev, "service %d has invalid ring slot configuration\n",
			i);

		return false;
	}

	return true;
}

static int driver_matches_service_by_name(struct device_driver *drv, void *name)
{
	struct aoc_driver *aoc_drv = AOC_DRIVER(drv);
	const char *service_name = name;
	const char *const *driver_names = aoc_drv->service_names;

	while (driver_names && *driver_names) {
		if (glob_match(*driver_names, service_name) == true)
			return 1;

		driver_names++;
	}

	return 0;
}

static bool has_name_matching_driver(const char *service_name)
{
	return bus_for_each_drv(&aoc_bus_type, NULL, (char *)service_name,
				driver_matches_service_by_name) != 0;
}

static bool service_names_are_valid(struct aoc_prvdata *prv)
{
	int services, i, j;

	services = aoc_num_services();
	if (services == 0)
		return false;

	/* All names have a valid length */
	for (i = 0; i < services; i++) {
		const char *name = aoc_service_name(service_at_index(prv, i));
		size_t name_len;

		if (!name) {
			dev_err(prv->dev,
				"failed to retrieve service name for service %d\n",
				i);
			return false;
		}

		name_len = strnlen(name, AOC_SERVICE_NAME_LENGTH);
		if (name_len == 0 || name_len == AOC_SERVICE_NAME_LENGTH) {
			dev_err(prv->dev,
				"service %d has a name that is too long\n", i);
			return false;
		}

		dev_dbg(prv->dev, "validated service %d name %s\n", i, name);
	}

	/* No duplicate names */
	for (i = 0; i < services; i++) {
		char name1[AOC_SERVICE_NAME_LENGTH],
			name2[AOC_SERVICE_NAME_LENGTH];
		memcpy_fromio(name1, aoc_service_name(service_at_index(prv, i)),
			      sizeof(name1));

		for (j = i + 1; j < services; j++) {
			memcpy_fromio(
				name2,
				aoc_service_name(service_at_index(prv, j)),
				sizeof(name2));

			if (strncmp(name1, name2, AOC_SERVICE_NAME_LENGTH) ==
			    0) {
				dev_err(prv->dev,
					"service %d and service %d have the same name\n",
					i, j);
				return false;
			}
		}
	}

	return true;
}

static void free_mailbox_channels(struct aoc_prvdata *prv);

static int allocate_mailbox_channels(struct aoc_prvdata *prv)
{
	struct device *dev = prv->dev;
	struct mbox_slot *slot;
	int i, rc = 0;

	for (i = 0; i < ARRAY_SIZE(prv->mbox_channels); i++) {
		slot = &prv->mbox_channels[i];
		slot->channel = mbox_request_channel(&slot->client, i);
		if (IS_ERR(slot->channel)) {
			dev_err(dev, "failed to find mailbox interface %d : %ld\n", i,
				PTR_ERR(slot->channel));
			slot->channel = NULL;
			rc = -EIO;
			goto err_mbox_req;
		}
	}

err_mbox_req:
	if (rc != 0)
		free_mailbox_channels(prv);

	return rc;
}

static void free_mailbox_channels(struct aoc_prvdata *prv)
{
	struct mbox_slot *slot;
	int i;

	for (i = 0; i < ARRAY_SIZE(prv->mbox_channels); i++) {
		slot = &prv->mbox_channels[i];
		if (slot->channel) {
			mbox_free_channel(slot->channel);
			slot->channel = NULL;
		}
	}
}

static void aoc_mbox_rx_callback(struct mbox_client *cl, void *mssg)
{
	struct mbox_slot *slot = container_of(cl, struct mbox_slot, client);
	struct aoc_prvdata *prvdata = slot->prvdata;

	switch (aoc_state) {
	case AOC_STATE_FIRMWARE_LOADED:
		if (aoc_fw_ready()) {
			aoc_state = AOC_STATE_STARTING;
			schedule_work(&prvdata->online_work);
		}
		break;
	case AOC_STATE_ONLINE:
		aoc_process_services(prvdata, slot->index);
		break;
	default:
		break;
	}
}

static void aoc_mbox_tx_prepare(struct mbox_client *cl, void *mssg)
{
}

static void aoc_mbox_tx_done(struct mbox_client *cl, void *mssg, int r)
{
}

static void aoc_req_assert(struct aoc_prvdata *p, bool assert)
{
	iowrite32(!!assert, p->aoc_req_virt);
}

static int aoc_req_wait(struct aoc_prvdata *p, bool assert)
{
	unsigned long aoc_req_timeout;

	aoc_req_timeout = jiffies + (2 * HZ);
	while (time_before(jiffies, aoc_req_timeout)) {
		if (!!readl(p->aoc_req_virt + 0x40) == !!assert)
			return 0;
		msleep(100);
	}

	return -ETIMEDOUT;
}

extern int gs_chipid_get_ap_hw_tune_array(const u8 **array);

#if IS_ENABLED(CONFIG_SOC_GS101)
static bool aoc_sram_was_repaired(struct aoc_prvdata *prvdata)
{
	const u8 *array;
	struct device *dev = prvdata->dev;
	int ret;

	ret = gs_chipid_get_ap_hw_tune_array(&array);

	if (ret == -EPROBE_DEFER) {
		dev_err(dev, "Unable to determine SRAM repair state.  Leaving monitor mode disabled\n");
		return false;
	}

	if (ret != 32) {
		dev_err(dev, "Unexpected hw_tune_array size.  Leaving monitor mode disabled\n");
		return false;
	}

	/* Bit 65 says that AoC SRAM was repaired */
	return ((array[8] & 0x2) != 0);
}
#else
static inline bool aoc_sram_was_repaired(struct aoc_prvdata *prvdata) { return false; }
#endif

struct aoc_fw_data {
	u32 key;
	u32 value;
};

static u32 dt_property(struct device_node *node, const char *key)
{
	u32 ret;

	if (of_property_read_u32(node, key, &ret))
		return 0xffffffff;

	return ret;
}

static void aoc_pass_fw_information(void *base, const struct aoc_fw_data *fwd,
				    size_t num)
{
	u32 *data = base;
	int i;

	writel_relaxed(AOC_PARAMETER_MAGIC, data++);
	writel_relaxed(num, data++);
	writel_relaxed(12 + (num * (3 * sizeof(u32))), data++);

	for (i = 0; i < num; i++) {
		writel_relaxed(fwd[i].key, data++);
		writel_relaxed(sizeof(u32), data++);
		writel_relaxed(fwd[i].value, data++);
	}
}

static u32 aoc_board_config_parse(struct device_node *node, u32 *board_id, u32 *board_rev)
{
	const char *board_cfg;
	int err = 0;

	/* Read board config from device tree */
	err = of_property_read_string(node, "aoc-board-cfg", &board_cfg);

	if (err < 0) {
		pr_err("Unable to retrieve AoC board configuration, check DT");
		pr_info("Assuming R4/O6 board configuration");
		*board_id  = AOC_FWDATA_BOARDID_DFL;
		*board_rev = AOC_FWDATA_BOARDREV_DFL;
	} else {
		if (strncmp(board_cfg, "sl1", 3) == 0) {
			*board_id  = 0x201;
			*board_rev = 0x100;
			pr_info("AoC Platform: SL1");
		} else if (strncmp(board_cfg, "sl2", 3) == 0) {
			*board_id  = 0x201;
			*board_rev = 0x101;
			pr_info("AoC Platform: SL2");
		} else if (strncmp(board_cfg, "wf1", 3) == 0) {
			*board_id  = 0x201;
			*board_rev = 0x200;
			pr_info("AoC Platform: WF1");
		} else if (strncmp(board_cfg, "wf2v2", 5) == 0) {
			*board_id  = 0x201;
			*board_rev = 0x202;
			pr_info("AoC Platform: WF2 (v2)");
		} else if (strncmp(board_cfg, "wf2", 3) == 0) {
			*board_id  = 0x201;
			*board_rev = 0x201;
			pr_info("AoC Platform: WF2 (v1)");
		} else if (strncmp(board_cfg, "r4", 2) == 0) {
			*board_id  = 0x20202;
			*board_rev = 0x10000;
			pr_info("AoC Platform: R4");
		} else if (strncmp(board_cfg, "o6", 2) == 0) {
			*board_id  = 0x20302;
			*board_rev = 0x10000;
			pr_info("AoC Platform: O6");
		} else if (strncmp(board_cfg, "p7", 2) == 0) {
			*board_id  = 0x20401;
			*board_rev = 0x10000;
			pr_info("AoC Platform: P7");
		} else if (strncmp(board_cfg, "b3", 2) == 0) {
			*board_id  = 0x20501;
			*board_rev = 0x10000;
			pr_info("AoC Platform: B3");
		} else if (strncmp(board_cfg, "r7", 2) == 0) {
			*board_id  = 0x20601;
			*board_rev = 0x10000;
			pr_info("AoC Platform: R7");
		} else if (strncmp(board_cfg, "c6", 2) == 0) {
			*board_id  = 0x20801;
			*board_rev = 0x10000;
			pr_info("AoC Platform: C6");
		} else if (strncmp(board_cfg, "t6", 2) == 0) {
			*board_id  = 0x20901;
			*board_rev = 0x10000;
			pr_info("AoC Platform: T6");
		} else {
			pr_err("Unable to identify AoC board configuration, check DT");
			pr_info("Assuming R4/O6 board configuration");

			// Assume R4/O6, as this is the most likely to work
			*board_id  = AOC_FWDATA_BOARDID_DFL;
			*board_rev = AOC_FWDATA_BOARDREV_DFL;
		}
	}

	return err;
}

static int aoc_fw_authenticate(struct aoc_prvdata *prvdata,
			       const struct firmware *fw) {

	int rc;
	dma_addr_t header_dma_addr;
	void *header_vaddr;

	/* Allocate coherent memory for the image header */
	header_vaddr = dma_alloc_coherent(prvdata->gsa_dev, AOC_AUTH_HEADER_SIZE,
					  &header_dma_addr, GFP_KERNEL);
	if (!header_vaddr) {
		dev_err(prvdata->dev, "Failed to allocate coherent memory for header\n");
		rc = -ENOMEM;
		goto err_alloc;
	}

	memcpy(header_vaddr, fw->data, AOC_AUTH_HEADER_SIZE);

	rc = gsa_load_aoc_fw_image(prvdata->gsa_dev, header_dma_addr,
				   prvdata->dram_resource.start + AOC_BINARY_DRAM_OFFSET);
	if (rc) {
		dev_err(prvdata->dev, "GSA authentication failed: %d\n", rc);
		goto err_auth;
	}

err_auth:
err_alloc:
	dma_free_coherent(prvdata->gsa_dev, AOC_AUTH_HEADER_SIZE, header_vaddr, header_dma_addr);
	return rc;
}

static void aoc_fw_callback(const struct firmware *fw, void *ctx)
{
	struct device *dev = ctx;
	struct aoc_prvdata *prvdata = dev_get_drvdata(dev);
	u32 sram_was_repaired = aoc_sram_was_repaired(prvdata);
	u32 carveout_base = prvdata->dram_resource.start;
	u32 carveout_size = prvdata->dram_size;
	u32 dt_force_vnom = dt_property(prvdata->dev->of_node, "force-vnom");
	u32 force_vnom = ((dt_force_vnom != 0) || (prvdata->force_voltage_nominal != 0)) ? 1 : 0;
	u32 disable_mm = prvdata->disable_monitor_mode;
	u32 enable_uart = prvdata->enable_uart_tx;
	u32 board_id  = AOC_FWDATA_BOARDID_DFL;
	u32 board_rev = AOC_FWDATA_BOARDREV_DFL;
	phys_addr_t sensor_heap = aoc_dram_translate_to_aoc(prvdata, prvdata->sensor_heap_base);
	phys_addr_t playback_heap = aoc_dram_translate_to_aoc(prvdata, prvdata->audio_playback_heap_base);
	phys_addr_t capture_heap = aoc_dram_translate_to_aoc(prvdata, prvdata->audio_capture_heap_base);
	unsigned int i;

	struct aoc_fw_data fw_data[] = {
		{ .key = kAOCBoardID, .value = board_id },
		{ .key = kAOCBoardRevision, .value = board_rev },
		{ .key = kAOCSRAMRepaired, .value = sram_was_repaired },
		{ .key = kAOCCarveoutAddress, .value = carveout_base},
		{ .key = kAOCCarveoutSize, .value = carveout_size},
		{ .key = kAOCSensorDirectHeapAddress, .value = sensor_heap},
		{ .key = kAOCSensorDirectHeapSize, .value = SENSOR_DIRECT_HEAP_SIZE },
		{ .key = kAOCPlaybackHeapAddress, .value = playback_heap},
		{ .key = kAOCPlaybackHeapSize, .value = PLAYBACK_HEAP_SIZE },
		{ .key = kAOCCaptureHeapAddress, .value = capture_heap},
		{ .key = kAOCCaptureHeapSize, .value = CAPTURE_HEAP_SIZE },
		{ .key = kAOCForceVNOM, .value = force_vnom },
		{ .key = kAOCDisableMM, .value = disable_mm },
		{ .key = kAOCEnableUART, .value = enable_uart }
	};
	const char *version;
	u32 fw_data_entries = ARRAY_SIZE(fw_data);
	u32 ipc_offset, bootloader_offset;

	aoc_board_config_parse(prvdata->dev->of_node, &board_id, &board_rev);

	if (!fw) {
		dev_err(dev, "failed to load firmware image\n");
		return;
	}

	for (i = 0; i < fw_data_entries; i++) {
		if (fw_data[i].key == kAOCBoardID)
			fw_data[i].value = board_id;
		else if (fw_data[i].key == kAOCBoardRevision)
			fw_data[i].value = board_rev;
	}

	aoc_req_assert(prvdata, true);

	if (!fw->data) {
		dev_err(dev, "firmware image contains no data\n");
		goto free_fw;
	}

	if (!_aoc_fw_is_valid(fw)) {
		dev_err(dev, "firmware validation failed\n");
		goto free_fw;
	}

	ipc_offset = _aoc_fw_ipc_offset(fw);
	bootloader_offset = _aoc_fw_bootloader_offset(fw);
	version = _aoc_fw_version(fw);

	prvdata->firmware_version = devm_kasprintf(dev, GFP_KERNEL, "%s", version);

	pr_notice("successfully loaded firmware version %s type %s",
		  version ? version : "unknown",
		  _aoc_fw_is_release(fw) ? "release" : "development");

	if (sram_was_repaired)
		dev_err(dev, "SRAM was repaired on this device.  Stability/power will be impacted\n");

	if (prvdata->disable_monitor_mode)
		dev_err(dev, "Monitor Mode will be disabled.  Power will be impacted\n");

	if (prvdata->enable_uart_tx)
		dev_err(dev, "Enabling logging on UART. This will affect system timing\n");

	if (prvdata->force_voltage_nominal)
		dev_err(dev, "Forcing VDD_AOC to VNOM on this device. Power will be impacted\n");
	else
		dev_info(dev, "AoC using default DVFS on this device.\n");

	if (!_aoc_fw_is_compatible(fw)) {
		dev_err(dev, "firmware and drivers are incompatible\n");
		goto free_fw;
	}

	if (false == _aoc_fw_is_signed(fw)) {

		dev_info(dev, "Loading unsigned aoc image\n");

		aoc_control = aoc_dram_translate(prvdata, ipc_offset);

		aoc_fpga_reset(prvdata);

		_aoc_fw_commit(fw, aoc_dram_virt_mapping + AOC_BINARY_DRAM_OFFSET);

		aoc_pass_fw_information(aoc_dram_translate(prvdata, ipc_offset),
				fw_data, ARRAY_SIZE(fw_data));

		write_reset_trampoline(AOC_BINARY_LOAD_ADDRESS + bootloader_offset);

		aoc_state = AOC_STATE_FIRMWARE_LOADED;

		dev_info(dev, "disabling SICD for 2 sec for aoc boot\n");
		disable_power_mode(0, POWERMODE_TYPE_SYSTEM);
		prvdata->ipc_base = aoc_dram_translate(prvdata, ipc_offset);
		aoc_a32_reset();
		msleep(2000);
		dev_info(dev, "re-enabling SICD\n");
		enable_power_mode(0, POWERMODE_TYPE_SYSTEM);
	} else {
		int rc;

		dev_info(dev, "Loading signed aoc image\n");

		aoc_control = aoc_dram_translate(prvdata, ipc_offset);

		aoc_fpga_reset(prvdata);

		_aoc_fw_commit(fw, aoc_dram_virt_mapping + AOC_BINARY_DRAM_OFFSET);

		rc = aoc_fw_authenticate(prvdata, fw);
		if (rc) {
			dev_err(dev, "GSA: FW authentication failed: %d\n", rc);
			goto free_fw;
		}

		aoc_pass_fw_information(aoc_dram_translate(prvdata, ipc_offset),
					fw_data, ARRAY_SIZE(fw_data));

		dev_info(dev, "disabling SICD for 2 sec for aoc boot\n");
		disable_power_mode(0, POWERMODE_TYPE_SYSTEM);
		prvdata->ipc_base = aoc_dram_translate(prvdata, ipc_offset);

		/* start AOC */
		rc = gsa_send_aoc_cmd(prvdata->gsa_dev, GSA_AOC_START);
		if (rc < 0) {
			dev_err(dev, "GSA: Failed to start AOC: %d\n", rc);
			goto free_fw;
		}

		aoc_state = AOC_STATE_FIRMWARE_LOADED;

		msleep(2000);
		dev_info(dev, "re-enabling SICD\n");
		enable_power_mode(0, POWERMODE_TYPE_SYSTEM);
	}

free_fw:
	release_firmware(fw);
}

phys_addr_t aoc_service_ring_base_phys_addr(struct aoc_service_dev *dev, aoc_direction dir,
					    size_t *out_size)
{
	const struct device *parent;
	struct aoc_prvdata *prvdata;
	aoc_service *service;
	void *ring_base;
	int service_number;

	if (!dev)
		return -EINVAL;

	parent = dev->dev.parent;
	prvdata = dev_get_drvdata(parent);

	service_number = dev->service_index;
	service = service_at_index(prvdata, dev->service_index);

	ring_base = aoc_service_ring_base(service, prvdata->ipc_base, dir);

	pr_debug("aoc DRAM starts at (virt): %pK, (phys):%llx, ring base (virt): %pK",
		 aoc_dram_virt_mapping, prvdata->dram_resource.start, ring_base);

	if (out_size)
		*out_size = aoc_service_ring_size(service, dir);

	return ring_base - aoc_dram_virt_mapping + prvdata->dram_resource.start;
}
EXPORT_SYMBOL_GPL(aoc_service_ring_base_phys_addr);

bool aoc_service_flush_read_data(struct aoc_service_dev *dev)
{
	const struct device *parent;
	struct aoc_prvdata *prvdata;
	aoc_service *service;
	size_t slots;

	if (!dev)
		return false;

	parent = dev->dev.parent;
	prvdata = dev_get_drvdata(parent);

	service = service_at_index(prvdata, dev->service_index);

	slots = aoc_service_slots_available_to_read(service, AOC_UP);
	if (slots == 0)
		return false;

	aoc_service_advance_read_index(service, AOC_UP, slots);
	return true;
}
EXPORT_SYMBOL_GPL(aoc_service_flush_read_data);

ssize_t aoc_service_read(struct aoc_service_dev *dev, uint8_t *buffer,
			 size_t count, bool block)
{
	const struct device *parent;
	struct aoc_prvdata *prvdata;
	aoc_service *service;

	size_t msg_size;
	int service_number;
	int ret = 0;

	if (!dev || !buffer || !count)
		return -EINVAL;

	if (dev->dead)
		return -ENODEV;

	if (aoc_state != AOC_STATE_ONLINE)
		return -EBUSY;

	parent = dev->dev.parent;
	prvdata = dev_get_drvdata(parent);

	service_number = dev->service_index;
	service = service_at_index(prvdata, dev->service_index);

	BUG_ON(!aoc_is_valid_dram_address(prvdata, service));

	if (aoc_service_message_slots(service, AOC_UP) == 0)
		return -EBADF;

	if (!aoc_service_can_read_message(service, AOC_UP)) {
		if (!block)
			return -EAGAIN;

		set_bit(service_number, &read_blocked_mask);
		ret = wait_event_interruptible(dev->read_queue,
			aoc_state != AOC_STATE_ONLINE || dev->dead ||
				aoc_service_can_read_message(service, AOC_UP));
		clear_bit(service_number, &read_blocked_mask);
	}

	if (dev->dead)
		return -ENODEV;

	if (aoc_state != AOC_STATE_ONLINE)
		return -ENODEV;

	/*
	 * The wait can fail if the AoC goes offline in the middle of a
	 * blocking read, so check again after the wait
	 */
	if (ret != 0)
		return -EAGAIN;

	if (!aoc_service_is_ring(service) &&
	    count < aoc_service_current_message_size(service, prvdata->ipc_base,
						     AOC_UP))
		return -EFBIG;

	msg_size = count;
	aoc_service_read_message(service, prvdata->ipc_base, AOC_UP, buffer,
				 &msg_size);

	return msg_size;
}
EXPORT_SYMBOL_GPL(aoc_service_read);

ssize_t aoc_service_read_timeout(struct aoc_service_dev *dev, uint8_t *buffer,
				 size_t count, long timeout)
{
	const struct device *parent;
	struct aoc_prvdata *prvdata;
	aoc_service *service;

	size_t msg_size;
	int service_number;
	long ret = 1;

	if (!dev || !buffer || !count)
		return -EINVAL;

	if (dev->dead)
		return -ENODEV;

	if (aoc_state != AOC_STATE_ONLINE)
		return -EBUSY;

	parent = dev->dev.parent;
	prvdata = dev_get_drvdata(parent);

	service_number = dev->service_index;
	service = service_at_index(prvdata, dev->service_index);

	if (!aoc_is_valid_dram_address(prvdata, service)) {
		WARN_ONCE(1, "aoc service %d has invalid DRAM region", service_number);
		return -ENODEV;
	}

	if (aoc_service_message_slots(service, AOC_UP) == 0)
		return -EBADF;

	if (!aoc_service_can_read_message(service, AOC_UP)) {
		set_bit(service_number, &read_blocked_mask);
		ret = wait_event_interruptible_timeout(
			dev->read_queue,
			aoc_state != AOC_STATE_ONLINE || dev->dead ||
				aoc_service_can_read_message(service, AOC_UP),
			timeout);
		clear_bit(service_number, &read_blocked_mask);
	}

	if (dev->dead)
		return -ENODEV;

	if (aoc_state != AOC_STATE_ONLINE)
		return -ENODEV;

	if (ret < 0)
		return ret;

	/* AoC timed out */
	if (ret == 0)
		return -ETIMEDOUT;

	if (!aoc_service_is_ring(service) &&
	    count < aoc_service_current_message_size(service, prvdata->ipc_base,
						     AOC_UP))
		return -EFBIG;

	msg_size = count;
	aoc_service_read_message(service, prvdata->ipc_base, AOC_UP, buffer,
				 &msg_size);

	return msg_size;
}
EXPORT_SYMBOL_GPL(aoc_service_read_timeout);

ssize_t aoc_service_write(struct aoc_service_dev *dev, const uint8_t *buffer,
			  size_t count, bool block)
{
	const struct device *parent;
	struct aoc_prvdata *prvdata;

	aoc_service *service;
	int service_number;
	int interrupt = dev->mbox_index;
	int ret = 0;

	if (!dev || !buffer || !count)
		return -EINVAL;

	if (dev->dead)
		return -ENODEV;

	if (aoc_state != AOC_STATE_ONLINE)
		return -ENODEV;

	if (interrupt >= AOC_MBOX_CHANNELS)
		return -EINVAL;

	BUG_ON(!dev->dev.parent);

	parent = dev->dev.parent;
	prvdata = dev_get_drvdata(parent);

	service_number = dev->service_index;
	service = service_at_index(prvdata, service_number);

	BUG_ON(!aoc_is_valid_dram_address(prvdata, service));

	if (aoc_service_message_slots(service, AOC_DOWN) == 0)
		return -EBADF;

	if (count > aoc_service_message_size(service, AOC_DOWN))
		return -EFBIG;

	if (!aoc_service_can_write_message(service, AOC_DOWN)) {
		if (!block)
			return -EAGAIN;

		set_bit(service_number, &write_blocked_mask);
		ret = wait_event_interruptible(dev->write_queue,
			aoc_state != AOC_STATE_ONLINE || dev->dead ||
				aoc_service_can_write_message(service, AOC_DOWN));
		clear_bit(service_number, &write_blocked_mask);
	}

	if (dev->dead)
		return -ENODEV;

	if (aoc_state != AOC_STATE_ONLINE)
		return -ENODEV;

	/*
	 * The wait can fail if the AoC goes offline in the middle of a
	 * blocking write, so check again after the wait
	 */
	if (ret != 0)
		return -EAGAIN;

	ret = aoc_service_write_message(service, prvdata->ipc_base, AOC_DOWN,
					buffer, count);

	if (!aoc_service_is_ring(service) || aoc_ring_is_push(service))
		signal_aoc(prvdata->mbox_channels[interrupt].channel);

	return count;
}
EXPORT_SYMBOL_GPL(aoc_service_write);

ssize_t aoc_service_write_timeout(struct aoc_service_dev *dev, const uint8_t *buffer,
				  size_t count, long timeout)
{
	const struct device *parent;
	struct aoc_prvdata *prvdata;

	aoc_service *service;
	int service_number;
	int interrupt = dev->mbox_index;
	long ret = 1;

	if (!dev || !buffer || !count)
		return -EINVAL;

	if (dev->dead)
		return -ENODEV;

	if (aoc_state != AOC_STATE_ONLINE)
		return -ENODEV;

	parent = dev->dev.parent;
	prvdata = dev_get_drvdata(parent);

	service_number = dev->service_index;
	service = service_at_index(prvdata, service_number);

	if (!aoc_is_valid_dram_address(prvdata, service)) {
		WARN_ONCE(1, "aoc service %d has invalid DRAM region", service_number);
		return -ENODEV;
	}

	if (aoc_service_message_slots(service, AOC_DOWN) == 0)
		return -EBADF;

	if (count > aoc_service_message_size(service, AOC_DOWN))
		return -EFBIG;

	if (!aoc_service_can_write_message(service, AOC_DOWN)) {
		set_bit(service_number, &write_blocked_mask);
		ret = wait_event_interruptible_timeout(
			dev->write_queue,
			aoc_state != AOC_STATE_ONLINE || dev->dead ||
				aoc_service_can_write_message(service, AOC_DOWN),
			timeout);
		clear_bit(service_number, &write_blocked_mask);
	}

	if (dev->dead)
		return -ENODEV;

	if (aoc_state != AOC_STATE_ONLINE)
		return -ENODEV;

	if (ret < 0)
		return ret;

	if (ret == 0)
		return -ETIMEDOUT;

	ret = aoc_service_write_message(service, prvdata->ipc_base, AOC_DOWN,
					buffer, count);

	if (!aoc_service_is_ring(service) || aoc_ring_is_push(service))
		signal_aoc(prvdata->mbox_channels[interrupt].channel);

	return count;
}
EXPORT_SYMBOL_GPL(aoc_service_write_timeout);

int aoc_service_can_read(struct aoc_service_dev *dev)
{
	const struct device *parent;
	struct aoc_prvdata *prvdata;
	aoc_service *service;

	parent = dev->dev.parent;
	prvdata = dev_get_drvdata(parent);
	service = service_at_index(prvdata, dev->service_index);

	if (aoc_service_message_slots(service, AOC_UP) == 0)
		return 0;

	return aoc_service_can_read_message(service, AOC_UP);
}
EXPORT_SYMBOL_GPL(aoc_service_can_read);

int aoc_service_can_write(struct aoc_service_dev *dev)
{
	const struct device *parent;
	struct aoc_prvdata *prvdata;
	aoc_service *service;

	parent = dev->dev.parent;
	prvdata = dev_get_drvdata(parent);
	service = service_at_index(prvdata, dev->service_index);

	if (aoc_service_message_slots(service, AOC_DOWN) == 0)
		return 0;

	return aoc_service_can_write_message(service, AOC_DOWN);
}
EXPORT_SYMBOL_GPL(aoc_service_can_write);

void aoc_service_set_read_blocked(struct aoc_service_dev *dev)
{
	int service_number;

	service_number = dev->service_index;
	set_bit(service_number, &read_blocked_mask);
}
EXPORT_SYMBOL_GPL(aoc_service_set_read_blocked);

void aoc_service_set_write_blocked(struct aoc_service_dev *dev)
{
	int service_number;

	service_number = dev->service_index;
	set_bit(service_number, &write_blocked_mask);
}
EXPORT_SYMBOL_GPL(aoc_service_set_write_blocked);

wait_queue_head_t *aoc_service_get_read_queue(struct aoc_service_dev *dev)
{
	return &dev->read_queue;
}
EXPORT_SYMBOL_GPL(aoc_service_get_read_queue);

wait_queue_head_t *aoc_service_get_write_queue(struct aoc_service_dev *dev)
{
	return &dev->write_queue;
}
EXPORT_SYMBOL_GPL(aoc_service_get_write_queue);

static bool write_reset_trampoline(u32 addr)
{
	u32 *reset;
	u32 instructions[] = {
#if 0  // FIXME: MIF ACK is not working right now
        /* <start>: */
        /*  0: */  0xe59f004c,  /* ldr     r0, [pc, #76]   ; 54 <.PCU_SLC_MIF_REQ_ADDR> */
        /*  4: */  0xe59f104c,  /* ldr     r1, [pc, #76]   ; 58 <.PCU_SLC_MIF_REQ_VALUE> */
        /*  8: */  0xe5801000,  /* str     r1, [r0] */
        /*  c: */  0xe59f0048,  /* ldr     r0, [pc, #72]   ; 5c <.PCU_SLC_MIF_ACK_ADDR> */
        /* 10: */  0xe59f104c,  /* ldr     r1, [pc, #76]   ; 64 <.PCU_SLC_MIF_ACK_VALUE> */
        /* 14: */  0xe59f2044,  /* ldr     r2, [pc, #68]   ; 60 <.PCU_SLC_MIF_ACK_MASK> */

        /* <mif_ack_loop>: */
        /* 18: */  0xe5903000,  /* ldr     r3, [r0] */
        /* 1c: */  0xe0033002,  /* and     r3, r3, r2 */
        /* 20: */  0xe1530001,  /* cmp     r3, r1 */
        /* 24: */  0x1afffffb,  /* bne     18 <mif_ack_loop> */
#endif
        /* 28: */  0xe59f0038,  /* ldr     r0, [pc, #56]   ; 68 <.PCU_BLK_PWR_REQ_ADDR> */
        /* 2c: */  0xe59f1038,  /* ldr     r1, [pc, #56]   ; 6c <.PCU_BLK_PWR_REQ_VALUE> */
        /* 30: */  0xe5801000,  /* str     r1, [r0] */
        /* 34: */  0xe59f0034,  /* ldr     r0, [pc, #52]   ; 70 <.PCU_BLK_PWR_ACK_ADDR> */
        /* 38: */  0xe59f1038,  /* ldr     r1, [pc, #56]   ; 78 <.PCU_BLK_PWR_ACK_VALUE> */
        /* 3c: */  0xe59f2030,  /* ldr     r2, [pc, #48]   ; 74 <.PCU_BLK_PWR_ACK_MASK> */

        /* <blk_aoc_on_loop>: */
        /* 40: */  0xe5903000,  /* ldr     r3, [r0] */
        /* 44: */  0xe0033002,  /* and     r3, r3, r2 */
        /* 48: */  0xe1530001,  /* cmp     r3, r1 */
        /* 4c: */  0x1afffffb,  /* bne     40 <blk_aoc_on_loop> */
        /* 50: */  0xe59ff024,  /* ldr     pc, [pc, #36]   ; 7c <.BOOTLOADER_START_ADDR> */


        #if IS_ENABLED(CONFIG_SOC_GS201)
          /* .PCU_SLC_MIF_REQ_ADDR:  */  0xA08000,
          /* .PCU_SLC_MIF_REQ_VALUE: */  0x000003,  /* Set ACTIVE_REQUEST = 1, MIS_SLCn = 1 to request MIF access */
          /* .PCU_SLC_MIF_ACK_ADDR:  */  0xA08004,
          /* .PCU_SLC_MIF_ACK_MASK:  */  0x000002,  /* MIF_ACK field is bit 1 */
          /* .PCU_SLC_MIF_ACK_VALUE: */  0x000002,  /* MIF_ACK = ACK, 0x1 (<< 1) */

          /* .PCU_BLK_PWR_REQ_ADDR:  */  0xA0103C,
          /* .PCU_BLK_PWR_REQ_VALUE: */  0x000001,  /* POWER_REQUEST = On, 0x1 (<< 0) */
          /* .PCU_BLK_PWR_ACK_ADDR:  */  0xA0103C,
          /* .PCU_BLK_PWR_ACK_MASK:  */  0x00000C,  /* POWER_MODE field is bits 3:2 */
          /* .PCU_BLK_PWR_ACK_VALUE: */  0x000004,  /* POWER_MODE = On, 0x1 (<< 2) */
        #elif IS_ENABLED(CONFIG_SOC_GS101)
          /* .PCU_SLC_MIF_REQ_ADDR:  */  0xB0819C,
          /* .PCU_SLC_MIF_REQ_VALUE: */  0x000003,  /* Set ACTIVE_REQUEST = 1, MIS_SLCn = 1 to request MIF access */
          /* .PCU_SLC_MIF_ACK_ADDR:  */  0xB0819C,
          /* .PCU_SLC_MIF_ACK_MASK:  */  0x000002,  /* MIF_ACK field is bit 1 */
          /* .PCU_SLC_MIF_ACK_VALUE: */  0x000002,  /* MIF_ACK = ACK, 0x1 (<< 1) */

          /* .PCU_BLK_PWR_REQ_ADDR:  */  0xB02004,
          /* .PCU_BLK_PWR_REQ_VALUE: */  0x000004,  /* BLK_AOC = Initiate Wakeup Sequence, 0x1 (<< 2) */
          /* .PCU_BLK_PWR_ACK_ADDR:  */  0xB02000,
          /* .PCU_BLK_PWR_ACK_MASK:  */  0x000004,  /* BLK_AOC field is bit 2 */
          /* .PCU_BLK_PWR_ACK_VALUE: */  0x000004,  /* BLK_AOC = Active, 0x1 (<< 2) */
        #else
            #error "Unsupported silicon"
        #endif
        /* .BOOTLOADER_START_ADDR: */  addr,
	};

	pr_notice("writing reset trampoline to addr %#x\n", addr);

	reset = aoc_sram_translate(0);
	if (!reset)
		return false;

	memcpy_toio(reset, instructions, sizeof(instructions));

	return true;
}

static bool aoc_fpga_reset(struct aoc_prvdata *prvdata)
{
#ifdef AOC_JUNO
	u32 *reset = aoc_sram_translate(0x1000000);

	if (!reset)
		return false;

	aoc_take_offline(prvdata);

	/* Assert and deassert reset */
	iowrite32(0, reset);
	iowrite32(1, reset);
#endif

	return true;
}

static bool aoc_a32_reset(void)
{
	u32 pcu_value;
	void __iomem *pcu = aoc_sram_translate(AOC_PCU_BASE);

	if (!pcu)
		return false;

	pcu_value = ioread32(pcu);

	pcu_value |= 1;
	iowrite32(pcu_value, pcu);

	return true;
}

static int aoc_watchdog_restart(struct aoc_prvdata *prvdata)
{
	/* 4100 * 0.244 us * 100 = 100 ms */
	const int aoc_watchdog_value_ssr = 4100 * 100;
	const int aoc_reset_timeout_ms = 1000;
	const u32 aoc_watchdog_control_ssr = 0x2F;
	const unsigned int custom_in_offset = 0x3AC4;
	const unsigned int custom_out_offset = 0x3AC0;
	int rc;
	void __iomem *pcu;
	unsigned int custom_in;
	unsigned int custom_out;
	int ret;

	pcu = aoc_sram_translate(AOC_PCU_BASE);
	if (!pcu)
		return -ENODEV;

	dev_info(prvdata->dev, "asserting aoc_req\n");
	aoc_req_assert(prvdata, true);
	rc = aoc_req_wait(prvdata, true);
	if (rc) {
		dev_err(prvdata->dev, "timed out waiting for aoc_ack\n");
		return rc;
	}

	dev_info(prvdata->dev, "resetting aoc\n");
	writel(AOC_PCU_WATCHDOG_KEY_UNLOCK, pcu + AOC_PCU_WATCHDOG_KEY_OFFSET);
	if ((readl(pcu + AOC_PCU_WATCHDOG_CONTROL_OFFSET) &
			AOC_PCU_WATCHDOG_CONTROL_KEY_ENABLED_MASK) == 0) {
		dev_err(prvdata->dev, "unlock aoc watchdog failed\n");
		return -EINVAL;
	}
	writel(aoc_watchdog_value_ssr, pcu + AOC_PCU_WATCHDOG_VALUE_OFFSET);
	writel(aoc_watchdog_control_ssr, pcu + AOC_PCU_WATCHDOG_CONTROL_OFFSET);

	dev_info(prvdata->dev, "waiting for aoc reset to finish\n");
	if (wait_event_timeout(prvdata->aoc_reset_wait_queue, prvdata->aoc_reset_done,
			       aoc_reset_timeout_ms) == 0) {
		ret = exynos_pmu_read(custom_out_offset, &custom_out);
		dev_err(prvdata->dev,
				"AoC reset timeout custom_out=%d, ret=%d\n", custom_out, ret);
		ret = exynos_pmu_read(custom_in_offset, &custom_in);
		dev_err(prvdata->dev,
				"AoC reset timeout custom_in=%d, ret=%d\n", custom_in, ret);

		/* Trigger acpm ramdump since we timed out the aoc reset request */
		dbg_snapshot_emergency_reboot("AoC Restart timed out");
		return -ETIMEDOUT;
	}
	dev_info(prvdata->dev, "aoc reset finished\n");
	prvdata->aoc_reset_done = false;

	/*
	 * AOC_TZPC has been restored by ACPM, so we can access AOC_S2MPU.
	 * Restore AOC_S2MPU.
	 */
	writel(prvdata->aoc_s2mpu_saved_value, prvdata->aoc_s2mpu_virt + AOC_S2MPU_CTRL0);

	/* Restore SysMMU settings by briefly setting AoC to runtime active. Since SysMMU is a
	 * supplier to AoC, it will be set to runtime active as a side effect. */
	rc = pm_runtime_set_active(prvdata->dev);
	if (rc < 0) {
		dev_err(prvdata->dev, "sysmmu restore failed: pm_runtime_resume rc = %d\n", rc);
		return rc;
	}
	rc = pm_runtime_set_suspended(prvdata->dev);
	if (rc < 0) {
		dev_err(prvdata->dev, "sysmmu restore failed: pm_runtime_suspend rc = %d\n", rc);
		return rc;
	}

	rc = start_firmware_load(prvdata->dev);
	if (rc) {
		dev_err(prvdata->dev, "load aoc firmware failed: rc = %d\n", rc);
		return rc;
	}

	enable_irq(prvdata->watchdog_irq);
	return rc;
}

static void acpm_aoc_reset_callback(unsigned int *cmd, unsigned int size)
{
	struct aoc_prvdata *prvdata;

	if (!aoc_platform_device)
		return;

	prvdata = platform_get_drvdata(aoc_platform_device);
	prvdata->aoc_reset_done = true;
	wake_up(&prvdata->aoc_reset_wait_queue);
}

static ssize_t coredump_count_show(struct device *dev, struct device_attribute *attr, char *buf)
{
	struct aoc_prvdata *prvdata = dev_get_drvdata(dev);

	return scnprintf(buf, PAGE_SIZE, "%u\n", prvdata->total_coredumps);
}

static DEVICE_ATTR_RO(coredump_count);

static ssize_t restart_count_show(struct device *dev, struct device_attribute *attr, char *buf)
{
	struct aoc_prvdata *prvdata = dev_get_drvdata(dev);

	return scnprintf(buf, PAGE_SIZE, "%u\n", prvdata->total_restarts);
}

static DEVICE_ATTR_RO(restart_count);

static ssize_t revision_show(struct device *dev, struct device_attribute *attr,
			     char *buf)
{
	u32 fw_rev, hw_rev;

	if (!aoc_fw_ready())
		return scnprintf(buf, PAGE_SIZE, "Offline\n");

	fw_rev = le32_to_cpu(aoc_control->fw_version);
	hw_rev = le32_to_cpu(aoc_control->hw_version);
	return scnprintf(buf, PAGE_SIZE,
			 "FW Revision : %#x\nHW Revision : %#x\n", fw_rev,
			 hw_rev);
}

static DEVICE_ATTR_RO(revision);

static uint64_t clock_offset(void)
{
	u64 clock_offset;

	if (!aoc_fw_ready())
		return 0;

	memcpy_fromio(&clock_offset, &aoc_control->system_clock_offset,
		      sizeof(clock_offset));

	return le64_to_cpu(clock_offset);
}

static inline u64 sys_tick_to_aoc_tick(u64 sys_tick)
{
	return (sys_tick - clock_offset()) / 6;
}

static ssize_t aoc_clock_show(struct device *dev, struct device_attribute *attr,
			      char *buf)
{
	u64 counter;

	if (!aoc_fw_ready())
		return scnprintf(buf, PAGE_SIZE, "0\n");

	counter = arch_timer_read_counter();

	return scnprintf(buf, PAGE_SIZE, "%llu\n",
			 sys_tick_to_aoc_tick(counter));
}

static DEVICE_ATTR_RO(aoc_clock);

static ssize_t aoc_clock_and_kernel_boottime_show(struct device *dev,
						  struct device_attribute *attr,
						  char *buf)
{
	u64 counter;
	ktime_t kboottime;

	if (!aoc_fw_ready())
		return scnprintf(buf, PAGE_SIZE, "0 0\n");

	counter = arch_timer_read_counter();
	kboottime = ktime_get_boottime();

	return scnprintf(buf, PAGE_SIZE, "%llu %llu\n",
			 sys_tick_to_aoc_tick(counter), (u64)kboottime);
}

static DEVICE_ATTR_RO(aoc_clock_and_kernel_boottime);

static ssize_t clock_offset_show(struct device *dev,
				 struct device_attribute *attr, char *buf)
{
	if (!aoc_fw_ready())
		return scnprintf(buf, PAGE_SIZE, "0\n");

	return scnprintf(buf, PAGE_SIZE, "%lld\n", clock_offset());
}

static DEVICE_ATTR_RO(clock_offset);

static ssize_t services_show(struct device *dev, struct device_attribute *attr,
			     char *buf)
{
	struct aoc_prvdata *prvdata = dev_get_drvdata(dev);
	int services = aoc_num_services();
	int ret = 0;
	int i;

	ret += scnprintf(buf, PAGE_SIZE, "Services : %d\n", services);
	for (i = 0; i < services && ret < (PAGE_SIZE - 1); i++) {
		aoc_service *s = service_at_index(prvdata, i);
		struct aoc_ipc_service_header *hdr =
			(struct aoc_ipc_service_header *)s;

		ret += scnprintf(buf + ret, PAGE_SIZE - ret, "%d : \"%s\" mbox %d\n",
				 i, aoc_service_name(s), aoc_service_irq_index(s));
		if (hdr->regions[0].slots > 0) {
			ret += scnprintf(
				buf + ret, PAGE_SIZE - ret,
				" Up Size:%ux%uB Tx:%u Rx:%u\n",
				hdr->regions[0].slots, hdr->regions[0].size,
				hdr->regions[0].tx, hdr->regions[0].rx);
		}

		if (hdr->regions[1].slots > 0) {
			ret += scnprintf(
				buf + ret, PAGE_SIZE - ret,
				" Down Size:%ux%uB Tx:%u Rx:%u\n",
				hdr->regions[1].slots, hdr->regions[1].size,
				hdr->regions[1].tx, hdr->regions[1].rx);
		}
	}

	return ret;
}

static DEVICE_ATTR_RO(services);

static int start_firmware_load(struct device *dev)
{
	struct aoc_prvdata *prvdata = dev_get_drvdata(dev);

	dev_notice(dev, "attempting to load firmware \"%s\"\n",
		   prvdata->firmware_name);
	return request_firmware_nowait(THIS_MODULE, true,
				       prvdata->firmware_name, dev, GFP_KERNEL,
				       dev, aoc_fw_callback);
}

static ssize_t firmware_show(struct device *dev, struct device_attribute *attr,
			     char *buf)
{
	struct aoc_prvdata *prvdata = dev_get_drvdata(dev);

	return scnprintf(buf, PAGE_SIZE, "%s", prvdata->firmware_name);
}

static ssize_t firmware_store(struct device *dev, struct device_attribute *attr,
			      const char *buf, size_t count)
{
	struct aoc_prvdata *prvdata = dev_get_drvdata(dev);
	char buffer[MAX_FIRMWARE_LENGTH];
	char *trimmed = NULL;

	if (strscpy(buffer, buf, sizeof(buffer)) <= 0)
		return -E2BIG;

	if (strchr(buffer, '/') != NULL) {
		dev_err(dev, "firmware path must not contain '/'\n");
		return -EINVAL;
	}

	/* Strip whitespace (including \n) */
	trimmed = strim(buffer);

	strscpy(prvdata->firmware_name, trimmed,
		sizeof(prvdata->firmware_name));
	start_firmware_load(dev);

	return count;
}

static DEVICE_ATTR_RW(firmware);

static ssize_t reset_store(struct device *dev, struct device_attribute *attr,
			   const char *buf, size_t count)
{
	struct aoc_prvdata *prvdata = dev_get_drvdata(dev);
	char reason_str[MAX_RESET_REASON_STRING_LEN + 1];
	size_t reason_str_len = min(MAX_RESET_REASON_STRING_LEN, count);

	strscpy(reason_str, buf, reason_str_len);
	reason_str[reason_str_len] = '\0';
	dev_err(dev, "Reset requested from userspace, reason: %s", reason_str);

	disable_irq_nosync(prvdata->watchdog_irq);
	schedule_work(&prvdata->watchdog_work);
	return count;
}

static DEVICE_ATTR_WO(reset);

static struct attribute *aoc_attrs[] = {
	&dev_attr_firmware.attr,
	&dev_attr_revision.attr,
	&dev_attr_services.attr,
	&dev_attr_coredump_count.attr,
	&dev_attr_restart_count.attr,
	&dev_attr_clock_offset.attr,
	&dev_attr_aoc_clock.attr,
	&dev_attr_aoc_clock_and_kernel_boottime.attr,
	&dev_attr_reset.attr,
	NULL
};

ATTRIBUTE_GROUPS(aoc);

static int aoc_platform_probe(struct platform_device *dev);
static int aoc_platform_remove(struct platform_device *dev);
static void aoc_platform_shutdown(struct platform_device *dev);

static const struct of_device_id aoc_match[] = {
	{
		.compatible = "google,aoc",
	},
	{},
};

static struct platform_driver aoc_driver = {
	.probe = aoc_platform_probe,
	.remove = aoc_platform_remove,
	.shutdown = aoc_platform_shutdown,
	.driver = {
			.name = "aoc",
			.owner = THIS_MODULE,
			.of_match_table = of_match_ptr(aoc_match),
		},
};

static int aoc_bus_match(struct device *dev, struct device_driver *drv)
{
	struct aoc_driver *driver = AOC_DRIVER(drv);

	const char *device_name = dev_name(dev);
	bool driver_matches_by_name = (driver->service_names != NULL);

	pr_debug("bus match dev:%s drv:%s\n", device_name, drv->name);

	/*
	 * If the driver matches by name, only call probe if the name matches.
	 *
	 * If there is a specific driver matching this service, do not allow a
	 * generic driver to claim the service
	 */
	if (!driver_matches_by_name && has_name_matching_driver(device_name)) {
		pr_debug("ignoring generic driver for service %s\n",
			 device_name);
		return 0;
	}

	/* Drivers with a name only match services with that name */
	if (driver_matches_by_name &&
	    !driver_matches_service_by_name(drv, (char *)device_name)) {
		return 0;
	}

	return 1;
}

static int aoc_bus_probe(struct device *dev)
{
	struct aoc_service_dev *the_dev = AOC_DEVICE(dev);
	struct aoc_driver *driver = AOC_DRIVER(dev->driver);

	pr_debug("bus probe dev:%s\n", dev_name(dev));
	if (!driver->probe)
		return -ENODEV;

	return driver->probe(the_dev);
}

static int aoc_bus_remove(struct device *dev)
{
	struct aoc_service_dev *aoc_dev = AOC_DEVICE(dev);
	struct aoc_driver *drv = AOC_DRIVER(dev->driver);
	int ret = -EINVAL;

	pr_notice("bus remove %s\n", dev_name(dev));

	if (drv->remove)
		ret = drv->remove(aoc_dev);

	return ret;
}

int aoc_driver_register(struct aoc_driver *driver)
{
	driver->drv.bus = &aoc_bus_type;
	return driver_register(&driver->drv);
}
EXPORT_SYMBOL_GPL(aoc_driver_register);

void aoc_driver_unregister(struct aoc_driver *driver)
{
	driver_unregister(&driver->drv);
}
EXPORT_SYMBOL_GPL(aoc_driver_unregister);

static void aoc_clear_gpio_interrupt(void)
{
#if defined(GPIO_INTERRUPT) && !defined(AOC_JUNO)
	int reg = GPIO_INTERRUPT, val;
	u32 *gpio_register =
		aoc_sram_translate(AOC_GPIO_BASE + ((reg / 32) * 12));

	val = ioread32(gpio_register);
	val &= ~(1 << (reg % 32));
	iowrite32(val, gpio_register);
#endif
}

static void aoc_configure_interrupt(void)
{
	aoc_clear_gpio_interrupt();
}

static int aoc_remove_device(struct device *dev, void *ctx)
{
	struct aoc_service_dev *the_dev = AOC_DEVICE(dev);

	/*
	 * Once dead is set to true, function calls using this AoC device will return error.
	 * Clients may still hold a refcount on the AoC device, so freeing is delayed.
	 */
	the_dev->dead = true;

	// Allow any pending reads and writes to finish before removing devices
	wake_up(&the_dev->read_queue);
	wake_up(&the_dev->write_queue);

	device_unregister(dev);

	return 0;
}

/* Service devices are freed after offline is complete */
static void aoc_device_release(struct device *dev)
{
	struct aoc_service_dev *the_dev = AOC_DEVICE(dev);

	pr_debug("%s %s\n", __func__, dev_name(dev));

	kfree(the_dev);
}

static struct aoc_service_dev *create_service_device(struct aoc_prvdata *prvdata, int index)
{
	struct device *parent = prvdata->dev;
	char service_name[32];
	aoc_service *s;
	struct aoc_service_dev *dev;

	s = service_at_index(prvdata, index);
	if (!s)
		return NULL;

	dev = kzalloc(sizeof(struct aoc_service_dev), GFP_KERNEL);
	prvdata->services[index] = dev;

	memcpy_fromio(service_name, aoc_service_name(s), sizeof(service_name));

	dev_set_name(&dev->dev, "%s", service_name);
	dev->dev.parent = parent;
	dev->dev.bus = &aoc_bus_type;
	dev->dev.release = aoc_device_release;

	dev->service_index = index;
	dev->mbox_index = aoc_service_irq_index(s);
	dev->service = s;
	dev->ipc_base = prvdata->ipc_base;
	dev->dead = false;

	init_waitqueue_head(&dev->read_queue);
	init_waitqueue_head(&dev->write_queue);

	return dev;
}

static void signal_aoc(struct mbox_chan *channel)
{
#ifdef AOC_JUNO
	(void)channel;

	u32 mask = (1 << AOC_DOWNCALL_DOORBELL);

	/* The signal is called as directly after writing a message to shared
	 * memory, so make sure all pending writes are flushed before actually
	 * sending the signal
	 */
	wmb();
	iowrite32(mask,
		  aoc_sram_translate(AOC_PCU_BASE + AOC_PCU_DB_SET_OFFSET));
#else
	mbox_send_message(channel, NULL);
#endif
}

static int aoc_iommu_fault_handler(struct iommu_fault *fault, void *token)
{
	struct device *dev = token;

	dev_err(dev, "aoc iommu fault: fault->type = %u\n", fault->type);
	dev_err(dev, "fault->event: reason = %u, flags = %#010x, addr = %#010llx\n",
		fault->event.reason, fault->event.flags, fault->event.addr);
	dev_err(dev, "fault->prm: flags = %#010x, addr = %#010llx\n",
		fault->prm.flags, fault->prm.addr);

	/* Tell the IOMMU driver that the fault is non-fatal. */
	return -EAGAIN;
}

#define SSMT_BYPASS_VALUE	0x80000000U
#define SSMT_NS_READ_PID(n)	(0x4000 + 4 * (n))
#define SSMT_NS_WRITE_PID(n)	(0x4200 + 4 * (n))

#if IS_ENABLED(CONFIG_SOC_GS101)
static void aoc_configure_ssmt(struct platform_device *pdev)
{
	struct device *dev = &pdev->dev;
	int stream_id;

	void __iomem *ssmt_base = devm_platform_ioremap_resource_byname(pdev, "ssmt_aoc");

	if (IS_ERR(ssmt_base)) {
		dev_err(dev, "ssmt_aoc base address failure: %ld\n", PTR_ERR(ssmt_base));
		return;
	}

	/* Configure registers NS_READ_PID_<n>, NS_WRITE_PID_<n> for each stream id */
	for (stream_id = 0; stream_id <= 32; stream_id++) {
		/* Skip over stream id 31 */
		if (stream_id == 31)
			continue;
		writel_relaxed(SSMT_BYPASS_VALUE, ssmt_base + SSMT_NS_READ_PID(stream_id));
		writel_relaxed(SSMT_BYPASS_VALUE, ssmt_base + SSMT_NS_WRITE_PID(stream_id));
	}

	devm_iounmap(dev, ssmt_base);
}
#else
static inline void aoc_configure_ssmt( struct platform_device *pdev
    __attribute__((unused))) { }
#endif

static void aoc_configure_sysmmu(struct aoc_prvdata *p)
{
#ifndef AOC_JUNO
	struct iommu_domain *domain = p->domain;
	struct device *dev = p->dev;
	int rc;

	rc = iommu_register_device_fault_handler(dev, aoc_iommu_fault_handler, dev);
	if (rc)
		dev_err(dev, "iommu_register_device_fault_handler failed: rc = %d\n", rc);

	/* Map in the AoC carveout */
	if (iommu_map(domain, 0x98000000, p->dram_resource.start, p->dram_size,
		      IOMMU_READ | IOMMU_WRITE))
		dev_err(dev, "mapping carveout failed\n");

#if IS_ENABLED(CONFIG_SOC_GS201)
	/* Use a 1MB mapping instead of individual mailboxes for now */
	/* TODO: Turn the mailbox address ranges into dtb entries */
	if (iommu_map(domain, 0x9E000000, 0x18200000, SZ_2M,
		      IOMMU_READ | IOMMU_WRITE))
		dev_err(dev, "mapping mailboxes failed\n");

	/* Map in GSA mailbox */
	if (iommu_map(domain, 0x9E200000, 0x17C00000, SZ_1M,
		      IOMMU_READ | IOMMU_WRITE))
		dev_err(dev, "mapping gsa mailbox failed\n");

	/* Map in BLK_TPU */
	/* if (iommu_map(domain, 0x9E300000, 0x1CE00000, SZ_2M,
		      IOMMU_READ | IOMMU_WRITE))
		dev_err(dev, "mapping mailboxes failed\n"); */

	/* Map in USB for low power audio */
	/* if (iommu_map(domain, 0x9E500000, 0x11100000, SZ_1M,
		      IOMMU_READ | IOMMU_WRITE))
		dev_err(dev, "mapping usb failed\n"); */

	/* Map in modem registers */
	/* if (iommu_map(domain, 0x9E600000, 0x40000000, SZ_1M,
		      IOMMU_READ | IOMMU_WRITE))
		dev_err(dev, "mapping modem failed\n"); */
#else
	/* Use a 1MB mapping instead of individual mailboxes for now */
	/* TODO: Turn the mailbox address ranges into dtb entries */
	if (iommu_map(domain, 0x9E000000, 0x17600000, SZ_1M,
		      IOMMU_READ | IOMMU_WRITE))
		dev_err(dev, "mapping mailboxes failed\n");

	/* Map in GSA mailbox */
	if (iommu_map(domain, 0x9E100000, 0x17C00000, SZ_1M,
		      IOMMU_READ | IOMMU_WRITE))
		dev_err(dev, "mapping gsa mailbox failed\n");

	/* Map in USB for low power audio */
	if (iommu_map(domain, 0x9E200000, 0x11100000, SZ_1M,
		      IOMMU_READ | IOMMU_WRITE))
		dev_err(dev, "mapping usb failed\n");

	/* Map in modem registers */
	if (iommu_map(domain, 0x9E300000, 0x40000000, SZ_1M,
		      IOMMU_READ | IOMMU_WRITE))
		dev_err(dev, "mapping modem failed\n");
#endif
#endif
}

static void aoc_clear_sysmmu(struct aoc_prvdata *p)
{
#ifndef AOC_JUNO
	struct iommu_domain *domain = p->domain;

	/* Memory carveout */
	iommu_unmap(domain, 0x98000000, p->dram_size);

	/* Device registers */
	iommu_unmap(domain, 0x9E000000, SZ_1M);
	iommu_unmap(domain, 0x9E100000, SZ_1M);
	iommu_unmap(domain, 0x9E200000, SZ_1M);
	iommu_unmap(domain, 0x9E300000, SZ_1M);
#endif
}

static void aoc_did_become_online(struct work_struct *work)
{
	struct aoc_prvdata *prvdata =
		container_of(work, struct aoc_prvdata, online_work);
	struct device *dev = prvdata->dev;
	int i, s;

	s = aoc_num_services();

	aoc_req_assert(prvdata, false);

	pr_notice("firmware version %s did become online with %d services\n",
		  prvdata->firmware_version ? prvdata->firmware_version : "0",
		  aoc_num_services());

	if (s > AOC_MAX_ENDPOINTS) {
		dev_err(dev, "Firmware supports too many (%d) services\n", s);
		return;
	}

	if (!service_names_are_valid(prvdata)) {
		pr_err("invalid service names found.  Ignoring\n");
		return;
	}

	for (i = 0; i < s; i++) {
		if (!validate_service(prvdata, i)) {
			pr_err("service %d invalid\n", i);
			return;
		}
	}

	mutex_lock(&aoc_service_lock);

	prvdata->services = devm_kcalloc(prvdata->dev, s, sizeof(struct aoc_service_dev *), GFP_KERNEL);
	if (!prvdata->services) {
		dev_err(prvdata->dev, "failed to allocate service array\n");
	        mutex_unlock(&aoc_service_lock);
		return;
	}

	prvdata->total_services = s;


	for (i = 0; i < s; i++) {
		create_service_device(prvdata, i);
	}

	aoc_state = AOC_STATE_ONLINE;

	for (i = 0; i < s; i++)
		device_register(&prvdata->services[i]->dev);

	mutex_unlock(&aoc_service_lock);
}

static void aoc_take_offline(struct aoc_prvdata *prvdata)
{
	mutex_lock(&aoc_service_lock);

	/* check if devices/services are ready */
	if (aoc_state == AOC_STATE_OFFLINE || !prvdata->services)
		goto exit;

	pr_notice("taking aoc offline\n");
	aoc_state = AOC_STATE_OFFLINE;

	bus_for_each_dev(&aoc_bus_type, NULL, NULL, aoc_remove_device);

	if (aoc_control)
		aoc_control->magic = 0;

	devm_kfree(prvdata->dev, prvdata->services);
	prvdata->services = NULL;
	prvdata->total_services = 0;
exit:
	mutex_unlock(&aoc_service_lock);
}

static void aoc_process_services(struct aoc_prvdata *prvdata, int offset)
{
	struct aoc_service_dev *service_dev;
	aoc_service *service;
	int services;
	int i;

	if (aoc_state != AOC_STATE_ONLINE)
		return;

	services = aoc_num_services();
	for (i = 0; i < services; i++) {
		service_dev = service_dev_at_index(prvdata, i);
		service = service_dev->service;
		if (service_dev->mbox_index != offset)
			continue;

		if (service_dev->handler) {
			service_dev->handler(service_dev);
		} else {
			if (test_bit(i, &read_blocked_mask) &&
			    aoc_service_can_read_message(service, AOC_UP))
				wake_up(&service_dev->read_queue);

			if (test_bit(i, &write_blocked_mask) &&
			    aoc_service_can_write_message(service, AOC_DOWN))
				wake_up(&service_dev->write_queue);
		}
	}
}

void aoc_set_map_handler(struct aoc_service_dev *dev, aoc_map_handler handler,
			 void *ctx)
{
	struct device *parent = dev->dev.parent;
	struct aoc_prvdata *prvdata = dev_get_drvdata(parent);

	prvdata->map_handler = handler;
	prvdata->map_handler_ctx = ctx;
}
EXPORT_SYMBOL_GPL(aoc_set_map_handler);

void aoc_remove_map_handler(struct aoc_service_dev *dev)
{
	struct device *parent = dev->dev.parent;
	struct aoc_prvdata *prvdata = dev_get_drvdata(parent);

	prvdata->map_handler = NULL;
	prvdata->map_handler_ctx = NULL;
}
EXPORT_SYMBOL_GPL(aoc_remove_map_handler);

static void aoc_pheap_alloc_cb(struct samsung_dma_buffer *buffer, void *ctx)
{
	struct device *dev = ctx;
	struct aoc_prvdata *prvdata = dev_get_drvdata(dev);
	struct sg_table *sg = &buffer->sg_table;
	phys_addr_t phys;
	size_t size;

	if (sg->nents != 1) {
		dev_warn(dev, "Unable to map sg_table with %d ents\n",
			 sg->nents);
		return;
	}

	phys = sg_phys(&sg->sgl[0]);
	phys = aoc_dram_translate_to_aoc(prvdata, phys);
	size = sg->sgl[0].length;

	if (prvdata->map_handler) {
		prvdata->map_handler((u64)buffer->priv, phys, size, true,
				     prvdata->map_handler_ctx);
	}
}

static void aoc_pheap_free_cb(struct samsung_dma_buffer *buffer, void *ctx)
{
	struct device *dev = ctx;
	struct aoc_prvdata *prvdata = dev_get_drvdata(dev);
	struct sg_table *sg = &buffer->sg_table;
	phys_addr_t phys;
	size_t size;

	if (sg->nents != 1) {
		dev_warn(dev, "Unable to map sg_table with %d ents\n",
			 sg->nents);
		return;
	}

	phys = sg_phys(&sg->sgl[0]);
	phys = aoc_dram_translate_to_aoc(prvdata, phys);
	size = sg->sgl[0].length;

	if (prvdata->map_handler) {
		prvdata->map_handler((u64)buffer->priv, phys, size, false,
				     prvdata->map_handler_ctx);
	}
}

#ifdef AOC_JUNO
static irqreturn_t aoc_int_handler(int irq, void *dev)
{
	aoc_clear_gpio_interrupt();

	/* Transitioning from offline to online */
	if (aoc_state == AOC_STATE_FIRMWARE_LOADED) {
		if (aoc_fw_ready())
			aoc_state = AOC_STATE_STARTING;
			schedule_work(&aoc_online_work);
		}
	} else if (aoc_state == AOC_STATE_ONLINE) {
		aoc_process_services(dev_get_drvdata(dev), 0);
	}

	return IRQ_HANDLED;
}
#else
static irqreturn_t watchdog_int_handler(int irq, void *dev)
{
	struct aoc_prvdata *prvdata = dev_get_drvdata(dev);

	/* AP shouldn't access AoC registers to clear the IRQ. */
	/* Mask the IRQ until the IRQ gets cleared by AoC reset during SSR. */
	disable_irq_nosync(irq);
	schedule_work(&prvdata->watchdog_work);

	return IRQ_HANDLED;
}

static void aoc_watchdog(struct work_struct *work)
{
	struct aoc_prvdata *prvdata =
		container_of(work, struct aoc_prvdata, watchdog_work);

	struct aoc_ramdump_header *ramdump_header =
		(struct aoc_ramdump_header *)((unsigned long)prvdata->dram_virt +
					      RAMDUMP_HEADER_OFFSET);
	unsigned long ramdump_timeout;
	unsigned long carveout_paddr_from_aoc;
	unsigned long carveout_vaddr_from_aoc;
	size_t i;
	size_t num_pages;
	struct page **dram_pages;
	void *dram_cached;
	int sscd_retries = 20;
	const int sscd_retry_ms = 1000;
	int sscd_rc;
	char crash_info[RAMDUMP_SECTION_CRASH_INFO_SIZE];
	int restart_rc;

	prvdata->total_restarts++;

	dev_err(prvdata->dev, "aoc watchdog triggered, generating coredump\n");
	if (!sscd_pdata.sscd_report) {
		dev_err(prvdata->dev, "aoc coredump failed: no sscd driver\n");
		goto err_coredump;
	}

	ramdump_timeout = jiffies + (5 * HZ);
	while (time_before(jiffies, ramdump_timeout)) {
		if (ramdump_header->valid)
			break;
		msleep(100);
	}

	if (!ramdump_header->valid) {
		dev_err(prvdata->dev, "aoc coredump failed: timed out\n");
		goto err_coredump;
	}

	if (memcmp(ramdump_header, RAMDUMP_MAGIC, sizeof(RAMDUMP_MAGIC))) {
		dev_err(prvdata->dev,
			"aoc coredump failed: invalid magic (corruption or incompatible firmware?)\n");
		goto err_coredump;
	}

	num_pages = DIV_ROUND_UP(prvdata->dram_size, PAGE_SIZE);
	dram_pages = kmalloc_array(num_pages, sizeof(*dram_pages), GFP_KERNEL);
	if (!dram_pages) {
		dev_err(prvdata->dev,
			"aoc coredump failed: alloc dram_pages failed\n");
		goto err_kmalloc;
	}
	for (i = 0; i < num_pages; i++)
		dram_pages[i] = phys_to_page(prvdata->dram_resource.start +
					     (i * PAGE_SIZE));
	dram_cached = vmap(dram_pages, num_pages, VM_MAP, PAGE_KERNEL_RO);
	if (!dram_cached) {
		dev_err(prvdata->dev,
			"aoc coredump failed: vmap dram_pages failed\n");
		goto err_vmap;
	}

	sscd_info.name = "aoc";
	if (ramdump_header->sections[RAMDUMP_SECTION_CRASH_INFO_INDEX].flags & RAMDUMP_FLAG_VALID)
		strscpy(crash_info, (const char *)ramdump_header +
			RAMDUMP_SECTION_CRASH_INFO_OFFSET, RAMDUMP_SECTION_CRASH_INFO_SIZE);
	else
		strscpy(crash_info, "Unknown", RAMDUMP_SECTION_CRASH_INFO_SIZE);

	/* TODO(siqilin): Get paddr and vaddr base from firmware instead */
	carveout_paddr_from_aoc = 0x98000000;
	carveout_vaddr_from_aoc = 0x78000000;
	/* Entire AoC DRAM carveout, coredump is stored within the carveout */
	sscd_info.segs[0].addr = dram_cached;
	sscd_info.segs[0].size = prvdata->dram_size;
	sscd_info.segs[0].paddr = (void *)carveout_paddr_from_aoc;
	sscd_info.segs[0].vaddr = (void *)carveout_vaddr_from_aoc;
	sscd_info.seg_count = 1;
	/*
	 * sscd_report() returns -EAGAIN if there are no readers to consume a
	 * coredump. Retry sscd_report() with a sleep to handle the race condition
	 * where AoC crashes before the userspace daemon starts running.
	 */
	for (i = 0; i <= sscd_retries; i++) {
		sscd_rc = sscd_pdata.sscd_report(&sscd_dev, sscd_info.segs,
						 sscd_info.seg_count,
						 SSCD_FLAGS_ELFARM64HDR,
						 crash_info);
		if (sscd_rc != -EAGAIN)
			break;

		msleep(sscd_retry_ms);
	}

	if (sscd_rc == 0) {
		prvdata->total_coredumps++;
		dev_info(prvdata->dev, "aoc coredump done\n");
	} else {
		dev_err(prvdata->dev, "aoc coredump failed: sscd_rc = %d\n", sscd_rc);
	}

	vunmap(dram_cached);
err_vmap:
	kfree(dram_pages);
err_kmalloc:
err_coredump:
	aoc_take_offline(prvdata);
	restart_rc = aoc_watchdog_restart(prvdata);
	if (restart_rc)
		dev_info(prvdata->dev, "aoc subsystem restart failed: rc = %d\n", restart_rc);
	else
		dev_info(prvdata->dev, "aoc subsystem restart succeeded\n");
}

void aoc_trigger_watchdog(const char *reason)
{
	struct aoc_prvdata *prvdata;

	if (!aoc_platform_device)
		return;

	prvdata = platform_get_drvdata(aoc_platform_device);
	if (!prvdata)
		return;

	if (work_busy(&prvdata->watchdog_work))
		return;

	reset_store(prvdata->dev, NULL, reason, strlen(reason));
}
EXPORT_SYMBOL_GPL(aoc_trigger_watchdog);
#endif

static struct dma_heap *aoc_create_dma_buf_heap(struct aoc_prvdata *prvdata, const char *name,
						phys_addr_t base, size_t size)
{
	struct device *dev = prvdata->dev;
	size_t align = SZ_16K;
	struct dma_heap *heap;

	heap = ion_physical_heap_create(base, size, align, name, aoc_pheap_alloc_cb,
					aoc_pheap_free_cb, dev);
	if (IS_ERR(heap))
		dev_err(dev, "heap \"%s\" creation failure: %ld\n", name, PTR_ERR(heap));

	return heap;
}

static bool aoc_create_dma_buf_heaps(struct aoc_prvdata *prvdata)
{
	phys_addr_t base = prvdata->dram_resource.start + resource_size(&prvdata->dram_resource);

	base -= SENSOR_DIRECT_HEAP_SIZE;
	prvdata->sensor_heap = aoc_create_dma_buf_heap(prvdata, "sensor_direct_heap",
						       base, SENSOR_DIRECT_HEAP_SIZE);
	prvdata->sensor_heap_base = base;
	if (IS_ERR(prvdata->sensor_heap))
		return false;

	base -= PLAYBACK_HEAP_SIZE;
	prvdata->audio_playback_heap = aoc_create_dma_buf_heap(prvdata, "audio_capture_heap",
							       base, PLAYBACK_HEAP_SIZE);
	prvdata->audio_playback_heap_base = base;
	if (IS_ERR(prvdata->audio_playback_heap))
		return false;

	base -= CAPTURE_HEAP_SIZE;
	prvdata->audio_capture_heap = aoc_create_dma_buf_heap(prvdata, "audio_playback_heap",
							      base, CAPTURE_HEAP_SIZE);
	prvdata->audio_capture_heap_base = base;
	if (IS_ERR(prvdata->audio_capture_heap))
		return false;

	return true;
}

static int aoc_open(struct inode *inode, struct file *file)
{
	struct aoc_prvdata *prvdata = container_of(inode->i_cdev,
					struct aoc_prvdata, cdev);

	file->private_data = prvdata;
	return 0;
}

static long aoc_unlocked_ioctl(struct file *file, unsigned int cmd, unsigned long arg)
{
	struct dma_buf *dmabuf;
	struct aoc_prvdata *prvdata = file->private_data;
	struct samsung_dma_buffer *dma_heap_buf;
	long ret = -EINVAL;

	switch (cmd) {
	case AOC_IOCTL_ION_FD_TO_HANDLE:
	{
		struct aoc_ion_handle handle;

		BUILD_BUG_ON(sizeof(struct aoc_ion_handle) !=
			     _IOC_SIZE(AOC_IOCTL_ION_FD_TO_HANDLE));

		if (copy_from_user(&handle, (struct aoc_ion_handle *)arg, _IOC_SIZE(cmd)))
			break;

		dmabuf = dma_buf_get(handle.fd);
		if (IS_ERR(dmabuf)) {
			pr_err("fd is not an ion buffer\n");
			ret = PTR_ERR(dmabuf);
			break;
		}

		dma_heap_buf = dmabuf->priv;
		handle.handle = (u64)dma_heap_buf->priv;

		dma_buf_put(dmabuf);

		if (!copy_to_user((struct aoc_ion_handle *)arg, &handle, _IOC_SIZE(cmd)))
			ret = 0;
	}
	break;

	case AOC_IOCTL_DISABLE_MM:
	{
		u32 disable_mm;

		BUILD_BUG_ON(sizeof(disable_mm) != _IOC_SIZE(AOC_IOCTL_DISABLE_MM));

		if (copy_from_user(&disable_mm, (u32 *)arg, _IOC_SIZE(cmd)))
			break;

		prvdata->disable_monitor_mode = disable_mm;
		if (prvdata->disable_monitor_mode != 0)
			pr_info("AoC Monitor Mode disabled\n");

		ret = 0;
	}
	break;

	case AOC_IOCTL_FORCE_VNOM:
	{
		u32 force_vnom;

		BUILD_BUG_ON(sizeof(force_vnom) != _IOC_SIZE(AOC_IOCTL_FORCE_VNOM));

		if (copy_from_user(&force_vnom, (u32 *)arg, _IOC_SIZE(cmd)))
			break;

		prvdata->force_voltage_nominal = force_vnom;
		if (prvdata->force_voltage_nominal != 0)
			pr_info("AoC Force Nominal Voltage enabled\n");

		ret = 0;
	}
	break;

	case AOC_IOCTL_ENABLE_UART_TX:
	{
		u32 enable_uart;

		BUILD_BUG_ON(sizeof(enable_uart) != _IOC_SIZE(AOC_IOCTL_ENABLE_UART_TX));

		if (copy_from_user(&enable_uart, (u32 *)arg, _IOC_SIZE(cmd)))
			break;

		prvdata->enable_uart_tx = enable_uart;
		if (prvdata->enable_uart_tx != 0)
			pr_info("AoC UART Logging Enabled\n");

		ret = 0;
	}
	break;

	case AOC_IS_ONLINE:
		{
			int online = (aoc_state == AOC_STATE_ONLINE);
			if (!copy_to_user((int *)arg, &online, _IOC_SIZE(cmd)))
				ret = 0;
		}
	break;

	default:
		/* ioctl(2) The specified request does not apply to the kind of object
		 * that the file descriptor fd references
		 */
		pr_err("Received IOCTL with invalid ID (%d) returning ENOTTY", cmd);
		ret = -ENOTTY;
		break;
	}

	return ret;
}

static int aoc_release(struct inode *inode, struct file *file)
{
	return 0;
}

static const struct file_operations aoc_fops = {
	.open = aoc_open,
	.release = aoc_release,
	.unlocked_ioctl = aoc_unlocked_ioctl,

	.owner = THIS_MODULE,
};

static char *aoc_devnode(struct device *dev, umode_t *mode)
{
	if (!mode || !dev)
		return NULL;

	if (MAJOR(dev->devt) == aoc_major)
		*mode = 0666;

	return kasprintf(GFP_KERNEL, "%s", dev_name(dev));
}

static int init_chardev(struct aoc_prvdata *prvdata)
{
	int rc;

	cdev_init(&prvdata->cdev, &aoc_fops);
	prvdata->cdev.owner = THIS_MODULE;
	rc = alloc_chrdev_region(&prvdata->aoc_devt, 0, AOC_MAX_MINOR, AOC_CHARDEV_NAME);
	if (rc != 0) {
		pr_err("Failed to alloc chrdev region\n");
		goto err;
	}

	rc = cdev_add(&prvdata->cdev, prvdata->aoc_devt, AOC_MAX_MINOR);
	if (rc) {
		pr_err("Failed to register chrdev\n");
		goto err_cdev_add;
	}

	aoc_major = MAJOR(prvdata->aoc_devt);

	prvdata->_class = class_create(THIS_MODULE, AOC_CHARDEV_NAME);
	if (!prvdata->_class) {
		pr_err("failed to create aoc_class\n");
		rc = -ENXIO;
		goto err_class_create;
	}

	prvdata->_class->devnode = aoc_devnode;

	prvdata->_device = device_create(prvdata->_class, NULL,
					 MKDEV(aoc_major, 0),
					 NULL, AOC_CHARDEV_NAME);
	if (!prvdata->_device) {
		pr_err("failed to create aoc_device\n");
		rc = -ENXIO;
		goto err_device_create;
	}

	return rc;

err_device_create:
	class_destroy(prvdata->_class);
err_class_create:
	cdev_del(&prvdata->cdev);
err_cdev_add:
	unregister_chrdev_region(prvdata->aoc_devt, 1);
err:
	return rc;
}

static void deinit_chardev(struct aoc_prvdata *prvdata)
{
	if (!prvdata)
		return;

	device_destroy(prvdata->_class, prvdata->aoc_devt);
	class_destroy(prvdata->_class);
	cdev_del(&prvdata->cdev);

	unregister_chrdev_region(prvdata->aoc_devt, AOC_MAX_MINOR);
}

static void aoc_cleanup_resources(struct platform_device *pdev)
{
	struct aoc_prvdata *prvdata = platform_get_drvdata(pdev);

	pr_notice("cleaning up resources\n");

	if (prvdata) {
		aoc_take_offline(prvdata);
		free_mailbox_channels(prvdata);

		if (prvdata->domain) {
			aoc_clear_sysmmu(prvdata);
			prvdata->domain = NULL;
		}

#ifdef AOC_JUNO
		free_irq(aoc_irq, prvdata->dev);
		aoc_irq = -1;
#endif
	}

}

static void release_gsa_device(void *prv)
{
	struct aoc_prvdata *prvdata = prv;

	put_device(prvdata->gsa_dev);
}

static int find_gsa_device(struct aoc_prvdata *prvdata)
{
	struct device_node *np;
	struct platform_device *gsa_pdev;

	np = of_parse_phandle(prvdata->dev->of_node, "gsa-device", 0);
	if (!np) {
		dev_err(prvdata->dev,
			"gsa-device phandle not found in AOC device tree node\n");
		return -ENODEV;
	}
	gsa_pdev = of_find_device_by_node(np);
	of_node_put(np);

	if (!gsa_pdev) {
		dev_err(prvdata->dev,
			"gsa-device phandle doesn't refer to a device\n");
		return -ENODEV;
	}
	prvdata->gsa_dev = &gsa_pdev->dev;
	return devm_add_action_or_reset(prvdata->dev, release_gsa_device,
					prvdata);
}

static int aoc_platform_probe(struct platform_device *pdev)
{
	struct device *dev = &pdev->dev;
	struct aoc_prvdata *prvdata = NULL;
	struct device_node *aoc_node, *mem_node;
	struct resource *rsrc;
	unsigned int acpm_async_size;
	int ret;
	int rc;
	int i;

	if (aoc_platform_device != NULL) {
		dev_err(dev,
			"already matched the AoC to another platform device");
		rc = -EEXIST;
		goto err_platform_not_null;
	}

	aoc_node = dev->of_node;
	mem_node = of_parse_phandle(aoc_node, "memory-region", 0);

	prvdata = devm_kzalloc(dev, sizeof(*prvdata), GFP_KERNEL);
	if (!prvdata) {
		rc = -ENOMEM;
		goto err_failed_prvdata_alloc;
	}

	prvdata->dev = dev;
	prvdata->disable_monitor_mode = 0;
	prvdata->enable_uart_tx = 0;
	prvdata->force_voltage_nominal = 0;

	rc = find_gsa_device(prvdata);
	if (rc) {
		dev_err(dev, "Failed to initialize gsa device: %d\n", rc);
	}

	ret = init_chardev(prvdata);
	if (ret) {
		dev_err(dev, "Failed to initialize chardev: %d\n", ret);
		rc = -ENOMEM;
		goto err_chardev;
	}

	if (!mem_node) {
		dev_err(dev,
			"failed to find reserve-memory in the device tree\n");
		rc = -EINVAL;
		goto err_memnode;
	}

	aoc_sram_resource =
		platform_get_resource_byname(pdev, IORESOURCE_MEM, "blk_aoc");

	ret = of_address_to_resource(mem_node, 0, &prvdata->dram_resource);
	of_node_put(mem_node);

	if (!aoc_sram_resource || ret != 0) {
		dev_err(dev,
			"failed to get memory resources for device sram %pR dram %pR\n",
			aoc_sram_resource, &prvdata->dram_resource);
		rc = -ENOMEM;
		goto err_mem_resources;
	}

#ifdef AOC_JUNO
	aoc_irq = platform_get_irq(pdev, 0);
	if (aoc_irq < 1) {
		dev_err(dev, "failed to configure aoc interrupt\n");
		rc = aoc_irq;
		goto err_get_irq;
	}
#else
	for (i = 0; i < ARRAY_SIZE(prvdata->mbox_channels); i++) {
		prvdata->mbox_channels[i].client.dev = dev;
		prvdata->mbox_channels[i].client.tx_block = false;
		prvdata->mbox_channels[i].client.tx_tout = 100; /* 100ms timeout for tx */
		prvdata->mbox_channels[i].client.knows_txdone = false;
		prvdata->mbox_channels[i].client.rx_callback = aoc_mbox_rx_callback;
		prvdata->mbox_channels[i].client.tx_done = aoc_mbox_tx_done;
		prvdata->mbox_channels[i].client.tx_prepare = aoc_mbox_tx_prepare;

		prvdata->mbox_channels[i].prvdata = prvdata;
		prvdata->mbox_channels[i].index = i;
	}


	strscpy(prvdata->firmware_name, default_firmware,
		sizeof(prvdata->firmware_name));

	platform_set_drvdata(pdev, prvdata);

	ret = allocate_mailbox_channels(prvdata);
	if (ret) {
		dev_err(dev, "failed to allocate mailbox channels %d\n", ret);
		rc = -ENOMEM;
		goto err_mem_resources;
	}

	init_waitqueue_head(&prvdata->aoc_reset_wait_queue);
	INIT_WORK(&prvdata->watchdog_work, aoc_watchdog);

	prvdata->watchdog_irq = platform_get_irq_byname(pdev, "watchdog");
	if (prvdata->watchdog_irq < 0) {
		dev_err(dev, "failed to find watchdog irq\n");
		rc = -EIO;
		goto err_watchdog_irq_get;
	}

	ret = devm_request_irq(dev, prvdata->watchdog_irq, watchdog_int_handler,
			       IRQF_TRIGGER_HIGH, dev_name(dev), dev);
	if (ret != 0) {
		dev_err(dev, "failed to register watchdog irq handler: %d\n",
			ret);
		rc = -EIO;
		goto err_watchdog_irq_req;
	}
#endif

	pr_notice("found aoc with interrupt:%d sram:%pR dram:%pR\n", aoc_irq,
		  aoc_sram_resource, &prvdata->dram_resource);
	aoc_platform_device = pdev;

	aoc_sram_virt_mapping = devm_ioremap_resource(dev, aoc_sram_resource);

	prvdata->dram_size = resource_size(&prvdata->dram_resource);
	if (!devm_request_mem_region(dev, prvdata->dram_resource.start, prvdata->dram_size, dev_name(dev))) {
		dev_err(dev, "Failed to claim dram resource %pR\n", &prvdata->dram_resource);
		rc = -EIO;
		goto err_sram_dram_map;
	}

	aoc_dram_virt_mapping = devm_ioremap_wc(dev, prvdata->dram_resource.start, prvdata->dram_size);

	/* Change to devm_platform_ioremap_resource_byname when available */
	rsrc = platform_get_resource_byname(pdev, IORESOURCE_MEM, "aoc_req");
	if (rsrc) {
		prvdata->aoc_req_virt = devm_ioremap_resource(dev, rsrc);
		prvdata->aoc_req_size = resource_size(rsrc);

		if (IS_ERR(prvdata->aoc_req_virt)) {
			dev_err(dev, "failed to map aoc_req region at %pR\n",
				rsrc);
			prvdata->aoc_req_virt = NULL;
			prvdata->aoc_req_size = 0;
		} else {
			dev_dbg(dev, "found aoc_req at %pR\n", rsrc);
		}
	}

	prvdata->sram_virt = aoc_sram_virt_mapping;
	prvdata->sram_size = resource_size(aoc_sram_resource);

	prvdata->dram_virt = aoc_dram_virt_mapping;

	if (IS_ERR(aoc_sram_virt_mapping) || IS_ERR(aoc_dram_virt_mapping)) {
		rc = -ENOMEM;
		goto err_sram_dram_map;
	}

#ifndef AOC_JUNO
	prvdata->aoc_s2mpu_virt = devm_platform_ioremap_resource_byname(pdev, "aoc_s2mpu");
	if (IS_ERR(prvdata->aoc_s2mpu_virt)) {
		dev_err(dev, "failed to map aoc_s2mpu: rc = %ld\n",
			PTR_ERR(prvdata->aoc_s2mpu_virt));
		rc = PTR_ERR(prvdata->aoc_s2mpu_virt);
		goto err_s2mpu_map;
	}
	prvdata->aoc_s2mpu_saved_value = ioread32(prvdata->aoc_s2mpu_virt + AOC_S2MPU_CTRL0);

	pm_runtime_set_active(dev);
	/* Leave AoC in suspended state. Otherwise, AoC SysMMU is set to active which results in the
	 * SysMMU driver trying to access SysMMU SFRs during device suspend/resume operations. The
	 * latter is problematic if AoC is in monitor mode and BLK_AOC is off. */
	pm_runtime_set_suspended(dev);

	prvdata->domain = iommu_get_domain_for_dev(dev);
	if (!prvdata->domain) {
		pr_err("failed to find iommu domain\n");
		rc = -EIO;
		goto err_find_iommu;
	}

	aoc_configure_ssmt(pdev);

	aoc_configure_sysmmu(prvdata);

	if (!aoc_create_dma_buf_heaps(prvdata)) {
		pr_err("Unable to create dma_buf heaps\n");
		aoc_cleanup_resources(pdev);
		return -ENOMEM;
	}
#endif

	/* Default to 6MB if we are not loading the firmware (i.e. trace32) */
	aoc_control = aoc_dram_translate(prvdata, 6 * SZ_1M);

	INIT_WORK(&prvdata->online_work, aoc_did_become_online);

	aoc_configure_interrupt();

#ifdef AOC_JUNO
	ret = request_irq(aoc_irq, aoc_int_handler, IRQF_TRIGGER_HIGH, "aoc",
			  prvdata->_device);
	if (ret != 0) {
		pr_err("failed to register interrupt handler : %d\n", ret);

		rc = -ENXIO;
		goto err_aoc_irq_req;
	}
#endif

	ret = acpm_ipc_request_channel(aoc_node, acpm_aoc_reset_callback,
				       &prvdata->acpm_async_id, &acpm_async_size);
	if (ret < 0) {
		dev_err(dev, "failed to register acpm aoc reset callback\n");
		rc = -EIO;
		/* goto err_acmp_reset; */
	}

#if IS_ENABLED(CONFIG_EXYNOS_ITMON)
	prvdata->itmon_nb.notifier_call = aoc_itmon_notifier;
	itmon_notifier_chain_register(&prvdata->itmon_nb);
#endif

	if (aoc_autoload_firmware) {
		ret = start_firmware_load(dev);
		if (ret != 0)
			pr_err("failed to start firmware download: %d\n", ret);
	}

	ret = sysfs_create_groups(&dev->kobj, aoc_groups);

	pr_debug("platform_probe matched\n");

	return 0;

/* err_acmp_reset: */
#ifdef AOC_JUNO
err_aoc_irq_req:
#endif
#ifndef AOC_JUNO
err_find_iommu:
err_s2mpu_map:
#endif
err_sram_dram_map:

#ifndef AOC_JUNO
err_watchdog_irq_req:
err_watchdog_irq_get:
#else
err_get_irq:
#endif
err_mem_resources:
	aoc_cleanup_resources(pdev);
err_memnode:
	deinit_chardev(prvdata);
err_chardev:
	kfree(prvdata);
err_failed_prvdata_alloc:
err_platform_not_null:
	return rc;
}

static int aoc_platform_remove(struct platform_device *pdev)
{
	struct aoc_prvdata *prvdata;

	pr_debug("platform_remove\n");

	prvdata = platform_get_drvdata(pdev);
	acpm_ipc_release_channel(pdev->dev.of_node, prvdata->acpm_async_id);
	sysfs_remove_groups(&pdev->dev.kobj, aoc_groups);

	aoc_cleanup_resources(pdev);
	deinit_chardev(prvdata);
	platform_set_drvdata(pdev, NULL);
	aoc_platform_device = NULL;

	return 0;
}

static void sscd_release(struct device *dev)
{
}

static void aoc_platform_shutdown(struct platform_device *pdev)
{
	struct aoc_prvdata *prvdata = platform_get_drvdata(pdev);

	aoc_take_offline(prvdata);
}

/* Module methods */
static int __init aoc_init(void)
{
	pr_debug("system driver init\n");

	if (bus_register(&aoc_bus_type) != 0) {
		pr_err("failed to register AoC bus\n");
		goto err_aoc_bus;
	}

	if (platform_driver_register(&aoc_driver) != 0) {
		pr_err("failed to register platform driver\n");
		goto err_aoc_driver;
	}

	if (platform_device_register(&sscd_dev) != 0) {
		pr_err("failed to register AoC coredump device\n");
		goto err_aoc_coredump;
	}

	return 0;

err_aoc_coredump:
	platform_driver_unregister(&aoc_driver);
err_aoc_driver:
	bus_unregister(&aoc_bus_type);
err_aoc_bus:
	return -ENODEV;
}

static void __exit aoc_exit(void)
{
	pr_debug("system driver exit\n");

	platform_driver_unregister(&aoc_driver);

	bus_unregister(&aoc_bus_type);
}

module_init(aoc_init);
module_exit(aoc_exit);

MODULE_LICENSE("GPL v2");<|MERGE_RESOLUTION|>--- conflicted
+++ resolved
@@ -92,7 +92,6 @@
 #define AOC_CP_APERTURE_START_OFFSET 0x5FDF80
 #define AOC_CP_APERTURE_END_OFFSET   0x5FFFFF
 
-<<<<<<< HEAD
 #if IS_ENABLED(CONFIG_SOC_GS201)
 	#define AOC_PCU_BASE  AOC_PCU_BASE_PRO
 	#define AOC_GPIO_BASE AOC_GPIO_BASE_PRO
@@ -101,9 +100,8 @@
 	#define AOC_GPIO_BASE AOC_GPIO_BASE_WC
 	#define GPIO_INTERRUPT 93
 #endif
-=======
+
 static DEFINE_MUTEX(aoc_service_lock);
->>>>>>> 6fb064ec
 
 enum AOC_FW_STATE {
 	AOC_STATE_OFFLINE = 0,
