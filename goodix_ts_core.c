--- conflicted
+++ resolved
@@ -873,11 +873,7 @@
 		cmd->size = (tx + rx) * sizeof(uint16_t);
 	} else {
 		/* disable esd */
-<<<<<<< HEAD
 		goodix_ts_esd_off(cd);
-=======
-		goodix_ts_blocking_notify(NOTIFY_ESD_OFF, NULL);
->>>>>>> 057baea0
 
 		ret = -EINVAL;
 		if (cmd->type == GTI_SENSOR_DATA_TYPE_SS_DIFF) {
@@ -894,11 +890,7 @@
 		}
 
 		/* enable esd */
-<<<<<<< HEAD
 		goodix_ts_esd_on(cd);
-=======
-		goodix_ts_blocking_notify(NOTIFY_ESD_ON, NULL);
->>>>>>> 057baea0
 	}
 	return ret;
 }
@@ -1209,37 +1201,8 @@
 
 static void goodix_ts_procfs_exit(struct goodix_ts_core *core_data)
 {
-<<<<<<< HEAD
 	int dev_id = core_data->pdev->id;
 	char proc_node[32] = {0};
-=======
-	driver_test_proc_remove();
-	remove_proc_entry("goodix_ts/tp_capacitance_data", NULL);
-	remove_proc_entry("goodix_ts", NULL);
-}
-
-/* event notifier */
-static BLOCKING_NOTIFIER_HEAD(ts_notifier_list);
-/**
- * goodix_ts_register_client - register a client notifier
- * @nb: notifier block to callback on events
- *  see enum ts_notify_event in goodix_ts_core.h
- */
-static int goodix_ts_register_notifier(struct notifier_block *nb)
-{
-	return blocking_notifier_chain_register(&ts_notifier_list, nb);
-}
-
-/**
- * goodix_ts_unregister_client - unregister a client notifier
- * @nb: notifier block to callback on events
- *	see enum ts_notify_event in goodix_ts_core.h
- */
-static int goodix_ts_unregister_notifier(struct notifier_block *nb)
-{
-	return blocking_notifier_chain_unregister(&ts_notifier_list, nb);
-}
->>>>>>> 057baea0
 
 	sprintf(proc_node, "goodix_ts.%d", dev_id);
 
@@ -1875,38 +1838,18 @@
 	struct goodix_ts_esd *ts_esd = &core_data->ts_esd;
 	int ret;
 
-<<<<<<< HEAD
 /* [GOOG]
  * Remove the control to enable/disable the interrupt for bottom-half.
 	disable_irq_nosync(core_data->irq);
  */
 
 	/* [GOOG]
-=======
-	/*
->>>>>>> 057baea0
 	 * Since we received an interrupt from touch firmware, it means touch
 	 * firmware is still alive. So skip esd check once.
 	 */
 	ts_esd->skip_once = true;
 
 	core_data->irq_trig_cnt++;
-<<<<<<< HEAD
-=======
-	/* inform external module */
-	mutex_lock(&goodix_modules.mutex);
-	list_for_each_entry_safe(ext_module, next, &goodix_modules.head, list)
-	{
-		if (!ext_module->funcs->irq_event)
-			continue;
-		ret = ext_module->funcs->irq_event(core_data, ext_module);
-		if (ret == EVT_CANCEL_IRQEVT) {
-			mutex_unlock(&goodix_modules.mutex);
-			return IRQ_HANDLED;
-		}
-	}
-	mutex_unlock(&goodix_modules.mutex);
->>>>>>> 057baea0
 
 	/* read touch data from touch device */
 	ret = hw_ops->event_handler(core_data, ts_event);
@@ -2580,29 +2523,6 @@
 	 * when touch is suspended, we don't need to disable irq here again.
 	 */
 	//hw_ops->irq_enable(core_data, false);
-<<<<<<< HEAD
-=======
-
-	mutex_lock(&goodix_modules.mutex);
-	if (!list_empty(&goodix_modules.head)) {
-		list_for_each_entry_safe(
-			ext_module, next, &goodix_modules.head, list)
-		{
-			if (!ext_module->funcs->before_resume)
-				continue;
-
-			ret = ext_module->funcs->before_resume(
-				core_data, ext_module);
-			if (ret == EVT_CANCEL_RESUME) {
-				mutex_unlock(&goodix_modules.mutex);
-				ts_info("Canceled by module:%s",
-					ext_module->name);
-				goto out;
-			}
-		}
-	}
-	mutex_unlock(&goodix_modules.mutex);
->>>>>>> 057baea0
 
 	/* [GOOG] */
 	if (check_gesture_mode(core_data)) {
@@ -2691,42 +2611,7 @@
 #endif
 #endif
 
-<<<<<<< HEAD
-int goodix_ts_stage2_init(struct goodix_ts_core *cd)
-=======
-/**
- * goodix_generic_noti_callback - generic notifier callback
- *  for goodix touch notification event.
- */
-static int goodix_generic_noti_callback(
-	struct notifier_block *self, unsigned long action, void *data)
-{
-	struct goodix_ts_core *cd =
-		container_of(self, struct goodix_ts_core, ts_notifier);
-	const struct goodix_ts_hw_ops *hw_ops = cd->hw_ops;
-
-	if (cd->init_stage < CORE_INIT_STAGE2)
-		return 0;
-
-	ts_info("notify event type 0x%x", (unsigned int)action);
-	switch (action) {
-	case NOTIFY_FWUPDATE_START:
-		hw_ops->irq_enable(cd, 0);
-		break;
-	case NOTIFY_FWUPDATE_SUCCESS:
-	case NOTIFY_FWUPDATE_FAILED:
-		if (hw_ops->read_version(cd, &cd->fw_version))
-			ts_info("failed read fw version info[ignore]");
-		hw_ops->irq_enable(cd, 1);
-		break;
-	default:
-		break;
-	}
-	return 0;
-}
-
 static int goodix_ts_stage2_init(struct goodix_ts_core *cd)
->>>>>>> 057baea0
 {
 	int ret;
 	int tx = cd->ic_info.parm.drv_num;
