/*
 * Fuel gauge driver for Maxim 17201/17205
 *
 * Copyright (C) 2018 Google Inc.
 *
 * This program is free software; you can redistribute it and/or modify
 * it under the terms of the GNU General Public License as published by
 * the Free Software Foundation; either version 2 of the License, or
 * (at your option) any later version.
 *
 * This program is distributed in the hope that it will be useful,
 * but WITHOUT ANY WARRANTY; without even the implied warranty of
 * MERCHANTABILITY or FITNESS FOR A PARTICULAR PURPOSE.  See the
 * GNU General Public License for more details.
 */

#define pr_fmt(fmt) KBUILD_MODNAME ": %s " fmt, __func__

#include <linux/err.h>
#include <linux/i2c.h>
#include <linux/iio/consumer.h>
#include <linux/interrupt.h>
#include <linux/module.h>
#include <linux/of.h>
#include <linux/of_gpio.h>
#include <linux/pm_runtime.h>
#include <linux/regmap.h>
#include <linux/slab.h>
#include <linux/time.h>

#include <linux/cdev.h>
#include <linux/device.h>
#include <linux/fs.h> /* register_chrdev, unregister_chrdev */
#include <linux/seq_file.h> /* seq_read, seq_lseek, single_release */
#include "gbms_power_supply.h"
#include "google_bms.h"
#include <misc/logbuffer.h>
#include "max1720x_battery.h"

#include <linux/debugfs.h>

#define MAX17X0X_TPOR_MS 150

#define MAX1720X_TRECALL_MS 5
#define MAX1730X_TRECALL_MS 5
#define MAX1720X_TICLR_MS 500
#define MAX1720X_I2C_DRIVER_NAME "max_fg_irq"
#define MAX1720X_DELAY_INIT_MS 1000
#define FULLCAPNOM_STABILIZE_CYCLES 5
#define CYCLE_BUCKET_SIZE 200
#define TEMP_BUCKET_SIZE 5		/* unit is 0.1 degree C */
#define NB_CYCLE_BUCKETS 4

/* capacity drift */
#define BATTERY_DEFAULT_CYCLE_STABLE	0
#define BATTERY_DEFAULT_CYCLE_FADE	0
#define BATTERY_DEFAULT_CYCLE_BAND	10
#define BATTERY_MAX_CYCLE_BAND		20

#define HISTORY_DEVICENAME "maxfg_history"

#include "max1720x.h"
#include "max1730x.h"
#include "max_m5.h"

enum max17xxx_register {
	MAX17XXX_COMMAND	= MAX1720X_COMMAND,
};

enum max17xxx_nvram {
	MAX17XXX_QHCA = MAX1720X_NUSER18C,
	MAX17XXX_QHQH = MAX1720X_NUSER18D,
};

enum max17xxx_command_bits {
	MAX17XXX_COMMAND_NV_RECALL	  = 0xE001,
};

/* Capacity Estimation */
struct gbatt_capacity_estimation {
	const struct max17x0x_reg *bcea;
	struct mutex batt_ce_lock;
	struct delayed_work settle_timer;
	int cap_tsettle;
	int cap_filt_length;
	int estimate_state;
	bool cable_in;
	int delta_cc_sum;
	int delta_vfsoc_sum;
	int cap_filter_count;
	int start_cc;
	int start_vfsoc;
};

#define DEFAULT_BATTERY_ID		0
#define DEFAULT_BATTERY_ID_RETRIES	5

#define DEFAULT_CAP_SETTLE_INTERVAL	3
#define DEFAULT_CAP_FILTER_LENGTH	12

#define ESTIMATE_DONE		2
#define ESTIMATE_PENDING	1
#define ESTIMATE_NONE		0

#define CE_CAP_FILTER_COUNT	0
#define CE_DELTA_CC_SUM_REG	1
#define CE_DELTA_VFSOC_SUM_REG	2

#define CE_FILTER_COUNT_MAX	15


struct max1720x_history {
	int page_size;

	loff_t history_index;
	int history_count;
	bool *page_status;
	u16 *history;
};

#pragma pack(1)
struct max17x0x_eeprom_history {
	u16 tempco;
	u16 rcomp0;
	u8 timerh;
	unsigned fullcapnom:10;
	unsigned fullcaprep:10;
	unsigned mixsoc:6;
	unsigned vfsoc:6;
	unsigned maxvolt:4;
	unsigned minvolt:4;
	unsigned maxtemp:4;
	unsigned mintemp:4;
	unsigned maxchgcurr:4;
	unsigned maxdischgcurr:4;
};
#pragma pack()

struct max1720x_chip {
	struct device *dev;
	bool irq_shared;
	struct i2c_client *primary;
	struct i2c_client *secondary;

	int gauge_type;	/* -1 not present, 0=max1720x, 1=max1730x */
	struct max17x0x_regmap regmap;
	struct max17x0x_regmap regmap_nvram;

	struct power_supply *psy;
	struct delayed_work init_work;
	struct device_node *batt_node;

	u16 devname;
	struct max17x0x_cache_data nRAM_por;
	bool needs_reset;
	int (*fixups_fn)(struct max1720x_chip *chip);

	/* config */
	void *model_data;
	struct mutex model_lock;
	struct delayed_work model_work;
	int model_next_update;
	/* also used to restore model state from permanent storage */
	u16 reg_prop_capacity_raw;
	bool model_state_valid;	/* state read from persistent */
	int model_reload;
	bool model_ok;		/* model is running */

	/* history */
	struct mutex history_lock;
	int hcmajor;
	struct cdev hcdev;
	struct class *hcclass;
	bool history_available;
	bool history_added;
	int history_page_size;
	int nb_history_pages;
	int nb_history_flag_reg;

	int fake_battery;
	/* for storage interface */
	struct max1720x_history history_storage;

	u16 RSense;
	u16 RConfig;

	int batt_id;
	int batt_id_defer_cnt;
	int cycle_count;
	int cycle_count_offset;
	u16 eeprom_cycle;

	bool init_complete;
	bool resume_complete;
	u16 health_status;
	int fake_capacity;
	int previous_qh;
	int current_capacity;
	int prev_charge_status;
	char serial_number[30];
	bool offmode_charger;
	s32 convgcfg_hysteresis;
	int nb_convgcfg;
	int curr_convgcfg_idx;
	s16 *temp_convgcfg;
	u16 *convgcfg_values;
	struct mutex convgcfg_lock;
	bool shadow_override;
	int nb_empty_voltage;
	u16 *empty_voltage;
	bool por;

	unsigned int debug_irq_none_cnt;
	unsigned long icnt;
	int zero_irq;

	/* fix capacity drift */
	struct max1720x_drift_data drift_data;
	int comp_update_count;
	int dxacc_update_count;

	/* Capacity Estimation */
	struct gbatt_capacity_estimation cap_estimate;
	struct logbuffer *ce_log;

	/* debug interface, register to read or write */
	u32 debug_reg_address;

	/* dump data to logbuffer periodically */
	struct logbuffer *monitor_log;
	u16 pre_repsoc;

	struct power_supply_desc max1720x_psy_desc;
};

#define MAX1720_EMPTY_VOLTAGE(profile, temp, cycle) \
	profile->empty_voltage[temp * NB_CYCLE_BUCKETS + cycle]


static irqreturn_t max1720x_fg_irq_thread_fn(int irq, void *obj);

static irqreturn_t max1720x_fg_irq_thread_fn(int irq, void *obj);

static bool max17x0x_reglog_init(struct max1720x_chip *chip)
{
	chip->regmap.reglog =
		devm_kzalloc(chip->dev, sizeof(*chip->regmap.reglog),
			     GFP_KERNEL);
	chip->regmap_nvram.reglog =
		devm_kzalloc(chip->dev, sizeof(*chip->regmap.reglog),
			     GFP_KERNEL);

	return chip->regmap.reglog && chip->regmap_nvram.reglog;
}

/* ------------------------------------------------------------------------- */


/* TODO: split between NV and Volatile? */


static const struct max17x0x_reg *
max17x0x_find_by_index(struct max17x0x_regtags *tags, int index)
{
	if (index < 0 || !tags || index >= tags->max)
		return NULL;

	return &tags->map[index];
}

static const struct max17x0x_reg *
max17x0x_find_by_tag(struct max17x0x_regmap *map, enum max17x0x_reg_tags tag)
{
	return max17x0x_find_by_index(&map->regtags, tag);
}

static inline int max17x0x_reg_read(struct max17x0x_regmap *map,
				    enum max17x0x_reg_tags tag,
				    u16 *val)
{
	const struct max17x0x_reg *reg;
	unsigned int tmp;
	int rtn;

	reg = max17x0x_find_by_tag(map, tag);
	if (!reg)
		return -EINVAL;

	rtn = regmap_read(map->regmap, reg->reg, &tmp);
	if (rtn)
		pr_err("Failed to read %x\n", reg->reg);
	else
		*val = tmp;

	return rtn;
}

/* ------------------------------------------------------------------------- */

/*
 * offset of the register in this atom.
 * NOTE: this is the byte offset regardless of the size of the register
 */
static int max17x0x_reg_offset_of(const struct max17x0x_reg *a,
				  unsigned int reg)
{
	int i;

	switch (a->type) {
	case GBMS_ATOM_TYPE_REG:
		return (reg == a->reg) ? 0 : -EINVAL;
	case GBMS_ATOM_TYPE_ZONE:
		if (reg >= a->base && reg < a->base + a->size)
			return (reg - a->base) * 2;
		break;
	case GBMS_ATOM_TYPE_MAP:
		for (i = 0 ; i < a->size ; i++)
			if (a->map[i] == reg)
				return i * 2;
		break;
	}

	return -ERANGE;
}

static int max17x0x_reg_store_sz(struct max17x0x_regmap *map,
				 const struct max17x0x_reg *a,
				 const void *data,
				 int size)
{
	int i, ret;

	if (size > a->size)
		size = a->size;

	if (a->type == GBMS_ATOM_TYPE_MAP) {
		const u16 *b = (u16 *)data;

		if (size % 2)
			return -ERANGE;

		for (i = 0; i < size / 2 ; i++) {
			ret = regmap_write(map->regmap, a->map[i], b[i]);
			if (ret < 0)
				break;

			max17x0x_reglog_log(map->reglog, a->map[i], b[i], ret);
		}
	} else if (a->type == GBMS_ATOM_TYPE_SET) {
		ret = -EINVAL;
	} else {
		ret = regmap_raw_write(map->regmap, a->base, data, size);

		if (map->reglog) {
			const u16 *b = (u16 *)data;

			for (i = 0; i < size ; i += 2)
				max17x0x_reglog_log(map->reglog, a->base + i,
						    b[i], ret);
		}
	}

	return ret;
}

static int max17x0x_reg_load_sz(struct max17x0x_regmap *map,
				const struct max17x0x_reg *a,
				void *data,
				int size)
{
	int ret;

	if (size > a->size)
		size = a->size;

	if (a->type == GBMS_ATOM_TYPE_MAP) {
		int i;
		unsigned int tmp;
		u16 *b = (u16 *)data;

		if (size % 2)
			return -ERANGE;

		for (i = 0; i < size / 2 ; i++) {
			ret = regmap_read(map->regmap,
					  (unsigned int)a->map[i],
					  &tmp);
			if (ret < 0)
				break;
			b[i] = tmp;
		}
	} else if (a->type == GBMS_ATOM_TYPE_SET) {
		ret = -EINVAL;
	} else {
		ret = regmap_raw_read(map->regmap, a->base, data, size);
	}

	return ret;
}

#define max17x0x_reg_store(map, a, data) \
	max17x0x_reg_store_sz(map, a, data, (a)->size)

#define max17x0x_reg_load(map, a, data) \
	max17x0x_reg_load_sz(map, a, data, (a)->size)


static u16 *batt_alloc_array(int count, int size)
{
	return (u16 *)kmalloc_array(count, size, GFP_KERNEL);
}

/* CACHE ----------------------------------------------------------------- */

static int max17x0x_cache_index_of(const struct max17x0x_cache_data *cache,
				   unsigned int reg)
{
	const int offset = max17x0x_reg_offset_of(&cache->atom, reg);

	return (offset < 0) ? offset : offset / 2;
}

#define max17x0x_cache_store(cache, regmap) \
	max17x0x_reg_store(regmap, &(cache)->atom, (cache)->cache_data)

#define max17x0x_cache_load(cache, regmap) \
	max17x0x_reg_load(regmap, &(cache)->atom, (cache)->cache_data)

#define max17x0x_cache_memcmp(src, dst) \
	memcmp((src)->cache_data, (dst)->cache_data, (src)->atom.size)

static void max17x0x_cache_free(struct max17x0x_cache_data *cache)
{
	kfree(cache->cache_data);
	cache->cache_data = NULL;
}

static int max17x0x_cache_dup(struct max17x0x_cache_data *dst,
			      const struct max17x0x_cache_data *src)
{
	memcpy(dst, src, sizeof(*dst));

	dst->cache_data = (u16 *)kmalloc(src->atom.size, GFP_KERNEL);
	if (!dst->cache_data)
		return -ENOMEM;

	memcpy(dst->cache_data, src->cache_data, src->atom.size);
	return 0;
}

static int max17x0x_cache_init(struct max17x0x_cache_data *cache,
				     u16 start, int end)
{
	const int count = end - start + 1; /* includes end */

	memset(cache, 0, sizeof(*cache));

	cache->cache_data = batt_alloc_array(count, sizeof(u16));
	if (!cache->cache_data)
		return -ENOMEM;

	cache->atom.type = GBMS_ATOM_TYPE_ZONE;
	cache->atom.size = count * sizeof(u16);
	cache->atom.base = start;

	return 0;
}

static int max17x0x_nvram_cache_init(struct max17x0x_cache_data *cache,
				     int gauge_type)
{
	int ret;

	if (gauge_type == MAX1730X_GAUGE_TYPE) {
		ret = max17x0x_cache_init(cache,
					  MAX1730X_NVRAM_START,
					  MAX1730X_NVRAM_END);
	} else {
		ret = max17x0x_cache_init(cache,
					  MAX1720X_NVRAM_START,
					  MAX1720X_NVRAM_END);
	}

	return ret;
}

/* ------------------------------------------------------------------------- */

static inline int reg_to_percentage(u16 val)
{
	/* LSB: 1/256% */
	return val >> 8;
}

static inline int reg_to_twos_comp_int(u16 val)
{
	/* Convert u16 to twos complement  */
	return -(val & 0x8000) + (val & 0x7FFF);
}

static inline int reg_to_micro_amp(s16 val, u16 rsense)
{
	/* LSB: 1.5625μV/RSENSE ; Rsense LSB is 10μΩ */
	return div_s64((s64) val * 156250, rsense);
}

static inline int reg_to_deci_deg_cel(s16 val)
{
	/* LSB: 1/256°C */
	return div_s64((s64) val * 10, 256);
}

static inline int reg_to_resistance_micro_ohms(s16 val, u16 rsense)
{
	/* LSB: 1/4096 Ohm */
	return div_s64((s64) val * 1000 * rsense, 4096);
}

static inline int reg_to_cycles(u32 val, int gauge_type)
{
	if (gauge_type == MAX_M5_GAUGE_TYPE) {
		/* LSB: 1% of one cycle */
		return DIV_ROUND_CLOSEST(val, 100);
	} else {
		/* LSB: 16% of one cycle */
		return DIV_ROUND_CLOSEST(val * 16, 100);
	}
}

static inline int reg_to_seconds(s16 val)
{
	/* LSB: 5.625 seconds */
	return DIV_ROUND_CLOSEST((int) val * 5625, 1000);
}

static inline int reg_to_vempty(u16 val)
{
	return ((val >> 7) & 0x1FF) * 10;
}

static inline int reg_to_vrecovery(u16 val)
{
	return (val & 0x7F) * 40;
}

/* b/177099997 TaskPeriod ----------------------------------------------- */

static inline int reg_to_capacity_uah(u16 val, struct max1720x_chip *chip)
{
	const int lsb = max_m5_cap_lsb(chip->model_data);

	return reg_to_micro_amp_h(val, chip->RSense, lsb);
}

#if 0
/* TODO: will need in outliers */
static inline int capacity_uah_to_reg(int capacity, struct max1720x_chip *chip)
{
	const int lsb = max_m5_cap_lsb(chip->model_data);

	return micro_amp_h_to_reg(capacity / lsb, chip->RSense);
}
#endif

/* log ----------------------------------------------------------------- */

static void max1730x_read_log_write_status(struct max1720x_chip *chip,
					   u16 *buffer)
{
	u16 i;
	u16 data = 0;
	const struct max17x0x_reg *hsty;

	hsty = max17x0x_find_by_tag(&chip->regmap_nvram, MAX17X0X_TAG_HSTY);
	if (!hsty)
		return;

	REGMAP_WRITE(&chip->regmap, MAX17XXX_COMMAND,
		     MAX1730X_COMMAND_HISTORY_RECALL_WRITE_0);
	msleep(MAX1730X_TRECALL_MS);
	for (i = hsty->map[1]; i <= hsty->map[3]; i++) {
		(void)REGMAP_READ(&chip->regmap_nvram, i, &data);
		*buffer++ = data;
	}
}

static void max1730x_read_log_valid_status(struct max1720x_chip *chip,
					   u16 *buffer)
{
	u16 i;
	u16 data = 0;
	const struct max17x0x_reg *hsty;

	hsty = max17x0x_find_by_tag(&chip->regmap_nvram, MAX17X0X_TAG_HSTY);

	if (!hsty)
		return;

	REGMAP_WRITE(&chip->regmap, MAX17XXX_COMMAND,
		     MAX1730X_COMMAND_HISTORY_RECALL_VALID_0);
	msleep(MAX1730X_TRECALL_MS);
	(void)REGMAP_READ(&chip->regmap_nvram, hsty->map[4], &data);
	*buffer++ = data;

	REGMAP_WRITE(&chip->regmap, MAX17XXX_COMMAND,
		     MAX1730X_COMMAND_HISTORY_RECALL_VALID_1);
	msleep(MAX1730X_TRECALL_MS);
	for (i = hsty->map[0]; i <= hsty->map[2]; i++) {
		(void)REGMAP_READ(&chip->regmap_nvram, i, &data);
		*buffer++ = data;
	}
}

static void max1720x_read_log_write_status(struct max1720x_chip *chip,
					   u16 *buffer)
{
	int i;
	u16 data = 0;

	REGMAP_WRITE(&chip->regmap, MAX17XXX_COMMAND,
		     MAX1720X_COMMAND_HISTORY_RECALL_WRITE_0);
	msleep(MAX1720X_TRECALL_MS);
	for (i = MAX1720X_NVRAM_HISTORY_WRITE_STATUS_START;
	     i <= MAX1720X_NVRAM_HISTORY_END; i++) {
		(void)REGMAP_READ(&chip->regmap_nvram, i, &data);
		*buffer++ = data;
	}
	REGMAP_WRITE(&chip->regmap, MAX17XXX_COMMAND,
		     MAX1720X_COMMAND_HISTORY_RECALL_WRITE_1);
	msleep(MAX1720X_TRECALL_MS);
	for (i = MAX1720X_HISTORY_START;
	     i <= MAX1720X_NVRAM_HISTORY_WRITE_STATUS_END; i++) {
		(void)REGMAP_READ(&chip->regmap_nvram, i, &data);
		*buffer++ = data;
	}
}

static void max1720x_read_log_valid_status(struct max1720x_chip *chip,
					   u16 *buffer)
{
	int i;
	u16 data = 0;

	REGMAP_WRITE(&chip->regmap, MAX17XXX_COMMAND,
		     MAX1720X_COMMAND_HISTORY_RECALL_VALID_0);
	msleep(MAX1720X_TRECALL_MS);
	for (i = MAX1720X_NVRAM_HISTORY_VALID_STATUS_START;
	     i <= MAX1720X_NVRAM_HISTORY_END; i++) {
		(void)REGMAP_READ(&chip->regmap_nvram, i, &data);
		*buffer++ = data;
	}
	REGMAP_WRITE(&chip->regmap, MAX17XXX_COMMAND,
		     MAX1720X_COMMAND_HISTORY_RECALL_VALID_1);
	msleep(MAX1720X_TRECALL_MS);
	for (i = MAX1720X_HISTORY_START;
	     i <= MAX1720X_NVRAM_HISTORY_END; i++) {
		(void)REGMAP_READ(&chip->regmap_nvram, i, &data);
		*buffer++ = data;
	}
	REGMAP_WRITE(&chip->regmap, MAX17XXX_COMMAND,
		     MAX1720X_COMMAND_HISTORY_RECALL_VALID_2);
	msleep(MAX1720X_TRECALL_MS);
	for (i = MAX1720X_HISTORY_START;
	     i <= MAX1720X_NVRAM_HISTORY_VALID_STATUS_END; i++) {
		(void)REGMAP_READ(&chip->regmap_nvram, i, &data);
		*buffer++ = data;
	}
}

/* @return the number of pages or negative for error */
static int get_battery_history_status(struct max1720x_chip *chip,
				      bool *page_status)
{
	u16 *write_status, *valid_status;
	int i, addr_offset, bit_offset, nb_history_pages;
	int valid_history_entry_count = 0;

	write_status = batt_alloc_array(chip->nb_history_flag_reg, sizeof(u16));
	if (!write_status)
		return -ENOMEM;

	valid_status = batt_alloc_array(chip->nb_history_flag_reg, sizeof(u16));
	if (!valid_status) {
		kfree(write_status);
		return -ENOMEM;
	}

	if (chip->gauge_type == MAX1730X_GAUGE_TYPE) {
		max1730x_read_log_write_status(chip, write_status);
		max1730x_read_log_valid_status(chip, valid_status);
		nb_history_pages = MAX1730X_N_OF_HISTORY_PAGES;
	} else {
		max1720x_read_log_write_status(chip, write_status);
		max1720x_read_log_valid_status(chip, valid_status);
		nb_history_pages = MAX1720X_N_OF_HISTORY_PAGES;
	}

	/* Figure out the pages with valid history entry */
	for (i = 0; i < nb_history_pages; i++) {
		addr_offset = i / 8;
		bit_offset = i % 8;
		page_status[i] =
		    ((write_status[addr_offset] & BIT(bit_offset)) ||
		     (write_status[addr_offset] & BIT(bit_offset + 8))) &&
		    ((valid_status[addr_offset] & BIT(bit_offset)) ||
		     (valid_status[addr_offset] & BIT(bit_offset + 8)));
		if (page_status[i])
			valid_history_entry_count++;
	}

	kfree(write_status);
	kfree(valid_status);

	return valid_history_entry_count;
}

static void get_battery_history(struct max1720x_chip *chip,
				bool *page_status, u16 *history)
{
	int i, j, index = 0;
	u16 data = 0;
	const struct max17x0x_reg *hsty;
	u16 command_base = (chip->gauge_type == MAX1730X_GAUGE_TYPE)
		? MAX1730X_READ_HISTORY_CMD_BASE
		: MAX1720X_READ_HISTORY_CMD_BASE;

	hsty = max17x0x_find_by_tag(&chip->regmap_nvram, MAX17X0X_TAG_HSTY);
	if (!hsty)
		return;

	for (i = 0; i < chip->nb_history_pages; i++) {
		if (!page_status[i])
			continue;
		REGMAP_WRITE(&chip->regmap, MAX17XXX_COMMAND,
			     command_base + i);
		msleep(MAX1720X_TRECALL_MS);
		for (j = 0; j < chip->history_page_size; j++) {
			(void)REGMAP_READ(&chip->regmap_nvram,
					  (unsigned int)hsty->map[0] + j,
					  &data);
			history[index * chip->history_page_size + j] = data;
		}
		index++;
	}
}

static int format_battery_history_entry(char *temp, int size,
					int page_size, u16 *line)
{
	int length = 0, i;

	for (i = 0; i < page_size; i++) {
		length += scnprintf(temp + length,
			size - length, "%04x ",
			line[i]);
	}

	if (length > 0)
		temp[--length] = 0;
	return length;
}

/* @return number of valid entries */
static int max1720x_history_read(struct max1720x_chip *chip,
				 struct max1720x_history *hi)
{
	memset(hi, 0, sizeof(*hi));

	hi->page_status = kcalloc(chip->nb_history_pages,
				sizeof(bool), GFP_KERNEL);
	if (!hi->page_status)
		return -ENOMEM;


	hi->history_count = get_battery_history_status(chip, hi->page_status);
	if (hi->history_count < 0) {
		goto error_exit;
	} else if (hi->history_count != 0) {
		const int size = hi->history_count * chip->history_page_size;

		hi->history = batt_alloc_array(size, sizeof(u16));
		if (!hi->history) {
			hi->history_count = -ENOMEM;
			goto error_exit;
		}

		get_battery_history(chip, hi->page_status, hi->history);
	}

	return hi->history_count;

error_exit:
	kfree(hi->page_status);
	hi->page_status = NULL;
	return hi->history_count;

}

static void max1720x_history_free(struct max1720x_history *hi)
{
	kfree(hi->page_status);
	kfree(hi->history);

	hi->history = NULL;
	hi->page_status = NULL;
	hi->history_count = -1;
	hi->history_index = 0;
}


/*
 * Removed the following properties:
 *   POWER_SUPPLY_PROP_TIME_TO_EMPTY_AVG
 *   POWER_SUPPLY_PROP_TIME_TO_FULL_AVG
 *   POWER_SUPPLY_PROP_VOLTAGE_MAX_DESIGN,
 *   POWER_SUPPLY_PROP_VOLTAGE_MIN_DESIGN,
 * Need to keep the number of properies under UEVENT_NUM_ENVP (minus # of
 * standard uevent variables).
 */
static enum power_supply_property max1720x_battery_props[] = {
	POWER_SUPPLY_PROP_STATUS,
	POWER_SUPPLY_PROP_HEALTH,
	POWER_SUPPLY_PROP_CAPACITY,		/* replace with _RAW */
	POWER_SUPPLY_PROP_CHARGE_COUNTER,
	POWER_SUPPLY_PROP_CHARGE_FULL,
	POWER_SUPPLY_PROP_CHARGE_FULL_DESIGN,	/* used from gbattery */
	POWER_SUPPLY_PROP_CURRENT_AVG,		/* candidate for tier switch */
	POWER_SUPPLY_PROP_CURRENT_NOW,
	POWER_SUPPLY_PROP_CYCLE_COUNT,
	POWER_SUPPLY_PROP_PRESENT,
	POWER_SUPPLY_PROP_TEMP,
	POWER_SUPPLY_PROP_VOLTAGE_AVG,
	POWER_SUPPLY_PROP_VOLTAGE_NOW,
	POWER_SUPPLY_PROP_VOLTAGE_OCV,
	POWER_SUPPLY_PROP_TECHNOLOGY,
	POWER_SUPPLY_PROP_SERIAL_NUMBER,
};

/* ------------------------------------------------------------------------- */

static ssize_t max1720x_get_offmode_charger(struct device *dev,
					    struct device_attribute *attr,
					    char *buf)
{
	struct power_supply *psy = container_of(dev, struct power_supply, dev);
	struct max1720x_chip *chip = power_supply_get_drvdata(psy);

	return scnprintf(buf, PAGE_SIZE, "%hhd\n", chip->offmode_charger);
}

static ssize_t max1720x_set_offmode_charger(struct device *dev,
					    struct device_attribute *attr,
					    const char *buf, size_t count)
{
	struct power_supply *psy = container_of(dev, struct power_supply, dev);
	struct max1720x_chip *chip = power_supply_get_drvdata(psy);

	if (kstrtobool(buf, &chip->offmode_charger))
		return -EINVAL;

	return count;
}

static DEVICE_ATTR(offmode_charger, 0660,
		   max1720x_get_offmode_charger,
		   max1720x_set_offmode_charger);


static ssize_t max1720x_model_show_state(struct device *dev,
					 struct device_attribute *attr,
					 char *buf)
{
	struct power_supply *psy = container_of(dev, struct power_supply, dev);
	struct max1720x_chip *chip = power_supply_get_drvdata(psy);
	ssize_t len = 0;

	if (!chip->model_data)
		return -EINVAL;

	mutex_lock(&chip->model_lock);
	len += scnprintf(&buf[len], PAGE_SIZE, "ModelNextUpdate: %d\n",
			 chip->model_next_update);
	len += max_m5_model_state_cstr(&buf[len], PAGE_SIZE - len,
				       chip->model_data);
	mutex_unlock(&chip->model_lock);

	return len;
}

/*
 * force is true when changing the model via debug props.
 * NOTE: call holding model_lock
 */
static void max1720x_model_reload(struct max1720x_chip *chip, bool force)
{
	const bool disabled = chip->model_reload == MAX_M5_LOAD_MODEL_DISABLED;
	const bool pending = chip->model_reload != MAX_M5_LOAD_MODEL_IDLE;

	pr_debug("model_reload=%d force=%d pending=%d disabled=%d\n",
		 chip->model_reload, force, pending, disabled);

	if (!force && (pending || disabled))
		return;

	/* REQUEST -> IDLE or set to the number of retries */
	dev_info(chip->dev, "Schedule Load FG Model, ID=%d, ver:%d->%d cap_lsb:%d->%d\n",
			chip->batt_id,
			max_m5_model_read_version(chip->model_data),
			max_m5_fg_model_version(chip->model_data),
			max_m5_model_get_cap_lsb(chip->model_data),
			max_m5_cap_lsb(chip->model_data));

	chip->model_reload = MAX_M5_LOAD_MODEL_REQUEST;
	chip->model_ok = false;
	mod_delayed_work(system_wq, &chip->model_work, 0);
}

static ssize_t max1720x_model_set_state(struct device *dev,
					struct device_attribute *attr,
					const char *buf, size_t count)
{
	struct power_supply *psy = container_of(dev, struct power_supply, dev);
	struct max1720x_chip *chip = power_supply_get_drvdata(psy);
	int ret;

	if (!chip->model_data)
		return -EINVAL;

	mutex_lock(&chip->model_lock);

	/* read current state from gauge */
	ret = max_m5_model_read_state(chip->model_data);
	if (ret < 0) {
		mutex_unlock(&chip->model_lock);
		return ret;
	}

	/* overwrite with userland, will commit at cycle count */
	ret = max_m5_model_state_sscan(chip->model_data, buf, count);
	if (ret == 0) {
		/* force model state (valid) */
		chip->model_state_valid = true;
		max1720x_model_reload(chip, true);
	}

	mutex_unlock(&chip->model_lock);
	return count;
}

static DEVICE_ATTR(m5_model_state, 0640, max1720x_model_show_state,
		   max1720x_model_set_state);

static ssize_t gmsr_show(struct device *dev,
				 struct device_attribute *attr,
				 char *buff)
{
	struct power_supply *psy = container_of(dev, struct power_supply, dev);
	struct max1720x_chip *chip = power_supply_get_drvdata(psy);
	ssize_t len = 0;

	if (chip->gauge_type != MAX_M5_GAUGE_TYPE)
		return -EINVAL;

	mutex_lock(&chip->model_lock);
	len = max_m5_gmsr_state_cstr(&buff[len], PAGE_SIZE);
	mutex_unlock(&chip->model_lock);

	return len;
}

static const DEVICE_ATTR_RO(gmsr);

/* Was POWER_SUPPLY_PROP_RESISTANCE_ID */
static ssize_t resistance_id_show(struct device *dev,
				 struct device_attribute *attr,
				 char *buff)
{
	struct power_supply *psy = container_of(dev, struct power_supply, dev);
	struct max1720x_chip *chip = power_supply_get_drvdata(psy);

	return scnprintf(buff, PAGE_SIZE, "%d\n", chip->batt_id);
}

static const DEVICE_ATTR_RO(resistance_id);

/* Was POWER_SUPPLY_PROP_RESISTANCE */
static ssize_t resistance_show(struct device *dev,
				 struct device_attribute *attr,
				 char *buff)
{
	struct power_supply *psy = container_of(dev, struct power_supply, dev);
	struct max1720x_chip *chip = power_supply_get_drvdata(psy);
	struct max17x0x_regmap *map = &chip->regmap;
	u16 data = 0;
	int err;

	err = REGMAP_READ(map, MAX1720X_RCELL, &data);
	if (err < 0)
		return err;

	return scnprintf(buff, PAGE_SIZE, "%d\n",
			 reg_to_resistance_micro_ohms(data, chip->RSense));
}

static const DEVICE_ATTR_RO(resistance);


/* lsb 1/256, race with max1720x_model_work()  */
static int max1720x_get_capacity_raw(struct max1720x_chip *chip, u16 *data)
{
	return REGMAP_READ(&chip->regmap, chip->reg_prop_capacity_raw, data);
}

int max1720x_get_capacity(struct i2c_client *client, int *iic_raw)
{
	struct max1720x_chip *chip;
	u16 temp;
	int ret;

	if (!client || !iic_raw)
		return -EINVAL;

	chip = i2c_get_clientdata(client);
	if (!chip)
		return -ENODEV;

	/* check the rules on reg_prop_capacity_raw */
	ret = max1720x_get_capacity_raw(chip, &temp);
	if (ret == 0)
		*iic_raw = ((int) temp) / 256;

	return ret;
}
EXPORT_SYMBOL_GPL(max1720x_get_capacity);

int max1720x_get_voltage_now(struct i2c_client *client, int *volt)
{
	struct max1720x_chip *chip;
	u16 temp;
	int ret;

	if (!client || !volt)
		return -EINVAL;

	chip = i2c_get_clientdata(client);
	if (!chip)
		return -ENODEV;

	ret = max17x0x_reg_read(&chip->regmap, MAX17X0X_TAG_vcel, &temp);
	if (ret == 0)
		*volt = reg_to_micro_volt(temp);

	return ret;
}
EXPORT_SYMBOL_GPL(max1720x_get_voltage_now);

static int max1720x_get_battery_soc(struct max1720x_chip *chip)
{
	u16 data;
	int capacity, err;

	if (chip->fake_capacity >= 0 && chip->fake_capacity <= 100)
		return chip->fake_capacity;

	err = REGMAP_READ(&chip->regmap, MAX1720X_REPSOC, &data);
	if (err)
		return err;
	capacity = reg_to_percentage(data);

	if (capacity == 100 && chip->offmode_charger)
		chip->fake_capacity = 100;

	return capacity;
}

static int max1720x_get_battery_vfsoc(struct max1720x_chip *chip)
{
	u16 data;
	int capacity, err;


	err = max17x0x_reg_read(&chip->regmap, MAX17X0X_TAG_vfsoc, &data);
	if (err)
		return err;
	capacity = reg_to_percentage(data);

	return capacity;
}

/* TODO: factor with the one in google_bms.c */
static char *psy_status_str[] = {
	"Unknown", "Charging", "Discharging", "NotCharging", "Full"
};

static void max1720x_prime_battery_qh_capacity(struct max1720x_chip *chip,
					       int status)
{
	u16  mcap = 0, data = 0;

	(void)max17x0x_reg_read(&chip->regmap, MAX17X0X_TAG_mcap, &mcap);
	chip->current_capacity = mcap;

	(void)REGMAP_READ(&chip->regmap, MAX1720X_QH, &data);
	chip->previous_qh = reg_to_twos_comp_int(data);

	if (chip->regmap_nvram.regmap) {
		REGMAP_WRITE(&chip->regmap_nvram, MAX17XXX_QHCA, ~mcap);
		dev_info(chip->dev, "Capacity primed to %d on %s\n",
			mcap, psy_status_str[status]);

		REGMAP_WRITE(&chip->regmap_nvram, MAX17XXX_QHQH, data);
		dev_info(chip->dev, "QH primed to %d on %s\n",
			data, psy_status_str[status]);
	}
}

/* NOTE: the gauge doesn't know if we are current limited to */
static int max1720x_get_battery_status(struct max1720x_chip *chip)
{
	u16 data = 0;
	int current_now, current_avg, ichgterm, vfsoc, soc, fullsocthr;
	int status = POWER_SUPPLY_STATUS_UNKNOWN, err;

	err = max17x0x_reg_read(&chip->regmap, MAX17X0X_TAG_curr, &data);
	if (err)
		return -EIO;
	current_now = -reg_to_micro_amp(data, chip->RSense);

	err = max17x0x_reg_read(&chip->regmap, MAX17X0X_TAG_avgc, &data);
	if (err)
		return -EIO;
	current_avg = -reg_to_micro_amp(data, chip->RSense);

	err = REGMAP_READ(&chip->regmap, MAX1720X_ICHGTERM, &data);
	if (err)
		return -EIO;
	ichgterm = reg_to_micro_amp(data, chip->RSense);

	err = REGMAP_READ(&chip->regmap, MAX1720X_FULLSOCTHR, &data);
	if (err)
		return -EIO;
	fullsocthr = reg_to_percentage(data);

	soc = max1720x_get_battery_soc(chip);
	if (soc < 0)
		return -EIO;

	vfsoc = max1720x_get_battery_vfsoc(chip);
	if (vfsoc < 0)
		return -EIO;

	if (current_avg > -ichgterm && current_avg <= 0) {

		if (soc >= fullsocthr) {
			const bool needs_prime = (chip->prev_charge_status ==
						  POWER_SUPPLY_STATUS_CHARGING);

			status = POWER_SUPPLY_STATUS_FULL;
			if (needs_prime)
				max1720x_prime_battery_qh_capacity(chip,
								   status);
		} else {
			status = POWER_SUPPLY_STATUS_NOT_CHARGING;
		}

	} else if (current_now >= -ichgterm)  {
		status = POWER_SUPPLY_STATUS_DISCHARGING;
	} else {
		status = POWER_SUPPLY_STATUS_CHARGING;
		if (chip->prev_charge_status == POWER_SUPPLY_STATUS_DISCHARGING
		    && current_avg  < -ichgterm)
			max1720x_prime_battery_qh_capacity(chip, status);
	}

	if (status != chip->prev_charge_status)
		dev_dbg(chip->dev, "s=%d->%d c=%d avg_c=%d ichgt=%d vfsoc=%d soc=%d fullsocthr=%d\n",
				    chip->prev_charge_status,
				    status, current_now, current_avg,
				    ichgterm, vfsoc, soc, fullsocthr);

	chip->prev_charge_status = status;

	return status;
}

static int max1720x_get_battery_health(struct max1720x_chip *chip)
{
	/* For health report what ever was recently alerted and clear it */

	if (chip->health_status & MAX1720X_STATUS_VMX) {
		chip->health_status &= ~MAX1720X_STATUS_VMX;
		return POWER_SUPPLY_HEALTH_OVERVOLTAGE;
	}

	if (chip->health_status & MAX1720X_STATUS_TMN) {
		chip->health_status &= ~MAX1720X_STATUS_TMN;
		return POWER_SUPPLY_HEALTH_COLD;
	}

	if (chip->health_status & MAX1720X_STATUS_TMX) {
		chip->health_status &= ~MAX1720X_STATUS_TMX;
		return POWER_SUPPLY_HEALTH_HOT;
	}

	return POWER_SUPPLY_HEALTH_GOOD;
}

static int max1720x_update_battery_qh_based_capacity(struct max1720x_chip *chip)
{
	u16 data;
	int current_qh, err = 0;

	err = REGMAP_READ(&chip->regmap, MAX1720X_QH, &data);
	if (err)
		return err;

	current_qh = reg_to_twos_comp_int(data);

	/* QH value accumulates as battery charges */
	chip->current_capacity -= (chip->previous_qh - current_qh);
	chip->previous_qh = current_qh;

	return 0;
}

static void max1720x_restore_battery_qh_capacity(struct max1720x_chip *chip)
{
	int ret;
	int current_qh, nvram_qh;
	u16 data = 0, nvram_capacity;

	if (!chip->regmap_nvram.regmap) {
		max1720x_prime_battery_qh_capacity(chip,
						   POWER_SUPPLY_STATUS_UNKNOWN);
		return;
	}


	/* Capacity data is stored as complement so it will not be zero. Using
	 * zero case to detect new un-primed pack
	 */
	ret = REGMAP_READ(&chip->regmap_nvram, MAX17XXX_QHCA, &data);
	if (!ret && data == 0) {
		max1720x_prime_battery_qh_capacity(chip,
						   POWER_SUPPLY_STATUS_UNKNOWN);
		return;
	}

	nvram_capacity = ~data;

	ret = REGMAP_READ(&chip->regmap_nvram, MAX17XXX_QHQH, &data);
	if (ret) {
		max1720x_prime_battery_qh_capacity(chip,
						   POWER_SUPPLY_STATUS_UNKNOWN);
		return;
	}
	nvram_qh = reg_to_twos_comp_int(data);

	ret = REGMAP_READ(&chip->regmap, MAX1720X_QH, &data);
	if (ret) {
		max1720x_prime_battery_qh_capacity(chip,
						   POWER_SUPPLY_STATUS_UNKNOWN);
		return;
	}
	current_qh = reg_to_twos_comp_int(data);

	/* QH value accumulates as battery discharges */
	chip->current_capacity = (int) nvram_capacity - (nvram_qh - current_qh);
	dev_info(chip->dev, "Capacity restored to %d\n",
		 chip->current_capacity);
	chip->previous_qh = current_qh;
	dev_info(chip->dev, "QH value restored to %d\n",
		 chip->previous_qh);

	/* init chip for max1720x done here, change to RepSOC */
	chip->reg_prop_capacity_raw = MAX1720X_REPSOC;
}

static void max1720x_handle_update_nconvgcfg(struct max1720x_chip *chip,
					     int temp)
{
	int idx = -1, hysteresis_temp;

	if (chip->temp_convgcfg == NULL)
		return;

	if (temp <= chip->temp_convgcfg[0]) {
		idx = 0;
	} else if (temp > chip->temp_convgcfg[chip->nb_convgcfg - 1]) {
		idx = chip->nb_convgcfg - 1;
	} else {
		for (idx = 1 ; idx < chip->nb_convgcfg; idx++) {
			if (temp > chip->temp_convgcfg[idx - 1] &&
			    temp <= chip->temp_convgcfg[idx])
				break;
		}
	}
	mutex_lock(&chip->convgcfg_lock);
	/* We want to switch to higher slot only if above temp + hysteresis
	 * but when temperature drops, we want to change at the level
	 */
	hysteresis_temp = chip->temp_convgcfg[chip->curr_convgcfg_idx] +
			  chip->convgcfg_hysteresis;
	if ((idx != chip->curr_convgcfg_idx) &&
	    (chip->curr_convgcfg_idx == -1 || idx < chip->curr_convgcfg_idx ||
	     temp >= chip->temp_convgcfg[chip->curr_convgcfg_idx] +
	     chip->convgcfg_hysteresis)) {
		struct max17x0x_regmap *regmap;

		if (chip->gauge_type == MAX_M5_GAUGE_TYPE)
			regmap = &chip->regmap;
		else
			regmap = &chip->regmap_nvram;

		REGMAP_WRITE(regmap, MAX1720X_NCONVGCFG, chip->convgcfg_values[idx]);
		chip->curr_convgcfg_idx = idx;
		dev_info(chip->dev, "updating nConvgcfg to 0x%04x as temp is %d (idx:%d)\n",
			 chip->convgcfg_values[idx], temp, idx);
	}
	mutex_unlock(&chip->convgcfg_lock);
}

#define EEPROM_CC_OVERFLOW_BIT	BIT(15)
#define MAXIM_CYCLE_COUNT_RESET 655
static void max1720x_restore_battery_cycle(struct max1720x_chip *chip)
{
	int ret = 0;
	u16 eeprom_cycle, reg_cycle;

	if (chip->gauge_type != MAX_M5_GAUGE_TYPE)
		return;

	ret = REGMAP_READ(&chip->regmap, MAX1720X_CYCLES, &reg_cycle);
	if (ret < 0) {
		dev_info(chip->dev, "Fail to read reg %#x (%d)",
				MAX1720X_CYCLES, ret);
		return;
	}

	ret = gbms_storage_read(GBMS_TAG_CNHS, &chip->eeprom_cycle,
				sizeof(chip->eeprom_cycle));
	if (ret < 0) {
		dev_info(chip->dev, "Fail to read eeprom cycle count (%d)", ret);
		return;
	}

	if (chip->eeprom_cycle == 0xFFFF) { /* empty storage */
		reg_cycle /= 2;	/* save half value to record over 655 cycles case */
		ret = gbms_storage_write(GBMS_TAG_CNHS, &reg_cycle, sizeof(reg_cycle));
		if (ret < 0)
			dev_info(chip->dev, "Fail to write eeprom cycle (%d)", ret);
		else
			chip->eeprom_cycle = reg_cycle;
		return;
	}

	if (chip->eeprom_cycle & EEPROM_CC_OVERFLOW_BIT) {
		/* TODO: Remove after EEPROM porting finished */
		chip->eeprom_cycle = chip->eeprom_cycle & 0x7FFF;
		ret = gbms_storage_write(GBMS_TAG_CNHS,
					 &chip->eeprom_cycle,
					 sizeof(chip->eeprom_cycle));
		/* TODO: chip->cycle_count_offset = MAXIM_CYCLE_COUNT_RESET; */
	}

	eeprom_cycle = (chip->eeprom_cycle & 0x7FFF) << 1;
	dev_info(chip->dev, "reg_cycle:%d, eeprom_cycle:%d, update:%c",
		 reg_cycle, eeprom_cycle, eeprom_cycle > reg_cycle ? 'Y' : 'N');
	if (eeprom_cycle > reg_cycle)
		REGMAP_WRITE(&chip->regmap, MAX1720X_CYCLES, eeprom_cycle);
}

static u16 max1720x_save_battery_cycle(const struct max1720x_chip *chip,
				       u16 reg_cycle)
{
	int ret = 0;
	u16 eeprom_cycle = chip->eeprom_cycle;

	if (chip->gauge_type != MAX_M5_GAUGE_TYPE)
		return eeprom_cycle;

	/* save half value to record over 655 cycles case */
	reg_cycle /= 2;

	/* Over 655 cycles */
	if (reg_cycle < eeprom_cycle)
		reg_cycle |= EEPROM_CC_OVERFLOW_BIT;

	if (reg_cycle <= eeprom_cycle)
		return eeprom_cycle;

	ret = gbms_storage_write(GBMS_TAG_CNHS, &reg_cycle,
				sizeof(reg_cycle));
	if (ret < 0)
		pr_info("Fail to write %d eeprom cycle count (%d)", reg_cycle, ret);
	else
		eeprom_cycle = reg_cycle;

	return eeprom_cycle;
}

#define MAX17201_HIST_CYCLE_COUNT_OFFSET	0x4
#define MAX17201_HIST_TIME_OFFSET		0xf

/* WA for cycle count reset.
 * max17201 fuel gauge rolls over the cycle count to 0 and burns
 * an history entry with 0 cycles when the cycle count exceeds
 * 655. This code workaround the issue adding 655 to the cycle
 * count if the fuel gauge history has an entry with 0 cycles and
 * non 0 time-in-field.
 */
static int max1720x_get_cycle_count_offset(struct max1720x_chip *chip)
{
	int offset = 0;
	/*
	 * uses history on devices that have it (max1720x), use EEPROM
	 * in others. it might be written in terms of storage.
	 */
	if (chip->gauge_type == MAX_M5_GAUGE_TYPE) {
		if (chip->eeprom_cycle & EEPROM_CC_OVERFLOW_BIT)
			offset = MAXIM_CYCLE_COUNT_RESET;
	} else {
		int i, history_count;
		struct max1720x_history hi;

		if (!chip->history_page_size)
			return 0;

		mutex_lock(&chip->history_lock);
		history_count = max1720x_history_read(chip, &hi);
		if (history_count < 0) {
			mutex_unlock(&chip->history_lock);
			return 0;
		}
		for (i = 0; i < history_count; i++) {
			u16 *entry = &hi.history[i * chip->history_page_size];

			if (entry[MAX17201_HIST_CYCLE_COUNT_OFFSET] == 0 &&
			    entry[MAX17201_HIST_TIME_OFFSET] != 0) {
				offset += MAXIM_CYCLE_COUNT_RESET;
				break;
			}
		}
		mutex_unlock(&chip->history_lock);

		dev_dbg(chip->dev, "history_count=%d page_size=%d i=%d offset=%d\n",
			history_count, chip->history_page_size, i, offset);

		max1720x_history_free(&hi);
	}

	return offset;
}

static int max1720x_get_cycle_count(struct max1720x_chip *chip)
{
	int err, cycle_count;
	u16 reg_cycle;

	/*
	 * Corner case: battery under 3V hit POR without irq.
	 * cycles reset in this situation, incorrect data
	 */
	if (chip->por)
		return -ECANCELED;

	err = REGMAP_READ(&chip->regmap, MAX1720X_CYCLES, &reg_cycle);
	if (err < 0)
		return err;

	cycle_count = reg_to_cycles((u32)reg_cycle, chip->gauge_type);
	if ((chip->cycle_count == -1) ||
	    ((cycle_count + chip->cycle_count_offset) < chip->cycle_count))
		chip->cycle_count_offset =
			max1720x_get_cycle_count_offset(chip);

	chip->eeprom_cycle = max1720x_save_battery_cycle(chip, reg_cycle);

	chip->cycle_count = cycle_count + chip->cycle_count_offset;

	return chip->cycle_count;
}

static void max1720x_handle_update_empty_voltage(struct max1720x_chip *chip,
						 int temp)
{
	int cycle, cycle_idx, temp_idx, chg_st, ret = 0;
	u16 empty_volt_cfg, reg, vempty = 0;

	if (chip->empty_voltage == NULL)
		return;

	chg_st = max1720x_get_battery_status(chip);
	if (chg_st < 0)
		return;

	cycle = max1720x_get_cycle_count(chip);
	if (cycle < 0)
		return;

	ret = REGMAP_READ(&chip->regmap, MAX1720X_VEMPTY, &vempty);
	if (ret < 0)
		return;

	cycle_idx = cycle / CYCLE_BUCKET_SIZE;
	if (cycle_idx > (NB_CYCLE_BUCKETS - 1))
		cycle_idx = NB_CYCLE_BUCKETS - 1;

	if (temp < 0) {
		temp_idx = 0;
	} else {
		const int idx = temp / TEMP_BUCKET_SIZE + 1;
		const int temp_buckets = chip->nb_empty_voltage /
					 NB_CYCLE_BUCKETS;

		temp_idx = idx < (temp_buckets - 1) ? idx : (temp_buckets - 1);
	}

	empty_volt_cfg = MAX1720_EMPTY_VOLTAGE(chip, temp_idx, cycle_idx);
	reg = (empty_volt_cfg / 10) << 7 | (vempty & 0x7F);
	if ((reg > vempty) ||
	    (reg < vempty && chg_st != POWER_SUPPLY_STATUS_DISCHARGING)) {
		REGMAP_WRITE(&chip->regmap, MAX1720X_VEMPTY, reg);

		pr_debug("updating empty_voltage to %d(0x%04X), temp:%d(%d), cycle:%d(%d)\n",
				empty_volt_cfg, reg,
				temp, temp_idx,
				cycle, cycle_idx);
	}
}

/* Capacity Estimation functions*/
static int batt_ce_regmap_read(struct max17x0x_regmap *map,
			       const struct max17x0x_reg *bcea,
			       u32 reg, u16 *data)
{
	int err;
	u16 val;

	if (!bcea)
		return -EINVAL;

	err = REGMAP_READ(map, bcea->map[reg], &val);
	if (err)
		return err;

	switch(reg) {
	case CE_DELTA_CC_SUM_REG:
	case CE_DELTA_VFSOC_SUM_REG:
		*data = val;
		break;
	case CE_CAP_FILTER_COUNT:
		val = val & 0x0F00;
		*data = val >> 8;
		break;
	default:
		break;
	}

	return err;
}

static int batt_ce_regmap_write(struct max17x0x_regmap *map,
				const struct max17x0x_reg *bcea,
				u32 reg, u16 data)
{
	int err = -EINVAL;
	u16 val;

	if (!bcea)
		return -EINVAL;

	switch(reg) {
	case CE_DELTA_CC_SUM_REG:
	case CE_DELTA_VFSOC_SUM_REG:
		err = REGMAP_WRITE(map, bcea->map[reg], data);
		break;
	case CE_CAP_FILTER_COUNT:
		err = REGMAP_READ(map, bcea->map[reg], &val);
		if (err)
			return err;
		val = val & 0xF0FF;
		if (data > CE_FILTER_COUNT_MAX)
			val = val | 0x0F00;
		else
			val = val | (data << 8);
		err = REGMAP_WRITE(map, bcea->map[reg], val);
		break;
	default:
		break;
	}

	return err;
}

static void batt_ce_dump_data(const struct gbatt_capacity_estimation *cap_esti,
			      struct logbuffer *log)
{
	logbuffer_log(log, "cap_filter_count: %d"
			    " start_cc: %d"
			    " start_vfsoc: %d"
			    " delta_cc_sum: %d"
			    " delta_vfsoc_sum: %d"
			    " state: %d"
			    " cable: %d",
			    cap_esti->cap_filter_count,
			    cap_esti->start_cc,
			    cap_esti->start_vfsoc,
			    cap_esti->delta_cc_sum,
			    cap_esti->delta_vfsoc_sum,
			    cap_esti->estimate_state,
			    cap_esti->cable_in);
}

static int batt_ce_load_data(struct max17x0x_regmap *map,
			     struct gbatt_capacity_estimation *cap_esti)
{
	u16 data;
	const struct max17x0x_reg *bcea = cap_esti->bcea;

	cap_esti->estimate_state = ESTIMATE_NONE;
	if (batt_ce_regmap_read(map, bcea, CE_DELTA_CC_SUM_REG, &data) == 0)
		cap_esti->delta_cc_sum = data;
	else
		cap_esti->delta_cc_sum = 0;

	if (batt_ce_regmap_read(map, bcea, CE_DELTA_VFSOC_SUM_REG, &data) == 0)
		cap_esti->delta_vfsoc_sum = data;
	else
		cap_esti->delta_vfsoc_sum = 0;

	if (batt_ce_regmap_read(map, bcea, CE_CAP_FILTER_COUNT, &data) == 0)
		cap_esti->cap_filter_count = data;
	else
		cap_esti->cap_filter_count = 0;
	return 0;
}

/* call holding &cap_esti->batt_ce_lock */
static void batt_ce_store_data(struct max17x0x_regmap *map,
			       struct gbatt_capacity_estimation *cap_esti)
{
	if (cap_esti->cap_filter_count <= CE_FILTER_COUNT_MAX) {
		batt_ce_regmap_write(map, cap_esti->bcea,
					  CE_CAP_FILTER_COUNT,
					  cap_esti->cap_filter_count);
	}

	batt_ce_regmap_write(map, cap_esti->bcea,
				  CE_DELTA_VFSOC_SUM_REG,
				  cap_esti->delta_vfsoc_sum);
	batt_ce_regmap_write(map, cap_esti->bcea,
				  CE_DELTA_CC_SUM_REG,
				  cap_esti->delta_cc_sum);
}

/* call holding &cap_esti->batt_ce_lock */
static void batt_ce_stop_estimation(struct gbatt_capacity_estimation *cap_esti,
				   int reason)
{
	cap_esti->estimate_state = reason;
	cap_esti->start_vfsoc = 0;
	cap_esti->start_cc = 0;
}

static int batt_ce_full_estimate(struct gbatt_capacity_estimation *ce)
{
	return (ce->cap_filter_count > 0) && (ce->delta_vfsoc_sum > 0) ?
		ce->delta_cc_sum / ce->delta_vfsoc_sum : -1;
}

/* Measure the deltaCC, deltaVFSOC and CapacityFiltered */
static void batt_ce_capacityfiltered_work(struct work_struct *work)
{
	struct max1720x_chip *chip = container_of(work, struct max1720x_chip,
					    cap_estimate.settle_timer.work);
	struct gbatt_capacity_estimation *cap_esti = &chip->cap_estimate;
	const int lsb = max_m5_cap_lsb(chip->model_data);
	int settle_cc = 0, settle_vfsoc = 0;
	int delta_cc = 0, delta_vfsoc = 0;
	int cc_sum = 0, vfsoc_sum = 0;
	bool valid_estimate = false;
	int rc = 0;
	int data;

	mutex_lock(&cap_esti->batt_ce_lock);

	/* race with disconnect */
	if (!cap_esti->cable_in ||
	    cap_esti->estimate_state != ESTIMATE_PENDING) {
		goto exit;
	}

	rc = max1720x_update_battery_qh_based_capacity(chip);
	if (rc < 0)
		goto ioerr;

	settle_cc = reg_to_micro_amp_h(chip->current_capacity, chip->RSense, lsb);

	data = max1720x_get_battery_vfsoc(chip);
	if (data < 0)
		goto ioerr;

	settle_vfsoc = data;
	settle_cc = settle_cc / 1000;
	delta_cc = settle_cc - cap_esti->start_cc;
	delta_vfsoc = settle_vfsoc - cap_esti->start_vfsoc;

	if ((delta_cc > 0) && (delta_vfsoc > 0)) {

		cc_sum = delta_cc + cap_esti->delta_cc_sum;
		vfsoc_sum = delta_vfsoc + cap_esti->delta_vfsoc_sum;

		if (cap_esti->cap_filter_count >= cap_esti->cap_filt_length) {
			const int filter_divisor = cap_esti->cap_filt_length;

			cc_sum -= cap_esti->delta_cc_sum/filter_divisor;
			vfsoc_sum -= cap_esti->delta_vfsoc_sum/filter_divisor;
		}

		cap_esti->cap_filter_count++;
		cap_esti->delta_cc_sum = cc_sum;
		cap_esti->delta_vfsoc_sum = vfsoc_sum;
		batt_ce_store_data(&chip->regmap_nvram, &chip->cap_estimate);

		valid_estimate = true;
	}

ioerr:
	batt_ce_stop_estimation(cap_esti, ESTIMATE_DONE);

exit:
	logbuffer_log(chip->ce_log,
		"valid=%d settle[cc=%d, vfsoc=%d], delta[cc=%d,vfsoc=%d] ce[%d]=%d",
		valid_estimate,
		settle_cc, settle_vfsoc, delta_cc, delta_vfsoc,
		cap_esti->cap_filter_count,
		batt_ce_full_estimate(cap_esti));

	mutex_unlock(&cap_esti->batt_ce_lock);

	/* force to update uevent to framework side. */
	if (valid_estimate)
		power_supply_changed(chip->psy);
}

/*
 * batt_ce_init(): estimate_state = ESTIMATE_NONE
 * batt_ce_start(): estimate_state = ESTIMATE_NONE -> ESTIMATE_PENDING
 * batt_ce_capacityfiltered_work(): ESTIMATE_PENDING->ESTIMATE_DONE
 */
static int batt_ce_start(struct gbatt_capacity_estimation *cap_esti,
			 int cap_tsettle_ms)
{
	mutex_lock(&cap_esti->batt_ce_lock);

	/* Still has cable and estimate is not pending or cancelled */
	if (!cap_esti->cable_in || cap_esti->estimate_state != ESTIMATE_NONE)
		goto done;

	pr_info("EOC: Start the settle timer\n");
	cap_esti->estimate_state = ESTIMATE_PENDING;
	schedule_delayed_work(&cap_esti->settle_timer,
		msecs_to_jiffies(cap_tsettle_ms));

done:
	mutex_unlock(&cap_esti->batt_ce_lock);
	return 0;
}

static int batt_ce_init(struct gbatt_capacity_estimation *cap_esti,
			struct max1720x_chip *chip)
{
	int rc, vfsoc;
	const int lsb = max_m5_cap_lsb(chip->model_data);

	rc = max1720x_update_battery_qh_based_capacity(chip);
	if (rc < 0)
		return -EIO;

	vfsoc = max1720x_get_battery_vfsoc(chip);
	if (vfsoc < 0)
		return -EIO;

	cap_esti->start_vfsoc = vfsoc;
	cap_esti->start_cc = reg_to_micro_amp_h(chip->current_capacity,
						chip->RSense, lsb) / 1000;
	/* Capacity Estimation starts only when the state is NONE */
	cap_esti->estimate_state = ESTIMATE_NONE;
	return 0;
}

/* ------------------------------------------------------------------------- */
#define SEL_RES_AVG		0
#define SEL_RES_FILTER_COUNT	1
static int batt_res_registers(struct max1720x_chip *chip, bool bread,
			      int isel, u16 *data)
{
	int err = -EINVAL;
	const struct max17x0x_reg *bres;
	u16 res_filtered, res_filt_count, val;

	bres = max17x0x_find_by_tag(&chip->regmap_nvram, MAX17X0X_TAG_BRES);
	if (!bres)
		return err;

	switch (isel) {
	case SEL_RES_AVG:
		if (bread) {
			err = REGMAP_READ(&chip->regmap_nvram, bres->map[0],
					  &res_filtered);
			if (err)
				return err;

			*data = res_filtered;
			return 0;
		}
		err = REGMAP_WRITE(&chip->regmap_nvram, bres->map[0], *data);
		break;
	case SEL_RES_FILTER_COUNT:
		err = REGMAP_READ(&chip->regmap_nvram, bres->map[1], &val);
		if (err)
			return err;

		if (bread) {
			res_filt_count = (val & 0xF000) >> 12;
			*data = res_filt_count;
			return 0;
		}

		res_filt_count = (val & 0x0FFF) | (*data << 12);
		err = REGMAP_WRITE(&chip->regmap_nvram, bres->map[1],
				   res_filt_count);
		break;
	default:
		break;
	}

	return err;
}

static int max1720x_get_property(struct power_supply *psy,
				 enum power_supply_property psp,
				 union power_supply_propval *val)
{
	struct max1720x_chip *chip = (struct max1720x_chip *)
					power_supply_get_drvdata(psy);
	struct max17x0x_regmap *map = &chip->regmap;
	int rc, err = 0;
	u16 data = 0;
	int idata;

	mutex_lock(&chip->model_lock);

	pm_runtime_get_sync(chip->dev);
	if (!chip->init_complete || !chip->resume_complete) {
		pm_runtime_put_sync(chip->dev);
		mutex_unlock(&chip->model_lock);
		return -EAGAIN;
	}
	pm_runtime_put_sync(chip->dev);

	switch (psp) {
	case POWER_SUPPLY_PROP_STATUS:
		err = max1720x_get_battery_status(chip);
		if (err < 0)
			break;

		/*
		 * Capacity estimation must run only once.
		 * NOTE: this is a getter with a side effect
		 */
		val->intval = err;
		if (err == POWER_SUPPLY_STATUS_FULL)
			batt_ce_start(&chip->cap_estimate,
				      chip->cap_estimate.cap_tsettle);
		/* return data ok */
		err = 0;
		break;
	case POWER_SUPPLY_PROP_HEALTH:
		val->intval = max1720x_get_battery_health(chip);
		break;
	case GBMS_PROP_CAPACITY_RAW:
		err = max1720x_get_capacity_raw(chip, &data);
		if (err == 0)
			val->intval = (int)data;
		break;
	case POWER_SUPPLY_PROP_CAPACITY:
		idata = max1720x_get_battery_soc(chip);
		if (idata < 0) {
			err = idata;
			break;
		}

		val->intval = idata;
		break;
	case POWER_SUPPLY_PROP_CHARGE_COUNTER:
		err = max1720x_update_battery_qh_based_capacity(chip);
		if (err < 0)
			break;

		val->intval = reg_to_capacity_uah(chip->current_capacity, chip);
		break;
	case POWER_SUPPLY_PROP_CHARGE_FULL:
		/*
		 * Snap charge_full to DESIGNCAP during early charge cycles to
		 * prevent large fluctuations in FULLCAPNOM. MAX1720X_CYCLES LSB
		 * is 16%
		 */
		err = max1720x_get_cycle_count(chip);
		if (err < 0)
			break;

		/* err is cycle_count */
		if (err <= FULLCAPNOM_STABILIZE_CYCLES)
			err = REGMAP_READ(map, MAX1720X_DESIGNCAP, &data);
		else
			err = REGMAP_READ(map, MAX1720X_FULLCAPNOM, &data);

		if (err == 0)
			val->intval = reg_to_capacity_uah(data, chip);
		break;
	case POWER_SUPPLY_PROP_CHARGE_FULL_DESIGN:
		err = REGMAP_READ(map, MAX1720X_DESIGNCAP, &data);
		if (err == 0)
			val->intval = reg_to_capacity_uah(data, chip);
		break;
	/* current is positive value when flowing to device */
	case POWER_SUPPLY_PROP_CURRENT_AVG:
		err = max17x0x_reg_read(map, MAX17X0X_TAG_avgc, &data);
		if (err == 0)
			val->intval = -reg_to_micro_amp(data, chip->RSense);
		break;
	/* current is positive value when flowing to device */
	case POWER_SUPPLY_PROP_CURRENT_NOW:
		err = max17x0x_reg_read(map, MAX17X0X_TAG_curr, &data);
		if (err == 0)
			val->intval = -reg_to_micro_amp(data, chip->RSense);
		break;
	case POWER_SUPPLY_PROP_CYCLE_COUNT:
		err = max1720x_get_cycle_count(chip);
		if (err < 0)
			break;
		/* err is cycle_count */
		val->intval = err;
		/* return data ok */
		err = 0;
		break;
	case POWER_SUPPLY_PROP_PRESENT:

		if (chip->gauge_type == -1) {
			val->intval = 0;
		} else if (chip->fake_battery != -1) {
			val->intval = chip->fake_battery;
		} else {

			err = REGMAP_READ(map, MAX1720X_STATUS, &data);
			if (err < 0)
				break;

			/* BST is 0 when the battery is present */
			val->intval = !(data & MAX1720X_STATUS_BST);
			if (!val->intval)
				break;

			/* chip->por prevent garbage in cycle count */
			chip->por = data & MAX1720X_STATUS_POR;
			if (chip->por && chip->model_ok) {
				/* trigger reload model and clear of POR */
				max1720x_fg_irq_thread_fn(-1, chip);
			}
		}
		break;
	case POWER_SUPPLY_PROP_TEMP:
		err = max17x0x_reg_read(map, MAX17X0X_TAG_temp, &data);
		if (err < 0)
			break;

		val->intval = reg_to_deci_deg_cel(data);
		max1720x_handle_update_nconvgcfg(chip, val->intval);
		max1720x_handle_update_empty_voltage(chip, val->intval);
		break;
	case POWER_SUPPLY_PROP_TIME_TO_EMPTY_AVG:
		err = REGMAP_READ(map, MAX1720X_TTE, &data);
		if (err == 0)
			val->intval = reg_to_seconds(data);
		break;
	case POWER_SUPPLY_PROP_TIME_TO_FULL_AVG:
		err = REGMAP_READ(map, MAX1720X_TTF, &data);
		if (err == 0)
			val->intval = reg_to_seconds(data);
		break;
	case POWER_SUPPLY_PROP_TIME_TO_FULL_NOW:
		val->intval = -1;
		break;
	case POWER_SUPPLY_PROP_VOLTAGE_AVG:
		err = REGMAP_READ(map, MAX1720X_AVGVCELL, &data);
		if (err == 0)
			val->intval = reg_to_micro_volt(data);
		break;
	case POWER_SUPPLY_PROP_VOLTAGE_MAX_DESIGN:
		/* LSB: 20mV */
		err = max17x0x_reg_read(map, MAX17X0X_TAG_mmdv, &data);
		if (err == 0)
			val->intval = ((data >> 8) & 0xFF) * 20000;
		break;
	case POWER_SUPPLY_PROP_VOLTAGE_MIN_DESIGN:
		/* LSB: 20mV */
		err = max17x0x_reg_read(map, MAX17X0X_TAG_mmdv, &data);
		if (err == 0)
			val->intval = (data & 0xFF) * 20000;
		break;
	case POWER_SUPPLY_PROP_VOLTAGE_NOW:
		err = max17x0x_reg_read(map, MAX17X0X_TAG_vcel, &data);
		if (err == 0)
			val->intval = reg_to_micro_volt(data);
		break;
	case POWER_SUPPLY_PROP_VOLTAGE_OCV:
		rc = max17x0x_reg_read(map, MAX17X0X_TAG_vfocv, &data);
		if (rc == -EINVAL) {
			val->intval = -1;
			break;
		}
		val->intval = reg_to_micro_volt(data);
		break;
	case POWER_SUPPLY_PROP_TECHNOLOGY:
		val->intval = POWER_SUPPLY_TECHNOLOGY_LION;
		break;
	case POWER_SUPPLY_PROP_SERIAL_NUMBER:
		val->strval = chip->serial_number;
		break;
	default:
		err = -EINVAL;
		break;
	}

	if (err < 0)
		pr_debug("error %d reading prop %d\n", err, psp);

	mutex_unlock(&chip->model_lock);
	return err;
}

static void max1720x_fixup_capacity(struct max1720x_chip *chip, int plugged)
{
	struct max1720x_drift_data *ddata = &chip->drift_data;
	int ret, cycle_count, cap_lsb;
	u16 data16;

	/* do not execute when POR is set */
	ret = REGMAP_READ(&chip->regmap, MAX1720X_STATUS, &data16);
	if (ret < 0 || data16 & MAX1720X_STATUS_POR)
		return;

	/* capacity outliers: fix rcomp0, tempco */
	ret = max1720x_fixup_comp(ddata, &chip->regmap, plugged);
	if (ret > 0) {
		chip->comp_update_count += 1;

		data16 = chip->comp_update_count;
		ret = gbms_storage_write(GBMS_TAG_CMPC, &data16, sizeof(data16));
		if (ret < 0)
			dev_err(chip->dev, "update comp stats (%d)\n", ret);
	}

	cycle_count = max1720x_get_cycle_count(chip);
	if (cycle_count < 0) {
		dev_err(chip->dev, "cannot read cycle_count (%d)\n",
			cycle_count);
		return;
	}

	/* capacity outliers: fix capacity */
	cap_lsb = max_m5_cap_lsb(chip->model_data);
	ret = max1720x_fixup_dxacc(ddata, &chip->regmap, cycle_count, plugged, cap_lsb);
	if (ret > 0) {
		chip->dxacc_update_count += 1;

		data16 = chip->dxacc_update_count;
		ret = gbms_storage_write(GBMS_TAG_DXAC, &data16, sizeof(data16));
		if (ret < 0)
			dev_err(chip->dev, "update cap stats (%d)\n", ret);
	}

}

static int max1720x_set_property(struct power_supply *psy,
				 enum power_supply_property psp,
				 const union power_supply_propval *val)
{
	struct max1720x_chip *chip = (struct max1720x_chip *)
					power_supply_get_drvdata(psy);
	struct gbatt_capacity_estimation *ce = &chip->cap_estimate;
	int delay_ms = 0;
	int rc = 0;

	mutex_lock(&chip->model_lock);
	pm_runtime_get_sync(chip->dev);
	if (!chip->init_complete || !chip->resume_complete) {
		pm_runtime_put_sync(chip->dev);
		mutex_unlock(&chip->model_lock);
		return -EAGAIN;
	}
	pm_runtime_put_sync(chip->dev);
	mutex_unlock(&chip->model_lock);

	switch (psp) {
	case GBMS_PROP_BATT_CE_CTRL:

		mutex_lock(&ce->batt_ce_lock);

		if (chip->gauge_type == MAX_M5_GAUGE_TYPE &&
		    !chip->model_state_valid) {
			mutex_unlock(&ce->batt_ce_lock);
			return -EAGAIN;
		}

		if (val->intval) {

			if (!ce->cable_in) {
				rc = batt_ce_init(ce, chip);
				ce->cable_in = (rc == 0);
			}

		} else if (ce->cable_in) {
			if (ce->estimate_state == ESTIMATE_PENDING)
				cancel_delayed_work_sync(&ce->settle_timer);

			/* race with batt_ce_capacityfiltered_work() */
			batt_ce_stop_estimation(ce, ESTIMATE_NONE);
			batt_ce_dump_data(ce, chip->ce_log);
			ce->cable_in = false;
		}
		mutex_unlock(&ce->batt_ce_lock);


		/* check cycle count, save state, check drift if needed */
		delay_ms = max1720x_check_drift_delay(&chip->drift_data);
		mod_delayed_work(system_wq, &chip->model_work,
				 msecs_to_jiffies(delay_ms));

		break;
	default:
		return -EINVAL;
	}

	if (rc < 0)
		return rc;

	return 0;
}

static int max1720x_property_is_writeable(struct power_supply *psy,
					  enum power_supply_property psp)
{
	switch (psp) {
	case GBMS_PROP_BATT_CE_CTRL:
		return 1;
	default:
		break;
	}

	return 0;
}

static int max1720x_monitor_log_data(struct max1720x_chip *chip)
{
	u16 data, repsoc, vfsoc, avcap, repcap, fullcap, fullcaprep;
	u16 fullcapnom, qh0, qh, dqacc, dpacc, qresidual, fstat;
	int ret = 0;

	ret = REGMAP_READ(&chip->regmap, MAX1720X_REPSOC, &data);
	if (ret < 0)
		return ret;

	repsoc = (data >> 8) & 0x00FF;
	if (repsoc == chip->pre_repsoc)
		return ret;

	ret = REGMAP_READ(&chip->regmap, MAX1720X_VFSOC, &vfsoc);
	if (ret < 0)
		return ret;

	ret = REGMAP_READ(&chip->regmap, MAX1720X_AVCAP, &avcap);
	if (ret < 0)
		return ret;

	ret = REGMAP_READ(&chip->regmap, MAX1720X_REPCAP, &repcap);
	if (ret < 0)
		return ret;

	ret = REGMAP_READ(&chip->regmap, MAX1720X_FULLCAP, &fullcap);
	if (ret < 0)
		return ret;

	ret = REGMAP_READ(&chip->regmap, MAX1720X_FULLCAPREP, &fullcaprep);
	if (ret < 0)
		return ret;

	ret = REGMAP_READ(&chip->regmap, MAX1720X_FULLCAPNOM, &fullcapnom);
	if (ret < 0)
		return ret;

	ret = REGMAP_READ(&chip->regmap, MAX1720X_QH0, &qh0);
	if (ret < 0)
		return ret;

	ret = REGMAP_READ(&chip->regmap, MAX1720X_QH, &qh);
	if (ret < 0)
		return ret;

	ret = REGMAP_READ(&chip->regmap, MAX1720X_DQACC, &dqacc);
	if (ret < 0)
		return ret;

	ret = REGMAP_READ(&chip->regmap, MAX1720X_DPACC, &dpacc);
	if (ret < 0)
		return ret;

	ret = REGMAP_READ(&chip->regmap, MAX1720X_QRESIDUAL, &qresidual);
	if (ret < 0)
		return ret;

	ret = REGMAP_READ(&chip->regmap, MAX1720X_FSTAT, &fstat);
	if (ret < 0)
		return ret;

	logbuffer_log(chip->monitor_log, "%02X:%04X %02X:%04X %02X:%04X %02X:%04X"
	" %02X:%04X %02X:%04X %02X:%04X %02X:%04X %02X:%04X %02X:%04X %02X:%04X"
	" %02X:%04X %02X:%04X",
		MAX1720X_REPSOC, data, MAX1720X_VFSOC, vfsoc, MAX1720X_AVCAP, avcap,
		MAX1720X_REPCAP, repcap, MAX1720X_FULLCAP, fullcap, MAX1720X_FULLCAPREP,
		fullcaprep, MAX1720X_FULLCAPNOM, fullcapnom, MAX1720X_QH0, qh0,
		MAX1720X_QH, qh, MAX1720X_DQACC, dqacc, MAX1720X_DPACC, dpacc,
		MAX1720X_QRESIDUAL, qresidual, MAX1720X_FSTAT, fstat);

	chip->pre_repsoc = repsoc;

	return ret;
}

/*
 * A fuel gauge reset resets only the fuel gauge operation without resetting IC
 * hardware. This is useful for testing different configurations without writing
 * nonvolatile memory.
 * TODO: add a lock around fg_reset to prevent SW from accessing the gauge until
 * the delay for volatile register access (rset->map[2]) expires. Need a lock
 * only if using this after _init()
 */
static int max17x0x_fg_reset(struct max1720x_chip *chip)
{
	const struct max17x0x_reg *rset;
	bool done = false;
	int err;

	rset = max17x0x_find_by_tag(&chip->regmap_nvram, MAX17X0X_TAG_rset);
	if (!rset)
		return -EINVAL;

	dev_info(chip->dev, "FG_RESET addr=%x value=%x delay=%d\n",
			    rset->map16[0], rset->map16[1], rset->map16[2]);

	err = REGMAP_WRITE(&chip->regmap, rset->map16[0], rset->map16[1]);
	if (err < 0) {
		dev_err(chip->dev, "FG_RESET error writing Config2 (%d)\n",
				   err);
	} else {
		int loops = 10; /* 10 * MAX17X0X_TPOR_MS = 1.5 secs */
		u16 cfg2 = 0;

		for ( ; loops ; loops--) {
			msleep(MAX17X0X_TPOR_MS);

			err = REGMAP_READ(&chip->regmap, rset->map16[0], &cfg2);
			done = (err == 0) && !(cfg2 & rset->map16[1]);
			if (done) {
				msleep(rset->map16[2]);
				break;
			}
		}

		if (!done)
			dev_err(chip->dev, "FG_RESET error rst not clearing\n");
		else
			dev_info(chip->dev, "FG_RESET cleared in %dms\n",
				loops * MAX17X0X_TPOR_MS + rset->map16[2]);

	}

	return 0;
}

int max17x0x_sw_reset(struct i2c_client *client)
{
	struct max1720x_chip *chip = i2c_get_clientdata(client);

	if (!chip)
		return -ENODEV;

	return max17x0x_fg_reset(chip);
}
EXPORT_SYMBOL_GPL(max17x0x_sw_reset);

/*
 * A full reset restores the ICs to their power-up state the same as if power
 * had been cycled.
 */
static int max1720x_full_reset(struct max1720x_chip *chip)
{
	if (chip->gauge_type == MAX1730X_GAUGE_TYPE) {
		/*
		 * a full (hw) reset on max1730x cause charge and discharge FET
		 * to toggle and the device will lose power. Will need to
		 * connect the device to a charger to get max1730x firmware to
		 * start and max1730x to close the FETs. Never send a HW reset
		 * to a 1730x while in system...
		 */
		dev_warn(chip->dev, "ignore full reset of fuel gauge\n");
		return 0;
	}

	REGMAP_WRITE(&chip->regmap, MAX17XXX_COMMAND,
		     MAX1720X_COMMAND_HARDWARE_RESET);

	msleep(MAX17X0X_TPOR_MS);

	return 0;
}

#define IRQ_STORM_TRIGGER_SECONDS		60
#define IRQ_STORM_TRIGGER_MAX_COUNTS		50
static bool max1720x_fg_irq_storm_check(struct max1720x_chip *chip)
{
	int now_time = 0, interval_time, irq_cnt;
	bool storm = false;
	static int stime;

	chip->icnt++;

	now_time = div_u64(ktime_to_ns(ktime_get_boottime()), NSEC_PER_SEC);
	if (now_time < IRQ_STORM_TRIGGER_SECONDS) {
		stime = now_time;
		chip->icnt = 0;
	}

	interval_time = now_time - stime;
	if (interval_time  > IRQ_STORM_TRIGGER_SECONDS) {
		irq_cnt = chip->icnt * 100;
		irq_cnt /= (interval_time * 100 / IRQ_STORM_TRIGGER_SECONDS);

		storm = irq_cnt > IRQ_STORM_TRIGGER_MAX_COUNTS;
		if (!storm) {
			stime = now_time;
			chip->icnt = 0;
		}
	}

	return storm;
}

static irqreturn_t max1720x_fg_irq_thread_fn(int irq, void *obj)
{
	struct max1720x_chip *chip = (struct max1720x_chip *)obj;
	u16 fg_status, fg_status_clr;
	bool storm = false;
	int err = 0;

	if (!chip || (irq != -1 && irq != chip->primary->irq)) {
		WARN_ON_ONCE(1);
		return IRQ_NONE;
	}

	if (chip->gauge_type == -1)
		return IRQ_NONE;

	pm_runtime_get_sync(chip->dev);
	if (!chip->init_complete || !chip->resume_complete) {
		pm_runtime_put_sync(chip->dev);
		return IRQ_HANDLED;
	}

	pm_runtime_put_sync(chip->dev);

	err = REGMAP_READ(&chip->regmap, MAX1720X_STATUS, &fg_status);
	if (err)
		return IRQ_NONE;

	/* disable storm check and spurius with shared interrupts */
	if (!chip->irq_shared) {

		storm = max1720x_fg_irq_storm_check(chip);
		if (storm) {
			u16 fg_alarm = 0;

			if (chip->gauge_type != MAX_M5_GAUGE_TYPE)
				err = REGMAP_READ(&chip->regmap, MAX1720X_ALARM,
						&fg_alarm);

			dev_warn(chip->dev, "sts:%04x, alarm:%04x, cnt:%lu err=%d\n",
				fg_status, fg_alarm, chip->icnt, err);
		}

		if (fg_status == 0) {
			chip->debug_irq_none_cnt++;
			pr_debug("spurius: fg_status=0 cnt=%d\n",
				chip->debug_irq_none_cnt);
			/* rate limit spurius interrupts */
			msleep(MAX1720X_TICLR_MS);
			return IRQ_HANDLED;
		}
	} else if (fg_status == 0) {
		/*
		 * Disable rate limiting for when interrupt is shared.
		 * NOTE: this might need to be re-evaluated at some later point
		 */
		return IRQ_NONE;
	}

	/* only used to report health */
	chip->health_status |= fg_status;

	/*
	 * write 0 to clear will loose interrupts when we don't write 1 to the
	 * bits that are not set. Just inverting fg_status cause an interrupt
	 * storm, only setting the bits marked as "host must clear" in the DS
	 * seems to work eg:
	 *
	 * fg_status_clr = fg_status
	 * fg_status_clr |= MAX1720X_STATUS_POR | MAX1720X_STATUS_DSOCI
	 *                | MAX1720X_STATUS_BI;
	 *
	 * If the above logic is sound, we probably need to set also the bits
	 * that config mark as "host must clear". Maxim to confirm.
	 */
	fg_status_clr = fg_status;

	if (fg_status & MAX1720X_STATUS_POR) {
		dev_warn(chip->dev, "POR is set\n");

		/* trigger model load */
		mutex_lock(&chip->model_lock);
		if (chip->gauge_type == MAX_M5_GAUGE_TYPE)
			max1720x_model_reload(chip, false);
		else
			fg_status_clr &= ~MAX1720X_STATUS_POR;
		mutex_unlock(&chip->model_lock);
	}

	if (fg_status & MAX1720X_STATUS_IMN)
		pr_debug("IMN is set\n");

	if (fg_status & MAX1720X_STATUS_BST)
		pr_debug("BST is set\n");

	if (fg_status & MAX1720X_STATUS_IMX)
		pr_debug("IMX is set\n");

	if (fg_status & MAX1720X_STATUS_DSOCI) {
		fg_status_clr &= ~MAX1720X_STATUS_DSOCI;
		pr_debug("DSOCI is set\n");
	}
	if (fg_status & MAX1720X_STATUS_VMN) {
		if (chip->RConfig & MAX1720X_CONFIG_VS)
			fg_status_clr &= ~MAX1720X_STATUS_VMN;
		pr_debug("VMN is set\n");
	}
	if (fg_status & MAX1720X_STATUS_TMN) {
		if (chip->RConfig & MAX1720X_CONFIG_TS)
			fg_status_clr &= ~MAX1720X_STATUS_TMN;
		pr_debug("TMN is set\n");
	}
	if (fg_status & MAX1720X_STATUS_SMN) {
		if (chip->RConfig & MAX1720X_CONFIG_SS)
			fg_status_clr &= ~MAX1720X_STATUS_SMN;
		pr_debug("SMN is set\n");
	}
	if (fg_status & MAX1720X_STATUS_BI)
		pr_debug("BI is set\n");

	if (fg_status & MAX1720X_STATUS_VMX) {
		if (chip->RConfig & MAX1720X_CONFIG_VS)
			fg_status_clr &= ~MAX1720X_STATUS_VMX;
		pr_debug("VMX is set\n");
	}
	if (fg_status & MAX1720X_STATUS_TMX) {
		if (chip->RConfig & MAX1720X_CONFIG_TS)
			fg_status_clr &= ~MAX1720X_STATUS_TMX;
		pr_debug("TMX is set\n");
	}
	if (fg_status & MAX1720X_STATUS_SMX) {
		if (chip->RConfig & MAX1720X_CONFIG_SS)
			fg_status_clr &= ~MAX1720X_STATUS_SMX;
		pr_debug("SMX is set\n");
	}

	if (fg_status & MAX1720X_STATUS_BR)
		pr_debug("BR is set\n");

	/* NOTE: should always clear everything even if we lose state */
	REGMAP_WRITE(&chip->regmap, MAX1720X_STATUS, fg_status_clr);

	/* SOC interrupts need to go through all the time */
	if (fg_status & MAX1720X_STATUS_DSOCI) {
		const bool plugged = chip->cap_estimate.cable_in;

		if (max1720x_check_drift_on_soc(&chip->drift_data))
			max1720x_fixup_capacity(chip, plugged);

		if (storm)
			pr_debug("Force power_supply_change in storm\n");
		else
			max1720x_monitor_log_data(chip);

		storm = false;
	}

	if (chip->psy && !storm)
		power_supply_changed(chip->psy);

	/*
	 * oneshot w/o filter will unmask on return but gauge will take up
	 * to 351 ms to clear ALRM1.
	 * NOTE: can do this masking on gauge side (Config, 0x1D) and using a
	 * workthread to re-enable.
	 */
	if (irq != -1)
		msleep(MAX1720X_TICLR_MS);


	return IRQ_HANDLED;
}

/* used to find batt_node and chemistry dependent FG overrides */
static int max1720x_read_batt_id(int *batt_id, const struct max1720x_chip *chip)
{
	bool defer;
	int rc = 0;
	struct device_node *node = chip->dev->of_node;
	u32 temp_id = 0;

	/* force the value in kohm */
	rc = of_property_read_u32(node, "maxim,force-batt-id", &temp_id);
	if (rc == 0) {
		dev_warn(chip->dev, "forcing battery RID %d\n", temp_id);
		*batt_id = temp_id;
		return 0;
	}

	/* return the value in kohm */
	rc = gbms_storage_read(GBMS_TAG_BRID, &temp_id, sizeof(temp_id));
	defer = (rc == -EPROBE_DEFER) ||
		(rc == -EINVAL) ||
		((rc == 0) && (temp_id == -EINVAL));
	if (defer)
		return -EPROBE_DEFER;

	if (rc < 0) {
		dev_err(chip->dev, "failed to get batt-id rc=%d\n", rc);
		*batt_id = -1;
		return -EPROBE_DEFER;
	}

	*batt_id = temp_id;
	return 0;
}

/*  */
static struct device_node *max1720x_find_batt_node(struct max1720x_chip *chip)
{
	const int batt_id = chip->batt_id;
	const struct device *dev = chip->dev;
	struct device_node *config_node, *child_node;
	u32 batt_id_range = 20, batt_id_kohm;
	int ret;

	config_node = of_find_node_by_name(dev->of_node, "maxim,config");
	if (!config_node) {
		dev_warn(dev, "Failed to find maxim,config setting\n");
		return NULL;
	}

	ret = of_property_read_u32(dev->of_node, "maxim,batt-id-range-pct",
				   &batt_id_range);
	if (ret && ret == -EINVAL)
		dev_warn(dev, "failed to read maxim,batt-id-range-pct\n");

	for_each_child_of_node(config_node, child_node) {
		ret = of_property_read_u32(child_node, "maxim,batt-id-kohm",
					   &batt_id_kohm);
		if (ret != 0)
			continue;

		/* only look for matching algo_ver if set */
		if (chip->drift_data.algo_ver != MAX1720X_DA_VER_NONE) {
			u32 algo_ver;

			ret = of_property_read_u32(child_node,
						   "maxim,algo-version",
						   &algo_ver);
			if (ret == 0 && chip->drift_data.algo_ver != algo_ver)
				continue;
		}

		if (!batt_id_range && batt_id == batt_id_kohm)
			return child_node;
		if ((batt_id < (batt_id_kohm * (100 + batt_id_range) / 100)) &&
		    (batt_id > (batt_id_kohm * (100 - batt_id_range) / 100)))
			return child_node;
	}

	return NULL;
}

static int max17x0x_apply_regval_shadow(struct max1720x_chip *chip,
					struct device_node *node,
					struct max17x0x_cache_data *nRAM,
					int nb)
{
	u16 *regs;
	int ret, i;
	const char *propname = (chip->gauge_type == MAX1730X_GAUGE_TYPE) ?
		 "maxim,n_regval_1730x" : "maxim,n_regval_1720x";

	if (!node || nb <= 0)
		return 0;

	if (nb & 1) {
		dev_warn(chip->dev, "%s %s u16 elems count is not even: %d\n",
			 node->name, propname, nb);
		return -EINVAL;
	}

	regs = batt_alloc_array(nb, sizeof(u16));
	if (!regs)
		return -ENOMEM;

	ret = of_property_read_u16_array(node, propname, regs, nb);
	if (ret) {
		dev_warn(chip->dev, "failed to read %s: %d\n", propname, ret);
		goto shadow_out;
	}

	for (i = 0; i < nb; i += 2) {
		const int idx = max17x0x_cache_index_of(nRAM, regs[i]);
		nRAM->cache_data[idx] = regs[i + 1];
	}

shadow_out:
	kfree(regs);
	return ret;
}

/* support for initial batch of ill configured max1720x packs */
static void max1720x_consistency_check(struct max17x0x_cache_data *cache)
{
	int nvcfg_idx = max17x0x_cache_index_of(cache, MAX1720X_NNVCFG0);
	int ncgain_idx = max17x0x_cache_index_of(cache, MAX1720X_NCGAIN);
	u16 *nRAM_updated = cache->cache_data;

	if ((nRAM_updated[nvcfg_idx] & MAX1720X_NNVCFG0_ENCG) &&
		((nRAM_updated[ncgain_idx] == 0) ||
		(nRAM_updated[ncgain_idx] == 0x0400)))
		nRAM_updated[ncgain_idx] = 0x4000;
}

static int max17x0x_read_dt_version(struct device_node *node,
				    int gauge_type, u8 *reg, u8 *val)
{
	int ret;
	const char *propname;
	u8 version[2];

	if (gauge_type == MAX1730X_GAUGE_TYPE) {
		propname = "maxim,n_regval_1730x_ver";
	} else if (gauge_type == MAX1720X_GAUGE_TYPE) {
		propname = "maxim,n_regval_1720x_ver";
	} else {
		return -ENOTSUPP;
	}

	ret = of_property_read_u8_array(node, propname,
					version,
					sizeof(version));
	if (ret < 0)
		return -ENODATA;

	*reg = version[0];
	*val = version[1];

	return 0;
}

static int max17x0x_read_dt_version_por(struct device_node *node,
					int gauge_type, u8 *reg, u8 *val)
{
	int ret;
	const char *propname;
	u8 version[2];

	if (gauge_type == MAX1730X_GAUGE_TYPE) {
		propname = "maxim,n_regval_1730x_ver_por";
	} else if (gauge_type == MAX1720X_GAUGE_TYPE) {
		propname = "maxim,n_regval_1720x_ver_por";
	} else {
		return -ENOTSUPP;
	}

	ret = of_property_read_u8_array(node, propname,
					version,
					sizeof(version));
	if (ret < 0)
		return -ENODATA;

	*reg = version[0];
	*val = version[1];

	return 0;
}

static int max17x0x_handle_dt_shadow_config(struct max1720x_chip *chip)
{
	int ret, rc, glob_cnt;
	const char *propname = NULL;
	struct max17x0x_cache_data nRAM_c;
	struct max17x0x_cache_data nRAM_u;
	int ver_idx = -1;
	u8 vreg, vval;

	/* for devices that don't support max1720x_fg_reset() */
	if (!chip->shadow_override || chip->gauge_type == -1)
		return 0;

	if (chip->gauge_type == MAX1730X_GAUGE_TYPE)
		propname = "maxim,n_regval_1730x";
	else
		propname = "maxim,n_regval_1720x";

	ret = max17x0x_nvram_cache_init(&nRAM_c, chip->gauge_type);
	if (ret < 0)
		return ret;

	ret = max17x0x_cache_load(&nRAM_c, &chip->regmap_nvram);
	if (ret < 0) {
		dev_err(chip->dev, "Failed to read config from shadow RAM\n");
		goto error_out;
	}

	ret = max17x0x_cache_dup(&nRAM_u, &nRAM_c);
	if (ret < 0)
		goto error_out;

	/* apply overrides */
	if (chip->batt_node) {
		int batt_cnt;

		batt_cnt = of_property_count_elems_of_size(chip->batt_node,
							   propname,
							   sizeof(u16));
		max17x0x_apply_regval_shadow(chip, chip->batt_node,
					     &nRAM_u,
					     batt_cnt);
	}

	glob_cnt = of_property_count_elems_of_size(chip->dev->of_node,
						   propname,
						   sizeof(u16));
	max17x0x_apply_regval_shadow(chip, chip->dev->of_node,
				     &nRAM_u,
				     glob_cnt);

	if (chip->gauge_type == MAX1720X_GAUGE_TYPE)
		max1720x_consistency_check(&nRAM_u);

	rc = max17x0x_read_dt_version(chip->dev->of_node,
				      chip->gauge_type, &vreg, &vval);
	if (rc == 0) {
		/*
		 * Versioning enforced: reset the gauge (and overwrite
		 * version) only if the version in device tree is
		 * greater than the version in the gauge.
		 */
		ver_idx = max17x0x_cache_index_of(&nRAM_u, vreg);
		if (ver_idx < 0) {
			dev_err(chip->dev, "version register %x is not mapped\n",
					vreg);
		} else if ((nRAM_u.cache_data[ver_idx] & 0xff) < vval) {
			/*
			 * force version in dt, will write (and reset fg)
			 * only when less than the version in nRAM_c
			 */
			dev_info(chip->dev,
				"DT version updated %d -> %d\n",
				nRAM_u.cache_data[ver_idx] & 0xff,
				vval);

			nRAM_u.cache_data[ver_idx] &= 0xff00;
			nRAM_u.cache_data[ver_idx] |= vval;
			chip->needs_reset = true;
		}
	}

	if (max17x0x_cache_memcmp(&nRAM_c, &nRAM_u)) {
		bool fg_reset = false;

		if (ver_idx < 0) {
			/*
			 * Versioning not enforced: nConvgCfg take effect
			 * without resetting the gauge
			 */
			const int idx = max17x0x_cache_index_of(&nRAM_u,
							MAX1720X_NCONVGCFG);
			nRAM_c.cache_data[idx] = nRAM_u.cache_data[idx];
			fg_reset = max17x0x_cache_memcmp(&nRAM_u, &nRAM_c) != 0;
		}

		ret = max17x0x_cache_store(&nRAM_u, &chip->regmap_nvram);
		if (ret < 0) {
			dev_err(chip->dev,
				"Failed to write config from shadow RAM\n");
			goto error_out;
		}

		/* different reason for reset */
		if (fg_reset) {
			chip->needs_reset = true;
			dev_info(chip->dev,
				"DT config differs from shadow, resetting\n");
		}
	}

error_out:
	max17x0x_cache_free(&nRAM_c);
	max17x0x_cache_free(&nRAM_u);

	return ret;
}

static int max17x0x_apply_regval_register(struct max1720x_chip *chip,
					struct device_node *node)
{
	int cnt, ret = 0, idx, err;
	u16 *regs, data;
	const char *propname;

	propname = (chip->gauge_type == MAX1730X_GAUGE_TYPE) ?
		 "maxim,r_regval_1730x" : "maxim,r_regval_1720x";

	cnt =  of_property_count_elems_of_size(node, propname, sizeof(u16));
	if (!node || cnt <= 0)
		return 0;

	if (cnt & 1) {
		dev_warn(chip->dev, "%s %s u16 elems count is not even: %d\n",
			 node->name, propname, cnt);
		return -EINVAL;
	}

	regs = batt_alloc_array(cnt, sizeof(u16));
	if (!regs)
		return -ENOMEM;

	ret = of_property_read_u16_array(node, propname, regs, cnt);
	if (ret) {
		dev_warn(chip->dev, "failed to read %s %s: %d\n",
			 node->name, propname, ret);
		goto register_out;
	}

	for (idx = 0; idx < cnt; idx += 2) {
		if (max1720x_is_reg(chip->dev, regs[idx])) {
			err = REGMAP_READ(&chip->regmap, regs[idx], &data);
			if (!err && data != regs[idx + 1])
				REGMAP_WRITE(&chip->regmap, regs[idx],
					     regs[idx + 1]);
		}
	}
register_out:
	kfree(regs);
	return ret;
}

static int max17x0x_handle_dt_register_config(struct max1720x_chip *chip)
{
	int ret = 0;

	if (chip->batt_node)
		ret = max17x0x_apply_regval_register(chip, chip->batt_node);

	if (ret)
		return ret;

	ret = max17x0x_apply_regval_register(chip, chip->dev->of_node);

	return ret;
}

static int max1720x_handle_dt_nconvgcfg(struct max1720x_chip *chip)
{
	int ret = 0, i;
	struct device_node *node = chip->dev->of_node;

	chip->curr_convgcfg_idx = -1;
	mutex_init(&chip->convgcfg_lock);

	ret = of_property_read_u32(node, "google,cap-tsettle",
				   (u32 *)&chip->cap_estimate.cap_tsettle);
	if (ret < 0)
		chip->cap_estimate.cap_tsettle = DEFAULT_CAP_SETTLE_INTERVAL;
	chip->cap_estimate.cap_tsettle =
				chip->cap_estimate.cap_tsettle * 60 * 1000;

	ret = of_property_read_u32(node, "google,cap-filt-length",
				   (u32 *)&chip->cap_estimate.cap_filt_length);
	if (ret < 0)
		chip->cap_estimate.cap_filt_length = DEFAULT_CAP_FILTER_LENGTH;

	chip->nb_convgcfg =
	    of_property_count_elems_of_size(node, "maxim,nconvgcfg-temp-limits",
					    sizeof(s16));
	if (!chip->nb_convgcfg)
		return 0;

	ret = of_property_read_s32(node, "maxim,nconvgcfg-temp-hysteresis",
				   &chip->convgcfg_hysteresis);
	if (ret < 0)
		chip->convgcfg_hysteresis = 10;
	else if (chip->convgcfg_hysteresis < 0)
			chip->convgcfg_hysteresis = 10;
	if (ret == 0)
		dev_info(chip->dev, "%s maxim,nconvgcfg-temp-hysteresis = %d\n",
			 node->name, chip->convgcfg_hysteresis);

	if (chip->nb_convgcfg != of_property_count_elems_of_size(node,
						  "maxim,nconvgcfg-values",
						  sizeof(u16))) {
		dev_warn(chip->dev, "%s maxim,nconvgcfg-values and maxim,nconvgcfg-temp-limits are missmatching number of elements\n",
			 node->name);
		return -EINVAL;
	}
	chip->temp_convgcfg = (s16 *)devm_kmalloc_array(chip->dev,
							chip->nb_convgcfg,
							sizeof(s16),
								GFP_KERNEL);
	if (!chip->temp_convgcfg)
		return -ENOMEM;

	chip->convgcfg_values = (u16 *)devm_kmalloc_array(chip->dev,
							  chip->nb_convgcfg,
							  sizeof(u16),
							  GFP_KERNEL);
	if (!chip->convgcfg_values) {
		devm_kfree(chip->dev, chip->temp_convgcfg);
		chip->temp_convgcfg = NULL;
		return -ENOMEM;
	}

	ret = of_property_read_u16_array(node, "maxim,nconvgcfg-temp-limits",
					 (u16 *) chip->temp_convgcfg,
					 chip->nb_convgcfg);
	if (ret) {
		dev_warn(chip->dev, "failed to read maxim,nconvgcfg-temp-limits: %d\n",
			 ret);
		goto error;
	}

	ret = of_property_read_u16_array(node, "maxim,nconvgcfg-values",
					 chip->convgcfg_values,
					 chip->nb_convgcfg);
	if (ret) {
		dev_warn(chip->dev, "failed to read maxim,nconvgcfg-values: %d\n",
			 ret);
		goto error;
	}
	for (i = 1; i < chip->nb_convgcfg; i++) {
		if (chip->temp_convgcfg[i] < chip->temp_convgcfg[i-1]) {
			dev_warn(chip->dev, "nconvgcfg-temp-limits idx:%d < idx:%d\n",
				 i, i-1);
			goto error;
		}
		if ((chip->temp_convgcfg[i] - chip->temp_convgcfg[i-1])
		    <= chip->convgcfg_hysteresis) {
			dev_warn(chip->dev, "nconvgcfg-temp-hysteresis smaller than idx:%d, idx:%d\n",
				 i, i-1);
			goto error;
		}
	}

	chip->nb_empty_voltage = of_property_count_elems_of_size(node,
								 "maxim,empty-voltage",
								 sizeof(u16));
	if (chip->nb_empty_voltage > 0 &&
	    chip->nb_empty_voltage % NB_CYCLE_BUCKETS == 0) {
		chip->empty_voltage = (u16 *)devm_kmalloc_array(chip->dev,
							chip->nb_empty_voltage,
							sizeof(u16),
							GFP_KERNEL);
		if (!chip->empty_voltage)
			goto error;

		ret = of_property_read_u16_array(node, "maxim,empty-voltage",
						chip->empty_voltage,
						chip->nb_empty_voltage);
		if (ret) {
			dev_warn(chip->dev,
				 "failed to read maxim,empty-voltage: %d\n",
				 ret);
		}
	} else
		dev_warn(chip->dev,
			 "maxim,empty-voltage is missmatching the number of elements, nb = %d\n",
			 chip->nb_empty_voltage);
error:
	if (ret) {
		devm_kfree(chip->dev, chip->temp_convgcfg);
		devm_kfree(chip->dev, chip->convgcfg_values);
		chip->temp_convgcfg = NULL;
	}

	return ret;
}

static int get_irq_none_cnt(void *data, u64 *val)
{
	struct max1720x_chip *chip = (struct max1720x_chip *)data;

	*val = chip->debug_irq_none_cnt;
	return 0;
}

static int set_irq_none_cnt(void *data, u64 val)
{
	struct max1720x_chip *chip = (struct max1720x_chip *)data;

	if (val == 0)
		chip->debug_irq_none_cnt = 0;
	return 0;
}

DEFINE_SIMPLE_ATTRIBUTE(irq_none_cnt_fops, get_irq_none_cnt,
	set_irq_none_cnt, "%llu\n");


static int debug_fg_reset(void *data, u64 val)
{
	struct max1720x_chip *chip = data;
	int ret;

	if (val == 0)
		ret = max17x0x_fg_reset(chip);
	else if (val == 1)
		ret = max1720x_full_reset(chip);
	else
		ret = -EINVAL;

	return ret;
}

DEFINE_SIMPLE_ATTRIBUTE(debug_fg_reset_fops, NULL, debug_fg_reset, "%llu\n");

static int debug_ce_start(void *data, u64 val)
{
	struct max1720x_chip *chip = (struct max1720x_chip *)data;

	batt_ce_start(&chip->cap_estimate, val);
	return 0;
}

DEFINE_SIMPLE_ATTRIBUTE(debug_ce_start_fops, NULL, debug_ce_start, "%llu\n");

/* Model reload will be disabled if the node is not found */
static int max1720x_init_model(struct max1720x_chip *chip)
{
	void *model_data;

	if (chip->gauge_type != MAX_M5_GAUGE_TYPE)
		return 0;

	/* ->batt_id negative for no lookup */
	if (chip->batt_id >= 0) {
		chip->batt_node = max1720x_find_batt_node(chip);
		pr_debug("node found=%d for ID=%d algo=%d\n",
			 !!chip->batt_node, chip->batt_id,
			 chip->drift_data.algo_ver);
	}

	/* TODO: split allocation and initialization */
	model_data = max_m5_init_data(chip->dev, chip->batt_node ?
				      chip->batt_node : chip->dev->of_node,
				      &chip->regmap);
	if (IS_ERR(model_data))
		return PTR_ERR(model_data);

	chip->model_data = model_data;

	if (!chip->batt_node) {
		dev_warn(chip->dev, "No child node for ID=%d, algo=%d\n",
			 chip->batt_id, chip->drift_data.algo_ver);
		chip->model_reload = MAX_M5_LOAD_MODEL_DISABLED;
	} else {
		u32 data32;
		int rc;

		/* align algo_ver for capacity drift to model */
		rc = of_property_read_u32(chip->batt_node, "maxim,algo-version",
					  &data32);
		if (rc == 0)
			chip->drift_data.algo_ver = data32;

		pr_debug("model_data ok for ID=%d, algo=%d\n",
			 chip->batt_id, chip->drift_data.algo_ver);
		chip->model_reload = MAX_M5_LOAD_MODEL_IDLE;
	}

	return 0;
}

/* change battery_id and cause reload of the FG model */
static int debug_batt_id_set(void *data, u64 val)
{
	struct max1720x_chip *chip = (struct max1720x_chip *)data;
	int ret;

	if (chip->gauge_type != MAX_M5_GAUGE_TYPE)
		return -EINVAL;

	mutex_lock(&chip->model_lock);

	/* reset state (if needed) */
	if (chip->model_data)
		max_m5_free_data(chip->model_data);
	chip->batt_id = val;

	/* re-init the model data (lookup in DT) */
	ret = max1720x_init_model(chip);
	if (ret == 0)
		max1720x_model_reload(chip, true);

	mutex_unlock(&chip->model_lock);

	dev_info(chip->dev, "Force model for batt_id=%llu (%d)\n", val, ret);
	return 0;
}

DEFINE_SIMPLE_ATTRIBUTE(debug_batt_id_fops, NULL, debug_batt_id_set, "%llu\n");


#define BATTERY_DEBUG_ATTRIBUTE(name, fn_read, fn_write) \
static const struct file_operations name = {	\
	.open	= simple_open,			\
	.llseek	= no_llseek,			\
	.read	= fn_read,			\
	.write	= fn_write,			\
}

/*
 * dump with "cat /d/max1720x/nvram_por | xxd"
 * NOTE: for testing add a setter that initialize chip->nRAM_por (if not
 * initialized) and use _load() to read NVRAM.
 */
static ssize_t debug_get_nvram_por(struct file *filp,
				   char __user *buf,
				   size_t count, loff_t *ppos)
{
	struct max1720x_chip *chip = (struct max1720x_chip *)filp->private_data;
	int size;

	if (!chip || !chip->nRAM_por.cache_data)
		return -ENODATA;

	size = chip->nRAM_por.atom.size > count ?
			count : chip->nRAM_por.atom.size;

	return simple_read_from_buffer(buf, count, ppos,
		chip->nRAM_por.cache_data,
		size);
}

BATTERY_DEBUG_ATTRIBUTE(debug_nvram_por_fops, debug_get_nvram_por, NULL);

static int debug_fake_battery_set(void *data, u64 val)
{
	struct max1720x_chip *chip = (struct max1720x_chip *)data;

	chip->fake_battery = (int)val;
	return 0;
}

DEFINE_SIMPLE_ATTRIBUTE(debug_fake_battery_fops, NULL,
			debug_fake_battery_set, "%llu\n");

static void max17x0x_reglog_dump(struct max17x0x_reglog *regs,
				 size_t size,
				 char *buff)
{
	int i, len = 0;

	for (i = 0; i < NB_REGMAP_MAX; i++) {
		if (size <= len)
			break;
		if (test_bit(i, regs->valid))
			len += scnprintf(&buff[len], size - len, "%02X:%04X\n",
					 i, regs->data[i]);
	}

	if (len == 0)
		scnprintf(buff, size, "No record\n");
}

static ssize_t debug_get_reglog_writes(struct file *filp,
				       char __user *buf,
				       size_t count, loff_t *ppos)
{
	char *buff;
	ssize_t rc = 0;
	struct max17x0x_reglog *reglog =
				(struct max17x0x_reglog *)filp->private_data;

	buff = kmalloc(count, GFP_KERNEL);
	if (!buff)
		return -ENOMEM;

	max17x0x_reglog_dump(reglog, count, buff);
	rc = simple_read_from_buffer(buf, count, ppos, buff, strlen(buff));

	kfree(buff);

	return rc;
}

BATTERY_DEBUG_ATTRIBUTE(debug_reglog_writes_fops,
			debug_get_reglog_writes, NULL);

static ssize_t max1720x_show_custom_model(struct file *filp, char __user *buf,
					  size_t count, loff_t *ppos)
{
	struct max1720x_chip *chip = (struct max1720x_chip *)filp->private_data;
	char *tmp;
	int len;

	if (!chip->model_data)
		return -EINVAL;

	tmp = kmalloc(PAGE_SIZE, GFP_KERNEL);
	if (!tmp)
		return -ENOMEM;

	mutex_lock(&chip->model_lock);
	len = max_m5_fg_model_cstr(tmp, PAGE_SIZE, chip->model_data);
	mutex_unlock(&chip->model_lock);

	if (len > 0)
		len = simple_read_from_buffer(buf, count,  ppos, tmp, len);

	kfree(tmp);

	return len;
}

static ssize_t max1720x_set_custom_model(struct file *filp,
					 const char __user *user_buf,
					 size_t count, loff_t *ppos)
{
	struct max1720x_chip *chip = (struct max1720x_chip *)filp->private_data;
	char *tmp;
	int ret;

	if (!chip->model_data)
		return -EINVAL;

	tmp = kmalloc(PAGE_SIZE, GFP_KERNEL);
	if (!tmp)
		return -ENOMEM;

	ret = simple_write_to_buffer(tmp, PAGE_SIZE, ppos, user_buf, count);
	if (!ret) {
		kfree(tmp);
		return -EFAULT;
	}

	mutex_lock(&chip->model_lock);
	ret = max_m5_fg_model_sscan(chip->model_data, tmp, count);
	if (ret < 0)
		count = ret;
	mutex_unlock(&chip->model_lock);

	kfree(tmp);

	return count;
}

BATTERY_DEBUG_ATTRIBUTE(debug_m5_custom_model_fops, max1720x_show_custom_model,
			max1720x_set_custom_model);


static int debug_sync_model(void *data, u64 val)
{
	struct max1720x_chip *chip = data;
	int ret;

	if (!chip->model_data)
		return -EINVAL;

	/* re-read new state from Fuel gauge, save to storage  */
	ret = max_m5_model_read_state(chip->model_data);
	if (ret == 0) {
		ret = max_m5_model_check_state(chip->model_data);
		if (ret < 0)
			pr_warn("%s: warning invalid state %d\n", __func__, ret);

		ret = max_m5_save_state_data(chip->model_data);
	}

	return ret;
}

DEFINE_SIMPLE_ATTRIBUTE(debug_sync_model_fops, NULL, debug_sync_model, "%llu\n");


static ssize_t max1720x_show_debug_data(struct file *filp, char __user *buf,
					size_t count, loff_t *ppos)
{
	struct max1720x_chip *chip = (struct max1720x_chip *)filp->private_data;
	char msg[8];
	u16 data;
	int ret;

	ret = REGMAP_READ(&chip->regmap, chip->debug_reg_address, &data);
	if (ret < 0)
		return ret;

	ret = scnprintf(msg, sizeof(msg), "%x\n", data);

	return simple_read_from_buffer(buf, count, ppos, msg, ret);
}

static ssize_t max1720x_set_debug_data(struct file *filp,
				       const char __user *user_buf,
				       size_t count, loff_t *ppos)
{
	struct max1720x_chip *chip = (struct max1720x_chip *)filp->private_data;
	char temp[8] = { };
	u16 data;
	int ret;

	ret = simple_write_to_buffer(temp, sizeof(temp) - 1, ppos, user_buf, count);
	if (!ret)
		return -EFAULT;

	ret = kstrtou16(temp, 16, &data);
	if (ret < 0)
		return ret;

	ret =  REGMAP_WRITE(&chip->regmap, chip->debug_reg_address, data);
	if (ret < 0)
		return ret;

	return count;
}

BATTERY_DEBUG_ATTRIBUTE(debug_reg_data_fops, max1720x_show_debug_data,
			max1720x_set_debug_data);



static ssize_t max1720x_show_reg_all(struct file *filp, char __user *buf,
					size_t count, loff_t *ppos)
{
	struct max1720x_chip *chip = (struct max1720x_chip *)filp->private_data;
	u32 reg_address;
	u16 data;
	char *tmp;
	int ret = 0, len = 0;

	tmp = kmalloc(PAGE_SIZE, GFP_KERNEL);
	if (!tmp)
		return -ENOMEM;

	for (reg_address = 0; reg_address <= 0xFF; reg_address++) {
		ret = REGMAP_READ(&chip->regmap, reg_address, &data);
		if (ret < 0)
			continue;

		len += scnprintf(tmp + len, PAGE_SIZE - len, "%02x: %04x\n", reg_address, data);
	}

	if (len > 0)
		len = simple_read_from_buffer(buf, count,  ppos, tmp, strlen(tmp));

	kfree(tmp);

	return len;
}

BATTERY_DEBUG_ATTRIBUTE(debug_reg_all_fops, max1720x_show_reg_all, NULL);

/*
 * TODO: add the building blocks of google capacity
 *
 * case POWER_SUPPLY_PROP_DELTA_CC_SUM:
 *	val->intval = chip->cap_estimate.delta_cc_sum;
 *	break;
 * case POWER_SUPPLY_PROP_DELTA_VFSOC_SUM:
 *	val->intval = chip->cap_estimate.delta_vfsoc_sum;
 *	break;
 */

static int max17x0x_init_debugfs(struct max1720x_chip *chip)
{
	struct dentry *de;

	de = debugfs_create_dir(chip->max1720x_psy_desc.name, 0);
	if (IS_ERR_OR_NULL(de))
		return -ENOENT;

	debugfs_create_file("irq_none_cnt", 0644, de, chip, &irq_none_cnt_fops);
	debugfs_create_file("nvram_por", 0440, de, chip, &debug_nvram_por_fops);
	debugfs_create_file("fg_reset", 0400, de, chip, &debug_fg_reset_fops);
	debugfs_create_file("ce_start", 0400, de, chip, &debug_ce_start_fops);
	debugfs_create_file("fake_battery", 0400, de,
			    chip, &debug_fake_battery_fops);
	debugfs_create_file("batt_id", 0600, de, chip, &debug_batt_id_fops);

	if (chip->regmap.reglog)
		debugfs_create_file("regmap_writes", 0440, de,
					chip->regmap.reglog,
					&debug_reglog_writes_fops);

	if (chip->regmap_nvram.reglog)
		debugfs_create_file("regmap_nvram_writes", 0440, de,
					chip->regmap_nvram.reglog,
					&debug_reglog_writes_fops);

	if (chip->gauge_type == MAX_M5_GAUGE_TYPE)
		debugfs_create_file("fg_model", 0444, de, chip,
				    &debug_m5_custom_model_fops);
	debugfs_create_bool("model_ok", 0444, de, &chip->model_ok);
	debugfs_create_file("sync_model", 0400, de, chip,
			    &debug_sync_model_fops);

	/* capacity drift fixup, one of MAX1720X_DA_VER_* */
	debugfs_create_u32("algo_ver", 0644, de, &chip->drift_data.algo_ver);

	/* new debug interface */
	debugfs_create_u32("address", 0600, de, &chip->debug_reg_address);
	debugfs_create_file("data", 0600, de, chip, &debug_reg_data_fops);

	/* dump all registers */
	debugfs_create_file("registers", 0444, de, chip, &debug_reg_all_fops);

	return 0;
}

static u16 max1720x_read_rsense(const struct max1720x_chip *chip)
{
	u32 rsense_default = 500;
	int dt_rsense, ret;
	u16 rsense = 0;

	ret = of_property_read_u32(chip->dev->of_node, "maxim,rsense-default",
				   &rsense_default);
	dt_rsense = ret == 0;

	/* read from NVRAM if present */
	if (chip->regmap_nvram.regmap) {

		ret = REGMAP_READ(&chip->regmap_nvram, MAX1720X_NRSENSE, &rsense);
		if (ret == 0 && dt_rsense && rsense != rsense_default) {
			dev_warn(chip->dev, "RSense %d, forcing to %d uOhm\n",
				 rsense * 10, rsense_default * 10);

			rsense = rsense_default;
		}
	}

	if (!rsense)
		rsense = rsense_default;

	return rsense;
}

/*
 * The BCNT, QHQH and QHCA for 17202 modify these common registers
 * 0x18C, 0x18D, 0x18E, 0x18F, 0x1B2, 0x1B4 which will default to 0 after
 * the recovery procedure. The map changes the content of 0x1C4, 0x1C5 which
 * are not used (and should be 0 unless used by a future version of SW) as well
 * as 0x1CD, 0x1CE used for nManfctrName1/2 which might change. 0x1DF is the
 * INI checksum that will change with updates and cannot be used for this test.
 * The only register left is 0x1D7 (MAX1730X_NPROTCFG), that is the register
 * that the code will used to determine the corruption.
 */
static int max1730x_check_prot(struct max1720x_chip *chip, u16 devname)
{
	int needs_recall = 0;
	u16 nprotcfg;
	int ret;

	/* check protection registers */
	ret = REGMAP_READ(&chip->regmap_nvram, MAX1730X_NPROTCFG, &nprotcfg);
	if (ret < 0)
		return -EIO;

	if (devname == MAX1730X_GAUGE_PASS1)
		needs_recall = (nprotcfg != MAX1730X_NPROTCFG_PASS1);
	else /* pass2 */
		needs_recall = (nprotcfg != MAX1730X_NPROTCFG_PASS2);

	return needs_recall;
}

static int max17x0x_nvram_recall(struct max1720x_chip *chip)
{
	REGMAP_WRITE(&chip->regmap,
			MAX17XXX_COMMAND,
			MAX17XXX_COMMAND_NV_RECALL);
	msleep(MAX17X0X_TPOR_MS);
	return 0;
}

/* TODO: move to google/max1730x_battery.c, enable with build config */
static int max1730x_fixups(struct max1720x_chip *chip)
{
	int ret;

	struct device_node *node = chip->dev->of_node;
	bool write_back = false, write_ndata = false;
	const u16 val = 0x280B;
	u16 ndata = 0, bak = 0;

	/* b/123026365 */
	if (of_property_read_bool(node, "maxim,enable-nv-check")) {
		const u16 devname = (chip->devname >> 4);
		int needs_recall;

		needs_recall = max1730x_check_prot(chip, devname);
		if (needs_recall < 0) {
			dev_err(chip->dev, "error reading fg NV configuration\n");
		} else if (needs_recall == 0) {
			/* all good.. */
		} else if (devname == MAX1730X_GAUGE_PASS1) {
			dev_err(chip->dev, "***********************************************\n");
			dev_err(chip->dev, "WARNING: need to restore FG NV configuration to\n");
			dev_err(chip->dev, "default values. THE DEVICE WILL LOOSE POWER.\n");
			dev_err(chip->dev, "*******************************************\n");
			msleep(MSEC_PER_SEC);
			REGMAP_WRITE(&chip->regmap, MAX17XXX_COMMAND,
				     MAX1720X_COMMAND_HARDWARE_RESET);
			msleep(MAX17X0X_TPOR_MS);
		} else {
			dev_err(chip->dev, "Restoring FG NV configuration to sane values\n");

			if (!chip->needs_reset) {
				ret = max17x0x_nvram_recall(chip);
				if (ret == 0)
					chip->needs_reset = true;
			}

			REGMAP_WRITE(&chip->regmap_nvram,
					MAX1730X_NPROTCFG,
					MAX1730X_NPROTCFG_PASS2);
		}
	} else {
		dev_err(chip->dev, "nv-check disabled\n");
	}

	/* b/122605202 */
	ret = REGMAP_READ(&chip->regmap_nvram, MAX1730X_NVPRTTH1, &ndata);
	if (ret == 0)
		ret = REGMAP_READ(&chip->regmap, MAX1730X_NVPRTTH1BAK, &bak);
	if (ret < 0)
		return -EIO;

	if (ndata == MAX1730X_NVPRTTH1_CHARGING)
		write_back = (bak != val);
	else
		write_ndata = (ndata != val);

	if (write_back || write_ndata) {
		ret = REGMAP_WRITE(&chip->regmap,
				   MAX1730X_NVPRTTH1BAK, val);
		if (ret == 0)
			ret = REGMAP_WRITE(&chip->regmap_nvram,
					   MAX1730X_NVPRTTH1, val);
		if (ret == 0)
			ret = REGMAP_WRITE(&chip->regmap,
					   MAX1730X_NVPRTTH1BAK, val);
	}

	if (ret < 0)
		dev_info(chip->dev, "failed to update 0x0D6=%x 0x1D0=%x to %x (%d)\n",
			 bak, ndata, val, ret);
	else if (write_back)
		dev_info(chip->dev, "0x0D6=%x 0x1D0=%x updated to %x (%d)\n",
			 bak, ndata, val, ret);
	else if (write_ndata)
		dev_info(chip->dev, "0x1D0=%x updated to %x (%d)\n",
			ndata, val, ret);

	return ret;
}

static int max17x0x_dump_param(struct max1720x_chip *chip)
{
	int ret;
	u16 data;

	ret = max17x0x_reg_read(&chip->regmap, MAX17X0X_TAG_cnfg,
				&chip->RConfig);
	if (ret < 0)
		return ret;

	dev_info(chip->dev, "Config: 0x%04x\n", chip->RConfig);

	ret = REGMAP_READ(&chip->regmap, MAX1720X_ICHGTERM, &data);
	if (ret < 0)
		return ret;

	dev_info(chip->dev, "IChgTerm: %d\n",
		 reg_to_micro_amp(data, chip->RSense));

	ret = REGMAP_READ(&chip->regmap, MAX1720X_VEMPTY, &data);
	if (ret < 0)
		return ret;

	dev_info(chip->dev, "VEmpty: VE=%dmV VR=%dmV\n",
		 reg_to_vempty(data), reg_to_vrecovery(data));

	return 0;
}

static int max1720x_clear_por(struct max1720x_chip *chip)
{
	u16 data;
	int ret;

	ret = REGMAP_READ(&chip->regmap, MAX1720X_STATUS, &data);
	if (ret < 0)
		return ret;

	if ((data & MAX1720X_STATUS_POR) == 0)
		return 0;

	return regmap_update_bits(chip->regmap.regmap,
				  MAX1720X_STATUS,
				  MAX1720X_STATUS_POR,
				  0x0);
}

/* read state from fg (if needed) and set the next update field */
static int max1720x_set_next_update(struct max1720x_chip *chip)
{
	int rc;
	u16 reg_cycle;

<<<<<<< HEAD
	/* do not save data when battery ID not clearly */
	if (chip->batt_id == DEFAULT_BATTERY_ID)
		return 0;

	rc = REGMAP_READ(&chip->regmap, MAX1720X_CYCLES, &reg_cycle);
	if (rc < 0)
		return rc;

=======
	rc = REGMAP_READ(&chip->regmap, MAX1720X_CYCLES, &reg_cycle);
	if (rc < 0)
		return rc;

>>>>>>> 7b06c7cf
	if (chip->model_next_update && reg_cycle < chip->model_next_update)
		return 0;

	/* read new state from Fuel gauge, save to storage if needed */
	rc = max_m5_model_read_state(chip->model_data);
	if (rc == 0) {
		rc = max_m5_model_check_state(chip->model_data);
		if (rc < 0) {
			pr_debug("%s: fg model state is corrupt rc=%d\n",
				 __func__, rc);
			return -EINVAL;
		}
	}

	if (rc == 0 && chip->model_next_update)
		rc = max_m5_save_state_data(chip->model_data);
	if (rc == 0)
		chip->model_next_update = (reg_cycle + (1 << 6)) &
					  ~((1 << 6) - 1);

	pr_debug("%s: reg_cycle=%d next_update=%d rc=%d\n", __func__,
		 reg_cycle, chip->model_next_update, rc);

	return 0;
}

static int max1720x_model_load(struct max1720x_chip *chip)
{
	int ret;

	/* retrieve model state from permanent storage only on boot */
	if (!chip->model_state_valid) {

		/*
		 * retrieve state from storage: retry on -EAGAIN as long as
		 * model_reload > _IDLE
		 */
		ret = max_m5_load_state_data(chip->model_data);
		if (ret == -EAGAIN)
			return -EAGAIN;
		if (ret < 0)
			dev_warn(chip->dev, "Load Model Using Default State (%d)\n",
				ret);

		/* use the state from the DT when GMSR is invalid */
	}

	/* failure on the gauge: retry as long as model_reload > IDLE */
	ret = max_m5_load_gauge_model(chip->model_data);
	if (ret < 0) {
		dev_err(chip->dev, "Load Model Failed ret=%d\n", ret);
		return -EAGAIN;
	}

	/* fix capacity outliers algo */
	ret = max_m5_fixup_outliers(&chip->drift_data, chip->model_data);
	if (ret < 0)
		dev_err(chip->dev, "Load Model fixing drift data rc=%d\n", ret);

	/* The caller need to call max1720x_set_next_update() */

	/* mark model state as "safe" */
	chip->reg_prop_capacity_raw = MAX1720X_REPSOC;
	chip->model_state_valid = true;
	return 0;
}

static void max1720x_model_work(struct work_struct *work)
{
	struct max1720x_chip *chip = container_of(work, struct max1720x_chip,
						  model_work.work);
	bool new_model = false;
	u16 reg_cycle;
	int rc;

	if (!chip->model_data)
		return;

	mutex_lock(&chip->model_lock);

	/* set model_reload to the #attempts, might change cycle count */
	if (chip->model_reload >= MAX_M5_LOAD_MODEL_REQUEST) {

		rc = max1720x_model_load(chip);
		if (rc == 0) {
			rc = max1720x_clear_por(chip);

			dev_info(chip->dev, "Model OK, Clear Power-On Reset (%d)\n",
				 rc);

			/* TODO: keep trying to clear POR if the above fail */

			max1720x_restore_battery_cycle(chip);
			rc = REGMAP_READ(&chip->regmap, MAX1720X_CYCLES, &reg_cycle);
			if (rc == 0 && reg_cycle >= 0) {
				chip->model_reload = MAX_M5_LOAD_MODEL_IDLE;
				chip->model_ok = true;
				new_model = true;
				/* saved new value in max1720x_set_next_update */
				chip->model_next_update = reg_cycle > 0 ? reg_cycle - 1 : 0;
			}
		} else if (rc != -EAGAIN) {
			chip->model_reload = MAX_M5_LOAD_MODEL_DISABLED;
			chip->model_ok = false;
		} else if (chip->model_reload > MAX_M5_LOAD_MODEL_IDLE) {
			chip->model_reload -= 1;
		}
	}

	/* b/171741751, fix capacity drift (if POR is cleared) */
	if (max1720x_check_drift_enabled(&chip->drift_data))
		max1720x_fixup_capacity(chip, chip->cap_estimate.cable_in);

	/* save state only when model is running */
	if (chip->model_ok) {
		rc = max1720x_set_next_update(chip);
		if (rc < 0)
			dev_err(chip->dev, "%s cannot set next update (%d)\n",
				 __func__, rc);
	}

	if (chip->model_reload >= MAX_M5_LOAD_MODEL_REQUEST) {
		const unsigned long delay = msecs_to_jiffies(60 * 1000);

		mod_delayed_work(system_wq, &chip->model_work, delay);
	}

	if (new_model) {
		dev_info(chip->dev, "FG Model OK, ver=%d cap_lsb=%d next_update=%d\n",
			 max_m5_fg_model_version(chip->model_data),
			 max_m5_cap_lsb(chip->model_data),
			 chip->model_next_update);
		power_supply_changed(chip->psy);
	}

	mutex_unlock(&chip->model_lock);
}

static int read_chip_property_u32(const struct max1720x_chip *chip,
				  char *property, u32 *data32)
{
	int ret;

	if (chip->batt_node) {
		ret = of_property_read_u32(chip->batt_node, property, data32);
		if (ret == 0)
			return ret;
	}

	return of_property_read_u32(chip->dev->of_node, property, data32);
}

/* fix capacity drift after loading the model */
static int max17201_init_fix_capacity(struct max1720x_chip *chip)
{
	struct max1720x_drift_data *ddata = &chip->drift_data;
	u32 data32 = 0;
	u16 data16;
	int ret;

	ret = gbms_storage_read(GBMS_TAG_CMPC, &data16, sizeof(data16));
	if (ret == -EPROBE_DEFER)
		return -EPROBE_DEFER;
	if (ret == 0)
		chip->comp_update_count = data16;
	else
		chip->comp_update_count = 0;

	ret = gbms_storage_read(GBMS_TAG_DXAC, &data16, sizeof(data16));
	if (ret == -EPROBE_DEFER)
		return -EPROBE_DEFER;
	if (ret == 0)
		chip->dxacc_update_count = data16;
	else
		chip->dxacc_update_count = 0;

	/* device dependent values */
	ddata->rsense = chip->RSense;
	/* update design_capacity after loading the model if not set in dt */
	ret = of_property_read_u32(chip->dev->of_node, "maxim,capacity-design",
				   &data32);
	if (ret < 0) {
		ddata->design_capacity = -1;
	} else if (data32 != 0) {
		ddata->design_capacity = data32;
	} else if (chip->regmap_nvram.regmap) {
		/*
		 * TODO: read design capacity from NVRAM if available
		 * ret = REGMAP_READ(&chip->regmap_nvram, MAX1720X_NDESIGNCAP,
		 *		  &ddata->design_capacity);
		 */
		ret = REGMAP_READ(&chip->regmap, MAX1720X_DESIGNCAP,
				  &ddata->design_capacity);
		if (ret < 0)
			return -EPROBE_DEFER;

		/* add retries? */
	}

	/*
	 * chemistry dependent codes:
	 * NOTE: ->batt_node is initialized in *_handle_dt_shadow_config
	 */
	ret = read_chip_property_u32(chip, "maxim,capacity-rcomp0", &data32);
	if (ret < 0)
		ddata->ini_rcomp0 = -1;
	else
		ddata->ini_rcomp0 = data32;

	ret = read_chip_property_u32(chip, "maxim,capacity-tempco", &data32);
	if (ret < 0)
		ddata->ini_tempco = -1;
	else
		ddata->ini_tempco = data32;

	ret = of_property_read_u32(chip->dev->of_node, "maxim,capacity-stable",
				   &data32);
	if (ret < 0)
		ddata->cycle_stable = BATTERY_DEFAULT_CYCLE_STABLE;
	else
		ddata->cycle_stable = data32;

	ret = of_property_read_u32(chip->dev->of_node, "maxim,capacity-fade",
				   &data32);
	if (ret < 0)
		ddata->cycle_fade = BATTERY_DEFAULT_CYCLE_FADE;
	else
		ddata->cycle_fade = data32;

	ret = of_property_read_u32(chip->dev->of_node, "maxim,capacity-band",
				   &data32);
	if (ret < 0) {
		ddata->cycle_band = BATTERY_DEFAULT_CYCLE_BAND;
	} else {
		ddata->cycle_band = data32;
		if (ddata->cycle_band > BATTERY_MAX_CYCLE_BAND)
			ddata->cycle_band = BATTERY_MAX_CYCLE_BAND;
	}

	/*
	 * Set to force loading the model with corresponding algo-version.
	 * MW A0+ MW-A0 should use MAX1720X_DA_VER_ORIG while and MW-A1 should
	 * use MAX1720X_DA_VER_MWA1 for RC1 or MAX1720X_DA_VER_NONE for RC2.
	 * MW-A2 should use MAX1720X_DA_VER_NONE for RC1 and RC2.
	 * Not used for max1720x and max1730x.
	 */
	if (max_m5_check_devname(chip->devname) ) {
		ret = of_property_read_u32(chip->dev->of_node,
					   "maxim,algo-version",
					   &data32);
		if (ret < 0 || data32 > MAX1720X_DA_VER_MWA2)
			ddata->algo_ver = MAX1720X_DA_VER_NONE;
		else
			ddata->algo_ver = data32;
	} else {
		ddata->algo_ver = MAX1720X_DA_VER_ORIG;
	}

	ret = read_chip_property_u32(chip, "maxim,capacity-filtercfg", &data32);
	if (ret < 0)
		ddata->ini_filtercfg = -1;
	else
		ddata->ini_filtercfg = data32;

	if (ddata->ini_filtercfg != -1)
		dev_info(chip->dev, "ini_filtercfg=0x%x\n",
			 ddata->ini_filtercfg);

	return 0;
}

static int max1720x_check_config(struct max1720x_chip *chip)
{
	u16 data;
	int ret;

	ret = REGMAP_READ(&chip->regmap, MAX1720X_CONFIG, &data);
	if (ret == 0 && (data & MAX1720X_CONFIG_TEN) == 0)
		return -EINVAL;

	return 0;
}

static int max1720x_log_event(struct max1720x_chip *chip, gbms_tag_t tag)
{
	u8 event_count;
	int ret = 0;

	ret = gbms_storage_read(tag, &event_count, sizeof(event_count));
	if (ret < 0)
		return ret;

	/* max count */
	if (event_count == 0xFE)
		return 0;

	/* initial value */
	if (event_count == 0xFF)
		event_count = 1;
	else
		event_count++;

	ret = gbms_storage_write(tag, &event_count, sizeof(event_count));
	if (ret < 0)
		return ret;

	dev_info(chip->dev, "tag:0x%X, event_count:%d\n", tag, event_count);

	return 0;
}

/* handle recovery of FG state */
static int max1720x_init_max_m5(struct max1720x_chip *chip)
{
	int ret;

	if (!max_m5_fg_model_check_version(chip->model_data)) {
		if (max_m5_needs_reset_model_data(chip->model_data)) {
			ret = max_m5_reset_state_data(chip->model_data);
			if (ret < 0)
				dev_err(chip->dev, "GMSR: failed to erase RC2 saved model data"
						" ret=%d\n", ret);
			else
				dev_warn(chip->dev, "GMSR: RC2 model data erased\n");
		}

		/* this is expected */
		ret = max1720x_full_reset(chip);

		dev_warn(chip->dev, "FG Version Changed, Reset (%d), Will Reload\n",
			 ret);
		return 0;
	}

	/* TODO add retries */
	ret = max_m5_model_read_state(chip->model_data);
	if (ret < 0) {
		dev_err(chip->dev, "FG Model Error (%d)\n", ret);
		return -EPROBE_DEFER;
	}

	/* this is a real failure and must be logged */
	ret = max_m5_model_check_state(chip->model_data);
	if (ret < 0) {
		int rret, sret = -1;

		rret = max1720x_full_reset(chip);
		if (rret == 0)
			sret = max_m5_model_read_state(chip->model_data);

		dev_err(chip->dev, "FG State Corrupt (%d), Reset (%d), State (%d) Will reload\n",
			ret, rret, sret);

		ret = max1720x_log_event(chip, GBMS_TAG_SELC);
		if (ret < 0)
			dev_err(chip->dev, "Cannot log the event (%d)\n", ret);

		return 0;
	}

	ret = max1720x_check_config(chip);
	if (ret < 0) {
		ret = max1720x_full_reset(chip);
		if (ret == 0)
			ret = max_m5_model_read_state(chip->model_data);

		dev_err(chip->dev, "Invalid config data, Reset (%d), Will reload\n",
			ret);

		ret = max1720x_log_event(chip, GBMS_TAG_CELC);
		if (ret < 0)
			dev_err(chip->dev, "Cannot log the event (%d)\n", ret);

		return 0;
	}

	ret = max1720x_set_next_update(chip);
	if (ret < 0)
		dev_warn(chip->dev, "Error on Next Update, Will retry\n");

	dev_info(chip->dev, "FG Model OK, ver=%d cap_lsb=%d next_update=%d\n",
			max_m5_model_read_version(chip->model_data),
			max_m5_cap_lsb(chip->model_data),
			chip->model_next_update);

	chip->reg_prop_capacity_raw = MAX1720X_REPSOC;
	chip->model_state_valid = true;
	chip->model_ok = true;
	return 0;
}


static int max1720x_init_chip(struct max1720x_chip *chip)
{
	int ret;
	u8 vreg, vpor;
	u16 data = 0, tmp;
	bool por = false, force_recall = false;

	if (of_property_read_bool(chip->dev->of_node, "maxim,force-hard-reset"))
		max1720x_full_reset(chip);

	ret = REGMAP_READ(&chip->regmap, MAX1720X_STATUS, &data);
	if (ret < 0)
		return -EPROBE_DEFER;
	por = (data & MAX1720X_STATUS_POR) != 0;
	if (por && chip->regmap_nvram.regmap) {
		dev_err(chip->dev, "Recall: POR bit is set\n");
		force_recall = true;
	}

	/* TODO: disable with maxim,fix-ignore-zero-rsense */
	chip->RSense = max1720x_read_rsense(chip);
	if (chip->RSense == 0) {
		dev_err(chip->dev, "Recall: RSense value 0 micro Ohm\n");
		force_recall = true;
	}

	/* read por force recall and reset when version is the por */
	ret = max17x0x_read_dt_version_por(chip->dev->of_node,
					   chip->gauge_type, &vreg, &vpor);
	if (ret == 0) {
		ret = REGMAP_READ(&chip->regmap_nvram, vreg, &tmp);
		if ((ret == 0) && (vpor == (tmp & 0x00ff))) {
			dev_err(chip->dev, "Recall: POR version %d\n", vpor);
			force_recall = true;
		}
	}

	/* b/129384855 fix mismatch between pack INI file and overrides */
	if (of_property_read_bool(chip->dev->of_node, "maxim,fix-vempty")) {
		ret = REGMAP_READ(&chip->regmap, MAX1720X_VEMPTY, &data);
		if ((ret == 0) && (reg_to_vrecovery(data) == 0)) {
			dev_err(chip->dev, "Recall: zero vrecovery\n");
			force_recall = true;
		}
	}

	if (force_recall && chip->regmap_nvram.regmap) {
		/* debug only */
		ret = max17x0x_nvram_cache_init(&chip->nRAM_por,
						chip->gauge_type);
		if (ret == 0)
			ret = max17x0x_cache_load(&chip->nRAM_por,
						  &chip->regmap_nvram);
		if (ret < 0) {
			dev_err(chip->dev, "POR: Failed to backup config\n");
			return -EPROBE_DEFER;
		}

		dev_info(chip->dev, "Recall Battery NVRAM\n");
		ret = max17x0x_nvram_recall(chip);
		if (ret == 0)
			chip->needs_reset = true;

		/* TODO: enable with maxim,fix-nagefccfg */
		if (chip->gauge_type == MAX1720X_GAUGE_TYPE)
			REGMAP_WRITE(&chip->regmap_nvram,
				     MAX1720X_NAGEFCCFG, 0);
	}

	/* device dependent fixups to the registers */
	if (chip->fixups_fn) {
		ret = chip->fixups_fn(chip);
		if (ret < 0) {
			dev_err(chip->dev, "Fixups failed (%d)\n", ret);
			return ret;
		}
	}

	/* set maxim,force-batt-id in DT to not delay the probe */
	ret = max1720x_read_batt_id(&chip->batt_id, chip);
	if (ret == -EPROBE_DEFER) {
		if (chip->batt_id_defer_cnt) {
			chip->batt_id_defer_cnt -= 1;
			return -EPROBE_DEFER;
		}

		chip->batt_id = DEFAULT_BATTERY_ID;
		dev_info(chip->dev, "default device battery ID = %d\n",
			 chip->batt_id);
	} else {
		dev_info(chip->dev, "device battery RID: %d kohm\n",
			 chip->batt_id);
	}

	/* fuel gauge model needs to know the batt_id */
	mutex_init(&chip->model_lock);

	/*
	 * The behavior of the drift workaround changes with the capacity
	 * learning algo used in the part. Integrated FG might have
	 * configurable capacity learning.
	 */
	ret = max17201_init_fix_capacity(chip);
	if (ret < 0)
		dev_err(chip->dev, "Capacity drift WAR not enabled(%d)\n", ret);
	/*
	 * FG model is ony used for integrated FG (MW). Loading a model might
	 * change the capacity drift WAR algo_ver and design_capacity.
	 * NOTE: design_capacity used for drift might be updated after loading
	 * a FG model.
	 */
	ret = max1720x_init_model(chip);
	if (ret < 0)
		dev_err(chip->dev, "Cannot init FG model (%d)\n", ret);

	/* dump capacity drift fixup configuration only when enabled */
	if (chip->drift_data.algo_ver != MAX1720X_DA_VER_NONE) {
		struct max1720x_drift_data *ddata = &chip->drift_data;

		dev_info(chip->dev, "ver=%d rsns=%d cnts=%d,%d dc=%d cap_sta=%d cap_fad=%d rcomp0=0x%x tempco=0x%x\n",
			 ddata->algo_ver, ddata->rsense,
			 chip->comp_update_count, chip->dxacc_update_count,
			 ddata->design_capacity, ddata->cycle_stable,
			 ddata->cycle_fade, ddata->ini_rcomp0,
			 ddata->ini_tempco);
	}

	/* not needed for FG with NVRAM */
	ret = max17x0x_handle_dt_shadow_config(chip);
	if (ret == -EPROBE_DEFER)
		return ret;

	ret = max17x0x_handle_dt_register_config(chip);
	if (ret == -EPROBE_DEFER)
		return ret;

	(void) max1720x_handle_dt_nconvgcfg(chip);

	/* recall, force & reset SW */
	if (chip->needs_reset) {
		max17x0x_fg_reset(chip);

		if (chip->RSense == 0)
			chip->RSense = max1720x_read_rsense(chip);
	}

	ret = max17x0x_dump_param(chip);
	if (ret < 0)
		return -EPROBE_DEFER;
	dev_info(chip->dev, "RSense value %d micro Ohm\n", chip->RSense * 10);

	ret = REGMAP_READ(&chip->regmap, MAX1720X_STATUS, &data);
	if (!ret && data & MAX1720X_STATUS_BR) {
		dev_info(chip->dev, "Clearing Battery Removal bit\n");
		regmap_update_bits(chip->regmap.regmap, MAX1720X_STATUS,
				   MAX1720X_STATUS_BR, 0x0);
	}
	if (!ret && data & MAX1720X_STATUS_BI) {
		dev_info(chip->dev, "Clearing Battery Insertion bit\n");
		regmap_update_bits(chip->regmap.regmap, MAX1720X_STATUS,
				   MAX1720X_STATUS_BI, 0x0);
	}

	max1720x_restore_battery_cycle(chip);

	/* max_m5 triggers loading of the model in the irq handler on POR */
	if (!por && chip->gauge_type == MAX_M5_GAUGE_TYPE) {
		ret = max1720x_init_max_m5(chip);
		if (ret < 0)
			return ret;
	} else if (por && chip->gauge_type != MAX_M5_GAUGE_TYPE) {
		ret = regmap_update_bits(chip->regmap.regmap,
					 MAX1720X_STATUS,
					 MAX1720X_STATUS_POR, 0x0);
		dev_info(chip->dev, "Clearing Power-On Reset bit (%d)\n", ret);
		chip->reg_prop_capacity_raw = MAX1720X_REPSOC;
	}


	max1720x_restore_battery_qh_capacity(chip);

	return 0;
}

static int max1730x_decode_sn(char *serial_number,
			      unsigned int max,
			      const u16 *data)
{
	int tmp, count = 0;

	if (data[0] != 0x4257)	/* "BW": DSY */
		return -EINVAL;

	count += scnprintf(serial_number + count, max - count, "%02X%02X%02X",
			   data[3] & 0xFF,
			   data[4] & 0xFF,
			   data[5] & 0xFF);

	tmp = (((((data[1] >> 9) & 0x3f) + 1980) * 10000) +
		((data[1] >> 5) & 0xf) * 100 + (data[1] & 0x1F));
	count += scnprintf(serial_number + count, max - count, "%d",
			   tmp);

	count += scnprintf(serial_number + count, max - count, "%c%c",
			   data[0] >> 8, data[0] & 0xFF);

	count += scnprintf(serial_number + count, max - count, "%c%c%c%c",
			   data[7] >> 8,
			   data[8] >> 8,
			   data[9] >> 8,
			   data[9] & 0xFF);

	count += scnprintf(serial_number + count, max - count, "%c",
			   data[2] & 0xFF);

	count += scnprintf(serial_number + count, max - count, "%c%c",
			   data[6] >> 8, data[6] & 0xFF);
	return count;
}

static int max1720x_decode_sn(char *serial_number,
			      unsigned int max,
			      const u16 *data)
{
	int tmp, count = 0, shift;
	char cell_vendor;

	if (data[0] == 0x5357) /* "SW": SWD */
		shift = 0;
	else if (data[0] == 0x4257) /* "BW": DSY */
		shift = 8;
	else
		return -EINVAL;

	count += scnprintf(serial_number + count, max - count, "%02X%02X%02X",
			   data[1] >> shift,
			   data[2] >> shift,
			   data[3] >> shift);

	tmp = (((((data[4] >> 9) & 0x3f) + 1980) * 10000) +
		((data[4] >> 5) & 0xf) * 100 + (data[4] & 0x1F));
	count += scnprintf(serial_number + count, max - count, "%d",
			   tmp);

	count += scnprintf(serial_number + count, max - count, "%c%c",
			   data[0] >> 8,
			   data[0] & 0xFF);

	count += scnprintf(serial_number + count, max - count, "%c%c%c",
			   data[5] >> shift,
			   data[6] >> shift,
			   data[7] >> shift);

	tmp = data[8];
	if (tmp >> 8 == 0)
		tmp = ('?' << 8) | (tmp & 0xFF);
	if ((tmp & 0xFF) == 0)
		tmp = (tmp & 0xFF00) | '?';
	count += scnprintf(serial_number + count, max - count, "%c%c",
			   tmp >> 8,
			   tmp & 0xFF);

	cell_vendor = (shift == 8) ? (data[9] >> 8) : (data[9] & 0xFF);
	count += scnprintf(serial_number + count, max - count, "%c",
			   cell_vendor);

	if (shift == 8) {
		count += scnprintf(serial_number + count, max - count, "%02X",
				   data[10] >> 8);
	} else {
		count += scnprintf(serial_number + count, max - count, "%c%c",
				   data[10] >> 8, data[10] & 0xFF);
	}

	return count;
}

static void *ct_seq_start(struct seq_file *s, loff_t *pos)
{
	struct max1720x_history *hi = (struct max1720x_history *)s->private;

	if (*pos >= hi->history_count)
		return NULL;
	hi->history_index = *pos;

	return &hi->history_index;
}

static void *ct_seq_next(struct seq_file *s, void *v, loff_t *pos)
{
	loff_t *spos = (loff_t *)v;
	struct max1720x_history *hi = (struct max1720x_history *)s->private;

	*pos = ++*spos;
	if (*pos >= hi->history_count)
		return NULL;

	return spos;
}

static void ct_seq_stop(struct seq_file *s, void *v)
{
	/* iterator in hi, no need to free */
}

static int ct_seq_show(struct seq_file *s, void *v)
{
	char temp[96];
	loff_t *spos = (loff_t *)v;
	struct max1720x_history *hi = (struct max1720x_history *)s->private;
	const size_t offset = *spos * hi->page_size;

	format_battery_history_entry(temp, sizeof(temp),
					hi->page_size, &hi->history[offset]);
	seq_printf(s, "%s\n", temp);

	return 0;
}

static const struct seq_operations ct_seq_ops = {
	.start = ct_seq_start,
	.next  = ct_seq_next,
	.stop  = ct_seq_stop,
	.show  = ct_seq_show
};

static int history_dev_open(struct inode *inode, struct file *file)
{
	struct max1720x_chip *chip =
		container_of(inode->i_cdev, struct max1720x_chip, hcdev);
	struct max1720x_history *hi;
	int history_count;

	hi = __seq_open_private(file, &ct_seq_ops, sizeof(*hi));
	if (!hi)
		return -ENOMEM;

	mutex_lock(&chip->history_lock);
	history_count = max1720x_history_read(chip, hi);
	if (history_count < 0) {
		mutex_unlock(&chip->history_lock);
		return history_count;
	} else if (history_count == 0) {
		dev_info(chip->dev, "No battery history has been recorded\n");
	}
	mutex_unlock(&chip->history_lock);

	return 0;
}

static int history_dev_release(struct inode *inode, struct file *file)
{
	struct max1720x_history *hi =
		((struct seq_file *)file->private_data)->private;

	if (hi) {
		max1720x_history_free(hi);
		seq_release_private(inode, file);
	}

	return 0;
}

static const struct file_operations hdev_fops = {
	.open = history_dev_open,
	.owner = THIS_MODULE,
	.read = seq_read,
	.release = history_dev_release,
};

static void max1720x_cleanup_history(struct max1720x_chip *chip)
{
	if (chip->history_added)
		cdev_del(&chip->hcdev);
	if (chip->history_available)
		device_destroy(chip->hcclass, chip->hcmajor);
	if (chip->hcclass)
		class_destroy(chip->hcclass);
	if (chip->hcmajor != -1)
		unregister_chrdev_region(chip->hcmajor, 1);
}

static int max1720x_init_history_device(struct max1720x_chip *chip)
{
	struct device *hcdev;

	mutex_init(&chip->history_lock);

	chip->hcmajor = -1;

	/* cat /proc/devices */
	if (alloc_chrdev_region(&chip->hcmajor, 0, 1, HISTORY_DEVICENAME) < 0)
		goto no_history;
	/* ls /sys/class */
	chip->hcclass = class_create(THIS_MODULE, HISTORY_DEVICENAME);
	if (chip->hcclass == NULL)
		goto no_history;
	/* ls /dev/ */
	hcdev = device_create(chip->hcclass, NULL, chip->hcmajor, NULL,
		HISTORY_DEVICENAME);
	if (hcdev == NULL)
		goto no_history;

	chip->history_available = true;
	cdev_init(&chip->hcdev, &hdev_fops);
	if (cdev_add(&chip->hcdev, chip->hcmajor, 1) == -1)
		goto no_history;

	chip->history_added = true;
	return 0;

no_history:
	max1720x_cleanup_history(chip);
	return -ENODEV;
}

static int max1720x_init_history(struct max1720x_chip *chip)
{
	if (chip->gauge_type == MAX1730X_GAUGE_TYPE) {
		chip->nb_history_pages = MAX1730X_N_OF_HISTORY_PAGES;
		chip->history_page_size = MAX1730X_HISTORY_PAGE_SIZE;
		chip->nb_history_flag_reg = MAX1730X_N_OF_HISTORY_FLAGS_REG;
	} else if (chip->gauge_type == MAX1720X_GAUGE_TYPE) {
		chip->nb_history_pages = MAX1720X_N_OF_HISTORY_PAGES;
		chip->history_page_size = MAX1720X_HISTORY_PAGE_SIZE;
		chip->nb_history_flag_reg = MAX1720X_N_OF_HISTORY_FLAGS_REG;
	} else {
		return -EINVAL;
	}

	return 0;
}

/* ------------------------------------------------------------------------- */

static int max17x0x_storage_info(gbms_tag_t tag, size_t *addr, size_t *count,
				 void *ptr)
{
	struct max1720x_chip *chip = (struct max1720x_chip *)ptr;

	if (!chip->history_available)
		return -ENOENT;

	*count = chip->history_page_size * 2; /* storage is in byte */
	*addr = -1;
	return 0;
}

#define REG_HALF_HIGH(reg)     ((reg >> 8) & 0x00FF)
#define REG_HALF_LOW(reg)      (reg & 0x00FF)
static int max17x0x_collect_history_data(void *buff, size_t size,
					 struct max1720x_chip *chip)
{
	struct max17x0x_eeprom_history hist = { 0 };
	u16 data, designcap;

	if (REGMAP_READ(&chip->regmap, MAX1720X_TEMPCO, &data) == 0)
		hist.tempco = data;

	if (REGMAP_READ(&chip->regmap, MAX1720X_RCOMP0, &data) == 0)
		hist.rcomp0 = data;

	if (REGMAP_READ(&chip->regmap, MAX1720X_TIMERH, &data) == 0) {
		/* Convert LSB from 3.2hours(192min) to 5days(7200min) */
		hist.timerh = data * 192 / 7200;
	}

	if (REGMAP_READ(&chip->regmap, MAX1720X_DESIGNCAP, &designcap) == 0) {
		/* multiply by 100 to convert from mAh to %, LSB 0.125% */
		if (REGMAP_READ(&chip->regmap, MAX1720X_FULLCAPNOM, &data) == 0)
			hist.fullcapnom = data * 800 / designcap;
		if (REGMAP_READ(&chip->regmap, MAX1720X_FULLCAPREP, &data) == 0)
			hist.fullcaprep = data * 800 / designcap;
	}

	if (REGMAP_READ(&chip->regmap, MAX1720X_MIXSOC, &data) == 0) {
		/* Convert LSB from 1% to 2% */
		hist.mixsoc = REG_HALF_HIGH(data) / 2;
	}

	if (REGMAP_READ(&chip->regmap, MAX1720X_VFSOC, &data) == 0) {
		/* Convert LSB from 1% to 2% */
		hist.vfsoc = REG_HALF_HIGH(data) / 2;
	}

	if (REGMAP_READ(&chip->regmap, MAX1720X_MAXMINVOLT, &data) == 0) {
		/* LSB is 20mV, store values from 4.2V min */
		hist.maxvolt = (REG_HALF_HIGH(data) * 20 - 4200) / 20;
		/* Convert LSB from 20mV to 10mV, store values from 2.5V min */
		hist.minvolt = (REG_HALF_LOW(data) * 20 - 2500) / 10;
	}

	if (REGMAP_READ(&chip->regmap, MAX1720X_MAXMINTEMP, &data) == 0) {
		/* Convert LSB from 1degC to 3degC, store values from 25degC min */
		hist.maxtemp = (REG_HALF_HIGH(data) - 25) / 3;
		/* Convert LSB from 1degC to 3degC, store values from -20degC min */
		hist.mintemp = (REG_HALF_LOW(data) + 20) / 3;
	}

	if (REGMAP_READ(&chip->regmap, MAX1720X_MAXMINCURR, &data) == 0) {
		/* Convert LSB from 0.08A to 0.5A */
		hist.maxchgcurr = REG_HALF_HIGH(data) * 8 / 50;
		hist.maxdischgcurr = REG_HALF_LOW(data) * 8 / 50;
	}

	memcpy(buff, &hist, sizeof(hist));
	return (size_t)sizeof(hist);
}

/*
 * The standard device call this with !data && !size && index=0 on start and
 * !data && !size && index<0 on stop. The call on start free and reload the
 * history from the gauge potentially increasing the number of entries (note
 * clients will not see that until they call start). On close the code just
 * release the allocated memory and entries: this is not a problem for cliets
 * that might be open because the data will be reloaded on next access.
 * This might create some churn but it's ok since we should not have more than
 * one client for this.
 */
static int max17x0x_storage_history_read(void *buff, size_t size, int index,
					 struct max1720x_chip *chip)
{
	struct max1720x_history *hi = &chip->history_storage;

	/* (!buff || !size) -> free the memory
	 *	if index == INVALID -> return 0
	 *	if index < 0 -> return -EIVAL
	 *	if index >= 0 -> re-read history
	 */
	if (!buff || !size) {
		max1720x_history_free(hi);
		if (index == GBMS_STORAGE_INDEX_INVALID)
			return 0;
	}

	if (index < 0)
		return -EINVAL;

	/* read history if needed */
	if (hi->history_count < 0) {
		int ret;

		ret = max1720x_history_read(chip, hi);
		if (ret < 0)
			return ret;
	}

	/* index == 0 is ok here */
	if (index >= hi->history_count)
		return -ENODATA;

	/* !buff, !size to read iterator count */
	if (!size || !buff)
		return hi->history_count;

	memcpy(buff, &hi->history[index * chip->history_page_size], size);
	return size;
}

static int max17x0x_storage_read_data(gbms_tag_t tag, void *buff, size_t size,
				      int index, void *ptr)
{
	int ret;
	struct max1720x_chip *chip = (struct max1720x_chip *)ptr;

	switch (tag) {
	case GBMS_TAG_HIST:
		/* short reads are invalid */
		if (size && size != chip->history_page_size * 2)
			return -EINVAL;

		mutex_lock(&chip->history_lock);
		ret = max17x0x_storage_history_read(buff, size, index, chip);
		mutex_unlock(&chip->history_lock);
		return ret;
	default:
		ret = -ENOENT;
		break;
	}

	return ret;
}

static int max17x0x_storage_iter(int index, gbms_tag_t *tag, void *ptr)
{
	struct max1720x_chip *chip = (struct max1720x_chip *)ptr;
	static gbms_tag_t keys[] = {GBMS_TAG_SNUM, GBMS_TAG_BCNT,
				    GBMS_TAG_MXSN, GBMS_TAG_MXCN,
				    GBMS_TAG_RAVG, GBMS_TAG_RFCN,
				    GBMS_TAG_CMPC, GBMS_TAG_DXAC};
	const int count = ARRAY_SIZE(keys);


	if (index >= 0 && index < count) {
		*tag = keys[index];
	} else if (chip->history_available && index == count) {
		*tag = GBMS_TAG_HIST;
	} else {
		return -ENOENT;
	}

	return 0;
}

static int max17x0x_storage_read(gbms_tag_t tag, void *buff, size_t size,
				 void *ptr)
{
	struct max1720x_chip *chip = (struct max1720x_chip *)ptr;
	const struct max17x0x_reg *reg;
	u16 data[32] = {0};
	int ret;

	switch (tag) {
	case GBMS_TAG_SNUM:
	case GBMS_TAG_MXSN:
		reg = max17x0x_find_by_tag(&chip->regmap_nvram,
					   MAX17X0X_TAG_SNUM);
		if (reg && reg->size > size)
			return -ERANGE;

		ret = max17x0x_reg_load(&chip->regmap_nvram, reg, &data);
		if (ret < 0)
			return ret;

		if (chip->gauge_type == MAX1730X_GAUGE_TYPE)
			ret = max1730x_decode_sn(buff, size, data);
		else if (chip->gauge_type == MAX1720X_GAUGE_TYPE)
			ret = max1720x_decode_sn(buff, size, data);
		break;

	case GBMS_TAG_BCNT:
	case GBMS_TAG_MXCN:
		reg = max17x0x_find_by_tag(&chip->regmap_nvram,
					   MAX17X0X_TAG_BCNT);
		if (reg && reg->size != size)
			return -ERANGE;
		ret = max17x0x_reg_load(&chip->regmap_nvram, reg, buff);
		if (ret == 0)
			ret = reg->size;
		break;

	/* Was POWER_SUPPLY_PROP_RESISTANCE_AVG */
	case GBMS_TAG_RAVG:
		if (size != sizeof(u16))
			return -ERANGE;

		/* TODO(167639130) use tags */
		ret = batt_res_registers(chip, true, SEL_RES_AVG, (u16 *)buff);
		if (ret == -EINVAL)
			*(u16 *)buff = -1;
		return 0;

	/* Was POWER_SUPPLY_PROP_RES_FILTER_COUNT */
	case GBMS_TAG_RFCN:
		if (size != sizeof(u16))
			return -ERANGE;

		/* TODO(167639130) use tags */
		ret = batt_res_registers(chip, true, SEL_RES_FILTER_COUNT,
					(u16 *)buff);
		if (ret == -EINVAL)
			*(u16 *)buff = -1;
		return 0;

	case GBMS_TAG_DXAC:
/*	MAX17201_DXACC_UPDATE_CNT = MAX1720X_NTALRTTH, */
	case GBMS_TAG_CMPC:
/*	MAX17201_COMP_UPDATE_CNT = MAX1720X_NVALRTTH, */
		reg = NULL;
		break;

	default:
		reg = NULL;
		break;
	}

	if (!reg)
		return -ENOENT;

	return ret;
}

static int max17x0x_storage_write(gbms_tag_t tag, const void *buff, size_t size,
				  void *ptr)
{
	int ret;
	const struct max17x0x_reg *reg;
	struct max1720x_chip *chip = (struct max1720x_chip *)ptr;

	switch (tag) {
	case GBMS_TAG_MXCN:
		reg = max17x0x_find_by_tag(&chip->regmap_nvram,
					   MAX17X0X_TAG_BCNT);
		if (reg && reg->size != size)
			return -ERANGE;
	break;

	/* Was POWER_SUPPLY_PROP_RESISTANCE_AVG */
	case GBMS_TAG_RAVG:
		if (size != sizeof(u16))
			return -ERANGE;
		return batt_res_registers(chip, false, SEL_RES_AVG,
					  (u16 *)buff);

	/* Was POWER_SUPPLY_PROP_RES_FILTER_COUNT */
	case GBMS_TAG_RFCN:
		if (size != sizeof(u16))
			return -ERANGE;
		return batt_res_registers(chip, false, SEL_RES_FILTER_COUNT,
					  (u16 *)buff);

	case GBMS_TAG_DXAC:
/*	MAX17201_DXACC_UPDATE_CNT = MAX1720X_NTALRTTH, */
	case GBMS_TAG_CMPC:
/*	MAX17201_COMP_UPDATE_CNT = MAX1720X_NVALRTTH, */
		reg = NULL;
		break;

	default:
		reg = NULL;
		break;
	}

	if (!reg)
		return -ENOENT;

	ret = max17x0x_reg_store(&chip->regmap_nvram, reg, buff);
	if (ret == 0)
		ret = reg->size;

	return ret;
}

static struct gbms_storage_desc max17x0x_storage_dsc = {
	.info = max17x0x_storage_info,
	.iter = max17x0x_storage_iter,
	.read = max17x0x_storage_read,
	.write = max17x0x_storage_write,
	.read_data = max17x0x_storage_read_data,
};

/* ------------------------------------------------------------------------- */

static int max17x0x_prop_iter(int index, gbms_tag_t *tag, void *ptr)
{
	static gbms_tag_t keys[] = {GBMS_TAG_BRES, GBMS_TAG_GCFE,
				    GBMS_TAG_CLHI};
	const int count = ARRAY_SIZE(keys);

	if (index >= 0 && index < count) {
		*tag = keys[index];
		return 0;
	}

	return -ENOENT;
}

static int max17x0x_prop_read(gbms_tag_t tag, void *buff, size_t size,
			      void *ptr)
{
	struct max1720x_chip *chip = (struct max1720x_chip *)ptr;
	int ret = -ENOENT;
	u16 data;

	switch (tag) {
	/* Was POWER_SUPPLY_PROP_RESISTANCE */
	case GBMS_TAG_BRES:
		if (size != sizeof(u32))
			return -ERANGE;

		ret = REGMAP_READ(&chip->regmap, MAX1720X_RCELL, &data);
		if (ret < 0)
			return ret;

		*(u32 *)buff = reg_to_resistance_micro_ohms(data, chip->RSense);
		break;

	/* Was POWER_SUPPLY_PROP_CHARGE_FULL_ESTIMATE */
	case GBMS_TAG_GCFE:
		if (size != sizeof(u16))
			return -ERANGE;

		ret = batt_ce_full_estimate(&chip->cap_estimate);
		if (ret < 0)
			return ret;

		*(u16 *)buff = ret & 0xffff;
		break;

	case GBMS_TAG_CLHI:
		ret = max17x0x_collect_history_data(buff, size, chip);
		break;

	default:
		break;
	}

	return ret;
}

static struct gbms_storage_desc max17x0x_prop_dsc = {
	.iter = max17x0x_prop_iter,
	.read = max17x0x_prop_read,
};

/* ------------------------------------------------------------------------- */

/* this must be not blocking */
static void max17x0x_read_serial_number(struct max1720x_chip *chip)
{
	struct device_node *node = chip->dev->of_node;
	char buff[32] = {0};
	u32 sn_source = EEPROM_SN;
	int ret;

	ret = of_property_read_u32(node, "maxim,read-batt-sn", &sn_source);
	dev_info(chip->dev, "batt-sn source: %d (%d)\n", sn_source, ret);

	if (sn_source == EEPROM_SN)
		ret = gbms_storage_read(GBMS_TAG_MINF, buff, GBMS_MINF_LEN);
	else if (sn_source == MAX1720X_SN)
		ret = gbms_storage_read(GBMS_TAG_MXSN, buff, sizeof(chip->serial_number));
	else
		ret = gbms_storage_read(GBMS_TAG_SNUM, buff, sizeof(chip->serial_number));

	if (ret >= 0)
		strncpy(chip->serial_number, buff, ret);
	else
		chip->serial_number[0] = '\0';
}

static void max1720x_init_work(struct work_struct *work)
{
	struct max1720x_chip *chip = container_of(work, struct max1720x_chip,
						  init_work.work);
	int ret = 0;

	if (chip->gauge_type != -1) {

		/* TODO: move to max1720x1 */
		if (chip->regmap_nvram.regmap) {
			ret = gbms_storage_register(&max17x0x_storage_dsc,
						    "max1720x", chip);
			if (ret == -EBUSY)
				ret = 0;
		}

		/* these don't require nvm storage */
		ret = gbms_storage_register(&max17x0x_prop_dsc, "maxfg", chip);
		if (ret == -EBUSY)
			ret = 0;

		if (ret == 0)
			ret = max1720x_init_chip(chip);
		if (ret == -EPROBE_DEFER) {
			schedule_delayed_work(&chip->init_work,
				msecs_to_jiffies(MAX1720X_DELAY_INIT_MS));
			return;
		}
	}

	/* serial number might not be stored in the FG */
	max17x0x_read_serial_number(chip);

	mutex_init(&chip->cap_estimate.batt_ce_lock);
	chip->prev_charge_status = POWER_SUPPLY_STATUS_UNKNOWN;
	chip->fake_capacity = -EINVAL;
	chip->resume_complete = true;
	chip->init_complete = true;
	max17x0x_init_debugfs(chip);

	/*
	 * Handle any IRQ that might have been set before init
	 * NOTE: will clear the POR bit and trigger model load if needed
	 */
	max1720x_fg_irq_thread_fn(-1, chip);

	dev_info(chip->dev, "init_work done\n");
	if (chip->gauge_type == -1)
		return;

	/* Init History and Capacity Estimate only when gauge type is known. */
	ret = max1720x_init_history(chip);
	if (ret == 0)
		(void)max1720x_init_history_device(chip);

	ret = batt_ce_load_data(&chip->regmap_nvram, &chip->cap_estimate);
	if (ret == 0)
		batt_ce_dump_data(&chip->cap_estimate, chip->ce_log);
}

/* TODO: fix detection of 17301 for non samples looking at FW version too */
static int max17xxx_read_gauge_type(struct max1720x_chip *chip)
{
	u8 reg = MAX1720X_DEVNAME;
	struct i2c_msg xfer[2];
	uint8_t buf[2] = { };
	int ret, gauge_type;

	/* some maxim IF-PMIC corrupt reads w/o Rs b/152373060 */
	xfer[0].addr = chip->primary->addr;
	xfer[0].flags = 0;
	xfer[0].len = 1;
	xfer[0].buf = &reg;

	xfer[1].addr = chip->primary->addr;
	xfer[1].flags = I2C_M_RD;
	xfer[1].len = 2;
	xfer[1].buf = buf;

	ret = i2c_transfer(chip->primary->adapter, xfer, 2);
	if (ret != 2)
		return -EIO;

	/* it might need devname later */
	chip->devname = buf[1] << 8 | buf[0];
	dev_info(chip->dev, "chip devname:0x%X\n", chip->devname);

	ret = of_property_read_u32(chip->dev->of_node, "maxim,gauge-type",
				   &gauge_type);
	if (ret == 0) {
		dev_warn(chip->dev, "forced gauge type to %d\n", gauge_type);
		return gauge_type;
	}

	/* 0 not M5, !=0 M5 */
	ret = max_m5_check_devname(chip->devname);
	if (ret)
		return MAX_M5_GAUGE_TYPE;

	switch (chip->devname >> 4) {
	case 0x404: /* max1730x sample */
	case 0x405: /* max1730x pass2 silicon initial samples */
	case 0x406: /* max1730x pass2 silicon */
		gauge_type = MAX1730X_GAUGE_TYPE;
		break;
	default:
		break;
	}

	switch (chip->devname & 0x000F) {
	case 0x1: /* max17201 or max17211 */
	case 0x5: /* max17205 or max17215 */
	default:
		gauge_type = MAX1720X_GAUGE_TYPE;
		break;
	}

	return gauge_type;
}


/* NOTE: NEED TO COME BEFORE REGISTER ACCESS */
static int max17x0x_regmap_init(struct max1720x_chip *chip)
{
	int secondary_address = 0xb;
	struct device *dev = chip->dev;

	if (chip->gauge_type == MAX1730X_GAUGE_TYPE) {
		/* redefine primary for max1730x */
		chip->regmap.regmap = devm_regmap_init_i2c(chip->primary,
						&max1730x_regmap_cfg);
		if (IS_ERR(chip->regmap.regmap)) {
			dev_err(chip->dev, "Failed to re-initialize regmap (%ld)\n",
				IS_ERR_VALUE(chip->regmap.regmap));
			return -EINVAL;
		}

		/* shadow override is not supported on early samples */
		chip->shadow_override = (chip->devname >> 4) != 0x404;

		chip->regmap.regtags.max = ARRAY_SIZE(max1730x);
		chip->regmap.regtags.map = max1730x;
		chip->fixups_fn = max1730x_fixups;
	} else if (chip->gauge_type == MAX_M5_GAUGE_TYPE) {
		int ret;

		ret = max_m5_regmap_init(&chip->regmap, chip->primary);
		if (ret < 0) {
			dev_err(chip->dev, "Failed to re-initialize regmap (%ld)\n",
				IS_ERR_VALUE(chip->regmap.regmap));
			return -EINVAL;
		}

		chip->shadow_override = false;
		secondary_address = 0;
	} else if (chip->gauge_type == MAX1720X_GAUGE_TYPE) {

		chip->regmap.regmap = devm_regmap_init_i2c(chip->primary,
							&max1720x_regmap_cfg);
		if (IS_ERR(chip->regmap.regmap)) {
			dev_err(chip->dev, "Failed to initialize primary regmap (%ld)\n",
				IS_ERR_VALUE(chip->regmap.regmap));
			return -EINVAL;
		}

		/* max1720x is default map */
		chip->regmap.regtags.max = ARRAY_SIZE(max1720x);
		chip->regmap.regtags.map = max1720x;
	}

	/* todo read secondary address from DT */
	if (!secondary_address) {
		dev_warn(chip->dev, "Device 0x%x has no permanent storage\n",
			chip->devname);
		return 0;
	}

	chip->secondary = i2c_new_ancillary_device(chip->primary,
						   "nvram",
						   secondary_address);
	if (chip->secondary == NULL) {
		dev_err(dev, "Failed to initialize secondary i2c device\n");
		return -ENODEV;
	}

	i2c_set_clientdata(chip->secondary, chip);

	if (chip->gauge_type == MAX1730X_GAUGE_TYPE) {
		chip->regmap_nvram.regmap =
			devm_regmap_init_i2c(chip->secondary,
					     &max1730x_regmap_nvram_cfg);
		if (IS_ERR(chip->regmap_nvram.regmap)) {
			dev_err(chip->dev, "Failed to initialize nvram regmap (%ld)\n",
				PTR_ERR(chip->regmap_nvram.regmap));
			return -EINVAL;
		}

		chip->regmap_nvram.regtags.max = ARRAY_SIZE(max1730x);
		chip->regmap_nvram.regtags.map = max1730x;
	} else {
		chip->regmap_nvram.regmap =
			devm_regmap_init_i2c(chip->secondary,
					     &max1720x_regmap_nvram_cfg);
		if (IS_ERR(chip->regmap_nvram.regmap)) {
			dev_err(chip->dev, "Failed to initialize nvram regmap (%ld)\n",
				PTR_ERR(chip->regmap_nvram.regmap));
			return -EINVAL;
		}

		chip->regmap_nvram.regtags.max = ARRAY_SIZE(max1720x);
		chip->regmap_nvram.regtags.map = max1720x;
	}

	return 0;
}

static int max1720x_init_irq(struct max1720x_chip *chip)
{
	unsigned long irqf = IRQF_TRIGGER_LOW | IRQF_ONESHOT;
	int ret, irqno;

	chip->irq_shared = of_property_read_bool(chip->dev->of_node,
						 "maxim,irqf-shared");
	irqno = chip->primary->irq;
	if (!irqno) {
		int irq_gpio;

		irq_gpio = of_get_named_gpio(chip->dev->of_node,
					     "maxim,irq-gpio", 0);
		if (irq_gpio >= 0) {
			chip->primary->irq = gpio_to_irq(irq_gpio);
			if (chip->primary->irq <= 0) {
				chip->primary->irq = 0;
				dev_warn(chip->dev, "fg irq not avalaible\n");
				return 0;
			}
		}
	}

	if (chip->irq_shared)
		irqf |= IRQF_SHARED;

	ret = request_threaded_irq(chip->primary->irq, NULL,
				   max1720x_fg_irq_thread_fn, irqf,
				   MAX1720X_I2C_DRIVER_NAME, chip);
	dev_info(chip->dev, "FG irq handler registered at %d (%d)\n",
			    chip->primary->irq, ret);
	if (ret == 0)
		enable_irq_wake(chip->primary->irq);

	return ret;
}

/* possible race */
void *max1720x_get_model_data(struct i2c_client *client)
{
	struct max1720x_chip *chip = i2c_get_clientdata(client);

	return chip ? chip->model_data : NULL;
}

static int max1720x_probe(struct i2c_client *client,
			  const struct i2c_device_id *id)
{
	struct max1720x_chip *chip;
	struct device *dev = &client->dev;
	struct power_supply_config psy_cfg = { };
	const struct max17x0x_reg *reg;
	const char *psy_name = NULL;
	char monitor_name[32];
	int ret = 0;

	chip = devm_kzalloc(dev, sizeof(*chip), GFP_KERNEL);
	if (!chip)
		return -ENOMEM;

	chip->dev = dev;
	chip->fake_battery = -1;
	chip->primary = client;
	chip->batt_id_defer_cnt = DEFAULT_BATTERY_ID_RETRIES;
	i2c_set_clientdata(client, chip);

	/* NOTE: < 0 not avalable, it could be a bare MLB */
	chip->gauge_type = max17xxx_read_gauge_type(chip);
	if (chip->gauge_type < 0)
		chip->gauge_type = -1;

	/* needs chip->primary and (optional) chip->secondary */
	ret = max17x0x_regmap_init(chip);
	if (ret < 0) {
		dev_err(dev, "Failed to initialize regmap(s)\n");
		goto i2c_unregister;
	}

	dev_warn(chip->dev, "device gauge_type: %d shadow_override=%d\n",
		 chip->gauge_type, chip->shadow_override);

	if (of_property_read_bool(dev->of_node, "maxim,log_writes")) {
		bool debug_reglog;

		debug_reglog = max17x0x_reglog_init(chip);
		dev_info(dev, "write log %savailable\n",
			 debug_reglog ? "" : "not ");
	}

	/* M5 requires zero IRQ */
	chip->zero_irq  = -1;
	if (chip->gauge_type == MAX_M5_GAUGE_TYPE)
		chip->zero_irq = 1;
	if (chip->zero_irq == -1)
		chip->zero_irq = of_property_read_bool(chip->dev->of_node,
						       "maxim,zero-irq");

	/* TODO: do not request the interrupt if the gauge is not present */
	ret = max1720x_init_irq(chip);
	if (ret < 0) {
		dev_err(dev, "cannot allocate irq\n");
		return ret;
	}

	psy_cfg.drv_data = chip;
	psy_cfg.of_node = chip->dev->of_node;

	ret = of_property_read_string(dev->of_node,
				      "maxim,dual-battery", &psy_name);
	if (ret == 0)
		chip->max1720x_psy_desc.name = devm_kstrdup(dev, psy_name, GFP_KERNEL);
	else
		chip->max1720x_psy_desc.name = "maxfg";

	pr_info("max1720x_psy_desc.name=%s\n", chip->max1720x_psy_desc.name);

	chip->max1720x_psy_desc.type = POWER_SUPPLY_TYPE_BATTERY;
	chip->max1720x_psy_desc.get_property = max1720x_get_property;
	chip->max1720x_psy_desc.set_property = max1720x_set_property;
	chip->max1720x_psy_desc.property_is_writeable = max1720x_property_is_writeable;
	chip->max1720x_psy_desc.properties = max1720x_battery_props;
	chip->max1720x_psy_desc.num_properties = ARRAY_SIZE(max1720x_battery_props);

	if (of_property_read_bool(dev->of_node, "maxim,psy-type-unknown"))
		chip->max1720x_psy_desc.type = POWER_SUPPLY_TYPE_UNKNOWN;

	chip->psy = devm_power_supply_register(dev, &chip->max1720x_psy_desc,
					       &psy_cfg);
	if (IS_ERR(chip->psy)) {
		dev_err(dev, "Couldn't register as power supply\n");
		ret = PTR_ERR(chip->psy);
		goto irq_unregister;
	}

	ret = device_create_file(&chip->psy->dev, &dev_attr_offmode_charger);
	if (ret) {
		dev_err(dev, "Failed to create offmode_charger attribute\n");
		goto psy_unregister;
	}

	/* Was POWER_SUPPLY_PROP_RESISTANCE_ID */
	ret = device_create_file(&chip->psy->dev, &dev_attr_resistance_id);
	if (ret)
		dev_err(dev, "Failed to create resistance_id attribute\n");

	/* POWER_SUPPLY_PROP_RESISTANCE */
	ret = device_create_file(&chip->psy->dev, &dev_attr_resistance);
	if (ret)
		dev_err(dev, "Failed to create resistance attribute\n");

	/* Read GMSR */
	ret = device_create_file(&chip->psy->dev, &dev_attr_gmsr);
	if (ret)
		dev_err(dev, "Failed to create gmsr attribute\n");

	/*
	 * TODO:
	 *	POWER_SUPPLY_PROP_CHARGE_FULL_ESTIMATE -> GBMS_TAG_GCFE
	 *	POWER_SUPPLY_PROP_RES_FILTER_COUNT -> GBMS_TAG_RFCN
	 *	POWER_SUPPLY_PROP_RESISTANCE_AVG -> GBMS_TAG_RAVG
	 */

	/* M5 battery model needs batt_id and is setup during init() */
	chip->model_reload = MAX_M5_LOAD_MODEL_DISABLED;
	if (chip->gauge_type == MAX_M5_GAUGE_TYPE) {
		ret = device_create_file(&chip->psy->dev,
					 &dev_attr_m5_model_state);
		if (ret)
			dev_err(dev, "Failed to create model_state, ret=%d\n",
				ret);
	}

	chip->ce_log = logbuffer_register(chip->max1720x_psy_desc.name);
	if (IS_ERR(chip->ce_log)) {
		ret = PTR_ERR(chip->ce_log);
		dev_err(dev, "failed to obtain logbuffer, ret=%d\n", ret);
		chip->ce_log = NULL;
	}

	scnprintf(monitor_name, sizeof(monitor_name), "%s_%s",
		  chip->max1720x_psy_desc.name, "monitor");
	chip->monitor_log = logbuffer_register(monitor_name);
	if (IS_ERR(chip->monitor_log)) {
		ret = PTR_ERR(chip->monitor_log);
		dev_err(dev, "failed to obtain logbuffer, ret=%d\n", ret);
		chip->monitor_log = NULL;
	}

	/* use VFSOC until it can confirm that FG Model is running */
	reg = max17x0x_find_by_tag(&chip->regmap, MAX17X0X_TAG_vfsoc);
	chip->reg_prop_capacity_raw = (reg) ? reg->reg : MAX1720X_REPSOC;

	INIT_DELAYED_WORK(&chip->cap_estimate.settle_timer,
			  batt_ce_capacityfiltered_work);
	INIT_DELAYED_WORK(&chip->init_work, max1720x_init_work);
	INIT_DELAYED_WORK(&chip->model_work, max1720x_model_work);

	schedule_delayed_work(&chip->init_work, 0);

	return 0;

psy_unregister:
	power_supply_unregister(chip->psy);
irq_unregister:
	free_irq(chip->primary->irq, chip);
i2c_unregister:
	i2c_unregister_device(chip->secondary);

	return ret;
}

static int max1720x_remove(struct i2c_client *client)
{
	struct max1720x_chip *chip = i2c_get_clientdata(client);

	if (chip->ce_log) {
		logbuffer_unregister(chip->ce_log);
		chip->ce_log = NULL;
	}

	max1720x_cleanup_history(chip);
	max_m5_free_data(chip->model_data);
	cancel_delayed_work(&chip->init_work);
	cancel_delayed_work(&chip->model_work);

	if (chip->primary->irq)
		free_irq(chip->primary->irq, chip);
	power_supply_unregister(chip->psy);

	if (chip->secondary)
		i2c_unregister_device(chip->secondary);

	return 0;
}

static const struct of_device_id max1720x_of_match[] = {
	{ .compatible = "maxim,max1720x"},
	{ .compatible = "maxim,max77729f"},
	{ .compatible = "maxim,max77759"},
	{},
};
MODULE_DEVICE_TABLE(of, max1720x_of_match);

static const struct i2c_device_id max1720x_id[] = {
	{"max1720x", 0},
	{}
};
MODULE_DEVICE_TABLE(i2c, max1720x_id);

#ifdef CONFIG_PM_SLEEP
static int max1720x_pm_suspend(struct device *dev)
{
	struct i2c_client *client = to_i2c_client(dev);
	struct max1720x_chip *chip = i2c_get_clientdata(client);

	pm_runtime_get_sync(chip->dev);
	chip->resume_complete = false;
	pm_runtime_put_sync(chip->dev);

	return 0;
}

static int max1720x_pm_resume(struct device *dev)
{
	struct i2c_client *client = to_i2c_client(dev);
	struct max1720x_chip *chip = i2c_get_clientdata(client);

	pm_runtime_get_sync(chip->dev);
	chip->resume_complete = true;
	pm_runtime_put_sync(chip->dev);

	return 0;
}
#endif

static const struct dev_pm_ops max1720x_pm_ops = {
	SET_NOIRQ_SYSTEM_SLEEP_PM_OPS(max1720x_pm_suspend, max1720x_pm_resume)
};

static struct i2c_driver max1720x_i2c_driver = {
	.driver = {
		   .name = "max1720x",
		   .of_match_table = max1720x_of_match,
		   .pm = &max1720x_pm_ops,
		   .probe_type = PROBE_PREFER_ASYNCHRONOUS,
		   },
	.id_table = max1720x_id,
	.probe = max1720x_probe,
	.remove = max1720x_remove,
};

module_i2c_driver(max1720x_i2c_driver);
MODULE_AUTHOR("Thierry Strudel <tstrudel@google.com>");
MODULE_AUTHOR("AleX Pelosi <apelosi@google.com>");
MODULE_DESCRIPTION("MAX17x01/MAX17x05 Fuel Gauge");
MODULE_LICENSE("GPL");<|MERGE_RESOLUTION|>--- conflicted
+++ resolved
@@ -236,8 +236,6 @@
 #define MAX1720_EMPTY_VOLTAGE(profile, temp, cycle) \
 	profile->empty_voltage[temp * NB_CYCLE_BUCKETS + cycle]
 
-
-static irqreturn_t max1720x_fg_irq_thread_fn(int irq, void *obj);
 
 static irqreturn_t max1720x_fg_irq_thread_fn(int irq, void *obj);
 
@@ -3651,7 +3649,6 @@
 	int rc;
 	u16 reg_cycle;
 
-<<<<<<< HEAD
 	/* do not save data when battery ID not clearly */
 	if (chip->batt_id == DEFAULT_BATTERY_ID)
 		return 0;
@@ -3660,12 +3657,6 @@
 	if (rc < 0)
 		return rc;
 
-=======
-	rc = REGMAP_READ(&chip->regmap, MAX1720X_CYCLES, &reg_cycle);
-	if (rc < 0)
-		return rc;
-
->>>>>>> 7b06c7cf
 	if (chip->model_next_update && reg_cycle < chip->model_next_update)
 		return 0;
 
