--- conflicted
+++ resolved
@@ -19,14 +19,9 @@
 	struct pktproc_desc_ul *desc;
 	void *target_addr;
 	int len = skb->len;
-<<<<<<< HEAD
-	int ret;
-	bool use_dit;
-=======
 #if IS_ENABLED(CONFIG_EXYNOS_DIT)
 	bool use_dit;
 #endif
->>>>>>> b5f8c669
 	u32 space;
 
 	q->stat.total_cnt++;
@@ -48,28 +43,18 @@
 		return -ENOSPC;
 	}
 
-<<<<<<< HEAD
-	use_dit = dit_check_dir_use_queue(DIT_DIR_TX, q->q_idx);
-
-	if (!use_dit) {
-=======
 #if IS_ENABLED(CONFIG_EXYNOS_DIT)
 	use_dit = dit_check_dir_use_queue(DIT_DIR_TX, q->q_idx);
 	if (!use_dit)
 #endif
 	{
->>>>>>> b5f8c669
 		target_addr = (void *)(q->q_buff_vbase +
 			(q->done_ptr * q->max_packet_size));
 		skb_copy_from_linear_data(skb, target_addr, skb->len);
 	}
 
 	desc = &q->desc_ul[q->done_ptr];
-<<<<<<< HEAD
-	desc->sktbuf_point = q->buff_addr_cp + (q->done_ptr * q->ppa_ul->max_packet_size);
-=======
 	desc->sktbuf_point = q->buff_addr_cp + (q->done_ptr * q->max_packet_size);
->>>>>>> b5f8c669
 
 	desc->data_size = skb->len;
 	if (q->ppa_ul->padding_required)
@@ -82,13 +67,6 @@
 
 	barrier();
 
-<<<<<<< HEAD
-	if (use_dit) {
-		/* skb may not be valid after dit_enqueue is done */
-		ret = dit_enqueue_src_desc_ring_skb(DIT_DIR_TX, skb);
-		if (ret < 0) {
-			mif_err_limited("Enqueue failed for %d, ret: %d\n", q->done_ptr, ret);
-=======
 #if IS_ENABLED(CONFIG_EXYNOS_DIT)
 	if (use_dit) {
 		int ret;
@@ -97,15 +75,11 @@
 		if (ret < 0) {
 			mif_err_limited("Enqueue failed Queue[%d] done:%d ret:%d\n",
 					q->q_idx, q->done_ptr, ret);
->>>>>>> b5f8c669
 			q->stat.buff_full_cnt++;
 			return ret;
 		}
 	}
-<<<<<<< HEAD
-=======
-#endif
->>>>>>> b5f8c669
+#endif
 
 	q->done_ptr = circ_new_ptr(q->num_desc, q->done_ptr, 1);
 
@@ -200,11 +174,7 @@
 	ssize_t count = 0;
 	int i;
 
-<<<<<<< HEAD
-	count += scnprintf(&buf[count], PAGE_SIZE - count, "CP base:0x%08lx\n", ppa_ul->cp_base);
-=======
 	count += scnprintf(&buf[count], PAGE_SIZE - count, "CP base:0x%08llx\n", ppa_ul->cp_base);
->>>>>>> b5f8c669
 	count += scnprintf(&buf[count], PAGE_SIZE - count, "Num of queue:%d\n", ppa_ul->num_queue);
 	count += scnprintf(&buf[count], PAGE_SIZE - count, "HW cache coherency:%d\n",
 			ppa_ul->use_hw_iocc);
@@ -378,19 +348,12 @@
 	mif_dt_read_u32(np, "pktproc_ul_buff_rgn_cached", ppa_ul->buff_rgn_cached);
 	mif_dt_read_u32(np, "pktproc_ul_padding_required",
 			ppa_ul->padding_required);
-<<<<<<< HEAD
-	mif_info("cp_base:0x%08lx num_queue:%d max_packet_size:%d iocc:%d\n",
-		ppa_ul->cp_base, ppa_ul->num_queue, ppa_ul->max_packet_size, ppa_ul->use_hw_iocc);
-	mif_info("info/desc rgn cache: %d buff rgn cache: %d padding_required:%d\n",
-		ppa_ul->info_desc_rgn_cached, ppa_ul->buff_rgn_cached, ppa_ul->padding_required);
-=======
 	mif_info("cp_base:0x%08llx num_queue:%d max_packet_size:%d hiprio_ack_only:%d iocc:%d\n",
 		 ppa_ul->cp_base, ppa_ul->num_queue, ppa_ul->default_max_packet_size,
 		 ppa_ul->hiprio_ack_only, ppa_ul->use_hw_iocc);
 	mif_info("cached: %d/%d/%d padding_required:%d\n", ppa_ul->info_rgn_cached,
 			ppa_ul->desc_rgn_cached, ppa_ul->buff_rgn_cached,
 			ppa_ul->padding_required);
->>>>>>> b5f8c669
 
 	mif_dt_read_u32(np, "pktproc_ul_info_rgn_offset",
 			ppa_ul->info_rgn_offset);
@@ -402,13 +365,9 @@
 			ppa_ul->desc_rgn_size);
 	mif_dt_read_u32(np, "pktproc_ul_buff_rgn_offset",
 			ppa_ul->buff_rgn_offset);
-<<<<<<< HEAD
-	mif_info("info_rgn 0x%08lx 0x%08lx desc_rgn 0x%08lx 0x%08lx buff_rgn 0x%08lx\n",
-=======
 	mif_dt_read_u32(np, "pktproc_ul_buff_rgn_size",
 			ppa_ul->buff_rgn_size);
 	mif_info("info_rgn 0x%08lx 0x%08lx desc_rgn 0x%08lx 0x%08lx buff_rgn 0x%08lx 0x%08lx\n",
->>>>>>> b5f8c669
 		ppa_ul->info_rgn_offset, ppa_ul->info_rgn_size,	ppa_ul->desc_rgn_offset,
 		ppa_ul->desc_rgn_size, ppa_ul->buff_rgn_offset, ppa_ul->buff_rgn_size);
 
@@ -481,11 +440,6 @@
 			goto create_error;
 		}
 	}
-<<<<<<< HEAD
-	ppa_ul->desc_vbase = ppa_ul->info_vbase + ppa_ul->info_rgn_size;
-	memset(ppa_ul->info_vbase, 0,
-			ppa_ul->info_rgn_size + ppa_ul->desc_rgn_size);
-=======
 
 #if IS_ENABLED(CONFIG_EXYNOS_CPIF_IOMMU)
 	ppa_ul->desc_map = cpif_vmap_create(ppa_ul->cp_base + ppa_ul->desc_rgn_offset,
@@ -536,7 +490,6 @@
 	memset(ppa_ul->info_vbase, 0, ppa_ul->info_rgn_size);
 	memset(ppa_ul->desc_vbase, 0, ppa_ul->desc_rgn_size);
 
->>>>>>> b5f8c669
 	mif_info("info + desc size:0x%08lx\n",
 			ppa_ul->info_rgn_size + ppa_ul->desc_rgn_size);
 
