// SPDX-License-Identifier: GPL-2.0

#define _GNU_SOURCE

#include <arpa/inet.h>
#include <errno.h>
#include <error.h>
#include <fcntl.h>
#include <poll.h>
#include <stdio.h>
#include <stdlib.h>
#include <unistd.h>

#include <linux/tls.h>
#include <linux/tcp.h>
#include <linux/socket.h>

#include <sys/types.h>
#include <sys/sendfile.h>
#include <sys/socket.h>
#include <sys/stat.h>

#include "../kselftest_harness.h"

#define TLS_PAYLOAD_MAX_LEN 16384
#define SOL_TLS 282

FIXTURE(tls)
{
	int fd, cfd;
	bool notls;
};

FIXTURE_SETUP(tls)
{
	struct tls12_crypto_info_aes_gcm_128 tls12;
	struct sockaddr_in addr;
	socklen_t len;
	int sfd, ret;

	self->notls = false;
	len = sizeof(addr);

	memset(&tls12, 0, sizeof(tls12));
	tls12.info.version = TLS_1_2_VERSION;
	tls12.info.cipher_type = TLS_CIPHER_AES_GCM_128;

	addr.sin_family = AF_INET;
	addr.sin_addr.s_addr = htonl(INADDR_ANY);
	addr.sin_port = 0;

	self->fd = socket(AF_INET, SOCK_STREAM, 0);
	sfd = socket(AF_INET, SOCK_STREAM, 0);

	ret = bind(sfd, &addr, sizeof(addr));
	ASSERT_EQ(ret, 0);
	ret = listen(sfd, 10);
	ASSERT_EQ(ret, 0);

	ret = getsockname(sfd, &addr, &len);
	ASSERT_EQ(ret, 0);

	ret = connect(self->fd, &addr, sizeof(addr));
	ASSERT_EQ(ret, 0);

	ret = setsockopt(self->fd, IPPROTO_TCP, TCP_ULP, "tls", sizeof("tls"));
	if (ret != 0) {
		self->notls = true;
		printf("Failure setting TCP_ULP, testing without tls\n");
	}

	if (!self->notls) {
		ret = setsockopt(self->fd, SOL_TLS, TLS_TX, &tls12,
				 sizeof(tls12));
		ASSERT_EQ(ret, 0);
	}

	self->cfd = accept(sfd, &addr, &len);
	ASSERT_GE(self->cfd, 0);

	if (!self->notls) {
		ret = setsockopt(self->cfd, IPPROTO_TCP, TCP_ULP, "tls",
				 sizeof("tls"));
		ASSERT_EQ(ret, 0);

		ret = setsockopt(self->cfd, SOL_TLS, TLS_RX, &tls12,
				 sizeof(tls12));
		ASSERT_EQ(ret, 0);
	}

	close(sfd);
}

FIXTURE_TEARDOWN(tls)
{
	close(self->fd);
	close(self->cfd);
}

TEST_F(tls, sendfile)
{
	int filefd = open("/proc/self/exe", O_RDONLY);
	struct stat st;

	EXPECT_GE(filefd, 0);
	fstat(filefd, &st);
	EXPECT_GE(sendfile(self->fd, filefd, 0, st.st_size), 0);
}

TEST_F(tls, send_then_sendfile)
{
	int filefd = open("/proc/self/exe", O_RDONLY);
	char const *test_str = "test_send";
	int to_send = strlen(test_str) + 1;
	char recv_buf[10];
	struct stat st;
	char *buf;

	EXPECT_GE(filefd, 0);
	fstat(filefd, &st);
	buf = (char *)malloc(st.st_size);

	EXPECT_EQ(send(self->fd, test_str, to_send, 0), to_send);
	EXPECT_EQ(recv(self->cfd, recv_buf, to_send, MSG_WAITALL), to_send);
	EXPECT_EQ(memcmp(test_str, recv_buf, to_send), 0);

	EXPECT_GE(sendfile(self->fd, filefd, 0, st.st_size), 0);
	EXPECT_EQ(recv(self->cfd, buf, st.st_size, MSG_WAITALL), st.st_size);
}

TEST_F(tls, recv_max)
{
	unsigned int send_len = TLS_PAYLOAD_MAX_LEN;
	char recv_mem[TLS_PAYLOAD_MAX_LEN];
	char buf[TLS_PAYLOAD_MAX_LEN];

	EXPECT_GE(send(self->fd, buf, send_len, 0), 0);
	EXPECT_NE(recv(self->cfd, recv_mem, send_len, 0), -1);
	EXPECT_EQ(memcmp(buf, recv_mem, send_len), 0);
}

TEST_F(tls, recv_small)
{
	char const *test_str = "test_read";
	int send_len = 10;
	char buf[10];

	send_len = strlen(test_str) + 1;
	EXPECT_EQ(send(self->fd, test_str, send_len, 0), send_len);
	EXPECT_NE(recv(self->cfd, buf, send_len, 0), -1);
	EXPECT_EQ(memcmp(buf, test_str, send_len), 0);
}

TEST_F(tls, msg_more)
{
	char const *test_str = "test_read";
	int send_len = 10;
	char buf[10 * 2];

	EXPECT_EQ(send(self->fd, test_str, send_len, MSG_MORE), send_len);
	EXPECT_EQ(recv(self->cfd, buf, send_len, MSG_DONTWAIT), -1);
	EXPECT_EQ(send(self->fd, test_str, send_len, 0), send_len);
	EXPECT_EQ(recv(self->cfd, buf, send_len * 2, MSG_WAITALL),
		  send_len * 2);
	EXPECT_EQ(memcmp(buf, test_str, send_len), 0);
}

TEST_F(tls, sendmsg_single)
{
	struct msghdr msg;

	char const *test_str = "test_sendmsg";
	size_t send_len = 13;
	struct iovec vec;
	char buf[13];

	vec.iov_base = (char *)test_str;
	vec.iov_len = send_len;
	memset(&msg, 0, sizeof(struct msghdr));
	msg.msg_iov = &vec;
	msg.msg_iovlen = 1;
	EXPECT_EQ(sendmsg(self->fd, &msg, 0), send_len);
	EXPECT_EQ(recv(self->cfd, buf, send_len, MSG_WAITALL), send_len);
	EXPECT_EQ(memcmp(buf, test_str, send_len), 0);
}

TEST_F(tls, sendmsg_large)
{
	void *mem = malloc(16384);
	size_t send_len = 16384;
	size_t sends = 128;
	struct msghdr msg;
	size_t recvs = 0;
	size_t sent = 0;

	memset(&msg, 0, sizeof(struct msghdr));
	while (sent++ < sends) {
		struct iovec vec = { (void *)mem, send_len };

		msg.msg_iov = &vec;
		msg.msg_iovlen = 1;
		EXPECT_EQ(sendmsg(self->cfd, &msg, 0), send_len);
	}

	while (recvs++ < sends)
		EXPECT_NE(recv(self->fd, mem, send_len, 0), -1);

	free(mem);
}

TEST_F(tls, sendmsg_multiple)
{
	char const *test_str = "test_sendmsg_multiple";
	struct iovec vec[5];
	char *test_strs[5];
	struct msghdr msg;
	int total_len = 0;
	int len_cmp = 0;
	int iov_len = 5;
	char *buf;
	int i;

	memset(&msg, 0, sizeof(struct msghdr));
	for (i = 0; i < iov_len; i++) {
		test_strs[i] = (char *)malloc(strlen(test_str) + 1);
		snprintf(test_strs[i], strlen(test_str) + 1, "%s", test_str);
		vec[i].iov_base = (void *)test_strs[i];
		vec[i].iov_len = strlen(test_strs[i]) + 1;
		total_len += vec[i].iov_len;
	}
	msg.msg_iov = vec;
	msg.msg_iovlen = iov_len;

	EXPECT_EQ(sendmsg(self->cfd, &msg, 0), total_len);
	buf = malloc(total_len);
	EXPECT_NE(recv(self->fd, buf, total_len, 0), -1);
	for (i = 0; i < iov_len; i++) {
		EXPECT_EQ(memcmp(test_strs[i], buf + len_cmp,
				 strlen(test_strs[i])),
			  0);
		len_cmp += strlen(buf + len_cmp) + 1;
	}
	for (i = 0; i < iov_len; i++)
		free(test_strs[i]);
	free(buf);
}

TEST_F(tls, sendmsg_multiple_stress)
{
	char const *test_str = "abcdefghijklmno";
	struct iovec vec[1024];
	char *test_strs[1024];
	int iov_len = 1024;
	int total_len = 0;
	char buf[1 << 14];
	struct msghdr msg;
	int len_cmp = 0;
	int i;

	memset(&msg, 0, sizeof(struct msghdr));
	for (i = 0; i < iov_len; i++) {
		test_strs[i] = (char *)malloc(strlen(test_str) + 1);
		snprintf(test_strs[i], strlen(test_str) + 1, "%s", test_str);
		vec[i].iov_base = (void *)test_strs[i];
		vec[i].iov_len = strlen(test_strs[i]) + 1;
		total_len += vec[i].iov_len;
	}
	msg.msg_iov = vec;
	msg.msg_iovlen = iov_len;

	EXPECT_EQ(sendmsg(self->fd, &msg, 0), total_len);
	EXPECT_NE(recv(self->cfd, buf, total_len, 0), -1);

	for (i = 0; i < iov_len; i++)
		len_cmp += strlen(buf + len_cmp) + 1;

	for (i = 0; i < iov_len; i++)
		free(test_strs[i]);
}

TEST_F(tls, splice_from_pipe)
{
	int send_len = TLS_PAYLOAD_MAX_LEN;
	char mem_send[TLS_PAYLOAD_MAX_LEN];
	char mem_recv[TLS_PAYLOAD_MAX_LEN];
	int p[2];

	ASSERT_GE(pipe(p), 0);
	EXPECT_GE(write(p[1], mem_send, send_len), 0);
	EXPECT_GE(splice(p[0], NULL, self->fd, NULL, send_len, 0), 0);
	EXPECT_GE(recv(self->cfd, mem_recv, send_len, 0), 0);
	EXPECT_EQ(memcmp(mem_send, mem_recv, send_len), 0);
}

TEST_F(tls, splice_from_pipe2)
{
	int send_len = 16000;
	char mem_send[16000];
	char mem_recv[16000];
	int p2[2];
	int p[2];

	ASSERT_GE(pipe(p), 0);
	ASSERT_GE(pipe(p2), 0);
	EXPECT_GE(write(p[1], mem_send, 8000), 0);
	EXPECT_GE(splice(p[0], NULL, self->fd, NULL, 8000, 0), 0);
	EXPECT_GE(write(p2[1], mem_send + 8000, 8000), 0);
	EXPECT_GE(splice(p2[0], NULL, self->fd, NULL, 8000, 0), 0);
	EXPECT_EQ(recv(self->cfd, mem_recv, send_len, MSG_WAITALL), send_len);
	EXPECT_EQ(memcmp(mem_send, mem_recv, send_len), 0);
}

TEST_F(tls, send_and_splice)
{
	int send_len = TLS_PAYLOAD_MAX_LEN;
	char mem_send[TLS_PAYLOAD_MAX_LEN];
	char mem_recv[TLS_PAYLOAD_MAX_LEN];
	char const *test_str = "test_read";
	int send_len2 = 10;
	char buf[10];
	int p[2];

	ASSERT_GE(pipe(p), 0);
	EXPECT_EQ(send(self->fd, test_str, send_len2, 0), send_len2);
	EXPECT_NE(recv(self->cfd, buf, send_len2, 0), -1);
	EXPECT_EQ(memcmp(test_str, buf, send_len2), 0);

	EXPECT_GE(write(p[1], mem_send, send_len), send_len);
	EXPECT_GE(splice(p[0], NULL, self->fd, NULL, send_len, 0), send_len);

	EXPECT_GE(recv(self->cfd, mem_recv, send_len, 0), 0);
	EXPECT_EQ(memcmp(mem_send, mem_recv, send_len), 0);
}

TEST_F(tls, splice_to_pipe)
{
	int send_len = TLS_PAYLOAD_MAX_LEN;
	char mem_send[TLS_PAYLOAD_MAX_LEN];
	char mem_recv[TLS_PAYLOAD_MAX_LEN];
	int p[2];

	ASSERT_GE(pipe(p), 0);
	EXPECT_GE(send(self->fd, mem_send, send_len, 0), 0);
	EXPECT_GE(splice(self->cfd, NULL, p[1], NULL, send_len, 0), 0);
	EXPECT_GE(read(p[0], mem_recv, send_len), 0);
	EXPECT_EQ(memcmp(mem_send, mem_recv, send_len), 0);
}

TEST_F(tls, recvmsg_single)
{
	char const *test_str = "test_recvmsg_single";
	int send_len = strlen(test_str) + 1;
	char buf[20];
	struct msghdr hdr;
	struct iovec vec;

	memset(&hdr, 0, sizeof(hdr));
	EXPECT_EQ(send(self->fd, test_str, send_len, 0), send_len);
	vec.iov_base = (char *)buf;
	vec.iov_len = send_len;
	hdr.msg_iovlen = 1;
	hdr.msg_iov = &vec;
	EXPECT_NE(recvmsg(self->cfd, &hdr, 0), -1);
	EXPECT_EQ(memcmp(test_str, buf, send_len), 0);
}

TEST_F(tls, recvmsg_single_max)
{
	int send_len = TLS_PAYLOAD_MAX_LEN;
	char send_mem[TLS_PAYLOAD_MAX_LEN];
	char recv_mem[TLS_PAYLOAD_MAX_LEN];
	struct iovec vec;
	struct msghdr hdr;

	EXPECT_EQ(send(self->fd, send_mem, send_len, 0), send_len);
	vec.iov_base = (char *)recv_mem;
	vec.iov_len = TLS_PAYLOAD_MAX_LEN;

	hdr.msg_iovlen = 1;
	hdr.msg_iov = &vec;
	EXPECT_NE(recvmsg(self->cfd, &hdr, 0), -1);
	EXPECT_EQ(memcmp(send_mem, recv_mem, send_len), 0);
}

TEST_F(tls, recvmsg_multiple)
{
	unsigned int msg_iovlen = 1024;
	unsigned int len_compared = 0;
	struct iovec vec[1024];
	char *iov_base[1024];
	unsigned int iov_len = 16;
	int send_len = 1 << 14;
	char buf[1 << 14];
	struct msghdr hdr;
	int i;

	EXPECT_EQ(send(self->fd, buf, send_len, 0), send_len);
	for (i = 0; i < msg_iovlen; i++) {
		iov_base[i] = (char *)malloc(iov_len);
		vec[i].iov_base = iov_base[i];
		vec[i].iov_len = iov_len;
	}

	hdr.msg_iovlen = msg_iovlen;
	hdr.msg_iov = vec;
	EXPECT_NE(recvmsg(self->cfd, &hdr, 0), -1);
	for (i = 0; i < msg_iovlen; i++)
		len_compared += iov_len;

	for (i = 0; i < msg_iovlen; i++)
		free(iov_base[i]);
}

TEST_F(tls, single_send_multiple_recv)
{
	unsigned int total_len = TLS_PAYLOAD_MAX_LEN * 2;
	unsigned int send_len = TLS_PAYLOAD_MAX_LEN;
	char send_mem[TLS_PAYLOAD_MAX_LEN * 2];
	char recv_mem[TLS_PAYLOAD_MAX_LEN * 2];

	EXPECT_GE(send(self->fd, send_mem, total_len, 0), 0);
	memset(recv_mem, 0, total_len);

	EXPECT_NE(recv(self->cfd, recv_mem, send_len, 0), -1);
	EXPECT_NE(recv(self->cfd, recv_mem + send_len, send_len, 0), -1);
	EXPECT_EQ(memcmp(send_mem, recv_mem, total_len), 0);
}

TEST_F(tls, multiple_send_single_recv)
{
	unsigned int total_len = 2 * 10;
	unsigned int send_len = 10;
	char recv_mem[2 * 10];
	char send_mem[10];

	EXPECT_GE(send(self->fd, send_mem, send_len, 0), 0);
	EXPECT_GE(send(self->fd, send_mem, send_len, 0), 0);
	memset(recv_mem, 0, total_len);
	EXPECT_EQ(recv(self->cfd, recv_mem, total_len, MSG_WAITALL), total_len);

	EXPECT_EQ(memcmp(send_mem, recv_mem, send_len), 0);
	EXPECT_EQ(memcmp(send_mem, recv_mem + send_len, send_len), 0);
}

TEST_F(tls, recv_partial)
{
	char const *test_str = "test_read_partial";
	char const *test_str_first = "test_read";
	char const *test_str_second = "_partial";
	int send_len = strlen(test_str) + 1;
	char recv_mem[18];

	memset(recv_mem, 0, sizeof(recv_mem));
	EXPECT_EQ(send(self->fd, test_str, send_len, 0), send_len);
	EXPECT_NE(recv(self->cfd, recv_mem, strlen(test_str_first), 0), -1);
	EXPECT_EQ(memcmp(test_str_first, recv_mem, strlen(test_str_first)), 0);
	memset(recv_mem, 0, sizeof(recv_mem));
	EXPECT_NE(recv(self->cfd, recv_mem, strlen(test_str_second), 0), -1);
	EXPECT_EQ(memcmp(test_str_second, recv_mem, strlen(test_str_second)),
		  0);
}

TEST_F(tls, recv_nonblock)
{
	char buf[4096];
	bool err;

	EXPECT_EQ(recv(self->cfd, buf, sizeof(buf), MSG_DONTWAIT), -1);
	err = (errno == EAGAIN || errno == EWOULDBLOCK);
	EXPECT_EQ(err, true);
}

TEST_F(tls, recv_peek)
{
	char const *test_str = "test_read_peek";
	int send_len = strlen(test_str) + 1;
	char buf[15];

	EXPECT_EQ(send(self->fd, test_str, send_len, 0), send_len);
	EXPECT_NE(recv(self->cfd, buf, send_len, MSG_PEEK), -1);
	EXPECT_EQ(memcmp(test_str, buf, send_len), 0);
	memset(buf, 0, sizeof(buf));
	EXPECT_NE(recv(self->cfd, buf, send_len, 0), -1);
	EXPECT_EQ(memcmp(test_str, buf, send_len), 0);
}

TEST_F(tls, recv_peek_multiple)
{
	char const *test_str = "test_read_peek";
	int send_len = strlen(test_str) + 1;
	unsigned int num_peeks = 100;
	char buf[15];
	int i;

	EXPECT_EQ(send(self->fd, test_str, send_len, 0), send_len);
	for (i = 0; i < num_peeks; i++) {
		EXPECT_NE(recv(self->cfd, buf, send_len, MSG_PEEK), -1);
		EXPECT_EQ(memcmp(test_str, buf, send_len), 0);
		memset(buf, 0, sizeof(buf));
	}
	EXPECT_NE(recv(self->cfd, buf, send_len, 0), -1);
	EXPECT_EQ(memcmp(test_str, buf, send_len), 0);
}

<<<<<<< HEAD
TEST_F(tls, recv_peek_large_buf_mult_recs)
=======
TEST_F(tls, recv_peek_multiple_records)
>>>>>>> 5211da9c
{
	char const *test_str = "test_read_peek_mult_recs";
	char const *test_str_first = "test_read_peek";
	char const *test_str_second = "_mult_recs";
	int len;
	char buf[64];

	len = strlen(test_str_first);
	EXPECT_EQ(send(self->fd, test_str_first, len, 0), len);

	len = strlen(test_str_second) + 1;
	EXPECT_EQ(send(self->fd, test_str_second, len, 0), len);

	len = sizeof(buf);
	memset(buf, 0, len);
	EXPECT_NE(recv(self->cfd, buf, len, MSG_PEEK), -1);

<<<<<<< HEAD
=======
	/* MSG_PEEK can only peek into the current record. */
	len = strlen(test_str_first) + 1;
	EXPECT_EQ(memcmp(test_str_first, buf, len), 0);

	len = sizeof(buf);
	memset(buf, 0, len);
	EXPECT_NE(recv(self->cfd, buf, len, 0), -1);

	/* Non-MSG_PEEK will advance strparser (and therefore record)
	 * however.
	 */
	len = strlen(test_str) + 1;
	EXPECT_EQ(memcmp(test_str, buf, len), 0);

	/* MSG_MORE will hold current record open, so later MSG_PEEK
	 * will see everything.
	 */
	len = strlen(test_str_first);
	EXPECT_EQ(send(self->fd, test_str_first, len, MSG_MORE), len);

	len = strlen(test_str_second) + 1;
	EXPECT_EQ(send(self->fd, test_str_second, len, 0), len);

	len = sizeof(buf);
	memset(buf, 0, len);
	EXPECT_NE(recv(self->cfd, buf, len, MSG_PEEK), -1);

>>>>>>> 5211da9c
	len = strlen(test_str) + 1;
	EXPECT_EQ(memcmp(test_str, buf, len), 0);
}

TEST_F(tls, pollin)
{
	char const *test_str = "test_poll";
	struct pollfd fd = { 0, 0, 0 };
	char buf[10];
	int send_len = 10;

	EXPECT_EQ(send(self->fd, test_str, send_len, 0), send_len);
	fd.fd = self->cfd;
	fd.events = POLLIN;

	EXPECT_EQ(poll(&fd, 1, 20), 1);
	EXPECT_EQ(fd.revents & POLLIN, 1);
	EXPECT_EQ(recv(self->cfd, buf, send_len, MSG_WAITALL), send_len);
	/* Test timing out */
	EXPECT_EQ(poll(&fd, 1, 20), 0);
}

TEST_F(tls, poll_wait)
{
	char const *test_str = "test_poll_wait";
	int send_len = strlen(test_str) + 1;
	struct pollfd fd = { 0, 0, 0 };
	char recv_mem[15];

	fd.fd = self->cfd;
	fd.events = POLLIN;
	EXPECT_EQ(send(self->fd, test_str, send_len, 0), send_len);
	/* Set timeout to inf. secs */
	EXPECT_EQ(poll(&fd, 1, -1), 1);
	EXPECT_EQ(fd.revents & POLLIN, 1);
	EXPECT_EQ(recv(self->cfd, recv_mem, send_len, MSG_WAITALL), send_len);
}

TEST_F(tls, blocking)
{
	size_t data = 100000;
	int res = fork();

	EXPECT_NE(res, -1);

	if (res) {
		/* parent */
		size_t left = data;
		char buf[16384];
		int status;
		int pid2;

		while (left) {
			int res = send(self->fd, buf,
				       left > 16384 ? 16384 : left, 0);

			EXPECT_GE(res, 0);
			left -= res;
		}

		pid2 = wait(&status);
		EXPECT_EQ(status, 0);
		EXPECT_EQ(res, pid2);
	} else {
		/* child */
		size_t left = data;
		char buf[16384];

		while (left) {
			int res = recv(self->cfd, buf,
				       left > 16384 ? 16384 : left, 0);

			EXPECT_GE(res, 0);
			left -= res;
		}
	}
}

TEST_F(tls, nonblocking)
{
	size_t data = 100000;
	int sendbuf = 100;
	int flags;
	int res;

	flags = fcntl(self->fd, F_GETFL, 0);
	fcntl(self->fd, F_SETFL, flags | O_NONBLOCK);
	fcntl(self->cfd, F_SETFL, flags | O_NONBLOCK);

	/* Ensure nonblocking behavior by imposing a small send
	 * buffer.
	 */
	EXPECT_EQ(setsockopt(self->fd, SOL_SOCKET, SO_SNDBUF,
			     &sendbuf, sizeof(sendbuf)), 0);

	res = fork();
	EXPECT_NE(res, -1);

	if (res) {
		/* parent */
		bool eagain = false;
		size_t left = data;
		char buf[16384];
		int status;
		int pid2;

		while (left) {
			int res = send(self->fd, buf,
				       left > 16384 ? 16384 : left, 0);

			if (res == -1 && errno == EAGAIN) {
				eagain = true;
				usleep(10000);
				continue;
			}
			EXPECT_GE(res, 0);
			left -= res;
		}

		EXPECT_TRUE(eagain);
		pid2 = wait(&status);

		EXPECT_EQ(status, 0);
		EXPECT_EQ(res, pid2);
	} else {
		/* child */
		bool eagain = false;
		size_t left = data;
		char buf[16384];

		while (left) {
			int res = recv(self->cfd, buf,
				       left > 16384 ? 16384 : left, 0);

			if (res == -1 && errno == EAGAIN) {
				eagain = true;
				usleep(10000);
				continue;
			}
			EXPECT_GE(res, 0);
			left -= res;
		}
		EXPECT_TRUE(eagain);
	}
}

TEST_F(tls, control_msg)
{
	if (self->notls)
		return;

	char cbuf[CMSG_SPACE(sizeof(char))];
	char const *test_str = "test_read";
	int cmsg_len = sizeof(char);
	char record_type = 100;
	struct cmsghdr *cmsg;
	struct msghdr msg;
	int send_len = 10;
	struct iovec vec;
	char buf[10];

	vec.iov_base = (char *)test_str;
	vec.iov_len = 10;
	memset(&msg, 0, sizeof(struct msghdr));
	msg.msg_iov = &vec;
	msg.msg_iovlen = 1;
	msg.msg_control = cbuf;
	msg.msg_controllen = sizeof(cbuf);
	cmsg = CMSG_FIRSTHDR(&msg);
	cmsg->cmsg_level = SOL_TLS;
	/* test sending non-record types. */
	cmsg->cmsg_type = TLS_SET_RECORD_TYPE;
	cmsg->cmsg_len = CMSG_LEN(cmsg_len);
	*CMSG_DATA(cmsg) = record_type;
	msg.msg_controllen = cmsg->cmsg_len;

	EXPECT_EQ(sendmsg(self->fd, &msg, 0), send_len);
	/* Should fail because we didn't provide a control message */
	EXPECT_EQ(recv(self->cfd, buf, send_len, 0), -1);

	vec.iov_base = buf;
	EXPECT_EQ(recvmsg(self->cfd, &msg, MSG_WAITALL), send_len);
	cmsg = CMSG_FIRSTHDR(&msg);
	EXPECT_NE(cmsg, NULL);
	EXPECT_EQ(cmsg->cmsg_level, SOL_TLS);
	EXPECT_EQ(cmsg->cmsg_type, TLS_GET_RECORD_TYPE);
	record_type = *((unsigned char *)CMSG_DATA(cmsg));
	EXPECT_EQ(record_type, 100);
	EXPECT_EQ(memcmp(buf, test_str, send_len), 0);
}

TEST_HARNESS_MAIN<|MERGE_RESOLUTION|>--- conflicted
+++ resolved
@@ -502,11 +502,7 @@
 	EXPECT_EQ(memcmp(test_str, buf, send_len), 0);
 }
 
-<<<<<<< HEAD
-TEST_F(tls, recv_peek_large_buf_mult_recs)
-=======
 TEST_F(tls, recv_peek_multiple_records)
->>>>>>> 5211da9c
 {
 	char const *test_str = "test_read_peek_mult_recs";
 	char const *test_str_first = "test_read_peek";
@@ -524,8 +520,6 @@
 	memset(buf, 0, len);
 	EXPECT_NE(recv(self->cfd, buf, len, MSG_PEEK), -1);
 
-<<<<<<< HEAD
-=======
 	/* MSG_PEEK can only peek into the current record. */
 	len = strlen(test_str_first) + 1;
 	EXPECT_EQ(memcmp(test_str_first, buf, len), 0);
@@ -553,10 +547,32 @@
 	memset(buf, 0, len);
 	EXPECT_NE(recv(self->cfd, buf, len, MSG_PEEK), -1);
 
->>>>>>> 5211da9c
 	len = strlen(test_str) + 1;
 	EXPECT_EQ(memcmp(test_str, buf, len), 0);
 }
+
+TEST_F(tls, recv_peek_large_buf_mult_recs)
+{
+	char const *test_str = "test_read_peek_mult_recs";
+	char const *test_str_first = "test_read_peek";
+	char const *test_str_second = "_mult_recs";
+	int len;
+	char buf[64];
+
+	len = strlen(test_str_first);
+	EXPECT_EQ(send(self->fd, test_str_first, len, 0), len);
+
+	len = strlen(test_str_second) + 1;
+	EXPECT_EQ(send(self->fd, test_str_second, len, 0), len);
+
+	len = sizeof(buf);
+	memset(buf, 0, len);
+	EXPECT_NE(recv(self->cfd, buf, len, MSG_PEEK), -1);
+
+	len = strlen(test_str) + 1;
+	EXPECT_EQ(memcmp(test_str, buf, len), 0);
+}
+
 
 TEST_F(tls, pollin)
 {
